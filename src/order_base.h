/* $Id$ */

/*
 * This file is part of OpenTTD.
 * OpenTTD is free software; you can redistribute it and/or modify it under the terms of the GNU General Public License as published by the Free Software Foundation, version 2.
 * OpenTTD is distributed in the hope that it will be useful, but WITHOUT ANY WARRANTY; without even the implied warranty of MERCHANTABILITY or FITNESS FOR A PARTICULAR PURPOSE.
 * See the GNU General Public License for more details. You should have received a copy of the GNU General Public License along with OpenTTD. If not, see <http://www.gnu.org/licenses/>.
 */

/** @file order_base.h Base class for orders. */

#ifndef ORDER_BASE_H
#define ORDER_BASE_H

#include "order_type.h"
#include "core/pool_type.hpp"
#include "core/bitmath_func.hpp"
#include "cargo_type.h"
#include "depot_type.h"
#include "station_type.h"
#include "vehicle_type.h"
#include "date_type.h"

typedef Pool<Order, OrderID, 256, 64000> OrderPool;
typedef Pool<OrderList, OrderListID, 128, 64000> OrderListPool;
extern OrderPool _order_pool;
extern OrderListPool _orderlist_pool;

/* If you change this, keep in mind that it is saved on 3 places:
 * - Load_ORDR, all the global orders
 * - Vehicle -> current_order
 * - REF_ORDER (all REFs are currently limited to 16 bits!!)
 */
struct Order : OrderPool::PoolItem<&_order_pool> {
private:
	friend const struct SaveLoad *GetVehicleDescription(VehicleType vt); ///< Saving and loading the current order of vehicles.
	friend void Load_VEHS();                                             ///< Loading of ancient vehicles.
	friend const struct SaveLoad *GetOrderDescription();                 ///< Saving and loading of orders.

	uint8 type;           ///< The type of order + non-stop flags
	uint8 flags;          ///< Load/unload types, depot order/action types.
	DestinationID dest;   ///< The destination of the order.

	CargoID refit_cargo;  ///< Refit CargoID
	byte refit_subtype;   ///< Refit subtype

public:
	Order *next;          ///< Pointer to next order. If NULL, end of list

	uint16 wait_time;    ///< How long in ticks to wait at the destination.
	uint16 travel_time;  ///< How long in ticks the journey to this destination should take.

	Order() : refit_cargo(CT_NO_REFIT) {}
	~Order() {}

	/**
	 * Create an order based on a packed representation of that order.
	 * @param packed the packed representation.
	 */
	Order(uint32 packed);

	/**
	 * Check whether this order is of the given type.
	 * @param type the type to check against.
	 * @return true if the order matches.
	 */
	inline bool IsType(OrderType type) const { return this->GetType() == type; }

	/**
	 * Get the type of order of this order.
	 * @return the order type.
	 */
	inline OrderType GetType() const { return (OrderType)GB(this->type, 0, 4); }

	/**
	 * 'Free' the order
	 * @note ONLY use on "current_order" vehicle orders!
	 */
	void Free();

	/**
	 * Makes this order a Go To Station order.
	 * @param destination the station to go to.
	 */
	void MakeGoToStation(StationID destination);

	/**
	 * Makes this order a Go To Depot order.
	 * @param destination   the depot to go to.
	 * @param order         is this order a 'default' order, or an overriden vehicle order?
	 * @param non_stop_type how to get to the depot?
	 * @param action        what to do in the depot?
	 * @param cargo         the cargo type to change to.
	 * @param subtype       the subtype to change to.
	 */
	void MakeGoToDepot(DepotID destination, OrderDepotTypeFlags order, OrderNonStopFlags non_stop_type = ONSF_NO_STOP_AT_INTERMEDIATE_STATIONS, OrderDepotActionFlags action = ODATF_SERVICE_ONLY, CargoID cargo = CT_NO_REFIT, byte subtype = 0);

	/**
	 * Makes this order a Go To Waypoint order.
	 * @param destination the waypoint to go to.
	 */
	void MakeGoToWaypoint(StationID destination);

	/**
	 * Makes this order a Loading order.
	 * @param ordered is this an ordered stop?
	 */
	void MakeLoading(bool ordered);

	/**
	 * Makes this order a Leave Station order.
	 */
	void MakeLeaveStation();

	/**
	 * Makes this order a Dummy order.
	 */
	void MakeDummy();

	/**
	 * Makes this order an conditional order.
	 * @param order the order to jump to.
	 */
	void MakeConditional(VehicleOrderID order);

	/**
	 * Gets the destination of this order.
	 * @pre IsType(OT_GOTO_WAYPOINT) || IsType(OT_GOTO_DEPOT) || IsType(OT_GOTO_STATION).
	 * @return the destination of the order.
	 */
	inline DestinationID GetDestination() const { return this->dest; }

	/**
	 * Sets the destination of this order.
	 * @param destination the new destination of the order.
	 * @pre IsType(OT_GOTO_WAYPOINT) || IsType(OT_GOTO_DEPOT) || IsType(OT_GOTO_STATION).
	 */
	inline void SetDestination(DestinationID destination) { this->dest = destination; }

	/**
	 * Is this order a refit order.
	 * @pre IsType(OT_GOTO_DEPOT)
	 * @return true if a refit should happen.
	 */
	inline bool IsRefit() const { return this->refit_cargo < NUM_CARGO; }

	/**
	 * Get the cargo to to refit to.
	 * @pre IsType(OT_GOTO_DEPOT)
	 * @return the cargo type.
	 */
	inline CargoID GetRefitCargo() const { return this->refit_cargo; }

	/**
	 * Get the cargo subtype to to refit to.
	 * @pre IsType(OT_GOTO_DEPOT)
	 * @return the cargo subtype.
	 */
	inline byte GetRefitSubtype() const { return this->refit_subtype; }

	/**
	 * Make this depot order also a refit order.
	 * @param cargo   the cargo type to change to.
	 * @param subtype the subtype to change to.
	 * @pre IsType(OT_GOTO_DEPOT).
	 */
	void SetRefit(CargoID cargo, byte subtype = 0);

	/** How must the consist be loaded? */
	inline OrderLoadFlags GetLoadType() const { return (OrderLoadFlags)GB(this->flags, 4, 4); }
	/** How must the consist be unloaded? */
	inline OrderUnloadFlags GetUnloadType() const { return (OrderUnloadFlags)GB(this->flags, 0, 4); }
	/** At which stations must we stop? */
	inline OrderNonStopFlags GetNonStopType() const { return (OrderNonStopFlags)GB(this->type, 6, 2); }
	/** Where must we stop at the platform? */
	inline OrderStopLocation GetStopLocation() const { return (OrderStopLocation)GB(this->type, 4, 2); }
	/** What caused us going to the depot? */
	inline OrderDepotTypeFlags GetDepotOrderType() const { return (OrderDepotTypeFlags)GB(this->flags, 0, 4); }
	/** What are we going to do when in the depot. */
	inline OrderDepotActionFlags GetDepotActionType() const { return (OrderDepotActionFlags)GB(this->flags, 4, 4); }
	/** What variable do we have to compare? */
	inline OrderConditionVariable GetConditionVariable() const { return (OrderConditionVariable)GB(this->dest, 11, 5); }
	/** What is the comparator to use? */
	inline OrderConditionComparator GetConditionComparator() const { return (OrderConditionComparator)GB(this->type, 5, 3); }
	/** Get the order to skip to. */
	inline VehicleOrderID GetConditionSkipToOrder() const { return this->flags; }
	/** Get the value to base the skip on. */
	inline uint16 GetConditionValue() const { return GB(this->dest, 0, 11); }

	/** Set how the consist must be loaded. */
	inline void SetLoadType(OrderLoadFlags load_type) { SB(this->flags, 4, 4, load_type); }
	/** Set how the consist must be unloaded. */
	inline void SetUnloadType(OrderUnloadFlags unload_type) { SB(this->flags, 0, 4, unload_type); }
	/** Set whether we must stop at stations or not. */
	inline void SetNonStopType(OrderNonStopFlags non_stop_type) { SB(this->type, 6, 2, non_stop_type); }
	/** Set where we must stop at the platform. */
	inline void SetStopLocation(OrderStopLocation stop_location) { SB(this->type, 4, 2, stop_location); }
	/** Set the cause to go to the depot. */
	inline void SetDepotOrderType(OrderDepotTypeFlags depot_order_type) { SB(this->flags, 0, 4, depot_order_type); }
	/** Set what we are going to do in the depot. */
	inline void SetDepotActionType(OrderDepotActionFlags depot_service_type) { SB(this->flags, 4, 4, depot_service_type); }
	/** Set variable we have to compare. */
	inline void SetConditionVariable(OrderConditionVariable condition_variable) { SB(this->dest, 11, 5, condition_variable); }
	/** Set the comparator to use. */
	inline void SetConditionComparator(OrderConditionComparator condition_comparator) { SB(this->type, 5, 3, condition_comparator); }
	/** Get the order to skip to. */
	inline void SetConditionSkipToOrder(VehicleOrderID order_id) { this->flags = order_id; }
	/** Set the value to base the skip on. */
	inline void SetConditionValue(uint16 value) { SB(this->dest, 0, 11, value); }

	bool ShouldStopAtStation(const Vehicle *v, StationID station) const;
	TileIndex GetLocation(const Vehicle *v) const;

	/** Checks if this order has travel_time and if needed wait_time set. */
	inline bool IsCompletelyTimetabled() const
	{
		if (this->travel_time == 0 && !this->IsType(OT_CONDITIONAL)) return false;
		if (this->wait_time == 0 && this->IsType(OT_GOTO_STATION) && !(this->GetNonStopType() & ONSF_NO_STOP_AT_DESTINATION_STATION)) return false;
		return true;
	}

	/**
	 * Assign the given order to this one.
	 * @param other the data to copy (except next pointer).
	 */
	void AssignOrder(const Order &other);

	/**
	 * Does this order have the same type, flags and destination?
	 * @param other the second order to compare to.
	 * @return true if the type, flags and destination match.
	 */
	bool Equals(const Order &other) const;

	/**
	 * Pack this order into a 32 bits integer, or actually only
	 * the type, flags and destination.
	 * @return the packed representation.
	 * @note unpacking is done in the constructor.
	 */
	uint32 Pack() const;

	/**
	 * Pack this order into a 16 bits integer as close to the TTD
	 * representation as possible.
	 * @return the TTD-like packed representation.
	 */
	uint16 MapOldOrder() const;

	/**
	 * Converts this order from an old savegame's version;
	 * it moves all bits to the new location.
	 */
	void ConvertFromOldSavegame();
};

/** Shared order list linking together the linked list of orders and the list
 *  of vehicles sharing this order list.
 */
struct OrderList : OrderListPool::PoolItem<&_orderlist_pool> {
private:
	friend void AfterLoadVehicles(bool part_of_load); ///< For instantiating the shared vehicle chain
	friend const struct SaveLoad *GetOrderListDescription(); ///< Saving and loading of order lists.
	const Order *GetNext(const Order *curr) const;
<<<<<<< HEAD
	const Order *GetNextStoppingOrder(const Order *next, uint hops, bool check_nonstop) const;
=======
	StationID GetNextStoppingStation(const Order *next, uint hops, bool check_nonstop) const;
>>>>>>> f499d876

	Order *first;                   ///< First order of the order list
	VehicleOrderID num_orders;      ///< NOSAVE: How many orders there are in the list
	uint num_vehicles;              ///< NOSAVE: Number of vehicles that share this order list
	Vehicle *first_shared;          ///< NOSAVE: pointer to the first vehicle in the shared order chain

	Ticks timetable_duration;       ///< NOSAVE: Total duration of the order list

public:
	/** Default constructor producing an invalid order list. */
	OrderList(VehicleOrderID num_orders = INVALID_VEH_ORDER_ID)
		: first(NULL), num_orders(num_orders), num_vehicles(0), first_shared(NULL),
		  timetable_duration(0) { }

	/** Create an order list with the given order chain for the given vehicle.
	 *  @param chain pointer to the first order of the order chain
	 *  @param v any vehicle using this orderlist
	 */
	OrderList(Order *chain, Vehicle *v) { this->Initialize(chain, v); }

	/** Destructor. Invalidates OrderList for re-usage by the pool. */
	~OrderList() {}

	/**
	 * Recomputes everything.
	 * @param chain first order in the chain
	 * @param v one of vehicle that is using this orderlist
	 */
	void Initialize(Order *chain, Vehicle *v);

	/**
	 * Get the first order of the order chain.
	 * @return the first order of the chain.
	 */
	inline Order *GetFirstOrder() const { return this->first; }

	/**
	 * Get a certain order of the order chain.
	 * @param index zero-based index of the order within the chain.
	 * @return the order at position index.
	 */
	Order *GetOrderAt(int index) const;

	/**
	 * Get the last order of the order chain.
	 * @return the last order of the chain.
	 */
	inline Order *GetLastOrder() const { return this->GetOrderAt(this->num_orders - 1); }

	StationID GetNextStoppingStation(VehicleOrderID curr, bool check_nonstop) const;

	/**
	 * Get number of orders in the order list.
	 * @return number of orders in the chain. */
	inline VehicleOrderID GetNumOrders() const { return this->num_orders; }

	/**
	 * Insert a new order into the order chain.
	 * @param new_order is the order to insert into the chain.
	 * @param index is the position where the order is supposed to be inserted. */
	void InsertOrderAt(Order *new_order, int index);

	/**
	 * Remove an order from the order list and delete it.
	 * @param index is the position of the order which is to be deleted.
	 */
	void DeleteOrderAt(int index);

	/**
	 * Move an order to another position within the order list.
	 * @param from is the zero-based position of the order to move.
	 * @param to is the zero-based position where the order is moved to. */
	void MoveOrder(int from, int to);

	/**
	 * Is this a shared order list?
	 * @return whether this order list is shared among multiple vehicles
	 */
	inline bool IsShared() const { return this->num_vehicles > 1; };

	/**
	 * Get the first vehicle of this vehicle chain.
	 * @return the first vehicle of the chain.
	 */
	inline Vehicle *GetFirstSharedVehicle() const { return this->first_shared; }

	/**
	 * Return the number of vehicles that share this orders list
	 * @return the count of vehicles that use this shared orders list
	 */
	inline uint GetNumVehicles() const { return this->num_vehicles; }

	/**
	 * Checks whether a vehicle is part of the shared vehicle chain.
	 * @param v is the vehicle to search in the shared vehicle chain.
	 */
	bool IsVehicleInSharedOrdersList(const Vehicle *v) const;

	/**
	 * Gets the position of the given vehicle within the shared order vehicle list.
	 * @param v is the vehicle of which to get the position
	 * @return position of v within the shared vehicle chain.
	 */
	int GetPositionInSharedOrderList(const Vehicle *v) const;

	/**
	 * Adds the given vehicle to this shared order list.
	 * @note This is supposed to be called after the vehicle has been inserted
	 *       into the shared vehicle chain.
	 * @param v vehicle to add to the list
	 */
	inline void AddVehicle(Vehicle *v) { ++this->num_vehicles; }

	/**
	 * Removes the vehicle from the shared order list.
	 * @note This is supposed to be called when the vehicle is still in the chain
	 * @param v vehicle to remove from the list
	 */
	void RemoveVehicle(Vehicle *v);

	/**
	 * Checks whether all orders of the list have a filled timetable.
	 * @return whether all orders have a filled timetable.
	 */
	bool IsCompleteTimetable() const;

	/**
	 * Gets the total duration of the vehicles timetable or INVALID_TICKS is the timetable is not complete.
	 * @return total timetable duration or INVALID_TICKS for incomplete timetables
	 */
	inline Ticks GetTimetableTotalDuration() const { return this->IsCompleteTimetable() ? this->timetable_duration : INVALID_TICKS; }

	/**
	 * Gets the known duration of the vehicles timetable even if the timetable is not complete.
	 * @return known timetable duration
	 */
	inline Ticks GetTimetableDurationIncomplete() const { return this->timetable_duration; }

	/**
	 * Must be called if an order's timetable is changed to update internal book keeping.
	 * @param delta By how many ticks has the timetable duration changed
	 */
	void UpdateOrderTimetable(Ticks delta) { this->timetable_duration += delta; }

	/**
	 * Free a complete order chain.
	 * @param keep_orderlist If this is true only delete the orders, otherwise also delete the OrderList.
	 * @note do not use on "current_order" vehicle orders!
	 */
	void FreeChain(bool keep_orderlist = false);

	/**
	 * Checks for internal consistency of order list. Triggers assertion if something is wrong.
	 */
	void DebugCheckSanity() const;
};

#define FOR_ALL_ORDERS_FROM(var, start) FOR_ALL_ITEMS_FROM(Order, order_index, var, start)
#define FOR_ALL_ORDERS(var) FOR_ALL_ORDERS_FROM(var, 0)


#define FOR_VEHICLE_ORDERS(v, order) for (order = (v->orders.list == NULL) ? NULL : v->orders.list->GetFirstOrder(); order != NULL; order = order->next)


#define FOR_ALL_ORDER_LISTS_FROM(var, start) FOR_ALL_ITEMS_FROM(OrderList, orderlist_index, var, start)
#define FOR_ALL_ORDER_LISTS(var) FOR_ALL_ORDER_LISTS_FROM(var, 0)

#endif /* ORDER_H */<|MERGE_RESOLUTION|>--- conflicted
+++ resolved
@@ -262,11 +262,7 @@
 	friend void AfterLoadVehicles(bool part_of_load); ///< For instantiating the shared vehicle chain
 	friend const struct SaveLoad *GetOrderListDescription(); ///< Saving and loading of order lists.
 	const Order *GetNext(const Order *curr) const;
-<<<<<<< HEAD
-	const Order *GetNextStoppingOrder(const Order *next, uint hops, bool check_nonstop) const;
-=======
 	StationID GetNextStoppingStation(const Order *next, uint hops, bool check_nonstop) const;
->>>>>>> f499d876
 
 	Order *first;                   ///< First order of the order list
 	VehicleOrderID num_orders;      ///< NOSAVE: How many orders there are in the list
