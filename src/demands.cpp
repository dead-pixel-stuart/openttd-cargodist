--- conflicted
+++ resolved
@@ -160,11 +160,6 @@
 		/* ignore */
 		break;
 	}
-<<<<<<< HEAD
-
-	//PrintDemandMatrix(graph);
-=======
->>>>>>> 42490fe2
 }
 
 void InitializeDemands() {
