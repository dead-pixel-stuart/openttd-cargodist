--- conflicted
+++ resolved
@@ -298,11 +298,8 @@
 	LoadStringWidthTable();
 
 	InitializeGame(_gw.size_x, _gw.size_y, false);
-<<<<<<< HEAD
 	InitializeDemands();
-=======
 	for (CargoID c = CT_BEGIN; c != CT_END; ++c) _link_graphs[c].Clear();
->>>>>>> c9164869
 	PrepareGenerateWorldProgress();
 
 	/* Re-init the windowing system */
