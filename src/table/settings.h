/* $Id$ */

/** @file table/settings.h Settings to save in the savegame and config file. */

/* Begin - Callback Functions for the various settings */
static bool v_PositionMainToolbar(int32 p1);
static bool PopulationInLabelActive(int32 p1);
static bool RedrawScreen(int32 p1);
static bool InvalidateDetailsWindow(int32 p1);
static bool InvalidateStationBuildWindow(int32 p1);
static bool InvalidateBuildIndustryWindow(int32 p1);
static bool CloseSignalGUI(int32 p1);
static bool InvalidateTownViewWindow(int32 p1);
static bool DeleteSelectStationWindow(int32 p1);
static bool UpdateConsists(int32 p1);
static bool CheckInterval(int32 p1);
static bool EngineRenewUpdate(int32 p1);
static bool EngineRenewMonthsUpdate(int32 p1);
static bool EngineRenewMoneyUpdate(int32 p1);
static bool TrainAccelerationModelChanged(int32 p1);
static bool DragSignalsDensityChanged(int32);
static bool DifficultyReset(int32 level);
static bool DifficultyChange(int32);
static bool DifficultyNoiseChange(int32 i);
static bool CheckRoadSide(int p1);
static int32 ConvertLandscape(const char *value);
static int32 CheckNoiseToleranceLevel(const char *value);
static bool CheckFreeformEdges(int32 p1);
static bool ChangeDynamicEngines(int32 p1);

#ifdef ENABLE_NETWORK
static bool UpdateClientName(int32 p1);
static bool UpdateServerPassword(int32 p1);
static bool UpdateRconPassword(int32 p1);
static bool UpdateClientConfigValues(int32 p1);
#endif /* ENABLE_NETWORK */
/* End - Callback Functions for the various settings */


/****************************
 * OTTD specific INI stuff
 ****************************/

/** Settings-macro usage:
 * The list might look daunting at first, but is in general easy to understand.
 * We have two types of list:
 * 1. SDTG_something
 * 2. SDT_something
 * The 'G' stands for global, so this is the one you will use for a
 * SettingDescGlobVarList section meaning global variables. The other uses a
 * Base/Offset and runtime variable selection mechanism, known from the saveload
 * convention (it also has global so it should not be hard).
 * Of each type there are again two versions, the normal one and one prefixed
 * with 'COND'.
 * COND means that the setting is only valid in certain savegame versions
 * (since settings are saved to the savegame, this bookkeeping is necessary.
 * Now there are a lot of types. Easy ones are:
 * - VAR:  any number type, 'type' field specifies what number. eg int8 or uint32
 * - BOOL: a boolean number type
 * - STR:  a string or character. 'type' field specifies what string. Normal, string, or quoted
 * A bit more difficult to use are MMANY (meaning ManyOfMany) and OMANY (OneOfMany)
 * These are actually normal numbers, only bitmasked. In MMANY several bits can
 * be set, in the other only one.
 * The most complex type is INTLIST. This is basically an array of numbers. If
 * the intlist is only valid in certain savegame versions because for example
 * it has grown in size its length cannot be automatically be calculated so
 * use SDT(G)_CONDLISTO() meaning Old.
 * If nothing fits you, you can use the GENERAL macros, but it exposes the
 * internal structure somewhat so it needs a little looking. There are _NULL()
 * macros as well, these fill up space so you can add more settings there (in
 * place) and you DON'T have to increase the savegame version.
 *
 * While reading values from openttd.cfg, some values may not be converted
 * properly, for any kind of reasons.  In order to allow a process of self-cleaning
 * mechanism, a callback procedure is made available.  You will have to supply the function, which
 * will work on a string, one function per setting. And of course, enable the callback param
 * on the appropriate macro.
 */

#define NSD_GENERAL(name, def, cmd, guiflags, min, max, interval, many, str, proc, load)\
	{name, (const void*)(def), {cmd}, {guiflags}, min, max, interval, many, str, proc, load}

/* Macros for various objects to go in the configuration file.
 * This section is for global variables */
#define SDTG_GENERAL(name, sdt_cmd, sle_cmd, type, flags, guiflags, var, length, def, min, max, interval, full, str, proc, from, to)\
	{NSD_GENERAL(name, def, sdt_cmd, guiflags, min, max, interval, full, str, proc, NULL), SLEG_GENERAL(sle_cmd, var, type | flags, length, from, to)}

#define SDTG_CONDVAR(name, type, flags, guiflags, var, def, min, max, interval, str, proc, from, to)\
	SDTG_GENERAL(name, SDT_NUMX, SL_VAR, type, flags, guiflags, var, 0, def, min, max, interval, NULL, str, proc, from, to)
#define SDTG_VAR(name, type, flags, guiflags, var, def, min, max, interval, str, proc)\
	SDTG_CONDVAR(name, type, flags, guiflags, var, def, min, max, interval, str, proc, 0, SL_MAX_VERSION)

#define SDTG_CONDBOOL(name, flags, guiflags, var, def, str, proc, from, to)\
	SDTG_GENERAL(name, SDT_BOOLX, SL_VAR, SLE_BOOL, flags, guiflags, var, 0, def, 0, 1, 0, NULL, str, proc, from, to)
#define SDTG_BOOL(name, flags, guiflags, var, def, str, proc)\
	SDTG_CONDBOOL(name, flags, guiflags, var, def, str, proc, 0, SL_MAX_VERSION)

#define SDTG_CONDLIST(name, type, length, flags, guiflags, var, def, str, proc, from, to)\
	SDTG_GENERAL(name, SDT_INTLIST, SL_ARR, type, flags, guiflags, var, length, def, 0, 0, 0, NULL, str, proc, from, to)
#define SDTG_LIST(name, type, flags, guiflags, var, def, str, proc)\
	SDTG_GENERAL(name, SDT_INTLIST, SL_ARR, type, flags, guiflags, var, lengthof(var), def, 0, 0, 0, NULL, str, proc, 0, SL_MAX_VERSION)

#define SDTG_CONDSTR(name, type, length, flags, guiflags, var, def, str, proc, from, to)\
	SDTG_GENERAL(name, SDT_STRING, SL_STR, type, flags, guiflags, var, length, def, 0, 0, 0, NULL, str, proc, from, to)
#define SDTG_STR(name, type, flags, guiflags, var, def, str, proc)\
	SDTG_GENERAL(name, SDT_STRING, SL_STR, type, flags, guiflags, var, lengthof(var), def, 0, 0, 0, NULL, str, proc, 0, SL_MAX_VERSION)

#define SDTG_CONDOMANY(name, type, flags, guiflags, var, def, max, full, str, proc, from, to)\
	SDTG_GENERAL(name, SDT_ONEOFMANY, SL_VAR, type, flags, guiflags, var, 0, def, 0, max, 0, full, str, proc, from, to)
#define SDTG_OMANY(name, type, flags, guiflags, var, def, max, full, str, proc)\
	SDTG_CONDOMANY(name, type, flags, guiflags, var, def, max, full, str, proc, 0, SL_MAX_VERSION)

#define SDTG_CONDMMANY(name, type, flags, guiflags, var, def, full, str, proc, from, to)\
	SDTG_GENERAL(name, SDT_MANYOFMANY, SL_VAR, type, flags, guiflags, var, 0, def, 0, 0, 0, full, str, proc, from, to)
#define SDTG_MMANY(name, type, flags, guiflags, var, def, full, str, proc)\
	SDTG_CONDMMANY(name, type, flags, guiflags, var, def, full, str, proc, 0, SL_MAX_VERSION)

#define SDTG_CONDNULL(length, from, to)\
	{{"", NULL, {0}, {0}, 0, 0, 0, NULL, STR_NULL, NULL, NULL}, SLEG_CONDNULL(length, from, to)}

#define SDTG_END() {{NULL, NULL, {0}, {0}, 0, 0, 0, NULL, STR_NULL, NULL, NULL}, SLEG_END()}

/* Macros for various objects to go in the configuration file.
 * This section is for structures where their various members are saved */
#define SDT_GENERAL(name, sdt_cmd, sle_cmd, type, flags, guiflags, base, var, length, def, min, max, interval, full, str, proc, load, from, to)\
	{NSD_GENERAL(name, def, sdt_cmd, guiflags, min, max, interval, full, str, proc, load), SLE_GENERAL(sle_cmd, base, var, type | flags, length, from, to)}

#define SDT_CONDVAR(base, var, type, from, to, flags, guiflags, def, min, max, interval, str, proc)\
	SDT_GENERAL(#var, SDT_NUMX, SL_VAR, type, flags, guiflags, base, var, 1, def, min, max, interval, NULL, str, proc, NULL, from, to)
#define SDT_VAR(base, var, type, flags, guiflags, def, min, max, interval, str, proc)\
	SDT_CONDVAR(base, var, type, 0, SL_MAX_VERSION, flags, guiflags, def, min, max, interval, str, proc)

#define SDT_CONDBOOL(base, var, from, to, flags, guiflags, def, str, proc)\
	SDT_GENERAL(#var, SDT_BOOLX, SL_VAR, SLE_BOOL, flags, guiflags, base, var, 1, def, 0, 1, 0, NULL, str, proc, NULL, from, to)
#define SDT_BOOL(base, var, flags, guiflags, def, str, proc)\
	SDT_CONDBOOL(base, var, 0, SL_MAX_VERSION, flags, guiflags, def, str, proc)

#define SDT_CONDLIST(base, var, type, from, to, flags, guiflags, def, str, proc)\
	SDT_GENERAL(#var, SDT_INTLIST, SL_ARR, type, flags, guiflags, base, var, lengthof(((base*)8)->var), def, 0, 0, 0, NULL, str, proc, NULL, from, to)
#define SDT_LIST(base, var, type, flags, guiflags, def, str, proc)\
	SDT_CONDLIST(base, var, type, 0, SL_MAX_VERSION, flags, guiflags, def, str, proc)
#define SDT_CONDLISTO(base, var, length, type, from, to, flags, guiflags, def, str, proc, load)\
	SDT_GENERAL(#var, SDT_INTLIST, SL_ARR, type, flags, guiflags, base, var, length, def, 0, 0, 0, NULL, str, proc, load, from, to)

#define SDT_CONDSTR(base, var, type, from, to, flags, guiflags, def, str, proc)\
	SDT_GENERAL(#var, SDT_STRING, SL_STR, type, flags, guiflags, base, var, lengthof(((base*)8)->var), def, 0, 0, 0, NULL, str, proc, NULL, from, to)
#define SDT_STR(base, var, type, flags, guiflags, def, str, proc)\
	SDT_CONDSTR(base, var, type, 0, SL_MAX_VERSION, flags, guiflags, def, str, proc)
#define SDT_CONDSTRO(base, var, length, type, from, to, flags, def, str, proc)\
	SDT_GENERAL(#var, SDT_STRING, SL_STR, type, flags, 0, base, var, length, def, 0, 0, NULL, str, proc, from, to)

#define SDT_CONDCHR(base, var, from, to, flags, guiflags, def, str, proc)\
	SDT_GENERAL(#var, SDT_STRING, SL_VAR, SLE_CHAR, flags, guiflags, base, var, 1, def, 0, 0, 0, NULL, str, proc, NULL, from, to)
#define SDT_CHR(base, var, flags, guiflags, def, str, proc)\
	SDT_CONDCHR(base, var, 0, SL_MAX_VERSION, flags, guiflags, def, str, proc)

#define SDT_CONDOMANY(base, var, type, from, to, flags, guiflags, def, max, full, str, proc, load)\
	SDT_GENERAL(#var, SDT_ONEOFMANY, SL_VAR, type, flags, guiflags, base, var, 1, def, 0, max, 0, full, str, proc, load, from, to)
#define SDT_OMANY(base, var, type, flags, guiflags, def, max, full, str, proc, load)\
	SDT_CONDOMANY(base, var, type, 0, SL_MAX_VERSION, flags, guiflags, def, max, full, str, proc, load)

#define SDT_CONDMMANY(base, var, type, from, to, flags, guiflags, def, full, str, proc)\
	SDT_GENERAL(#var, SDT_MANYOFMANY, SL_VAR, type, flags, guiflags, base, var, 1, def, 0, 0, 0, full, str, proc, NULL, from, to)
#define SDT_MMANY(base, var, type, flags, guiflags, def, full, str, proc)\
	SDT_CONDMMANY(base, var, type, 0, SL_MAX_VERSION, flags, guiflags, def, full, str, proc)

#define SDT_CONDNULL(length, from, to)\
	{{"", NULL, {0}, {0}, 0, 0, 0, NULL, STR_NULL, NULL, NULL}, SLE_CONDNULL(length, from, to)}


#define SDTC_CONDVAR(var, type, from, to, flags, guiflags, def, min, max, interval, str, proc)\
	SDTG_GENERAL(#var, SDT_NUMX, SL_VAR, type, flags, guiflags, _settings_client.var, 1, def, min, max, interval, NULL, str, proc, from, to)
#define SDTC_VAR(var, type, flags, guiflags, def, min, max, interval, str, proc)\
	SDTC_CONDVAR(var, type, 0, SL_MAX_VERSION, flags, guiflags, def, min, max, interval, str, proc)

#define SDTC_CONDBOOL(var, from, to, flags, guiflags, def, str, proc)\
	SDTG_GENERAL(#var, SDT_BOOLX, SL_VAR, SLE_BOOL, flags, guiflags, _settings_client.var, 1, def, 0, 1, 0, NULL, str, proc, from, to)
#define SDTC_BOOL(var, flags, guiflags, def, str, proc)\
	SDTC_CONDBOOL(var, 0, SL_MAX_VERSION, flags, guiflags, def, str, proc)

#define SDTC_CONDLIST(var, type, length, flags, guiflags, def, str, proc, from, to)\
	SDTG_GENERAL(#var, SDT_INTLIST, SL_ARR, type, flags, guiflags, _settings_client.var, length, def, 0, 0, 0, NULL, str, proc, from, to)
#define SDTC_LIST(var, type, flags, guiflags, def, str, proc)\
	SDTG_GENERAL(#var, SDT_INTLIST, SL_ARR, type, flags, guiflags, _settings_client.var, lengthof(_settings_client.var), def, 0, 0, 0, NULL, str, proc, 0, SL_MAX_VERSION)

#define SDTC_CONDSTR(var, type, length, flags, guiflags, def, str, proc, from, to)\
	SDTG_GENERAL(#var, SDT_STRING, SL_STR, type, flags, guiflags, _settings_client.var, length, def, 0, 0, 0, NULL, str, proc, from, to)
#define SDTC_STR(var, type, flags, guiflags, def, str, proc)\
	SDTG_GENERAL(#var, SDT_STRING, SL_STR, type, flags, guiflags, _settings_client.var, lengthof(_settings_client.var), def, 0, 0, 0, NULL, str, proc, 0, SL_MAX_VERSION)

#define SDTC_CONDOMANY(var, type, from, to, flags, guiflags, def, max, full, str, proc)\
	SDTG_GENERAL(#var, SDT_ONEOFMANY, SL_VAR, type, flags, guiflags, _settings_client.var, 1, def, 0, max, 0, full, str, proc, from, to)
#define SDTC_OMANY(var, type, flags, guiflags, def, max, full, str, proc)\
	SDTC_CONDOMANY(var, type, 0, SL_MAX_VERSION, flags, guiflags, def, max, full, str, proc)

#define SDT_END() {{NULL, NULL, {0}, {0}, 0, 0, 0, NULL, STR_NULL, NULL, NULL}, SLE_END()}

/* Shortcuts for macros below. Logically if we don't save the value
 * we also don't sync it in a network game */
#define S SLF_SAVE_NO | SLF_NETWORK_NO
#define C SLF_CONFIG_NO
#define N SLF_NETWORK_NO

#define D0 SGF_0ISDISABLED
#define NC SGF_NOCOMMA
#define MS SGF_MULTISTRING
#define NO SGF_NETWORK_ONLY
#define CR SGF_CURRENCY
#define NN SGF_NO_NETWORK
#define NG SGF_NEWGAME_ONLY

static const SettingDesc _music_settings[] = {
	 SDT_VAR(MusicFileSettings, playlist,   SLE_UINT8, S, 0,   0, 0,   5, 1,  STR_NULL, NULL),
	 SDT_VAR(MusicFileSettings, music_vol,  SLE_UINT8, S, 0, 127, 0, 127, 1,  STR_NULL, NULL),
	 SDT_VAR(MusicFileSettings, effect_vol, SLE_UINT8, S, 0, 127, 0, 127, 1,  STR_NULL, NULL),
	SDT_LIST(MusicFileSettings, custom_1,   SLE_UINT8, S, 0, NULL,            STR_NULL, NULL),
	SDT_LIST(MusicFileSettings, custom_2,   SLE_UINT8, S, 0, NULL,            STR_NULL, NULL),
	SDT_BOOL(MusicFileSettings, playing,               S, 0, true,            STR_NULL, NULL),
	SDT_BOOL(MusicFileSettings, shuffle,               S, 0, false,           STR_NULL, NULL),
	 SDT_END()
};

/* win32_v.cpp only settings */
#if defined(WIN32) && !defined(DEDICATED)
extern bool _force_full_redraw, _window_maximize;
extern uint _display_hz, _fullscreen_bpp;

static const SettingDescGlobVarList _win32_settings[] = {
	 SDTG_VAR("display_hz",     SLE_UINT, S, 0, _display_hz,       0, 0, 120, 0, STR_NULL, NULL),
	SDTG_BOOL("force_full_redraw",        S, 0, _force_full_redraw,false,        STR_NULL, NULL),
	 SDTG_VAR("fullscreen_bpp", SLE_UINT, S, 0, _fullscreen_bpp,   8, 8,  32, 0, STR_NULL, NULL),
	SDTG_BOOL("window_maximize",          S, 0, _window_maximize,  false,        STR_NULL, NULL),
	 SDTG_END()
};
#endif /* WIN32 */

static const SettingDescGlobVarList _misc_settings[] = {
	SDTG_MMANY("display_opt",     SLE_UINT8, S, 0, _display_opt,       (1 << DO_SHOW_TOWN_NAMES | 1 << DO_SHOW_STATION_NAMES | 1 << DO_SHOW_SIGNS | 1 << DO_FULL_ANIMATION | 1 << DO_FULL_DETAIL | 1 << DO_WAYPOINTS), "SHOW_TOWN_NAMES|SHOW_STATION_NAMES|SHOW_SIGNS|FULL_ANIMATION||FULL_DETAIL|WAYPOINTS", STR_NULL, NULL),
	 SDTG_BOOL("news_ticker_sound",          S, 0, _news_ticker_sound,     true,    STR_NULL, NULL),
	 SDTG_BOOL("fullscreen",                 S, 0, _fullscreen,           false,    STR_NULL, NULL),
	  SDTG_STR("graphicsset",      SLE_STRQ, S, 0, _ini_graphics_set,      NULL,    STR_NULL, NULL),
	  SDTG_STR("videodriver",      SLE_STRQ, S, 0, _ini_videodriver,       NULL,    STR_NULL, NULL),
	  SDTG_STR("musicdriver",      SLE_STRQ, S, 0, _ini_musicdriver,       NULL,    STR_NULL, NULL),
	  SDTG_STR("sounddriver",      SLE_STRQ, S, 0, _ini_sounddriver,       NULL,    STR_NULL, NULL),
	  SDTG_STR("blitter",          SLE_STRQ, S, 0, _ini_blitter,           NULL,    STR_NULL, NULL),
	  SDTG_STR("language",         SLE_STRB, S, 0, _dynlang.curr_file,     NULL,    STR_NULL, NULL),
	SDTG_CONDLIST("resolution",  SLE_INT, 2, S, 0, _cur_resolution,   "640,480",    STR_NULL, NULL, 0, SL_MAX_VERSION), // workaround for implicit lengthof() in SDTG_LIST
	  SDTG_STR("screenshot_format",SLE_STRB, S, 0, _screenshot_format_name,NULL,    STR_NULL, NULL),
	  SDTG_STR("savegame_format",  SLE_STRB, S, 0, _savegame_format,       NULL,    STR_NULL, NULL),
	 SDTG_BOOL("rightclick_emulate",         S, 0, _rightclick_emulate,   false,    STR_NULL, NULL),
#ifdef WITH_FREETYPE
	  SDTG_STR("small_font",       SLE_STRB, S, 0, _freetype.small_font,   NULL,    STR_NULL, NULL),
	  SDTG_STR("medium_font",      SLE_STRB, S, 0, _freetype.medium_font,  NULL,    STR_NULL, NULL),
	  SDTG_STR("large_font",       SLE_STRB, S, 0, _freetype.large_font,   NULL,    STR_NULL, NULL),
	  SDTG_VAR("small_size",       SLE_UINT, S, 0, _freetype.small_size,   6, 0, 72, 0, STR_NULL, NULL),
	  SDTG_VAR("medium_size",      SLE_UINT, S, 0, _freetype.medium_size, 10, 0, 72, 0, STR_NULL, NULL),
	  SDTG_VAR("large_size",       SLE_UINT, S, 0, _freetype.large_size,  16, 0, 72, 0, STR_NULL, NULL),
	 SDTG_BOOL("small_aa",                   S, 0, _freetype.small_aa,    false,    STR_NULL, NULL),
	 SDTG_BOOL("medium_aa",                  S, 0, _freetype.medium_aa,   false,    STR_NULL, NULL),
	 SDTG_BOOL("large_aa",                   S, 0, _freetype.large_aa,    false,    STR_NULL, NULL),
#endif
	  SDTG_VAR("sprite_cache_size",SLE_UINT, S, 0, _sprite_cache_size,     4, 1, 64, 0, STR_NULL, NULL),
	  SDTG_VAR("player_face",    SLE_UINT32, S, 0, _company_manager_face,0,0,0xFFFFFFFF,0, STR_NULL, NULL),
	  SDTG_VAR("transparency_options", SLE_UINT, S, 0, _transparency_opt,  0,0,0x1FF,0, STR_NULL, NULL),
	  SDTG_VAR("transparency_locks", SLE_UINT, S, 0, _transparency_lock,   0,0,0x1FF,0, STR_NULL, NULL),
	  SDTG_VAR("invisibility_options", SLE_UINT, S, 0, _invisibility_opt,  0,0, 0xFF,0, STR_NULL, NULL),
	  SDTG_STR("keyboard",         SLE_STRB, S, 0, _keyboard_opt[0],       NULL,    STR_NULL, NULL),
	  SDTG_STR("keyboard_caps",    SLE_STRB, S, 0, _keyboard_opt[1],       NULL,    STR_NULL, NULL),
	  SDTG_END()
};

static const uint GAME_DIFFICULTY_NUM = 18;
uint16 _old_diff_custom[GAME_DIFFICULTY_NUM];

static const SettingDesc _gameopt_settings[] = {
	/* In version 4 a new difficulty setting has been added to the difficulty settings,
	 * town attitude towards demolishing. Needs special handling because some dimwit thought
	 * it funny to have the GameDifficulty struct be an array while it is a struct of
	 * same-sized members
	 * XXX - To save file-space and since values are never bigger than about 10? only
	 * save the first 16 bits in the savegame. Question is why the values are still int32
	 * and why not byte for example?
	 * 'SLE_FILE_I16 | SLE_VAR_U16' in "diff_custom" is needed to get around SlArray() hack
	 * for savegames version 0 - though it is an array, it has to go through the byteswap process */
	 SDTG_GENERAL("diff_custom", SDT_INTLIST, SL_ARR, SLE_FILE_I16 | SLE_VAR_U16,    C, 0, _old_diff_custom, 17, 0, 0, 0, 0, NULL, STR_NULL, NULL, 0,  3),
	 SDTG_GENERAL("diff_custom", SDT_INTLIST, SL_ARR, SLE_UINT16,                    C, 0, _old_diff_custom, 18, 0, 0, 0, 0, NULL, STR_NULL, NULL, 4, SL_MAX_VERSION),

	      SDT_VAR(GameSettings, difficulty.diff_level,    SLE_UINT8,                     0, 0, 0, 0,  3, 0, STR_NULL, NULL),
	    SDT_OMANY(GameSettings, locale.currency,          SLE_UINT8,                     N, 0, 0, CUSTOM_CURRENCY_ID, "GBP|USD|EUR|YEN|ATS|BEF|CHF|CZK|DEM|DKK|ESP|FIM|FRF|GRD|HUF|ISK|ITL|NLG|NOK|PLN|ROL|RUR|SIT|SEK|YTL|SKK|BRL|EEK|custom", STR_NULL, NULL, NULL),
	    SDT_OMANY(GameSettings, locale.units,             SLE_UINT8,                     N, 0, 1, 2, "imperial|metric|si", STR_NULL, NULL, NULL),
	/* There are only 21 predefined town_name values (0-20), but you can have more with newgrf action F so allow these bigger values (21-255). Invalid values will fallback to english on use and (undefined string) in GUI. */
	    SDT_OMANY(GameSettings, game_creation.town_name,  SLE_UINT8,                     0, 0, 0, 255, "english|french|german|american|latin|silly|swedish|dutch|finnish|polish|slovakish|norwegian|hungarian|austrian|romanian|czech|swiss|danish|turkish|italian|catalan", STR_NULL, NULL, NULL),
	    SDT_OMANY(GameSettings, game_creation.landscape,  SLE_UINT8,                     0, 0, 0, 3, "temperate|arctic|tropic|toyland", STR_NULL, NULL, ConvertLandscape),
	      SDT_VAR(GameSettings, game_creation.snow_line,  SLE_UINT8,                     0, 0, 7 * TILE_HEIGHT, 2 * TILE_HEIGHT, 13 * TILE_HEIGHT, 0, STR_NULL, NULL),
	 SDT_CONDNULL(                                                1,  0, 22),
 SDTC_CONDOMANY(              gui.autosave,             SLE_UINT8, 23, SL_MAX_VERSION, S, 0, 1, 4, "off|monthly|quarterly|half year|yearly", STR_NULL, NULL),
	    SDT_OMANY(GameSettings, vehicle.road_side,        SLE_UINT8,                     0, 0, 1, 1, "left|right", STR_NULL, NULL, NULL),
	    SDT_END()
};

/* Some settings do not need to be synchronised when playing in multiplayer.
 * These include for example the GUI settings and will not be saved with the
 * savegame.
 * It is also a bit tricky since you would think that service_interval
 * for example doesn't need to be synched. Every client assigns the
 * service_interval value to the v->service_interval, meaning that every client
 * assigns his value. If the setting was company-based, that would mean that
 * vehicles could decide on different moments that they are heading back to a
 * service depot, causing desyncs on a massive scale. */
const SettingDesc _settings[] = {
	/***************************************************************************/
	/* Saved settings variables. */
	/* Do not ADD or REMOVE something in this "difficulty.XXX" table or before it. It breaks savegame compatability. */
	 SDT_CONDVAR(GameSettings, difficulty.max_no_competitors,        SLE_UINT8, 97, SL_MAX_VERSION, 0, 0,     2,0,MAX_COMPANIES-1,1,STR_NULL,                                  DifficultyChange),
	SDT_CONDNULL(                                                            1, 97, 109),
	 SDT_CONDVAR(GameSettings, difficulty.number_towns,              SLE_UINT8, 97, SL_MAX_VERSION, 0,NG,     2,     0,      4,  1, STR_NUM_VERY_LOW,                          DifficultyChange),
	 SDT_CONDVAR(GameSettings, difficulty.number_industries,         SLE_UINT8, 97, SL_MAX_VERSION, 0,NG,     4,     0,      4,  1, STR_NONE,                                  DifficultyChange),
	 SDT_CONDVAR(GameSettings, difficulty.max_loan,                 SLE_UINT32, 97, SL_MAX_VERSION, 0,NG|CR,300000,100000,500000,50000,STR_NULL,                               DifficultyChange),
	 SDT_CONDVAR(GameSettings, difficulty.initial_interest,          SLE_UINT8, 97, SL_MAX_VERSION, 0,NG,     2,     2,      4,  1, STR_NULL,                                  DifficultyChange),
	 SDT_CONDVAR(GameSettings, difficulty.vehicle_costs,             SLE_UINT8, 97, SL_MAX_VERSION, 0, 0,     0,     0,      2,  1, STR_6820_LOW,                              DifficultyChange),
	 SDT_CONDVAR(GameSettings, difficulty.competitor_speed,          SLE_UINT8, 97, SL_MAX_VERSION, 0, 0,     2,     0,      4,  1, STR_681B_VERY_SLOW,                        DifficultyChange),
	SDT_CONDNULL(                                                            1, 97, 109),
	 SDT_CONDVAR(GameSettings, difficulty.vehicle_breakdowns,        SLE_UINT8, 97, SL_MAX_VERSION, 0, 0,     1,     0,      2,  1, STR_6823_NONE,                             DifficultyChange),
	 SDT_CONDVAR(GameSettings, difficulty.subsidy_multiplier,        SLE_UINT8, 97, SL_MAX_VERSION, 0, 0,     2,     0,      3,  1, STR_6826_X1_5,                             DifficultyChange),
	 SDT_CONDVAR(GameSettings, difficulty.construction_cost,         SLE_UINT8, 97, SL_MAX_VERSION, 0,NG,     0,     0,      2,  1, STR_6820_LOW,                              DifficultyChange),
	 SDT_CONDVAR(GameSettings, difficulty.terrain_type,              SLE_UINT8, 97, SL_MAX_VERSION, 0,NG,     1,     0,      3,  1, STR_682A_VERY_FLAT,                        DifficultyChange),
	 SDT_CONDVAR(GameSettings, difficulty.quantity_sea_lakes,        SLE_UINT8, 97, SL_MAX_VERSION, 0,NG,     0,     0,      3,  1, STR_VERY_LOW,                              DifficultyChange),
	 SDT_CONDVAR(GameSettings, difficulty.economy,                   SLE_UINT8, 97, SL_MAX_VERSION, 0, 0,     0,     0,      1,  1, STR_682E_STEADY,                           DifficultyChange),
	 SDT_CONDVAR(GameSettings, difficulty.line_reverse_mode,         SLE_UINT8, 97, SL_MAX_VERSION, 0, 0,     0,     0,      1,  1, STR_6834_AT_END_OF_LINE_AND_AT_STATIONS,   DifficultyChange),
	 SDT_CONDVAR(GameSettings, difficulty.disasters,                 SLE_UINT8, 97, SL_MAX_VERSION, 0, 0,     0,     0,      1,  1, STR_6836_OFF,                              DifficultyChange),
	 SDT_CONDVAR(GameSettings, difficulty.town_council_tolerance,    SLE_UINT8, 97, SL_MAX_VERSION, 0, 0,     0,     0,      2,  1, STR_PERMISSIVE,                            DifficultyNoiseChange),
	 SDT_CONDVAR(GameSettings, difficulty.diff_level,                SLE_UINT8, 97, SL_MAX_VERSION, 0,NG,     0,     0,      3,  0, STR_NULL,                                  DifficultyReset),

	/* There are only 21 predefined town_name values (0-20), but you can have more with newgrf action F so allow these bigger values (21-255). Invalid values will fallback to english on use and (undefined string) in GUI. */
 SDT_CONDOMANY(GameSettings, game_creation.town_name,              SLE_UINT8, 97, SL_MAX_VERSION, 0,NN, 0, 255, "english|french|german|american|latin|silly|swedish|dutch|finnish|polish|slovakish|norwegian|hungarian|austrian|romanian|czech|swiss|danish|turkish|italian|catalan", STR_NULL, NULL, NULL),
 SDT_CONDOMANY(GameSettings, game_creation.landscape,              SLE_UINT8, 97, SL_MAX_VERSION, 0,NN, 0,   3, "temperate|arctic|tropic|toyland", STR_NULL, NULL, ConvertLandscape),
	 SDT_CONDVAR(GameSettings, game_creation.snow_line,              SLE_UINT8, 97, SL_MAX_VERSION, 0,NN, 7 * TILE_HEIGHT, 2 * TILE_HEIGHT, 13 * TILE_HEIGHT, 0, STR_NULL, NULL),
 SDT_CONDOMANY(GameSettings, vehicle.road_side,                    SLE_UINT8, 97, SL_MAX_VERSION, 0,NN, 1,   1, "left|right", STR_NULL, CheckRoadSide, NULL),

	    SDT_BOOL(GameSettings, construction.build_on_slopes,                                        0,NN,  true,                    STR_CONFIG_SETTING_BUILDONSLOPES,          NULL),
	SDT_CONDBOOL(GameSettings, construction.autoslope,                          75, SL_MAX_VERSION, 0, 0,  true,                    STR_CONFIG_SETTING_AUTOSLOPE,              NULL),
	    SDT_BOOL(GameSettings, construction.extra_dynamite,                                         0, 0, false,                    STR_CONFIG_SETTING_EXTRADYNAMITE,          NULL),
	    SDT_BOOL(GameSettings, construction.longbridges,                                            0,NN,  true,                    STR_CONFIG_SETTING_LONGBRIDGES,            NULL),
	    SDT_BOOL(GameSettings, construction.signal_side,                                            N,NN,  true,                    STR_CONFIG_SETTING_SIGNALSIDE,             RedrawScreen),
	    SDT_BOOL(GameSettings, station.always_small_airport,                                        0,NN, false,                    STR_CONFIG_SETTING_SMALL_AIRPORTS,         NULL),
	 SDT_CONDVAR(GameSettings, economy.town_layout,                  SLE_UINT8, 59, SL_MAX_VERSION, 0,MS,TL_ORIGINAL,TL_BEGIN,NUM_TLS-1,1, STR_CONFIG_SETTING_TOWN_LAYOUT,     NULL),
	SDT_CONDBOOL(GameSettings, economy.allow_town_roads,                       113, SL_MAX_VERSION, 0, 0,  true,                    STR_CONFIG_SETTING_ALLOW_TOWN_ROADS,       NULL),

	     SDT_VAR(GameSettings, vehicle.train_acceleration_model,     SLE_UINT8,                     0,MS,     0,     0,       1, 1, STR_CONFIG_SETTING_TRAIN_ACCELERATION_MODEL, TrainAccelerationModelChanged),
	    SDT_BOOL(GameSettings, pf.forbid_90_deg,                                                    0, 0, false,                    STR_CONFIG_SETTING_FORBID_90_DEG,          NULL),
	    SDT_BOOL(GameSettings, vehicle.mammoth_trains,                                              0,NN,  true,                    STR_CONFIG_SETTING_MAMMOTHTRAINS,          NULL),
	    SDT_BOOL(GameSettings, order.gotodepot,                                                     0, 0,  true,                    STR_CONFIG_SETTING_GOTODEPOT,              NULL),
	    SDT_BOOL(GameSettings, pf.roadveh_queue,                                                    0, 0,  true,                    STR_CONFIG_SETTING_ROADVEH_QUEUE,          NULL),

	SDT_CONDBOOL(GameSettings, pf.new_pathfinding_all,                           0,             86, 0, 0, false,                    STR_NULL,                                  NULL),
	SDT_CONDBOOL(GameSettings, pf.yapf.ship_use_yapf,                           28,             86, 0, 0, false,                    STR_NULL,                                  NULL),
	SDT_CONDBOOL(GameSettings, pf.yapf.road_use_yapf,                           28,             86, 0, 0,  true,                    STR_NULL,                                  NULL),
	SDT_CONDBOOL(GameSettings, pf.yapf.rail_use_yapf,                           28,             86, 0, 0,  true,                    STR_NULL,                                  NULL),

	 SDT_CONDVAR(GameSettings, pf.pathfinder_for_trains,             SLE_UINT8, 87, SL_MAX_VERSION, 0, MS,    2,     0,       2, 1, STR_CONFIG_SETTING_PATHFINDER_FOR_TRAINS,  NULL),
	 SDT_CONDVAR(GameSettings, pf.pathfinder_for_roadvehs,           SLE_UINT8, 87, SL_MAX_VERSION, 0, MS,    2,     0,       2, 1, STR_CONFIG_SETTING_PATHFINDER_FOR_ROADVEH, NULL),
	 SDT_CONDVAR(GameSettings, pf.pathfinder_for_ships,              SLE_UINT8, 87, SL_MAX_VERSION, 0, MS,    0,     0,       2, 1, STR_CONFIG_SETTING_PATHFINDER_FOR_SHIPS,   NULL),

	    SDT_BOOL(GameSettings, vehicle.never_expire_vehicles,                                       0,NN, false,                    STR_CONFIG_SETTING_NEVER_EXPIRE_VEHICLES,  NULL),
	     SDT_VAR(GameSettings, vehicle.max_trains,                  SLE_UINT16,                     0, 0,   500,     0,    5000, 0, STR_CONFIG_SETTING_MAX_TRAINS,             RedrawScreen),
	     SDT_VAR(GameSettings, vehicle.max_roadveh,                 SLE_UINT16,                     0, 0,   500,     0,    5000, 0, STR_CONFIG_SETTING_MAX_ROADVEH,            RedrawScreen),
	     SDT_VAR(GameSettings, vehicle.max_aircraft,                SLE_UINT16,                     0, 0,   200,     0,    5000, 0, STR_CONFIG_SETTING_MAX_AIRCRAFT,           RedrawScreen),
	     SDT_VAR(GameSettings, vehicle.max_ships,                   SLE_UINT16,                     0, 0,   300,     0,    5000, 0, STR_CONFIG_SETTING_MAX_SHIPS,              RedrawScreen),
	    SDT_BOOL(GameSettings, vehicle.servint_ispercent,                                           0,NN, false,                    STR_CONFIG_SETTING_SERVINT_ISPERCENT,      CheckInterval),
	     SDT_VAR(GameSettings, vehicle.servint_trains,              SLE_UINT16,                     0,D0,   150,     5,     800, 0, STR_CONFIG_SETTING_SERVINT_TRAINS,         InvalidateDetailsWindow),
	     SDT_VAR(GameSettings, vehicle.servint_roadveh,             SLE_UINT16,                     0,D0,   150,     5,     800, 0, STR_CONFIG_SETTING_SERVINT_ROADVEH,        InvalidateDetailsWindow),
	     SDT_VAR(GameSettings, vehicle.servint_ships,               SLE_UINT16,                     0,D0,   360,     5,     800, 0, STR_CONFIG_SETTING_SERVINT_SHIPS,          InvalidateDetailsWindow),
	     SDT_VAR(GameSettings, vehicle.servint_aircraft,            SLE_UINT16,                     0,D0,   100,     5,     800, 0, STR_CONFIG_SETTING_SERVINT_AIRCRAFT,       InvalidateDetailsWindow),
	    SDT_BOOL(GameSettings, order.no_servicing_if_no_breakdowns,                                 0, 0, false,                    STR_CONFIG_SETTING_NOSERVICE,              NULL),
	    SDT_BOOL(GameSettings, vehicle.wagon_speed_limits,                                          0,NN,  true,                    STR_CONFIG_SETTING_WAGONSPEEDLIMITS,       UpdateConsists),
	SDT_CONDBOOL(GameSettings, vehicle.disable_elrails,                         38, SL_MAX_VERSION, 0,NN, false,                    STR_CONFIG_SETTING_DISABLE_ELRAILS,        SettingsDisableElrail),
	 SDT_CONDVAR(GameSettings, vehicle.freight_trains,               SLE_UINT8, 39, SL_MAX_VERSION, 0,NN,     1,     1,     255, 1, STR_CONFIG_SETTING_FREIGHT_TRAINS,         NULL),
	SDT_CONDBOOL(GameSettings, order.timetabling,                               67, SL_MAX_VERSION, 0, 0,  true,                    STR_CONFIG_SETTING_TIMETABLE_ALLOW,        NULL),
	 SDT_CONDVAR(GameSettings, vehicle.plane_speed,                  SLE_UINT8, 90, SL_MAX_VERSION, 0, 0,     4,     1,       4, 0, STR_CONFIG_SETTING_PLANE_SPEED,            NULL),
	SDT_CONDBOOL(GameSettings, vehicle.dynamic_engines,                         95, SL_MAX_VERSION, 0,NN, false,                    STR_CONFIG_SETTING_DYNAMIC_ENGINES,        ChangeDynamicEngines),

	    SDT_BOOL(GameSettings, station.join_stations,                                               0, 0,  true,                    STR_CONFIG_SETTING_JOINSTATIONS,           NULL),
	SDTC_CONDBOOL(             gui.sg_full_load_any,                            22,             92, 0, 0,  true,                    STR_NULL,                                  NULL),
	    SDT_BOOL(GameSettings, order.improved_load,                                                 0,NN,  true,                    STR_CONFIG_SETTING_IMPROVEDLOAD,           NULL),
	    SDT_BOOL(GameSettings, order.selectgoods,                                                   0, 0,  true,                    STR_CONFIG_SETTING_SELECTGOODS,            NULL),
	SDTC_CONDBOOL(             gui.sg_new_nonstop,                              22,             92, 0, 0, false,                    STR_NULL,                                  NULL),
	    SDT_BOOL(GameSettings, station.nonuniform_stations,                                         0,NN,  true,                    STR_CONFIG_SETTING_NONUNIFORM_STATIONS,    NULL),
	     SDT_VAR(GameSettings, station.station_spread,               SLE_UINT8,                     0, 0,    12,     4,      64, 0, STR_CONFIG_SETTING_STATION_SPREAD,         InvalidateStationBuildWindow),
	    SDT_BOOL(GameSettings, order.serviceathelipad,                                              0, 0,  true,                    STR_CONFIG_SETTING_SERVICEATHELIPAD,       NULL),
	    SDT_BOOL(GameSettings, station.modified_catchment,                                          0, 0,  true,                    STR_CONFIG_SETTING_CATCHMENT,              NULL),
	SDT_CONDBOOL(GameSettings, order.gradual_loading,                           40, SL_MAX_VERSION, 0, 0,  true,                    STR_CONFIG_SETTING_GRADUAL_LOADING,        NULL),
	SDT_CONDBOOL(GameSettings, construction.road_stop_on_town_road,             47, SL_MAX_VERSION, 0, 0,  true,                    STR_CONFIG_SETTING_STOP_ON_TOWN_ROAD,      NULL),
	SDT_CONDBOOL(GameSettings, construction.road_stop_on_competitor_road,      114, SL_MAX_VERSION, 0, 0,  true,                    STR_CONFIG_SETTING_STOP_ON_COMPETITOR_ROAD,NULL),
	SDT_CONDBOOL(GameSettings, station.adjacent_stations,                       62, SL_MAX_VERSION, 0, 0,  true,                    STR_CONFIG_SETTING_ADJACENT_STATIONS,      NULL),
	SDT_CONDBOOL(GameSettings, economy.station_noise_level,                     96, SL_MAX_VERSION, 0, 0, false,                    STR_CONFIG_SETTING_NOISE_LEVEL,            InvalidateTownViewWindow),
	SDT_CONDBOOL(GameSettings, station.distant_join_stations,                  106, SL_MAX_VERSION, 0, 0,  true,                    STR_CONFIG_SETTING_DISTANT_JOIN_STATIONS,  DeleteSelectStationWindow),

	    SDT_BOOL(GameSettings, economy.inflation,                                                   0, 0,  true,                    STR_CONFIG_SETTING_INFLATION,              NULL),
	     SDT_VAR(GameSettings, construction.raw_industry_construction, SLE_UINT8,                   0,MS,     0,     0,       2, 0, STR_CONFIG_SETTING_RAW_INDUSTRY_CONSTRUCTION_METHOD, InvalidateBuildIndustryWindow),
	    SDT_BOOL(GameSettings, economy.multiple_industry_per_town,                                  0, 0, false,                    STR_CONFIG_SETTING_MULTIPINDTOWN,          NULL),
	    SDT_BOOL(GameSettings, economy.same_industry_close,                                         0, 0, false,                    STR_CONFIG_SETTING_SAMEINDCLOSE,           NULL),
	    SDT_BOOL(GameSettings, economy.bribe,                                                       0, 0,  true,                    STR_CONFIG_SETTING_BRIBE,                  NULL),
	SDT_CONDBOOL(GameSettings, economy.exclusive_rights,                        79, SL_MAX_VERSION, 0, 0,  true,                    STR_CONFIG_SETTING_ALLOW_EXCLUSIVE,        NULL),
	SDT_CONDBOOL(GameSettings, economy.give_money,                              79, SL_MAX_VERSION, 0, 0,  true,                    STR_CONFIG_SETTING_ALLOW_GIVE_MONEY,       NULL),
	     SDT_VAR(GameSettings, game_creation.snow_line_height,       SLE_UINT8,                     0, 0,     7,     2,      13, 0, STR_CONFIG_SETTING_SNOWLINE_HEIGHT,        NULL),
	    SDTC_VAR(              gui.coloured_news_year,               SLE_INT32,                     0,NC,  2000,MIN_YEAR,MAX_YEAR,1,STR_CONFIG_SETTING_COLOURED_NEWS_YEAR,     NULL),
	     SDT_VAR(GameSettings, game_creation.starting_year,          SLE_INT32,                     0,NC,  1950,MIN_YEAR,MAX_YEAR,1,STR_CONFIG_SETTING_STARTING_YEAR,          NULL),
	SDT_CONDNULL(                                                            4,  0, 104),
	    SDT_BOOL(GameSettings, economy.smooth_economy,                                              0, 0,  true,                    STR_CONFIG_SETTING_SMOOTH_ECONOMY,         NULL),
	    SDT_BOOL(GameSettings, economy.allow_shares,                                                0, 0, false,                    STR_CONFIG_SETTING_ALLOW_SHARES,           NULL),
	 SDT_CONDVAR(GameSettings, economy.town_growth_rate,             SLE_UINT8, 54, SL_MAX_VERSION, 0, MS,    2,     0,       4, 0, STR_CONFIG_SETTING_TOWN_GROWTH,            NULL),
	 SDT_CONDVAR(GameSettings, economy.larger_towns,                 SLE_UINT8, 54, SL_MAX_VERSION, 0, D0,    4,     0,     255, 1, STR_CONFIG_SETTING_LARGER_TOWNS,           NULL),
	 SDT_CONDVAR(GameSettings, economy.initial_city_size,            SLE_UINT8, 56, SL_MAX_VERSION, 0, 0,     2,     1,      10, 1, STR_CONFIG_SETTING_CITY_SIZE_MULTIPLIER,   NULL),
	SDT_CONDBOOL(GameSettings, economy.mod_road_rebuild,                        77, SL_MAX_VERSION, 0, 0, false,                    STR_CONFIG_SETTING_MODIFIED_ROAD_REBUILD,  NULL),

	SDT_CONDNULL(1, 0, 106), // previously ai-new setting.
	    SDT_BOOL(GameSettings, ai.ai_in_multiplayer,                                                0, 0, true,                     STR_CONFIG_SETTING_AI_IN_MULTIPLAYER,      NULL),
	    SDT_BOOL(GameSettings, ai.ai_disable_veh_train,                                             0, 0, false,                    STR_CONFIG_SETTING_AI_BUILDS_TRAINS,       NULL),
	    SDT_BOOL(GameSettings, ai.ai_disable_veh_roadveh,                                           0, 0, false,                    STR_CONFIG_SETTING_AI_BUILDS_ROADVEH,      NULL),
	    SDT_BOOL(GameSettings, ai.ai_disable_veh_aircraft,                                          0, 0, false,                    STR_CONFIG_SETTING_AI_BUILDS_AIRCRAFT,     NULL),
	    SDT_BOOL(GameSettings, ai.ai_disable_veh_ship,                                              0, 0, false,                    STR_CONFIG_SETTING_AI_BUILDS_SHIPS,        NULL),
	 SDT_CONDVAR(GameSettings, ai.ai_max_opcode_till_suspend,       SLE_UINT32,107, SL_MAX_VERSION, 0, NG, 10000, 5000,250000,2500, STR_CONFIG_SETTING_AI_MAX_OPCODES,         NULL),

	     SDT_VAR(GameSettings, vehicle.extend_vehicle_life,          SLE_UINT8,                     0, 0,     0,     0,     100, 0, STR_NULL,                                  NULL),
	     SDT_VAR(GameSettings, economy.dist_local_authority,         SLE_UINT8,                     0, 0,    20,     5,      60, 0, STR_NULL,                                  NULL),
	     SDT_VAR(GameSettings, pf.wait_oneway_signal,                SLE_UINT8,                     0, 0,    15,     2,     255, 0, STR_NULL,                                  NULL),
	     SDT_VAR(GameSettings, pf.wait_twoway_signal,                SLE_UINT8,                     0, 0,    41,     2,     255, 0, STR_NULL,                                  NULL),
	SDT_CONDLISTO(GameSettings, economy.town_noise_population, 3,   SLE_UINT16, 96, SL_MAX_VERSION, 0,D0, "800,2000,4000",          STR_NULL,                                  NULL, CheckNoiseToleranceLevel),
	 SDT_CONDVAR(GameSettings, economy.moving_average_unit,         SLE_UINT16, CAPACITIES_SV, SL_MAX_VERSION, 0, 0, 4, 1, 4096, 1,	STR_CONFIG_SETTING_AVERAGE_UNIT,           NULL),
	 SDT_CONDVAR(GameSettings, economy.moving_average_length,       SLE_UINT16, CAPACITIES_SV, SL_MAX_VERSION, 0, 0, 256, 1, 4096, 64, STR_CONFIG_SETTING_AVERAGE_LENGTH,      NULL),
<<<<<<< HEAD
     SDT_CONDVAR(GameSettings, economy.linkgraph_recalc_interval,   SLE_UINT16, LINKGRAPH_SV, SL_MAX_VERSION,  0, 0, 30, 1,	4096, 1, STR_CONFIG_SETTING_LINKGRAPH_INTERVAL,    NULL),
=======
>>>>>>> e1670f51

	 SDT_CONDVAR(GameSettings, pf.wait_for_pbs_path,                 SLE_UINT8,100, SL_MAX_VERSION, 0, 0,    30,     2,     255, 0, STR_NULL,                                  NULL),
	SDT_CONDBOOL(GameSettings, pf.reserve_paths,                               100, SL_MAX_VERSION, 0, 0, false,                    STR_NULL,                                  NULL),
	 SDT_CONDVAR(GameSettings, pf.path_backoff_interval,             SLE_UINT8,100, SL_MAX_VERSION, 0, 0,    20,     1,     255, 0, STR_NULL,                                  NULL),

	     SDT_VAR(GameSettings, pf.opf.pf_maxlength,                          SLE_UINT16,                     0, 0,  4096,                    64,   65535, 0, STR_NULL,         NULL),
	     SDT_VAR(GameSettings, pf.opf.pf_maxdepth,                            SLE_UINT8,                     0, 0,    48,                     4,     255, 0, STR_NULL,         NULL),

	     SDT_VAR(GameSettings, pf.npf.npf_max_search_nodes,                    SLE_UINT,                     0, 0, 10000,                   500,  100000, 0, STR_NULL,         NULL),
	     SDT_VAR(GameSettings, pf.npf.npf_rail_firstred_penalty,               SLE_UINT,                     0, 0, ( 10 * NPF_TILE_LENGTH),   0,  100000, 0, STR_NULL,         NULL),
	     SDT_VAR(GameSettings, pf.npf.npf_rail_firstred_exit_penalty,          SLE_UINT,                     0, 0, (100 * NPF_TILE_LENGTH),   0,  100000, 0, STR_NULL,         NULL),
	     SDT_VAR(GameSettings, pf.npf.npf_rail_lastred_penalty,                SLE_UINT,                     0, 0, ( 10 * NPF_TILE_LENGTH),   0,  100000, 0, STR_NULL,         NULL),
	     SDT_VAR(GameSettings, pf.npf.npf_rail_station_penalty,                SLE_UINT,                     0, 0, (  1 * NPF_TILE_LENGTH),   0,  100000, 0, STR_NULL,         NULL),
	     SDT_VAR(GameSettings, pf.npf.npf_rail_slope_penalty,                  SLE_UINT,                     0, 0, (  1 * NPF_TILE_LENGTH),   0,  100000, 0, STR_NULL,         NULL),
	     SDT_VAR(GameSettings, pf.npf.npf_rail_curve_penalty,                  SLE_UINT,                     0, 0, 1,                         0,  100000, 0, STR_NULL,         NULL),
	     SDT_VAR(GameSettings, pf.npf.npf_rail_depot_reverse_penalty,          SLE_UINT,                     0, 0, ( 50 * NPF_TILE_LENGTH),   0,  100000, 0, STR_NULL,         NULL),
	 SDT_CONDVAR(GameSettings, pf.npf.npf_rail_pbs_cross_penalty,              SLE_UINT,100, SL_MAX_VERSION, 0, 0, (  3 * NPF_TILE_LENGTH),   0,  100000, 0, STR_NULL,         NULL),
	 SDT_CONDVAR(GameSettings, pf.npf.npf_rail_pbs_signal_back_penalty,        SLE_UINT,100, SL_MAX_VERSION, 0, 0, ( 15 * NPF_TILE_LENGTH),   0,  100000, 0, STR_NULL,         NULL),
	     SDT_VAR(GameSettings, pf.npf.npf_buoy_penalty,                        SLE_UINT,                     0, 0, (  2 * NPF_TILE_LENGTH),   0,  100000, 0, STR_NULL,         NULL),
	     SDT_VAR(GameSettings, pf.npf.npf_water_curve_penalty,                 SLE_UINT,                     0, 0, (NPF_TILE_LENGTH / 4),     0,  100000, 0, STR_NULL,         NULL),
	     SDT_VAR(GameSettings, pf.npf.npf_road_curve_penalty,                  SLE_UINT,                     0, 0, 1,                         0,  100000, 0, STR_NULL,         NULL),
	     SDT_VAR(GameSettings, pf.npf.npf_crossing_penalty,                    SLE_UINT,                     0, 0, (  3 * NPF_TILE_LENGTH),   0,  100000, 0, STR_NULL,         NULL),
	 SDT_CONDVAR(GameSettings, pf.npf.npf_road_drive_through_penalty,          SLE_UINT, 47, SL_MAX_VERSION, 0, 0, (  8 * NPF_TILE_LENGTH),   0,  100000, 0, STR_NULL,         NULL),


	SDT_CONDBOOL(GameSettings, pf.yapf.disable_node_optimization,                        28, SL_MAX_VERSION, 0, 0, false,                                    STR_NULL,         NULL),
	 SDT_CONDVAR(GameSettings, pf.yapf.max_search_nodes,                       SLE_UINT, 28, SL_MAX_VERSION, 0, 0, 10000,                   500, 1000000, 0, STR_NULL,         NULL),
	SDT_CONDBOOL(GameSettings, pf.yapf.rail_firstred_twoway_eol,                         28, SL_MAX_VERSION, 0, 0,  true,                                    STR_NULL,         NULL),
	 SDT_CONDVAR(GameSettings, pf.yapf.rail_firstred_penalty,                  SLE_UINT, 28, SL_MAX_VERSION, 0, 0,    10 * YAPF_TILE_LENGTH,  0, 1000000, 0, STR_NULL,         NULL),
	 SDT_CONDVAR(GameSettings, pf.yapf.rail_firstred_exit_penalty,             SLE_UINT, 28, SL_MAX_VERSION, 0, 0,   100 * YAPF_TILE_LENGTH,  0, 1000000, 0, STR_NULL,         NULL),
	 SDT_CONDVAR(GameSettings, pf.yapf.rail_lastred_penalty,                   SLE_UINT, 28, SL_MAX_VERSION, 0, 0,    10 * YAPF_TILE_LENGTH,  0, 1000000, 0, STR_NULL,         NULL),
	 SDT_CONDVAR(GameSettings, pf.yapf.rail_lastred_exit_penalty,              SLE_UINT, 28, SL_MAX_VERSION, 0, 0,   100 * YAPF_TILE_LENGTH,  0, 1000000, 0, STR_NULL,         NULL),
	 SDT_CONDVAR(GameSettings, pf.yapf.rail_station_penalty,                   SLE_UINT, 28, SL_MAX_VERSION, 0, 0,    10 * YAPF_TILE_LENGTH,  0, 1000000, 0, STR_NULL,         NULL),
	 SDT_CONDVAR(GameSettings, pf.yapf.rail_slope_penalty,                     SLE_UINT, 28, SL_MAX_VERSION, 0, 0,     2 * YAPF_TILE_LENGTH,  0, 1000000, 0, STR_NULL,         NULL),
	 SDT_CONDVAR(GameSettings, pf.yapf.rail_curve45_penalty,                   SLE_UINT, 28, SL_MAX_VERSION, 0, 0,     3 * YAPF_TILE_LENGTH,  0, 1000000, 0, STR_NULL,         NULL),
	 SDT_CONDVAR(GameSettings, pf.yapf.rail_curve90_penalty,                   SLE_UINT, 28, SL_MAX_VERSION, 0, 0,     6 * YAPF_TILE_LENGTH,  0, 1000000, 0, STR_NULL,         NULL),
	 SDT_CONDVAR(GameSettings, pf.yapf.rail_depot_reverse_penalty,             SLE_UINT, 28, SL_MAX_VERSION, 0, 0,    50 * YAPF_TILE_LENGTH,  0, 1000000, 0, STR_NULL,         NULL),
	 SDT_CONDVAR(GameSettings, pf.yapf.rail_crossing_penalty,                  SLE_UINT, 28, SL_MAX_VERSION, 0, 0,     3 * YAPF_TILE_LENGTH,  0, 1000000, 0, STR_NULL,         NULL),
	 SDT_CONDVAR(GameSettings, pf.yapf.rail_look_ahead_max_signals,            SLE_UINT, 28, SL_MAX_VERSION, 0, 0,    10,                     1,     100, 0, STR_NULL,         NULL),
	 SDT_CONDVAR(GameSettings, pf.yapf.rail_look_ahead_signal_p0,               SLE_INT, 28, SL_MAX_VERSION, 0, 0,   500,              -1000000, 1000000, 0, STR_NULL,         NULL),
	 SDT_CONDVAR(GameSettings, pf.yapf.rail_look_ahead_signal_p1,               SLE_INT, 28, SL_MAX_VERSION, 0, 0,  -100,              -1000000, 1000000, 0, STR_NULL,         NULL),
	 SDT_CONDVAR(GameSettings, pf.yapf.rail_look_ahead_signal_p2,               SLE_INT, 28, SL_MAX_VERSION, 0, 0,     5,              -1000000, 1000000, 0, STR_NULL,         NULL),
	 SDT_CONDVAR(GameSettings, pf.yapf.rail_pbs_cross_penalty,                 SLE_UINT,100, SL_MAX_VERSION, 0, 0,     3 * YAPF_TILE_LENGTH,  0, 1000000, 0, STR_NULL,         NULL),
	 SDT_CONDVAR(GameSettings, pf.yapf.rail_pbs_station_penalty,               SLE_UINT,100, SL_MAX_VERSION, 0, 0,     8 * YAPF_TILE_LENGTH,  0, 1000000, 0, STR_NULL,         NULL),
	 SDT_CONDVAR(GameSettings, pf.yapf.rail_pbs_signal_back_penalty,           SLE_UINT,100, SL_MAX_VERSION, 0, 0,    15 * YAPF_TILE_LENGTH,  0, 1000000, 0, STR_NULL,         NULL),
	 SDT_CONDVAR(GameSettings, pf.yapf.rail_doubleslip_penalty,                SLE_UINT,100, SL_MAX_VERSION, 0, 0,     1 * YAPF_TILE_LENGTH,  0, 1000000, 0, STR_NULL,         NULL),
	 SDT_CONDVAR(GameSettings, pf.yapf.rail_longer_platform_penalty,           SLE_UINT, 33, SL_MAX_VERSION, 0, 0,     8 * YAPF_TILE_LENGTH,  0,   20000, 0, STR_NULL,         NULL),
	 SDT_CONDVAR(GameSettings, pf.yapf.rail_longer_platform_per_tile_penalty,  SLE_UINT, 33, SL_MAX_VERSION, 0, 0,     0 * YAPF_TILE_LENGTH,  0,   20000, 0, STR_NULL,         NULL),
	 SDT_CONDVAR(GameSettings, pf.yapf.rail_shorter_platform_penalty,          SLE_UINT, 33, SL_MAX_VERSION, 0, 0,    40 * YAPF_TILE_LENGTH,  0,   20000, 0, STR_NULL,         NULL),
	 SDT_CONDVAR(GameSettings, pf.yapf.rail_shorter_platform_per_tile_penalty, SLE_UINT, 33, SL_MAX_VERSION, 0, 0,     0 * YAPF_TILE_LENGTH,  0,   20000, 0, STR_NULL,         NULL),
	 SDT_CONDVAR(GameSettings, pf.yapf.road_slope_penalty,                     SLE_UINT, 33, SL_MAX_VERSION, 0, 0,     2 * YAPF_TILE_LENGTH,  0, 1000000, 0, STR_NULL,         NULL),
	 SDT_CONDVAR(GameSettings, pf.yapf.road_curve_penalty,                     SLE_UINT, 33, SL_MAX_VERSION, 0, 0,     1 * YAPF_TILE_LENGTH,  0, 1000000, 0, STR_NULL,         NULL),
	 SDT_CONDVAR(GameSettings, pf.yapf.road_crossing_penalty,                  SLE_UINT, 33, SL_MAX_VERSION, 0, 0,     3 * YAPF_TILE_LENGTH,  0, 1000000, 0, STR_NULL,         NULL),
	 SDT_CONDVAR(GameSettings, pf.yapf.road_stop_penalty,                      SLE_UINT, 47, SL_MAX_VERSION, 0, 0,     8 * YAPF_TILE_LENGTH,  0, 1000000, 0, STR_NULL,         NULL),

	 SDT_CONDVAR(GameSettings, game_creation.land_generator,                  SLE_UINT8, 30, SL_MAX_VERSION, 0,MS,     1,                     0,       1, 0, STR_CONFIG_SETTING_LAND_GENERATOR,        NULL),
	 SDT_CONDVAR(GameSettings, game_creation.oil_refinery_limit,              SLE_UINT8, 30, SL_MAX_VERSION, 0, 0,    32,                    12,      48, 0, STR_CONFIG_SETTING_OIL_REF_EDGE_DISTANCE, NULL),
	 SDT_CONDVAR(GameSettings, game_creation.tgen_smoothness,                 SLE_UINT8, 30, SL_MAX_VERSION, 0,MS,     1,                     0,       3, 0, STR_CONFIG_SETTING_ROUGHNESS_OF_TERRAIN,  NULL),
	 SDT_CONDVAR(GameSettings, game_creation.generation_seed,                SLE_UINT32, 30, SL_MAX_VERSION, 0, 0,      GENERATE_NEW_SEED, 0, UINT32_MAX, 0, STR_NULL,                                 NULL),
	 SDT_CONDVAR(GameSettings, game_creation.tree_placer,                     SLE_UINT8, 30, SL_MAX_VERSION, 0,MS,     2,                     0,       2, 0, STR_CONFIG_SETTING_TREE_PLACER,           NULL),
	     SDT_VAR(GameSettings, game_creation.heightmap_rotation,              SLE_UINT8,                     S,MS,     0,                     0,       1, 0, STR_CONFIG_SETTING_HEIGHTMAP_ROTATION,    NULL),
	     SDT_VAR(GameSettings, game_creation.se_flat_world_height,            SLE_UINT8,                     S, 0,     1,                     0,      15, 0, STR_CONFIG_SETTING_SE_FLAT_WORLD_HEIGHT,  NULL),

	     SDT_VAR(GameSettings, game_creation.map_x,                           SLE_UINT8,                     S, 0,     8,                     6,      11, 0, STR_CONFIG_SETTING_MAP_X,                 NULL),
	     SDT_VAR(GameSettings, game_creation.map_y,                           SLE_UINT8,                     S, 0,     8,                     6,      11, 0, STR_CONFIG_SETTING_MAP_Y,                 NULL),
	SDT_CONDBOOL(GameSettings, construction.freeform_edges,                             111, SL_MAX_VERSION, 0, 0,  true,                                    STR_CONFIG_SETTING_ENABLE_FREEFORM_EDGES, CheckFreeformEdges),
	 SDT_CONDVAR(GameSettings, game_creation.water_borders,                   SLE_UINT8,111, SL_MAX_VERSION, 0, 0,    15,                     0,      16, 0, STR_NULL,                                 NULL),
	 SDT_CONDVAR(GameSettings, game_creation.custom_town_number,             SLE_UINT16,115, SL_MAX_VERSION, 0, 0,     1,                     1,    5000, 0, STR_NULL,                                 NULL),

 SDT_CONDOMANY(GameSettings, locale.currency,                               SLE_UINT8, 97, SL_MAX_VERSION, N, 0, 0, CUSTOM_CURRENCY_ID, "GBP|USD|EUR|YEN|ATS|BEF|CHF|CZK|DEM|DKK|ESP|FIM|FRF|GRD|HUF|ISK|ITL|NLG|NOK|PLN|ROL|RUR|SIT|SEK|YTL|SKK|BRR|custom", STR_NULL, NULL, NULL),
 SDT_CONDOMANY(GameSettings, locale.units,                                  SLE_UINT8, 97, SL_MAX_VERSION, N, 0, 1, 2, "imperial|metric|si", STR_NULL, NULL, NULL),

	/***************************************************************************/
	/* Unsaved setting variables. */
	SDTC_OMANY(gui.autosave,                  SLE_UINT8, S,  0, 1, 4, "off|monthly|quarterly|half year|yearly", STR_NULL,                     NULL),
	SDTC_OMANY(gui.date_format_in_default_names,SLE_UINT8,S,MS, 0, 2, "long|short|iso",       STR_CONFIG_SETTING_DATE_FORMAT_IN_SAVE_NAMES,   NULL),
	 SDTC_BOOL(gui.vehicle_speed,                        S,  0,  true,                        STR_CONFIG_SETTING_VEHICLESPEED,                NULL),
	 SDTC_BOOL(gui.status_long_date,                     S,  0,  true,                        STR_CONFIG_SETTING_LONGDATE,                    NULL),
	 SDTC_BOOL(gui.show_finances,                        S,  0,  true,                        STR_CONFIG_SETTING_SHOWFINANCES,                NULL),
	 SDTC_BOOL(gui.autoscroll,                           S,  0, false,                        STR_CONFIG_SETTING_AUTOSCROLL,                  NULL),
	 SDTC_BOOL(gui.reverse_scroll,                       S,  0, false,                        STR_CONFIG_SETTING_REVERSE_SCROLLING,           NULL),
	 SDTC_BOOL(gui.smooth_scroll,                        S,  0, false,                        STR_CONFIG_SETTING_SMOOTH_SCROLLING,            NULL),
	 SDTC_BOOL(gui.left_mouse_btn_scrolling,             S,  0, false,                        STR_CONFIG_SETTING_LEFT_MOUSE_BTN_SCROLLING,    NULL),
	 SDTC_BOOL(gui.measure_tooltip,                      S,  0,  true,                        STR_CONFIG_SETTING_MEASURE_TOOLTIP,             NULL),
	  SDTC_VAR(gui.errmsg_duration,           SLE_UINT8, S,  0,     5,        0,       20, 0, STR_CONFIG_SETTING_ERRMSG_DURATION,             NULL),
	  SDTC_VAR(gui.toolbar_pos,               SLE_UINT8, S, MS,     0,        0,        2, 0, STR_CONFIG_SETTING_TOOLBAR_POS,                 v_PositionMainToolbar),
	  SDTC_VAR(gui.window_snap_radius,        SLE_UINT8, S, D0,    10,        1,       32, 0, STR_CONFIG_SETTING_SNAP_RADIUS,                 NULL),
	  SDTC_VAR(gui.window_soft_limit,         SLE_UINT8, S, D0,    20,        5,      255, 1, STR_CONFIG_SETTING_SOFT_LIMIT,                  NULL),
	 SDTC_BOOL(gui.population_in_label,                  S,  0,  true,                        STR_CONFIG_SETTING_POPULATION_IN_LABEL,         PopulationInLabelActive),
	 SDTC_BOOL(gui.link_terraform_toolbar,               S,  0, false,                        STR_CONFIG_SETTING_LINK_TERRAFORM_TOOLBAR,      NULL),
	  SDTC_VAR(gui.liveries,                  SLE_UINT8, S, MS,     2,        0,        2, 0, STR_CONFIG_SETTING_LIVERIES,                    RedrawScreen),
	 SDTC_BOOL(gui.prefer_teamchat,                      S,  0, false,                        STR_CONFIG_SETTING_PREFER_TEAMCHAT,             NULL),
	  SDTC_VAR(gui.scrollwheel_scrolling,     SLE_UINT8, S, MS,     0,        0,        2, 0, STR_CONFIG_SETTING_SCROLLWHEEL_SCROLLING,       NULL),
	  SDTC_VAR(gui.scrollwheel_multiplier,    SLE_UINT8, S,  0,     5,        1,       15, 1, STR_CONFIG_SETTING_SCROLLWHEEL_MULTIPLIER,      NULL),
	 SDTC_BOOL(gui.pause_on_newgame,                     S,  0, false,                        STR_CONFIG_SETTING_PAUSE_ON_NEW_GAME,           NULL),
	  SDTC_VAR(gui.advanced_vehicle_list,     SLE_UINT8, S, MS,     1,        0,        2, 0, STR_CONFIG_SETTING_ADVANCED_VEHICLE_LISTS,      NULL),
	 SDTC_BOOL(gui.timetable_in_ticks,                   S,  0, false,                        STR_CONFIG_SETTING_TIMETABLE_IN_TICKS,          NULL),
	 SDTC_BOOL(gui.quick_goto,                           S,  0, false,                        STR_CONFIG_SETTING_QUICKGOTO,                   NULL),
	  SDTC_VAR(gui.loading_indicators,        SLE_UINT8, S, MS,     1,        0,        2, 0, STR_CONFIG_SETTING_LOADING_INDICATORS,          RedrawScreen),
	  SDTC_VAR(gui.default_rail_type,         SLE_UINT8, S, MS,     4,        0,        6, 0, STR_CONFIG_SETTING_DEFAULT_RAIL_TYPE,           NULL),
	 SDTC_BOOL(gui.enable_signal_gui,                    S,  0,  true,                        STR_CONFIG_SETTING_ENABLE_SIGNAL_GUI,           CloseSignalGUI),
	  SDTC_VAR(gui.drag_signals_density,      SLE_UINT8, S,  0,     4,        1,       20, 0, STR_CONFIG_SETTING_DRAG_SIGNALS_DENSITY,        DragSignalsDensityChanged),
	  SDTC_VAR(gui.semaphore_build_before,    SLE_INT32, S, NC,  1975, MIN_YEAR, MAX_YEAR, 1, STR_CONFIG_SETTING_SEMAPHORE_BUILD_BEFORE_DATE, ResetSignalVariant),
	 SDTC_BOOL(gui.vehicle_income_warn,                  S,  0,  true,                        STR_CONFIG_SETTING_WARN_INCOME_LESS,            NULL),
	  SDTC_VAR(gui.order_review_system,       SLE_UINT8, S, MS,     2,        0,        2, 0, STR_CONFIG_SETTING_ORDER_REVIEW,                NULL),
	 SDTC_BOOL(gui.lost_train_warn,                      S,  0,  true,                        STR_CONFIG_SETTING_WARN_LOST_TRAIN,             NULL),
	 SDTC_BOOL(gui.autorenew,                            S,  0, false,                        STR_CONFIG_SETTING_AUTORENEW_VEHICLE,           EngineRenewUpdate),
	  SDTC_VAR(gui.autorenew_months,          SLE_INT16, S,  0,     6,      -12,       12, 0, STR_CONFIG_SETTING_AUTORENEW_MONTHS,            EngineRenewMonthsUpdate),
	  SDTC_VAR(gui.autorenew_money,            SLE_UINT, S, CR,100000,        0,  2000000, 0, STR_CONFIG_SETTING_AUTORENEW_MONEY,             EngineRenewMoneyUpdate),
	 SDTC_BOOL(gui.always_build_infrastructure,          S,  0, false,                        STR_CONFIG_SETTING_ALWAYS_BUILD_INFRASTRUCTURE, RedrawScreen),
	 SDTC_BOOL(gui.new_nonstop,                          S,  0, false,                        STR_CONFIG_SETTING_NONSTOP_BY_DEFAULT,          NULL),
	 SDTC_BOOL(gui.keep_all_autosave,                    S,  0, false,                        STR_NULL,                                       NULL),
	 SDTC_BOOL(gui.autosave_on_exit,                     S,  0, false,                        STR_NULL,                                       NULL),
	  SDTC_VAR(gui.max_num_autosaves,         SLE_UINT8, S,  0,    16,        0,      255, 0, STR_NULL,                                       NULL),
	 SDTC_BOOL(gui.bridge_pillars,                       S,  0,  true,                        STR_NULL,                                       NULL),
	 SDTC_BOOL(gui.auto_euro,                            S,  0,  true,                        STR_NULL,                                       NULL),
	  SDTC_VAR(gui.news_message_timeout,      SLE_UINT8, S,  0,     2,        1,      255, 0, STR_NULL,                                       NULL),
	 SDTC_BOOL(gui.show_track_reservation,               S,  0, false,                        STR_CONFIG_SETTING_SHOW_TRACK_RESERVATION,      RedrawScreen),
	  SDTC_VAR(gui.default_signal_type,       SLE_UINT8, S, MS,     0,        0,        2, 1, STR_CONFIG_SETTING_DEFAULT_SIGNAL_TYPE,         NULL),
	  SDTC_VAR(gui.cycle_signal_types,        SLE_UINT8, S, MS,     2,        0,        2, 1, STR_CONFIG_SETTING_CYCLE_SIGNAL_TYPES,          NULL),
	  SDTC_VAR(gui.station_numtracks,         SLE_UINT8, S,  0,     1,        1,        7, 0, STR_NULL,                                       NULL),
	  SDTC_VAR(gui.station_platlength,        SLE_UINT8, S,  0,     5,        1,        7, 0, STR_NULL,                                       NULL),
	 SDTC_BOOL(gui.station_dragdrop,                     S,  0,  true,                        STR_NULL,                                       NULL),
	 SDTC_BOOL(gui.station_show_coverage,                S,  0, false,                        STR_NULL,                                       NULL),
	 SDTC_BOOL(gui.persistent_buildingtools,             S,  0, false,                        STR_CONFIG_SETTING_PERSISTENT_BUILDINGTOOLS,    NULL),
	 SDTC_BOOL(gui.expenses_layout,                      S,  0, false,                        STR_CONFIG_SETTING_EXPENSES_LAYOUT,             RedrawScreen),

	  SDTC_VAR(gui.console_backlog_timeout,  SLE_UINT16, S,  0,   100,       10,    65500, 0, STR_NULL,                                       NULL),
	  SDTC_VAR(gui.console_backlog_length,   SLE_UINT16, S,  0,   100,       10,    65500, 0, STR_NULL,                                       NULL),
#ifdef ENABLE_NETWORK
	  SDTC_VAR(gui.network_chat_box_width,   SLE_UINT16, S,  0,   700,      200,    65535, 0, STR_NULL,                                       NULL),
	  SDTC_VAR(gui.network_chat_box_height,   SLE_UINT8, S,  0,    25,        5,      255, 0, STR_NULL,                                       NULL),

	  SDTC_VAR(network.sync_freq,            SLE_UINT16,C|S,NO,   100,        0,      100, 0, STR_NULL,                                       NULL),
	  SDTC_VAR(network.frame_freq,            SLE_UINT8,C|S,NO,     0,        0,      100, 0, STR_NULL,                                       NULL),
	  SDTC_VAR(network.max_join_time,        SLE_UINT16, S, NO,   500,        0,    32000, 0, STR_NULL,                                       NULL),
	 SDTC_BOOL(network.pause_on_join,                    S, NO,  true,                        STR_NULL,                                       NULL),
	  SDTC_STR(network.server_bind_ip,         SLE_STRB, S, NO, "0.0.0.0",                    STR_NULL,                                       NULL),
	  SDTC_VAR(network.server_port,          SLE_UINT16, S, NO,NETWORK_DEFAULT_PORT,0,65535,0,STR_NULL,                                       NULL),
	 SDTC_BOOL(network.server_advertise,                 S, NO, false,                        STR_NULL,                                       NULL),
	  SDTC_VAR(network.lan_internet,          SLE_UINT8, S, NO,     0,        0,        1, 0, STR_NULL,                                       NULL),
	  SDTC_STR(network.client_name,            SLE_STRB, S,  0,  NULL,                        STR_NULL,                                       UpdateClientName),
	  SDTC_STR(network.server_password,        SLE_STRB, S, NO,  NULL,                        STR_NULL,                                       UpdateServerPassword),
	  SDTC_STR(network.rcon_password,          SLE_STRB, S, NO,  NULL,                        STR_NULL,                                       UpdateRconPassword),
	  SDTC_STR(network.default_company_pass,   SLE_STRB, S,  0,  NULL,                        STR_NULL,                                       NULL),
	  SDTC_STR(network.server_name,            SLE_STRB, S, NO,  NULL,                        STR_NULL,                                       NULL),
	  SDTC_STR(network.connect_to_ip,          SLE_STRB, S,  0,  NULL,                        STR_NULL,                                       NULL),
	  SDTC_STR(network.network_id,             SLE_STRB, S, NO,  NULL,                        STR_NULL,                                       NULL),
	 SDTC_BOOL(network.autoclean_companies,              S, NO, false,                        STR_NULL,                                       NULL),
	  SDTC_VAR(network.autoclean_unprotected, SLE_UINT8, S,D0|NO,  12,     0,         240, 0, STR_NULL,                                       NULL),
	  SDTC_VAR(network.autoclean_protected,   SLE_UINT8, S,D0|NO,  36,     0,         240, 0, STR_NULL,                                       NULL),
	  SDTC_VAR(network.max_companies,         SLE_UINT8, S, NO,     8,     1,MAX_COMPANIES,0, STR_NULL,                                       UpdateClientConfigValues),
	  SDTC_VAR(network.max_clients,           SLE_UINT8, S, NO,    16,     2, MAX_CLIENTS, 0, STR_NULL,                                       NULL),
	  SDTC_VAR(network.max_spectators,        SLE_UINT8, S, NO,     8,     0, MAX_CLIENTS, 0, STR_NULL,                                       UpdateClientConfigValues),
	  SDTC_VAR(network.restart_game_year,     SLE_INT32, S,D0|NO|NC,0, MIN_YEAR, MAX_YEAR, 1, STR_NULL,                                       NULL),
	  SDTC_VAR(network.min_active_clients,    SLE_UINT8, S, NO,     0,     0, MAX_CLIENTS, 0, STR_NULL,                                       NULL),
	SDTC_OMANY(network.server_lang,           SLE_UINT8, S, NO,     0,    35, "ANY|ENGLISH|GERMAN|FRENCH|BRAZILIAN|BULGARIAN|CHINESE|CZECH|DANISH|DUTCH|ESPERANTO|FINNISH|HUNGARIAN|ICELANDIC|ITALIAN|JAPANESE|KOREAN|LITHUANIAN|NORWEGIAN|POLISH|PORTUGUESE|ROMANIAN|RUSSIAN|SLOVAK|SLOVENIAN|SPANISH|SWEDISH|TURKISH|UKRAINIAN|AFRIKAANS|CROATIAN|CATALAN|ESTONIAN|GALICIAN|GREEK|LATVIAN", STR_NULL, NULL),
	 SDTC_BOOL(network.reload_cfg,                       S, NO, false,                        STR_NULL,                                       NULL),
	  SDTC_STR(network.last_host,              SLE_STRB, S,  0, "0.0.0.0",                    STR_NULL,                                       NULL),
	  SDTC_VAR(network.last_port,            SLE_UINT16, S,  0,     0,     0,  UINT16_MAX, 0, STR_NULL,                                       NULL),
#endif /* ENABLE_NETWORK */

	/*
	 * Since the network code (CmdChangeSetting and friends) use the index in this array to decide
	 * which setting the server is talking about all conditional compilation of this array must be at the
	 * end. This isn't really the best solution, the settings the server can tell the client about should
	 * either use a seperate array or some other form of identifier.
	 */

#ifdef __APPLE__
	/* We might need to emulate a right mouse button on mac */
	 SDTC_VAR(gui.right_mouse_btn_emulation, SLE_UINT8, S, MS, 0, 0, 2, 0, STR_CONFIG_SETTING_RIGHT_MOUSE_BTN_EMU, NULL),
#endif

	SDT_END()
};

static const SettingDesc _currency_settings[] = {
	SDT_VAR(CurrencySpec, rate,    SLE_UINT16, S, 0, 1,      0, UINT16_MAX, 0, STR_NULL, NULL),
	SDT_CHR(CurrencySpec, separator,           S, 0, ".",                      STR_NULL, NULL),
	SDT_VAR(CurrencySpec, to_euro,  SLE_INT32, S, 0, 0, MIN_YEAR, MAX_YEAR, 0, STR_NULL, NULL),
	SDT_STR(CurrencySpec, prefix,   SLE_STRBQ, S, 0, NULL,                     STR_NULL, NULL),
	SDT_STR(CurrencySpec, suffix,   SLE_STRBQ, S, 0, " credits",               STR_NULL, NULL),
	SDT_END()
};

/* Undefine for the shortcut macros above */
#undef S
#undef C
#undef N

#undef D0
#undef NC
#undef MS
#undef NO
#undef CR<|MERGE_RESOLUTION|>--- conflicted
+++ resolved
@@ -428,10 +428,7 @@
 	SDT_CONDLISTO(GameSettings, economy.town_noise_population, 3,   SLE_UINT16, 96, SL_MAX_VERSION, 0,D0, "800,2000,4000",          STR_NULL,                                  NULL, CheckNoiseToleranceLevel),
 	 SDT_CONDVAR(GameSettings, economy.moving_average_unit,         SLE_UINT16, CAPACITIES_SV, SL_MAX_VERSION, 0, 0, 4, 1, 4096, 1,	STR_CONFIG_SETTING_AVERAGE_UNIT,           NULL),
 	 SDT_CONDVAR(GameSettings, economy.moving_average_length,       SLE_UINT16, CAPACITIES_SV, SL_MAX_VERSION, 0, 0, 256, 1, 4096, 64, STR_CONFIG_SETTING_AVERAGE_LENGTH,      NULL),
-<<<<<<< HEAD
-     SDT_CONDVAR(GameSettings, economy.linkgraph_recalc_interval,   SLE_UINT16, LINKGRAPH_SV, SL_MAX_VERSION,  0, 0, 30, 1,	4096, 1, STR_CONFIG_SETTING_LINKGRAPH_INTERVAL,    NULL),
-=======
->>>>>>> e1670f51
+	 SDT_CONDVAR(GameSettings, economy.linkgraph_recalc_interval,   SLE_UINT16, LINKGRAPH_SV, SL_MAX_VERSION,  0, 0, 30, 1,	4096, 1, STR_CONFIG_SETTING_LINKGRAPH_INTERVAL,    NULL),
 
 	 SDT_CONDVAR(GameSettings, pf.wait_for_pbs_path,                 SLE_UINT8,100, SL_MAX_VERSION, 0, 0,    30,     2,     255, 0, STR_NULL,                                  NULL),
 	SDT_CONDBOOL(GameSettings, pf.reserve_paths,                               100, SL_MAX_VERSION, 0, 0, false,                    STR_NULL,                                  NULL),
