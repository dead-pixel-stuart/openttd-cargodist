--- conflicted
+++ resolved
@@ -205,12 +205,8 @@
 	/** We want to 'destruct' the right class. */
 	virtual ~Vehicle();
 
-<<<<<<< HEAD
 	void BeginLoading(StationID last_station_id);
-=======
-	void BeginLoading();
 	void CancelReservation(Station *st);
->>>>>>> 90bf7a29
 	void LeaveStation();
 
 	/**
