--- conflicted
+++ resolved
@@ -240,11 +240,7 @@
 	/** We want to 'destruct' the right class. */
 	virtual ~Vehicle();
 
-<<<<<<< HEAD
-	void BeginLoading(StationID curr_station_id);
-=======
 	void BeginLoading();
->>>>>>> 48d05fd5
 	void CancelReservation(StationID next, Station *st);
 	void LeaveStation();
 
