/* $Id$ */

/*
 * This file is part of OpenTTD.
 * OpenTTD is free software; you can redistribute it and/or modify it under the terms of the GNU General Public License as published by the Free Software Foundation, version 2.
 * OpenTTD is distributed in the hope that it will be useful, but WITHOUT ANY WARRANTY; without even the implied warranty of MERCHANTABILITY or FITNESS FOR A PARTICULAR PURPOSE.
 * See the GNU General Public License for more details. You should have received a copy of the GNU General Public License along with OpenTTD. If not, see <http://www.gnu.org/licenses/>.
 */

/** @file  vehicle_base.h Base class for all vehicles. */

#ifndef VEHICLE_BASE_H
#define VEHICLE_BASE_H

#include "track_type.h"
#include "direction_type.h"
#include "command_type.h"
#include "order_base.h"
#include "cargopacket.h"
#include "texteff.hpp"
#include "engine_type.h"
#include "order_func.h"
#include "transport_type.h"
#include "group_type.h"

/** Vehicle status bits in #Vehicle::vehstatus. */
enum VehStatus {
	VS_HIDDEN          = 0x01, ///< Vehicle is not visible.
	VS_STOPPED         = 0x02, ///< Vehicle is stopped by the player.
	VS_UNCLICKABLE     = 0x04, ///< Vehicle is not clickable by the user (shadow vehicles).
	VS_DEFPAL          = 0x08, ///< Use default vehicle palette. @see DoDrawVehicle
	VS_TRAIN_SLOWING   = 0x10, ///< Train is slowing down.
	VS_SHADOW          = 0x20, ///< Vehicle is a shadow vehicle.
	VS_AIRCRAFT_BROKEN = 0x40, ///< Aircraft is broken down.
	VS_CRASHED         = 0x80, ///< Vehicle is crashed.
};

/** Bit numbers in #Vehicle::vehicle_flags. */
enum VehicleFlags {
	VF_LOADING_FINISHED,        ///< Vehicle has finished loading.
	VF_CARGO_UNLOADING,         ///< Vehicle is unloading cargo.
	VF_BUILT_AS_PROTOTYPE,      ///< Vehicle is a prototype (accepted as exclusive preview).
	VF_TIMETABLE_STARTED,       ///< Whether the vehicle has started running on the timetable yet.
	VF_AUTOFILL_TIMETABLE,      ///< Whether the vehicle should fill in the timetable automatically.
	VF_AUTOFILL_PRES_WAIT_TIME, ///< Whether non-destructive auto-fill should preserve waiting times
	VF_STOP_LOADING,            ///< Don't load anymore during the next load cycle.
	VF_PATHFINDER_LOST,         ///< Vehicle's pathfinder is lost.
};

/** Bit numbers used to indicate which of the #NewGRFCache values are valid. */
enum NewGRFCacheValidValues {
	NCVV_POSITION_CONSIST_LENGTH   = 0, ///< This bit will be set if the NewGRF var 40 currently stored is valid.
	NCVV_POSITION_SAME_ID_LENGTH   = 1, ///< This bit will be set if the NewGRF var 41 currently stored is valid.
	NCVV_CONSIST_CARGO_INFORMATION = 2, ///< This bit will be set if the NewGRF var 42 currently stored is valid.
	NCVV_COMPANY_INFORMATION       = 3, ///< This bit will be set if the NewGRF var 43 currently stored is valid.
	NCVV_END,                           ///< End of the bits.
};

/** Cached often queried (NewGRF) values */
struct NewGRFCache {
	/* Values calculated when they are requested for the first time after invalidating the NewGRF cache. */
	uint32 position_consist_length;   ///< Cache for NewGRF var 40.
	uint32 position_same_id_length;   ///< Cache for NewGRF var 41.
	uint32 consist_cargo_information; ///< Cache for NewGRF var 42.
	uint32 company_information;       ///< Cache for NewGRF var 43.
	uint8  cache_valid;               ///< Bitset that indicates which cache values are valid.
};

/** Meaning of the various bits of the visual effect. */
enum VisualEffect {
	VE_OFFSET_START        = 0, ///< First bit that contains the offset (0 = front, 8 = centre, 15 = rear)
	VE_OFFSET_COUNT        = 4, ///< Number of bits used for the offset
	VE_OFFSET_CENTRE       = 8, ///< Value of offset corresponding to a position above the centre of the vehicle

	VE_TYPE_START          = 4, ///< First bit used for the type of effect
	VE_TYPE_COUNT          = 2, ///< Number of bits used for the effect type
	VE_TYPE_DEFAULT        = 0, ///< Use default from engine class
	VE_TYPE_STEAM          = 1, ///< Steam plumes
	VE_TYPE_DIESEL         = 2, ///< Diesel fumes
	VE_TYPE_ELECTRIC       = 3, ///< Electric sparks

	VE_DISABLE_EFFECT      = 6, ///< Flag to disable visual effect
	VE_DISABLE_WAGON_POWER = 7, ///< Flag to disable wagon power

	VE_DEFAULT = 0xFF,          ///< Default value to indicate that visual effect should be based on engine class
};

/** Cached often queried values common to all vehicles. */
struct VehicleCache {
	uint16 cached_max_speed; ///< Maximum speed of the consist (minimum of the max speed of all vehicles in the consist).

	byte cached_vis_effect;  ///< Visual effect to show (see #VisualEffect)
};

/** A vehicle pool for a little over 1 million vehicles. */
typedef Pool<Vehicle, VehicleID, 512, 0xFF000> VehiclePool;
extern VehiclePool _vehicle_pool;

/* Some declarations of functions, so we can make them friendly */
struct SaveLoad;
struct GroundVehicleCache;
extern const SaveLoad *GetVehicleDescription(VehicleType vt);
struct LoadgameState;
extern bool LoadOldVehicle(LoadgameState *ls, int num);
extern bool AfterLoadGame();
extern void FixOldVehicles();

/** Vehicle data structure. */
struct Vehicle : VehiclePool::PoolItem<&_vehicle_pool>, BaseVehicle {
private:
	Vehicle *next;                      ///< pointer to the next vehicle in the chain
	Vehicle *previous;                  ///< NOSAVE: pointer to the previous vehicle in the chain
	Vehicle *first;                     ///< NOSAVE: pointer to the first vehicle in the chain

	Vehicle *next_shared;               ///< pointer to the next vehicle that shares the order
	Vehicle *previous_shared;           ///< NOSAVE: pointer to the previous vehicle in the shared order chain

	bool CanLeaveWithCargo();
public:
	friend const SaveLoad *GetVehicleDescription(VehicleType vt); ///< So we can use private/protected variables in the saveload code
	friend bool AfterLoadGame();
	friend void FixOldVehicles();
	friend void AfterLoadVehicles(bool part_of_load);             ///< So we can set the previous and first pointers while loading
	friend bool LoadOldVehicle(LoadgameState *ls, int num);       ///< So we can set the proper next pointer while loading

	char *name;                         ///< Name of vehicle

	TileIndex tile;                     ///< Current tile index

	/**
	 * Heading for this tile.
	 * For airports and train stations this tile does not necessarily belong to the destination station,
	 * but it can be used for heuristical purposes to estimate the distance.
	 */
	TileIndex dest_tile;

	Money profit_this_year;             ///< Profit this year << 8, low 8 bits are fract
	Money profit_last_year;             ///< Profit last year << 8, low 8 bits are fract
	Money value;                        ///< Value of the vehicle

	CargoPayment *cargo_payment;        ///< The cargo payment we're currently in

	/* Used for timetabling. */
	uint32 current_order_time;          ///< How many ticks have passed since this order started.
	int32 lateness_counter;             ///< How many ticks late (or early if negative) this vehicle is.
	Date timetable_start;               ///< When the vehicle is supposed to start the timetable.

	/* Boundaries for the current position in the world and a next hash link.
	 * NOSAVE: All of those can be updated with VehiclePositionChanged() */
	Rect coord;
	Vehicle *next_hash, **prev_hash;
	Vehicle *next_new_hash, **prev_new_hash;
	Vehicle **old_new_hash;

	SpriteID colourmap;                 ///< NOSAVE: cached colour mapping

	/* Related to age and service time */
	Year build_year;
	Date age;                           ///< Age in days
	Date max_age;                       ///< Maximum age
	Date date_of_last_service;
	Date service_interval;
	uint16 reliability;                 ///< Reliability.
	uint16 reliability_spd_dec;         ///< Reliability decrease speed.
	byte breakdown_ctr;                 ///< Counter for managing breakdown events. @see Vehicle::HandleBreakdown
	byte breakdown_delay;               ///< Counter for managing breakdown length.
	byte breakdowns_since_last_service;
	byte breakdown_chance;

	int32 x_pos;                        ///< x coordinate.
	int32 y_pos;                        ///< y coordinate.
	byte z_pos;                         ///< z coordinate.
	DirectionByte direction;            ///< facing

	OwnerByte owner;                    ///< Which company owns the vehicle?
	byte spritenum;                     ///< currently displayed sprite index
	                                    ///< 0xfd == custom sprite, 0xfe == custom second head sprite
	                                    ///< 0xff == reserved for another custom sprite
	SpriteID cur_image;                 ///< sprite number for this vehicle
	byte x_extent;                      ///< x-extent of vehicle bounding box
	byte y_extent;                      ///< y-extent of vehicle bounding box
	byte z_extent;                      ///< z-extent of vehicle bounding box
	int8 x_offs;                        ///< x offset for vehicle sprite
	int8 y_offs;                        ///< y offset for vehicle sprite
	EngineID engine_type;

	TextEffectID fill_percent_te_id;    ///< a text-effect id to a loading indicator object
	UnitID unitnumber;                  ///< unit number, for display purposes only

	uint16 cur_speed;                   ///< current speed
	byte subspeed;                      ///< fractional speed
	byte acceleration;                  ///< used by train & aircraft
	uint32 motion_counter;
	byte progress;

	/* for randomized variational spritegroups
	 * bitmask used to resolve them; parts of it get reseeded when triggers
	 * of corresponding spritegroups get matched */
	byte random_bits;
	byte waiting_triggers;              ///< triggers to be yet matched

<<<<<<< HEAD
	StationID last_station_visited;
	StationID last_loading_station;
=======
	StationID last_station_visited;     ///< Last station the vehicle has visited, possibly without even stopping.
	StationID last_loading_station;     ///< Last station the vehicle has stopped at and could possibly leave from with any cargo loaded.
>>>>>>> 1a4be541

	CargoID cargo_type;                 ///< type of cargo this vehicle is carrying
	byte cargo_subtype;                 ///< Used for livery refits (NewGRF variations)
	uint16 cargo_cap;                   ///< total capacity
	VehicleCargoList cargo;             ///< The cargo this vehicle is carrying

	byte day_counter;                   ///< Increased by one for each day
	byte tick_counter;                  ///< Increased by one for each tick
	byte running_ticks;                 ///< Number of ticks this vehicle was not stopped this day

	byte vehstatus;                     ///< Status
	Order current_order;                ///< The current order (+ status, like: loading)
	VehicleOrderID cur_order_index;     ///< The index to the current order

	union {
		OrderList *list;            ///< Pointer to the order list for this vehicle
		Order     *old;             ///< Only used during conversion of old save games
	} orders;

	byte vehicle_flags;                 ///< Used for gradual loading and other miscellaneous things (@see VehicleFlags enum)

	/** Ticks to wait before starting next cycle. */
	uint16 load_unload_ticks;

	GroupID group_id;                   ///< Index of group Pool array

	byte subtype;                       ///< subtype (Filled with values from #EffectVehicles/#TrainSubTypes/#AircraftSubTypes)

	NewGRFCache grf_cache;              ///< Cache of often used calculated NewGRF values
	VehicleCache vcache;                ///< Cache of often used vehicle values.

	Vehicle(VehicleType type = VEH_INVALID);

	void PreDestructor();
	/** We want to 'destruct' the right class. */
	virtual ~Vehicle();

	void BeginLoading();
	void CancelReservation(StationID next, Station *st);
	void LeaveStation();

	GroundVehicleCache *GetGroundVehicleCache();
	const GroundVehicleCache *GetGroundVehicleCache() const;

	void DeleteUnreachedAutoOrders();

	void HandleLoading(bool mode = false);

	/**
	 * Get a string 'representation' of the vehicle type.
	 * @return the string representation.
	 */
	virtual const char *GetTypeString() const { return "base vehicle"; }

	/**
	 * Marks the vehicles to be redrawn and updates cached variables
	 *
	 * This method marks the area of the vehicle on the screen as dirty.
	 * It can be use to repaint the vehicle.
	 *
	 * @ingroup dirty
	 */
	virtual void MarkDirty() {}

	/**
	 * Updates the x and y offsets and the size of the sprite used
	 * for this vehicle.
	 * @param direction the direction the vehicle is facing
	 */
	virtual void UpdateDeltaXY(Direction direction) {}

	/**
	 * Determines the effective direction-specific vehicle movement speed.
	 *
	 * This method belongs to the old vehicle movement method:
	 * A vehicle moves a step every 256 progress units.
	 * The vehicle speed is scaled by 3/4 when moving in X or Y direction due to the longer distance.
	 *
	 * However, this method is slightly wrong in corners, as the leftover progress is not scaled correctly
	 * when changing movement direction. #GetAdvanceSpeed() and #GetAdvanceDistance() are better wrt. this.
	 *
	 * @param speed Direction-independent unscaled speed.
	 * @return speed scaled by movement direction. 256 units are required for each movement step.
	 */
	FORCEINLINE uint GetOldAdvanceSpeed(uint speed)
	{
		return (this->direction & 1) ? speed : speed * 3 / 4;
	}

	/**
	 * Determines the effective vehicle movement speed.
	 *
	 * Together with #GetAdvanceDistance() this function is a replacement for #GetOldAdvanceSpeed().
	 *
	 * A vehicle progresses independent of it's movement direction.
	 * However different amounts of "progress" are needed for moving a step in a specific direction.
	 * That way the leftover progress does not need any adaption when changing movement direction.
	 *
	 * @param speed Direction-independent unscaled speed.
	 * @return speed, scaled to match #GetAdvanceDistance().
	 */
	static FORCEINLINE uint GetAdvanceSpeed(uint speed)
	{
		return speed * 3 / 4;
	}

	/**
	 * Determines the vehicle "progress" needed for moving a step.
	 *
	 * Together with #GetAdvanceSpeed() this function is a replacement for #GetOldAdvanceSpeed().
	 *
	 * @return distance to drive for a movement step on the map.
	 */
	FORCEINLINE uint GetAdvanceDistance()
	{
		return (this->direction & 1) ? 192 : 256;
	}

	/**
	 * Sets the expense type associated to this vehicle type
	 * @param income whether this is income or (running) expenses of the vehicle
	 */
	virtual ExpensesType GetExpenseType(bool income) const { return EXPENSES_OTHER; }

	/**
	 * Play the sound associated with leaving the station
	 */
	virtual void PlayLeaveStationSound() const {}

	/**
	 * Whether this is the primary vehicle in the chain.
	 */
	virtual bool IsPrimaryVehicle() const { return false; }

	/**
	 * Gets the sprite to show for the given direction
	 * @param direction the direction the vehicle is facing
	 * @return the sprite for the given vehicle in the given direction
	 */
	virtual SpriteID GetImage(Direction direction) const { return 0; }

	/**
	 * Invalidates cached NewGRF variables
	 * @see InvalidateNewGRFCacheOfChain
	 */
	FORCEINLINE void InvalidateNewGRFCache()
	{
		this->grf_cache.cache_valid = 0;
	}

	/**
	 * Invalidates cached NewGRF variables of all vehicles in the chain (after the current vehicle)
	 * @see InvalidateNewGRFCache
	 */
	FORCEINLINE void InvalidateNewGRFCacheOfChain()
	{
		for (Vehicle *u = this; u != NULL; u = u->Next()) {
			u->InvalidateNewGRFCache();
		}
	}

	/**
	 * Check if the vehicle is a ground vehicle.
	 * @return True iff the vehicle is a train or a road vehicle.
	 */
	FORCEINLINE bool IsGroundVehicle() const
	{
		return this->type == VEH_TRAIN || this->type == VEH_ROAD;
	}

	/**
	 * Gets the speed in km-ish/h that can be sent into SetDParam for string processing.
	 * @return the vehicle's speed
	 */
	virtual int GetDisplaySpeed() const { return 0; }

	/**
	 * Gets the maximum speed in km-ish/h that can be sent into SetDParam for string processing.
	 * @return the vehicle's maximum speed
	 */
	virtual int GetDisplayMaxSpeed() const { return 0; }

	/**
	 * Gets the running cost of a vehicle
	 * @return the vehicle's running cost
	 */
	virtual Money GetRunningCost() const { return 0; }

	/**
	 * Check whether the vehicle is in the depot.
	 * @return true if and only if the vehicle is in the depot.
	 */
	virtual bool IsInDepot() const { return false; }

	/**
	 * Check whether the vehicle is in the depot *and* stopped.
	 * @return true if and only if the vehicle is in the depot and stopped.
	 */
	virtual bool IsStoppedInDepot() const { return this->IsInDepot() && (this->vehstatus & VS_STOPPED) != 0; }

	/**
	 * Calls the tick handler of the vehicle
	 * @return is this vehicle still valid?
	 */
	virtual bool Tick() { return true; };

	/**
	 * Calls the new day handler of the vehicle
	 */
	virtual void OnNewDay() {};

	/**
	 * Crash the (whole) vehicle chain.
	 * @param flooded whether the cause of the crash is flooding or not.
	 * @return the number of lost souls.
	 */
	virtual uint Crash(bool flooded = false);

	/**
	 * Returns the Trackdir on which the vehicle is currently located.
	 * Works for trains and ships.
	 * Currently works only sortof for road vehicles, since they have a fuzzy
	 * concept of being "on" a trackdir. Dunno really what it returns for a road
	 * vehicle that is halfway a tile, never really understood that part. For road
	 * vehicles that are at the beginning or end of the tile, should just return
	 * the diagonal trackdir on which they are driving. I _think_.
	 * For other vehicles types, or vehicles with no clear trackdir (such as those
	 * in depots), returns 0xFF.
	 * @return the trackdir of the vehicle
	 */
	virtual Trackdir GetVehicleTrackdir() const { return INVALID_TRACKDIR; }

	/**
	 * Gets the running cost of a vehicle  that can be sent into SetDParam for string processing.
	 * @return the vehicle's running cost
	 */
	Money GetDisplayRunningCost() const { return (this->GetRunningCost() >> 8); }

	/**
	 * Gets the profit vehicle had this year. It can be sent into SetDParam for string processing.
	 * @return the vehicle's profit this year
	 */
	Money GetDisplayProfitThisYear() const { return (this->profit_this_year >> 8); }

	/**
	 * Gets the profit vehicle had last year. It can be sent into SetDParam for string processing.
	 * @return the vehicle's profit last year
	 */
	Money GetDisplayProfitLastYear() const { return (this->profit_last_year >> 8); }

	void SetNext(Vehicle *next);

	/**
	 * Get the next vehicle of this vehicle.
	 * @note articulated parts are also counted as vehicles.
	 * @return the next vehicle or NULL when there isn't a next vehicle.
	 */
	inline Vehicle *Next() const { return this->next; }

	/**
	 * Get the previous vehicle of this vehicle.
	 * @note articulated parts are also counted as vehicles.
	 * @return the previous vehicle or NULL when there isn't a previous vehicle.
	 */
	inline Vehicle *Previous() const { return this->previous; }

	/**
	 * Get the first vehicle of this vehicle chain.
	 * @return the first vehicle of the chain.
	 */
	inline Vehicle *First() const { return this->first; }

	/**
	 * Get the last vehicle of this vehicle chain.
	 * @return the last vehicle of the chain.
	 */
	inline Vehicle *Last()
	{
		Vehicle *v = this;
		while (v->Next() != NULL) v = v->Next();
		return v;
	}

	/**
	 * Get the last vehicle of this vehicle chain.
	 * @return the last vehicle of the chain.
	 */
	inline const Vehicle *Last() const
	{
		const Vehicle *v = this;
		while (v->Next() != NULL) v = v->Next();
		return v;
	}

	/**
	 * Get the first order of the vehicles order list.
	 * @return first order of order list.
	 */
	inline Order *GetFirstOrder() const { return (this->orders.list == NULL) ? NULL : this->orders.list->GetFirstOrder(); }

	void AddToShared(Vehicle *shared_chain);
	void RemoveFromShared();

	/**
	 * Get the next vehicle of the shared vehicle chain.
	 * @return the next shared vehicle or NULL when there isn't a next vehicle.
	 */
	inline Vehicle *NextShared() const { return this->next_shared; }

	/**
	 * Get the previous vehicle of the shared vehicle chain
	 * @return the previous shared vehicle or NULL when there isn't a previous vehicle.
	 */
	inline Vehicle *PreviousShared() const { return this->previous_shared; }

	/**
	 * Get the first vehicle of this vehicle chain.
	 * @return the first vehicle of the chain.
	 */
	inline Vehicle *FirstShared() const { return (this->orders.list == NULL) ? this->First() : this->orders.list->GetFirstSharedVehicle(); }

	/**
	 * Check if we share our orders with another vehicle.
	 * @return true if there are other vehicles sharing the same order
	 */
	inline bool IsOrderListShared() const { return this->orders.list != NULL && this->orders.list->IsShared(); }

	/**
	 * Get the number of orders this vehicle has.
	 * @return the number of orders this vehicle has.
	 */
	inline VehicleOrderID GetNumOrders() const { return (this->orders.list == NULL) ? 0 : this->orders.list->GetNumOrders(); }

	/**
	 * Get the number of manually added orders this vehicle has.
	 * @return the number of manually added orders this vehicle has.
	 */
	inline VehicleOrderID GetNumManualOrders() const { return (this->orders.list == NULL) ? 0 : this->orders.list->GetNumManualOrders(); }

	/**
	 * Copy certain configurations and statistics of a vehicle after successful autoreplace/renew
	 * The function shall copy everything that cannot be copied by a command (like orders / group etc),
	 * and that shall not be resetted for the new vehicle.
	 * @param src The old vehicle
	 */
	inline void CopyVehicleConfigAndStatistics(const Vehicle *src)
	{
		this->unitnumber = src->unitnumber;

		this->cur_order_index = src->cur_order_index;
		this->current_order = src->current_order;
		this->dest_tile  = src->dest_tile;

		this->profit_this_year = src->profit_this_year;
		this->profit_last_year = src->profit_last_year;

		this->current_order_time = src->current_order_time;
		this->lateness_counter = src->lateness_counter;
		this->timetable_start = src->timetable_start;

		if (HasBit(src->vehicle_flags, VF_TIMETABLE_STARTED)) SetBit(this->vehicle_flags, VF_TIMETABLE_STARTED);
		if (HasBit(src->vehicle_flags, VF_AUTOFILL_TIMETABLE)) SetBit(this->vehicle_flags, VF_AUTOFILL_TIMETABLE);
		if (HasBit(src->vehicle_flags, VF_AUTOFILL_PRES_WAIT_TIME)) SetBit(this->vehicle_flags, VF_AUTOFILL_PRES_WAIT_TIME);

		this->service_interval = src->service_interval;
	}


	bool HandleBreakdown();

	bool NeedsAutorenewing(const Company *c) const;

	bool NeedsServicing() const;
	bool NeedsAutomaticServicing() const;

	/**
	 * Determine the location for the station where the vehicle goes to next.
	 * Things done for example are allocating slots in a road stop or exact
	 * location of the platform is determined for ships.
	 * @param station the station to make the next location of the vehicle.
	 * @return the location (tile) to aim for.
	 */
	virtual TileIndex GetOrderStationLocation(StationID station) { return INVALID_TILE; }

	/**
	 * Find the closest depot for this vehicle and tell us the location,
	 * DestinationID and whether we should reverse.
	 * @param location    where do we go to?
	 * @param destination what hangar do we go to?
	 * @param reverse     should the vehicle be reversed?
	 * @return true if a depot could be found.
	 */
	virtual bool FindClosestDepot(TileIndex *location, DestinationID *destination, bool *reverse) { return false; }

	CommandCost SendToDepot(DoCommandFlag flags, DepotCommand command);

	void UpdateVisualEffect(bool allow_power_change = true);
	void ShowVisualEffect() const;

	/**
	 * Increments cur_order_index, keeps care of the wrap-around and invalidates the GUI.
	 * Note: current_order is not invalidated.
	 */
	void IncrementOrderIndex()
	{
		this->cur_order_index++;
		if (this->cur_order_index >= this->GetNumOrders()) this->cur_order_index = 0;
		InvalidateVehicleOrder(this, 0);
	}

	/**
	 * Returns order 'index' of a vehicle or NULL when it doesn't exists
	 * @param index the order to fetch
	 * @return the found (or not) order
	 */
	inline Order *GetOrder(int index) const
	{
		return (this->orders.list == NULL) ? NULL : this->orders.list->GetOrderAt(index);
	}

	Order *GetNextManualOrder(int index) const;

	/**
	 * Returns the last order of a vehicle, or NULL if it doesn't exists
	 * @return last order of a vehicle, if available
	 */
	inline Order *GetLastOrder() const
	{
		return (this->orders.list == NULL) ? NULL : this->orders.list->GetLastOrder();
	}

	bool IsEngineCountable() const;
	bool HasDepotOrder() const;
	void HandlePathfindingResult(bool path_found);
};

#define FOR_ALL_VEHICLES_FROM(var, start) FOR_ALL_ITEMS_FROM(Vehicle, vehicle_index, var, start)
#define FOR_ALL_VEHICLES(var) FOR_ALL_VEHICLES_FROM(var, 0)

/**
 * Class defining several overloaded accessors so we don't
 * have to cast vehicle types that often
 */
template <class T, VehicleType Type>
struct SpecializedVehicle : public Vehicle {
	static const VehicleType EXPECTED_TYPE = Type; ///< Specialized type

	/**
	 * Set vehicle type correctly
	 */
	FORCEINLINE SpecializedVehicle<T, Type>() : Vehicle(Type) { }

	/**
	 * Get the first vehicle in the chain
	 * @return first vehicle in the chain
	 */
	FORCEINLINE T *First() const { return (T *)this->Vehicle::First(); }

	/**
	 * Get the last vehicle in the chain
	 * @return last vehicle in the chain
	 */
	FORCEINLINE T *Last() { return (T *)this->Vehicle::Last(); }

	/**
	 * Get the last vehicle in the chain
	 * @return last vehicle in the chain
	 */
	FORCEINLINE const T *Last() const { return (const T *)this->Vehicle::Last(); }

	/**
	 * Get next vehicle in the chain
	 * @return next vehicle in the chain
	 */
	FORCEINLINE T *Next() const { return (T *)this->Vehicle::Next(); }

	/**
	 * Get previous vehicle in the chain
	 * @return previous vehicle in the chain
	 */
	FORCEINLINE T *Previous() const { return (T *)this->Vehicle::Previous(); }


	/**
	 * Tests whether given index is a valid index for vehicle of this type
	 * @param index tested index
	 * @return is this index valid index of T?
	 */
	static FORCEINLINE bool IsValidID(size_t index)
	{
		return Vehicle::IsValidID(index) && Vehicle::Get(index)->type == Type;
	}

	/**
	 * Gets vehicle with given index
	 * @return pointer to vehicle with given index casted to T *
	 */
	static FORCEINLINE T *Get(size_t index)
	{
		return (T *)Vehicle::Get(index);
	}

	/**
	 * Returns vehicle if the index is a valid index for this vehicle type
	 * @return pointer to vehicle with given index if it's a vehicle of this type
	 */
	static FORCEINLINE T *GetIfValid(size_t index)
	{
		return IsValidID(index) ? Get(index) : NULL;
	}

	/**
	 * Converts a Vehicle to SpecializedVehicle with type checking.
	 * @param v Vehicle pointer
	 * @return pointer to SpecializedVehicle
	 */
	static FORCEINLINE T *From(Vehicle *v)
	{
		assert(v->type == Type);
		return (T *)v;
	}

	/**
	 * Converts a const Vehicle to const SpecializedVehicle with type checking.
	 * @param v Vehicle pointer
	 * @return pointer to SpecializedVehicle
	 */
	static FORCEINLINE const T *From(const Vehicle *v)
	{
		assert(v->type == Type);
		return (const T *)v;
	}

	/**
	 * Update vehicle sprite- and position caches
	 * @param moved Was the vehicle moved?
	 * @param turned Did the vehicle direction change?
	 */
	FORCEINLINE void UpdateViewport(bool moved, bool turned)
	{
		extern void VehicleMove(Vehicle *v, bool update_viewport);

		/* Explicitly choose method to call to prevent vtable dereference -
		 * it gives ~3% runtime improvements in games with many vehicles */
		if (turned) ((T *)this)->T::UpdateDeltaXY(this->direction);
		SpriteID old_image = this->cur_image;
		this->cur_image = ((T *)this)->T::GetImage(this->direction);
		if (moved || this->cur_image != old_image) VehicleMove(this, true);
	}
};

#define FOR_ALL_VEHICLES_OF_TYPE(name, var) FOR_ALL_ITEMS_FROM(name, vehicle_index, var, 0) if (var->type == name::EXPECTED_TYPE)

/**
 * Disasters, like submarines, skyrangers and their shadows, belong to this class.
 */
struct DisasterVehicle : public SpecializedVehicle<DisasterVehicle, VEH_DISASTER> {
	uint16 image_override;
	VehicleID big_ufo_destroyer_target;

	/** We don't want GCC to zero our struct! It already is zeroed and has an index! */
	DisasterVehicle() : SpecializedVehicle<DisasterVehicle, VEH_DISASTER>() {}
	/** We want to 'destruct' the right class. */
	virtual ~DisasterVehicle() {}

	const char *GetTypeString() const { return "disaster vehicle"; }
	void UpdateDeltaXY(Direction direction);
	bool Tick();
};

#define FOR_ALL_DISASTERVEHICLES(var) FOR_ALL_VEHICLES_OF_TYPE(DisasterVehicle, var)

/** Generates sequence of free UnitID numbers */
struct FreeUnitIDGenerator {
	bool *cache;  ///< array of occupied unit id numbers
	UnitID maxid; ///< maximum ID at the moment of constructor call
	UnitID curid; ///< last ID returned; 0 if none

	FreeUnitIDGenerator(VehicleType type, CompanyID owner);
	UnitID NextID();

	/** Releases allocated memory */
	~FreeUnitIDGenerator() { free(this->cache); }
};

static const int32 INVALID_COORD = 0x7fffffff;

#endif /* VEHICLE_BASE_H */<|MERGE_RESOLUTION|>--- conflicted
+++ resolved
@@ -199,13 +199,8 @@
 	byte random_bits;
 	byte waiting_triggers;              ///< triggers to be yet matched
 
-<<<<<<< HEAD
-	StationID last_station_visited;
-	StationID last_loading_station;
-=======
 	StationID last_station_visited;     ///< Last station the vehicle has visited, possibly without even stopping.
 	StationID last_loading_station;     ///< Last station the vehicle has stopped at and could possibly leave from with any cargo loaded.
->>>>>>> 1a4be541
 
 	CargoID cargo_type;                 ///< type of cargo this vehicle is carrying
 	byte cargo_subtype;                 ///< Used for livery refits (NewGRF variations)
