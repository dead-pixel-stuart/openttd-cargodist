--- conflicted
+++ resolved
@@ -37,11 +37,7 @@
 Money GetTransportedGoodsIncome(uint num_pieces, uint dist, byte transit_days, CargoID cargo_type);
 uint MoveGoodsToStation(TileIndex tile, int w, int h, CargoID type, uint amount);
 
-<<<<<<< HEAD
-void VehiclePayment(Station * curr_station, Vehicle *front_v, StationID next_station_id);
-=======
 void PrepareUnload(Station * curr_station, Vehicle *front_v, StationID next_station_id);
->>>>>>> 8373e2e8
 void LoadUnloadStation(Station *st);
 
 Money GetPriceByIndex(uint8 index);
