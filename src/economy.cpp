/* $Id$ */

/*
 * This file is part of OpenTTD.
 * OpenTTD is free software; you can redistribute it and/or modify it under the terms of the GNU General Public License as published by the Free Software Foundation, version 2.
 * OpenTTD is distributed in the hope that it will be useful, but WITHOUT ANY WARRANTY; without even the implied warranty of MERCHANTABILITY or FITNESS FOR A PARTICULAR PURPOSE.
 * See the GNU General Public License for more details. You should have received a copy of the GNU General Public License along with OpenTTD. If not, see <http://www.gnu.org/licenses/>.
 */

/** @file economy.cpp Handling of the economy. */

#include "stdafx.h"
#include "company_func.h"
#include "command_func.h"
#include "industry.h"
#include "town.h"
#include "news_func.h"
#include "network/network.h"
#include "network/network_func.h"
#include "vehicle_gui.h"
#include "ai/ai.hpp"
#include "aircraft.h"
#include "train.h"
#include "newgrf_cargo.h"
#include "newgrf_engine.h"
#include "newgrf_sound.h"
#include "newgrf_industries.h"
#include "newgrf_industrytiles.h"
#include "newgrf_station.h"
#include "newgrf_airporttiles.h"
#include "unmovable.h"
#include "group.h"
#include "strings_func.h"
#include "functions.h"
#include "window_func.h"
#include "date_func.h"
#include "vehicle_func.h"
#include "sound_func.h"
#include "autoreplace_func.h"
#include "company_gui.h"
#include "signs_base.h"
#include "subsidy_base.h"
#include "subsidy_func.h"
#include "station_base.h"
#include "waypoint_base.h"
#include "economy_base.h"
#include "core/pool_func.hpp"
#include "newgrf.h"
#include "engine_base.h"

#include "table/strings.h"
#include "table/sprites.h"
#include "table/pricebase.h"


/* Initialize the cargo payment-pool */
CargoPaymentPool _cargo_payment_pool("CargoPayment");
INSTANTIATE_POOL_METHODS(CargoPayment)

/**
 * Multiply two integer values and shift the results to right.
 *
 * This function multiplies two integer values. The result is
 * shifted by the amount of shift to right.
 *
 * @param a The first integer
 * @param b The second integer
 * @param shift The amount to shift the value to right.
 * @return The shifted result
 */
static inline int32 BigMulS(const int32 a, const int32 b, const uint8 shift)
{
	return (int32)((int64)a * (int64)b >> shift);
}

/**
 * Multiply two unsigned integers and shift the results to right.
 *
 * This function multiplies two unsigned integers. The result is
 * shifted by the amount of shift to right.
 *
 * @param a The first unsigned integer
 * @param b The second unsigned integer
 * @param shift The amount to shift the value to right.
 * @return The shifted result
 */
static inline uint32 BigMulSU(const uint32 a, const uint32 b, const uint8 shift)
{
	return (uint32)((uint64)a * (uint64)b >> shift);
}

typedef SmallVector<Industry *, 16> SmallIndustryList;

/* Score info */
const ScoreInfo _score_info[] = {
	{ SCORE_VEHICLES,        120, 100 },
	{ SCORE_STATIONS,         80, 100 },
	{ SCORE_MIN_PROFIT,    10000, 100 },
	{ SCORE_MIN_INCOME,    50000,  50 },
	{ SCORE_MAX_INCOME,   100000, 100 },
	{ SCORE_DELIVERED,     40000, 400 },
	{ SCORE_CARGO,             8,  50 },
	{ SCORE_MONEY,      10000000,  50 },
	{ SCORE_LOAN,         250000,  50 },
	{ SCORE_TOTAL,             0,   0 }
};

int _score_part[MAX_COMPANIES][SCORE_END];
Economy _economy;
Prices _price;
Money _additional_cash_required;
static PriceMultipliers _price_base_multiplier;

/**
 * Calculate the value of the company. That is the value of all
 * assets (vehicles, stations, etc) and money minus the loan,
 * except when including_loan is \c false which is useful when
 * we want to calculate the value for bankruptcy.
 * @param c              the company to get the value of.
 * @param including_loan include the loan in the company value.
 * @return the value of the company.
 */
Money CalculateCompanyValue(const Company *c, bool including_loan)
{
	Owner owner = c->index;
	Money value = 0;

	Station *st;
	uint num = 0;

	FOR_ALL_STATIONS(st) {
		if (st->owner == owner) num += CountBits((byte)st->facilities);
	}

	value += num * _price[PR_STATION_VALUE] * 25;

	Vehicle *v;
	FOR_ALL_VEHICLES(v) {
		if (v->owner != owner) continue;

		if (v->type == VEH_TRAIN ||
				v->type == VEH_ROAD ||
				(v->type == VEH_AIRCRAFT && Aircraft::From(v)->IsNormalAircraft()) ||
				v->type == VEH_SHIP) {
			value += v->value * 3 >> 1;
		}
	}

	/* Add real money value */
	if (including_loan) value -= c->current_loan;
	value += c->money;

	return max(value, (Money)1);
}

/** if update is set to true, the economy is updated with this score
 *  (also the house is updated, should only be true in the on-tick event)
 * @param update the economy with calculated score
 * @param c company been evaluated
 * @return actual score of this company
 * */
int UpdateCompanyRatingAndValue(Company *c, bool update)
{
	Owner owner = c->index;
	int score = 0;

	memset(_score_part[owner], 0, sizeof(_score_part[owner]));

	/* Count vehicles */
	{
		Vehicle *v;
		Money min_profit = 0;
		bool min_profit_first = true;
		uint num = 0;

		FOR_ALL_VEHICLES(v) {
			if (v->owner != owner) continue;
			if (IsCompanyBuildableVehicleType(v->type) && v->IsPrimaryVehicle()) {
				if (v->profit_last_year > 0) num++; // For the vehicle score only count profitable vehicles
				if (v->age > 730) {
					/* Find the vehicle with the lowest amount of profit */
					if (min_profit_first || min_profit > v->profit_last_year) {
						min_profit = v->profit_last_year;
						min_profit_first = false;
					}
				}
			}
		}

		min_profit >>= 8; // remove the fract part

		_score_part[owner][SCORE_VEHICLES] = num;
		/* Don't allow negative min_profit to show */
		if (min_profit > 0)
			_score_part[owner][SCORE_MIN_PROFIT] = ClampToI32(min_profit);
	}

	/* Count stations */
	{
		uint num = 0;
		const Station *st;

		FOR_ALL_STATIONS(st) {
			/* Only count stations that are actually serviced */
			if (st->owner == owner && (st->time_since_load <= 20 || st->time_since_unload <= 20)) num += CountBits((byte)st->facilities);
		}
		_score_part[owner][SCORE_STATIONS] = num;
	}

	/* Generate statistics depending on recent income statistics */
	{
		int numec = min(c->num_valid_stat_ent, 12);
		if (numec != 0) {
			const CompanyEconomyEntry *cee = c->old_economy;
			Money min_income = cee->income + cee->expenses;
			Money max_income = cee->income + cee->expenses;

			do {
				min_income = min(min_income, cee->income + cee->expenses);
				max_income = max(max_income, cee->income + cee->expenses);
			} while (++cee, --numec);

			if (min_income > 0) {
				_score_part[owner][SCORE_MIN_INCOME] = ClampToI32(min_income);
			}

			_score_part[owner][SCORE_MAX_INCOME] = ClampToI32(max_income);
		}
	}

	/* Generate score depending on amount of transported cargo */
	{
		const CompanyEconomyEntry *cee;
		int numec;
		uint32 total_delivered;

		numec = min(c->num_valid_stat_ent, 4);
		if (numec != 0) {
			cee = c->old_economy;
			total_delivered = 0;
			do {
				total_delivered += cee->delivered_cargo;
			} while (++cee, --numec);

			_score_part[owner][SCORE_DELIVERED] = total_delivered;
		}
	}

	/* Generate score for variety of cargo */
	{
		uint num = CountBits(c->cargo_types);
		_score_part[owner][SCORE_CARGO] = num;
		if (update) c->cargo_types = 0;
	}

	/* Generate score for company's money */
	{
		if (c->money > 0) {
			_score_part[owner][SCORE_MONEY] = ClampToI32(c->money);
		}
	}

	/* Generate score for loan */
	{
		_score_part[owner][SCORE_LOAN] = ClampToI32(_score_info[SCORE_LOAN].needed - c->current_loan);
	}

	/* Now we calculate the score for each item.. */
	{
		int total_score = 0;
		int s;
		score = 0;
		for (ScoreID i = SCORE_BEGIN; i < SCORE_END; i++) {
			/* Skip the total */
			if (i == SCORE_TOTAL) continue;
			/*  Check the score */
			s = Clamp(_score_part[owner][i], 0, _score_info[i].needed) * _score_info[i].score / _score_info[i].needed;
			score += s;
			total_score += _score_info[i].score;
		}

		_score_part[owner][SCORE_TOTAL] = score;

		/*  We always want the score scaled to SCORE_MAX (1000) */
		if (total_score != SCORE_MAX) score = score * SCORE_MAX / total_score;
	}

	if (update) {
		c->old_economy[0].performance_history = score;
		UpdateCompanyHQ(c, score);
		c->old_economy[0].company_value = CalculateCompanyValue(c);
	}

	SetWindowDirty(WC_PERFORMANCE_DETAIL, 0);
	return score;
}

/*  use INVALID_OWNER as new_owner to delete the company. */
void ChangeOwnershipOfCompanyItems(Owner old_owner, Owner new_owner)
{
	Town *t;
	CompanyID old = _current_company;

	assert(old_owner != new_owner);

	{
		Company *c;
		uint i;

		/* See if the old_owner had shares in other companies */
		_current_company = old_owner;
		FOR_ALL_COMPANIES(c) {
			for (i = 0; i < 4; i++) {
				if (c->share_owners[i] == old_owner) {
					/* Sell his shares */
					CommandCost res = DoCommand(0, c->index, 0, DC_EXEC, CMD_SELL_SHARE_IN_COMPANY);
					/* Because we are in a DoCommand, we can't just execute another one and
					 *  expect the money to be removed. We need to do it ourself! */
					SubtractMoneyFromCompany(res);
				}
			}
		}

		/* Sell all the shares that people have on this company */
		c = Company::Get(old_owner);
		for (i = 0; i < 4; i++) {
			_current_company = c->share_owners[i];
			if (_current_company != INVALID_OWNER) {
				/* Sell the shares */
				CommandCost res = DoCommand(0, old_owner, 0, DC_EXEC, CMD_SELL_SHARE_IN_COMPANY);
				/* Because we are in a DoCommand, we can't just execute another one and
				 *  expect the money to be removed. We need to do it ourself! */
				SubtractMoneyFromCompany(res);
			}
		}
	}

	_current_company = old_owner;

	/* Temporarily increase the company's money, to be sure that
	 * removing his/her property doesn't fail because of lack of money.
	 * Not too drastically though, because it could overflow */
	if (new_owner == INVALID_OWNER) {
		Company::Get(old_owner)->money = UINT64_MAX >> 2; // jackpot ;p
	}

	Subsidy *s;
	FOR_ALL_SUBSIDIES(s) {
		if (s->awarded == old_owner) {
			if (new_owner == INVALID_OWNER) {
				delete s;
			} else {
				s->awarded = new_owner;
			}
		}
	}
	if (new_owner == INVALID_OWNER) RebuildSubsidisedSourceAndDestinationCache();

	/* Take care of rating in towns */
	FOR_ALL_TOWNS(t) {
		/* If a company takes over, give the ratings to that company. */
		if (new_owner != INVALID_OWNER) {
			if (HasBit(t->have_ratings, old_owner)) {
				if (HasBit(t->have_ratings, new_owner)) {
					/* use max of the two ratings. */
					t->ratings[new_owner] = max(t->ratings[new_owner], t->ratings[old_owner]);
				} else {
					SetBit(t->have_ratings, new_owner);
					t->ratings[new_owner] = t->ratings[old_owner];
				}
			}
		}

		/* Reset the ratings for the old owner */
		t->ratings[old_owner] = RATING_INITIAL;
		ClrBit(t->have_ratings, old_owner);
	}

	{
		FreeUnitIDGenerator unitidgen[] = {
			FreeUnitIDGenerator(VEH_TRAIN, new_owner), FreeUnitIDGenerator(VEH_ROAD,     new_owner),
			FreeUnitIDGenerator(VEH_SHIP,  new_owner), FreeUnitIDGenerator(VEH_AIRCRAFT, new_owner)
		};

		Vehicle *v;
		FOR_ALL_VEHICLES(v) {
			if (v->owner == old_owner && IsCompanyBuildableVehicleType(v->type)) {
				if (new_owner == INVALID_OWNER) {
					if (v->Previous() == NULL) delete v;
				} else {
					v->owner = new_owner;
					v->colourmap = PAL_NONE;
					if (v->IsEngineCountable()) Company::Get(new_owner)->num_engines[v->engine_type]++;
					if (v->IsPrimaryVehicle()) v->unitnumber = unitidgen[v->type].NextID();
				}
			}
		}
	}

	/*  Change ownership of tiles */
	{
		TileIndex tile = 0;
		do {
			ChangeTileOwner(tile, old_owner, new_owner);
		} while (++tile != MapSize());

		if (new_owner != INVALID_OWNER) {
			/* Update all signals because there can be new segment that was owned by two companies
			 * and signals were not propagated
			 * Similiar with crossings - it is needed to bar crossings that weren't before
			 * because of different owner of crossing and approaching train */
			tile = 0;

			do {
				if (IsTileType(tile, MP_RAILWAY) && IsTileOwner(tile, new_owner) && HasSignals(tile)) {
					TrackBits tracks = GetTrackBits(tile);
					do { // there may be two tracks with signals for TRACK_BIT_HORZ and TRACK_BIT_VERT
						Track track = RemoveFirstTrack(&tracks);
						if (HasSignalOnTrack(tile, track)) AddTrackToSignalBuffer(tile, track, new_owner);
					} while (tracks != TRACK_BIT_NONE);
				} else if (IsLevelCrossingTile(tile) && IsTileOwner(tile, new_owner)) {
					UpdateLevelCrossing(tile);
				}
			} while (++tile != MapSize());
		}

		/* update signals in buffer */
		UpdateSignalsInBuffer();
	}

	/* convert owner of stations (including deleted ones, but excluding buoys) */
	Station *st;
	FOR_ALL_STATIONS(st) {
		if (st->owner == old_owner) {
			/* if a company goes bankrupt, set owner to OWNER_NONE so the sign doesn't disappear immediately
			 * also, drawing station window would cause reading invalid company's colour */
			st->owner = new_owner == INVALID_OWNER ? OWNER_NONE : new_owner;
		}
	}

	/* do the same for waypoints (we need to do this here so deleted waypoints are converted too) */
	Waypoint *wp;
	FOR_ALL_WAYPOINTS(wp) {
		if (wp->owner == old_owner) {
			wp->owner = new_owner == INVALID_OWNER ? OWNER_NONE : new_owner;
		}
	}

	/* In all cases clear replace engine rules.
	 * Even if it was copied, it could interfere with new owner's rules */
	RemoveAllEngineReplacementForCompany(Company::Get(old_owner));

	if (new_owner == INVALID_OWNER) {
		RemoveAllGroupsForCompany(old_owner);
	} else {
		Group *g;
		FOR_ALL_GROUPS(g) {
			if (g->owner == old_owner) g->owner = new_owner;
		}
	}

	Sign *si;
	FOR_ALL_SIGNS(si) {
		if (si->owner == old_owner) si->owner = new_owner == INVALID_OWNER ? OWNER_NONE : new_owner;
	}

	/* Change colour of existing windows */
	if (new_owner != INVALID_OWNER) ChangeWindowOwner(old_owner, new_owner);

	_current_company = old;

	MarkWholeScreenDirty();
}

static void ChangeNetworkOwner(Owner current_owner, Owner new_owner)
{
#ifdef ENABLE_NETWORK
	if (!_networking) return;

	if (current_owner == _local_company) {
		SetLocalCompany(new_owner);
	}

	if (!_network_server) return;

	NetworkServerChangeOwner(current_owner, new_owner);
#endif /* ENABLE_NETWORK */
}

static void CompanyCheckBankrupt(Company *c)
{
	/*  If the company has money again, it does not go bankrupt */
	if (c->money >= 0) {
		c->quarters_of_bankruptcy = 0;
		c->bankrupt_asked = 0;
		return;
	}

	c->quarters_of_bankruptcy++;

	CompanyNewsInformation *cni = MallocT<CompanyNewsInformation>(1);
	cni->FillData(c);

	switch (c->quarters_of_bankruptcy) {
		case 0:
		case 1:
			free(cni);
			break;

		case 2:
			SetDParam(0, STR_NEWS_COMPANY_IN_TROUBLE_TITLE);
			SetDParam(1, STR_NEWS_COMPANY_IN_TROUBLE_DESCRIPTION);
			SetDParamStr(2, cni->company_name);
			AddCompanyNewsItem(STR_MESSAGE_NEWS_FORMAT, NS_COMPANY_TROUBLE, cni);
			AI::BroadcastNewEvent(new AIEventCompanyInTrouble(c->index));
			break;
		case 3: {
			/* Check if the company has any value.. if not, declare it bankrupt
			 *  right now */
			Money val = CalculateCompanyValue(c, false);
			if (val > 0) {
				c->bankrupt_value = val;
				c->bankrupt_asked = 1 << c->index; // Don't ask the owner
				c->bankrupt_timeout = 0;
				free(cni);
				break;
			}
			/* Else, falltrue to case 4... */
		}
		default:
		case 4:
			if (!_networking && _local_company == c->index) {
				/* If we are in offline mode, leave the company playing. Eg. there
				 * is no THE-END, otherwise mark the client as spectator to make sure
				 * he/she is no long in control of this company. However... when you
				 * join another company (cheat) the "unowned" company can bankrupt. */
				c->bankrupt_asked = MAX_UVALUE(CompanyMask);
				free(cni);
				break;
			}

			/* Close everything the owner has open */
			DeleteCompanyWindows(c->index);

			/* Show bankrupt news */
			SetDParam(0, STR_NEWS_COMPANY_BANKRUPT_TITLE);
			SetDParam(1, STR_NEWS_COMPANY_BANKRUPT_DESCRIPTION);
			SetDParamStr(2, cni->company_name);
			AddCompanyNewsItem(STR_MESSAGE_NEWS_FORMAT, NS_COMPANY_BANKRUPT, cni);

			/* Remove the company */
			ChangeNetworkOwner(c->index, COMPANY_SPECTATOR);
			ChangeOwnershipOfCompanyItems(c->index, INVALID_OWNER);

			if (c->is_ai) AI::Stop(c->index);

			CompanyID c_index = c->index;
			delete c;
			AI::BroadcastNewEvent(new AIEventCompanyBankrupt(c_index));
	}
}

static void CompaniesGenStatistics()
{
	Station *st;
	Company *c;

	FOR_ALL_STATIONS(st) {
		_current_company = st->owner;
		CommandCost cost(EXPENSES_PROPERTY, _price[PR_STATION_VALUE] >> 1);
		SubtractMoneyFromCompany(cost);
	}

	if (!HasBit(1 << 0 | 1 << 3 | 1 << 6 | 1 << 9, _cur_month))
		return;

	FOR_ALL_COMPANIES(c) {
		memmove(&c->old_economy[1], &c->old_economy[0], sizeof(c->old_economy) - sizeof(c->old_economy[0]));
		c->old_economy[0] = c->cur_economy;
		memset(&c->cur_economy, 0, sizeof(c->cur_economy));

		if (c->num_valid_stat_ent != MAX_HISTORY_MONTHS) c->num_valid_stat_ent++;

		UpdateCompanyRatingAndValue(c, true);
		if (c->block_preview != 0) c->block_preview--;
		CompanyCheckBankrupt(c);
	}

	SetWindowDirty(WC_INCOME_GRAPH, 0);
	SetWindowDirty(WC_OPERATING_PROFIT, 0);
	SetWindowDirty(WC_DELIVERED_CARGO, 0);
	SetWindowDirty(WC_PERFORMANCE_HISTORY, 0);
	SetWindowDirty(WC_COMPANY_VALUE, 0);
	SetWindowDirty(WC_COMPANY_LEAGUE, 0);
}

/**
 * Add monthly inflation
 * @param check_year Shall the inflation get stopped after 170 years?
 */
void AddInflation(bool check_year)
{
	/* The cargo payment inflation differs from the normal inflation, so the
	 * relative amount of money you make with a transport decreases slowly over
	 * the 170 years. After a few hundred years we reach a level in which the
	 * games will become unplayable as the maximum income will be less than
	 * the minimum running cost.
	 *
	 * Furthermore there are a lot of inflation related overflows all over the
	 * place. Solving them is hardly possible because inflation will always
	 * reach the overflow threshold some day. So we'll just perform the
	 * inflation mechanism during the first 170 years (the amount of years that
	 * one had in the original TTD) and stop doing the inflation after that
	 * because it only causes problems that can't be solved nicely and the
	 * inflation doesn't add anything after that either; it even makes playing
	 * it impossible due to the diverging cost and income rates.
	 */
	if (check_year && (_cur_year - _settings_game.game_creation.starting_year) >= (ORIGINAL_MAX_YEAR - ORIGINAL_BASE_YEAR)) return;

	/* Approximation for (100 + infl_amount)% ** (1 / 12) - 100%
	 * scaled by 65536
	 * 12 -> months per year
	 * This is only a good approxiamtion for small values
	 */
	_economy.inflation_prices  += min((_economy.inflation_prices  * _economy.infl_amount    * 54) >> 16, MAX_INFLATION);
	_economy.inflation_payment += min((_economy.inflation_payment * _economy.infl_amount_pr * 54) >> 16, MAX_INFLATION);
}

/**
 * Computes all prices, payments and maximum loan.
 */
void RecomputePrices()
{
	/* Setup maximum loan */
	_economy.max_loan = (_settings_game.difficulty.max_loan * _economy.inflation_prices >> 16) / 50000 * 50000;

	/* Setup price bases */
	for (Price i = PR_BEGIN; i < PR_END; i++) {
		Money price = _price_base_specs[i].start_price;

		/* Apply difficulty settings */
		uint mod = 1;
		switch (_price_base_specs[i].category) {
			case PCAT_RUNNING:
				mod = _settings_game.difficulty.vehicle_costs;
				break;

			case PCAT_CONSTRUCTION:
				mod = _settings_game.difficulty.construction_cost;
				break;

			default: break;
		}
		if (mod < 1) {
			price = price * 3 >> 2;
		} else if (mod > 1) {
			price = price * 9 >> 3;
		}

		/* Apply inflation */
		price = (int64)price * _economy.inflation_prices;

		/* Apply newgrf modifiers, and remove fractional part of inflation */
		int shift = _price_base_multiplier[i] - 16;
		if (shift >= 0) {
			price <<= shift;
		} else {
			price >>= -shift;
		}

		/* Make sure the price does not get reduced to zero.
		 * Zero breaks quite a few commands that use a zero
		 * cost to see whether something got changed or not
		 * and based on that cause an error. When the price
		 * is zero that fails even when things are done. */
		if (price == 0) {
			price = Clamp(_price_base_specs[i].start_price, -1, 1);
			/* No base price should be zero, but be sure. */
			assert(price != 0);
		}
		/* Store value */
		_price[i] = price;
	}

	/* Setup cargo payment */
	CargoSpec *cs;
	FOR_ALL_CARGOSPECS(cs) {
		cs->current_payment = ((int64)cs->initial_payment * _economy.inflation_payment) >> 16;
	}

	SetWindowClassesDirty(WC_BUILD_VEHICLE);
	SetWindowClassesDirty(WC_REPLACE_VEHICLE);
	SetWindowClassesDirty(WC_VEHICLE_DETAILS);
	SetWindowDirty(WC_PAYMENT_RATES, 0);
}

static void CompaniesPayInterest()
{
	const Company *c;

	FOR_ALL_COMPANIES(c) {
		_current_company = c->index;

		/* Over a year the paid interest should be "loan * interest percentage",
		 * but... as that number is likely not dividable by 12 (pay each month),
		 * one needs to account for that in the monthly fee calculations.
		 * To easily calculate what one should pay "this" month, you calculate
		 * what (total) should have been paid up to this month and you substract
		 * whatever has been paid in the previous months. This will mean one month
		 * it'll be a bit more and the other it'll be a bit less than the average
		 * monthly fee, but on average it will be exact. */
		Money yearly_fee = c->current_loan * _economy.interest_rate / 100;
		Money up_to_previous_month = yearly_fee * _cur_month / 12;
		Money up_to_this_month = yearly_fee * (_cur_month + 1) / 12;

		SubtractMoneyFromCompany(CommandCost(EXPENSES_LOAN_INT, up_to_this_month - up_to_previous_month));

		SubtractMoneyFromCompany(CommandCost(EXPENSES_OTHER, _price[PR_STATION_VALUE] >> 2));
	}
}

static void HandleEconomyFluctuations()
{
	if (_settings_game.difficulty.economy != 0) {
		/* When economy is Fluctuating, decrease counter */
		_economy.fluct--;
	} else if (_economy.fluct <= 0) {
		/* When it's Steady and we are in recession, end it now */
		_economy.fluct = -12;
	} else {
		/* No need to do anything else in other cases */
		return;
	}

	if (_economy.fluct == 0) {
		_economy.fluct = -(int)GB(Random(), 0, 2);
		AddNewsItem(STR_NEWS_BEGIN_OF_RECESSION, NS_ECONOMY);
	} else if (_economy.fluct == -12) {
		_economy.fluct = GB(Random(), 0, 8) + 312;
		AddNewsItem(STR_NEWS_END_OF_RECESSION, NS_ECONOMY);
	}
}


/**
 * Reset changes to the price base multipliers.
 */
void ResetPriceBaseMultipliers()
{
	memset(_price_base_multiplier, 0, sizeof(_price_base_multiplier));
}

/**
 * Change a price base by the given factor.
 * The price base is altered by factors of two.
 * NewBaseCost = OldBaseCost * 2^n
 * @param price Index of price base to change.
 * @param factor Amount to change by.
 */
void SetPriceBaseMultiplier(Price price, int factor)
{
	assert(price < PR_END);
	_price_base_multiplier[price] = Clamp(factor, MIN_PRICE_MODIFIER, MAX_PRICE_MODIFIER);
}

/**
 * Initialize the variables that will maintain the daily industry change system.
 * @param init_counter specifies if the counter is required to be initialized
 */
void StartupIndustryDailyChanges(bool init_counter)
{
	uint map_size = MapLogX() + MapLogY();
	/* After getting map size, it needs to be scaled appropriately and divided by 31,
	 * which stands for the days in a month.
	 * Using just 31 will make it so that a monthly reset (based on the real number of days of that month)
	 * would not be needed.
	 * Since it is based on "fractionnal parts", the leftover days will not make much of a difference
	 * on the overall total number of changes performed */
	_economy.industry_daily_increment = (1 << map_size) / 31;

	if (init_counter) {
		/* A new game or a savegame from an older version will require the counter to be initialized */
		_economy.industry_daily_change_counter = 0;
	}
}

void StartupEconomy()
{
	_economy.interest_rate = _settings_game.difficulty.initial_interest;
	_economy.infl_amount = _settings_game.difficulty.initial_interest;
	_economy.infl_amount_pr = max(0, _settings_game.difficulty.initial_interest - 1);
	_economy.fluct = GB(Random(), 0, 8) + 168;

	/* Set up prices */
	RecomputePrices();

	StartupIndustryDailyChanges(true); // As we are starting a new game, initialize the counter too

}

/**
 * Resets economy to initial values
 */
void InitializeEconomy()
{
	_economy.inflation_prices = _economy.inflation_payment = 1 << 16;
}

/**
 * Determine a certain price
 * @param index Price base
 * @param cost_factor Price factor
 * @param grf_file NewGRF to use local price multipliers from.
 * @param shift Extra bit shifting after the computation
 * @return Price
 */
Money GetPrice(Price index, uint cost_factor, const GRFFile *grf_file, int shift)
{
	if (index >= PR_END) return 0;

	Money cost = _price[index] * cost_factor;
	if (grf_file != NULL) shift += grf_file->price_base_multipliers[index];

	if (shift >= 0) {
		cost <<= shift;
	} else {
		cost >>= -shift;
	}

	return cost;
}

Money GetTransportedGoodsIncome(uint num_pieces, uint dist, byte transit_days, CargoID cargo_type)
{
	const CargoSpec *cs = CargoSpec::Get(cargo_type);
	if (!cs->IsValid()) {
		/* User changed newgrfs and some vehicle still carries some cargo which is no longer available. */
		return 0;
	}

	/* Use callback to calculate cargo profit, if available */
	if (HasBit(cs->callback_mask, CBM_CARGO_PROFIT_CALC)) {
		uint32 var18 = min(dist, 0xFFFF) | (min(num_pieces, 0xFF) << 16) | (transit_days << 24);
		uint16 callback = GetCargoCallback(CBID_CARGO_PROFIT_CALC, 0, var18, cs);
		if (callback != CALLBACK_FAILED) {
			int result = GB(callback, 0, 14);

			/* Simulate a 15 bit signed value */
			if (HasBit(callback, 14)) result -= 0x4000;

			/* "The result should be a signed multiplier that gets multiplied
			 * by the amount of cargo moved and the price factor, then gets
			 * divided by 8192." */
			return result * num_pieces * cs->current_payment / 8192;
		}
	}

	static const int MIN_TIME_FACTOR = 31;
	static const int MAX_TIME_FACTOR = 255;

	const int days1 = cs->transit_days[0];
	const int days2 = cs->transit_days[1];
	const int days_over_days1 = max(   transit_days - days1, 0);
	const int days_over_days2 = max(days_over_days1 - days2, 0);

	/*
	 * The time factor is calculated based on the time it took
	 * (transit_days) compared two cargo-depending values. The
	 * range is divided into three parts:
	 *
	 *  - constant for fast transits
	 *  - linear decreasing with time with a slope of -1 for medium transports
	 *  - linear decreasing with time with a slope of -2 for slow transports
	 *
	 */
	const int time_factor = max(MAX_TIME_FACTOR - days_over_days1 - days_over_days2, MIN_TIME_FACTOR);

	return BigMulS(dist * time_factor * num_pieces, cs->current_payment, 21);
}

/** The industries we've currently brought cargo to. */
static SmallIndustryList _cargo_delivery_destinations;

/**
 * Transfer goods from station to industry.
 * All cargo is delivered to the nearest (Manhattan) industry to the station sign, which is inside the acceptance rectangle and actually accepts the cargo.
 * @param st The station that accepted the cargo
 * @param cargo_type Type of cargo delivered
 * @param num_pieces Amount of cargo delivered
 * @param source The source of the cargo
 * @return actually accepted pieces of cargo
 */
static uint DeliverGoodsToIndustry(const Station *st, CargoID cargo_type, uint num_pieces, IndustryID source)
{
	/* Find the nearest industrytile to the station sign inside the catchment area, whose industry accepts the cargo.
	 * This fails in three cases:
	 *  1) The station accepts the cargo because there are enough houses around it accepting the cargo.
	 *  2) The industries in the catchment area temporarily reject the cargo, and the daily station loop has not yet updated station acceptance.
	 *  3) The results of callbacks CBID_INDUSTRY_REFUSE_CARGO and CBID_INDTILE_CARGO_ACCEPTANCE are inconsistent. (documented behaviour)
	 */

	uint accepted = 0;

	for (uint i = 0; i < st->industries_near.Length() && num_pieces != 0; i++) {
		Industry *ind = st->industries_near[i];
		if (ind->index == source) continue;

		const IndustrySpec *indspec = GetIndustrySpec(ind->type);

		uint cargo_index;
		for (cargo_index = 0; cargo_index < lengthof(ind->accepts_cargo); cargo_index++) {
			if (cargo_type == ind->accepts_cargo[cargo_index]) break;
		}
		/* Check if matching cargo has been found */
		if (cargo_index >= lengthof(ind->accepts_cargo)) continue;

		/* Check if industry temporarily refuses acceptance */
		if (HasBit(indspec->callback_mask, CBM_IND_REFUSE_CARGO)) {
			uint16 res = GetIndustryCallback(CBID_INDUSTRY_REFUSE_CARGO, 0, GetReverseCargoTranslation(cargo_type, indspec->grf_prop.grffile), ind, ind->type, ind->location.tile);
			if (res == 0) continue;
		}

		/* Insert the industry into _cargo_delivery_destinations, if not yet contained */
		_cargo_delivery_destinations.Include(ind);

		uint amount = min(num_pieces, 0xFFFFU - ind->incoming_cargo_waiting[cargo_index]);
		ind->incoming_cargo_waiting[cargo_index] += amount;
		num_pieces -= amount;
		accepted += amount;
	}

	return accepted;
}

/**
 * Delivers goods to industries/towns and calculates the payment
 * @param num_pieces amount of cargo delivered
 * @param cargo_type the type of cargo that is delivered
 * @param dest Station the cargo has been unloaded
 * @param source_tile The origin of the cargo for distance calculation
 * @param days_in_transit Travel time
 * @param company The company delivering the cargo
 * @param src_type Type of source of cargo (industry, town, headquarters)
 * @param src Index of source of cargo
 * @return Revenue for delivering cargo
 * @note The cargo is just added to the stockpile of the industry. It is due to the caller to trigger the industry's production machinery
 */
static Money DeliverGoods(int num_pieces, CargoID cargo_type, StationID dest, TileIndex source_tile, byte days_in_transit, Company *company, SourceType src_type, SourceID src)
{
	assert(num_pieces > 0);

	const Station *st = Station::Get(dest);

	/* Give the goods to the industry. */
	uint accepted = DeliverGoodsToIndustry(st, cargo_type, num_pieces, src_type == ST_INDUSTRY ? src : INVALID_INDUSTRY);

	/* If this cargo type is always accepted, accept all */
	if (HasBit(st->always_accepted, cargo_type)) accepted = num_pieces;

	/* Update company statistics */
	company->cur_economy.delivered_cargo += accepted;
	if (accepted > 0) SetBit(company->cargo_types, cargo_type);

	/* Increase town's counter for some special goods types */
	const CargoSpec *cs = CargoSpec::Get(cargo_type);
	if (cs->town_effect == TE_FOOD) st->town->new_act_food += accepted;
	if (cs->town_effect == TE_WATER) st->town->new_act_water += accepted;

	/* Determine profit */
	Money profit = GetTransportedGoodsIncome(accepted, DistanceManhattan(source_tile, st->xy), days_in_transit, cargo_type);

	/* Modify profit if a subsidy is in effect */
	if (CheckSubsidised(cargo_type, company->index, src_type, src, st))  {
		switch (_settings_game.difficulty.subsidy_multiplier) {
			case 0:  profit += profit >> 1; break;
			case 1:  profit *= 2; break;
			case 2:  profit *= 3; break;
			default: profit *= 4; break;
		}
	}

	return profit;
}

/**
 * Inform the industry about just delivered cargo
 * DeliverGoodsToIndustry() silently incremented incoming_cargo_waiting, now it is time to do something with the new cargo.
 * @param i The industry to process
 */
static void TriggerIndustryProduction(Industry *i)
{
	const IndustrySpec *indspec = GetIndustrySpec(i->type);
	uint16 callback = indspec->callback_mask;

	i->was_cargo_delivered = true;
	i->last_cargo_accepted_at = _date;

	if (HasBit(callback, CBM_IND_PRODUCTION_CARGO_ARRIVAL) || HasBit(callback, CBM_IND_PRODUCTION_256_TICKS)) {
		if (HasBit(callback, CBM_IND_PRODUCTION_CARGO_ARRIVAL)) {
			IndustryProductionCallback(i, 0);
		} else {
			SetWindowDirty(WC_INDUSTRY_VIEW, i->index);
		}
	} else {
		for (uint cargo_index = 0; cargo_index < lengthof(i->incoming_cargo_waiting); cargo_index++) {
			uint cargo_waiting = i->incoming_cargo_waiting[cargo_index];
			if (cargo_waiting == 0) continue;

			i->produced_cargo_waiting[0] = min(i->produced_cargo_waiting[0] + (cargo_waiting * indspec->input_cargo_multiplier[cargo_index][0] / 256), 0xFFFF);
			i->produced_cargo_waiting[1] = min(i->produced_cargo_waiting[1] + (cargo_waiting * indspec->input_cargo_multiplier[cargo_index][1] / 256), 0xFFFF);

			i->incoming_cargo_waiting[cargo_index] = 0;
		}
	}

	TriggerIndustry(i, INDUSTRY_TRIGGER_RECEIVED_CARGO);
	StartStopIndustryTileAnimation(i, IAT_INDUSTRY_RECEIVED_CARGO);
}

/**
 * Makes us a new cargo payment helper.
 * @param front The front of the train
 */
CargoPayment::CargoPayment(Vehicle *front) :
	front(front),
	current_station(front->last_station_visited)
{
}

CargoPayment::~CargoPayment()
{
	if (this->CleaningPool()) return;

	this->front->cargo_payment = NULL;

	if (this->visual_profit == 0 && this->visual_transfer == 0) return;

	CompanyID old_company = _current_company;
	_current_company = this->front->owner;

	SubtractMoneyFromCompany(CommandCost(this->front->GetExpenseType(true), -this->route_profit));
	this->front->profit_this_year += (this->visual_profit + this->visual_transfer) << 8;

	int transfer_offset = 0;
	if (this->route_profit != 0) {
		if (IsLocalCompany() && !PlayVehicleSound(this->front, VSE_LOAD_UNLOAD)) {
			SndPlayVehicleFx(SND_14_CASHTILL, this->front);
		}

		ShowCostOrIncomeAnimation(this->front->x_pos, this->front->y_pos, this->front->z_pos, -this->visual_profit);
		transfer_offset = 6;
	}

	if (this->visual_transfer != 0){
		ShowFeederIncomeAnimation(this->front->x_pos + transfer_offset, this->front->y_pos + transfer_offset, this->front->z_pos, this->visual_transfer);
	}

	_current_company = old_company;
}

/**
 * Handle payment for final delivery of the given cargo packet.
 * @param cp The cargo packet to pay for.
 * @param count The number of packets to pay for.
 */
void CargoPayment::PayFinalDelivery(const CargoPacket *cp, uint count)
{
	if (this->owner == NULL) {
		this->owner = Company::Get(this->front->owner);
	}

	/* Handle end of route payment */
	Money profit = DeliverGoods(count, this->ct, this->current_station, cp->SourceStationXY(), cp->DaysInTransit(), this->owner, cp->SourceSubsidyType(), cp->SourceSubsidyID());
	this->route_profit += profit;

	/* The vehicle's profit is whatever route profit there is minus feeder shares. */
	this->visual_profit += profit - cp->FeederShare();
}

/**
 * Handle payment for transfer of the given cargo packet.
 * @param cp The cargo packet to pay for; actual payment won't be made!.
 * @param count The number of packets to pay for.
 * @return The amount of money paid for the transfer.
 */
Money CargoPayment::PayTransfer(const CargoPacket *cp, uint count)
{
	Money profit = GetTransportedGoodsIncome(
		count,
		/* pay transfer vehicle for only the part of transfer it has done: ie. cargo_loaded_at_xy to here */
		DistanceManhattan(cp->LoadedAtXY(), Station::Get(this->current_station)->xy),
		cp->DaysInTransit(),
		this->ct);

	profit = profit * _settings_game.economy.feeder_payment_share / 100;

	this->visual_transfer += profit; // accumulate transfer profits for whole vehicle
	return profit; // account for the (virtual) profit already made for the cargo packet
}

/**
 * Prepare the vehicle to be unloaded.
 * @param front_v the vehicle to be unloaded
 */
void PrepareUnload(Station * curr_station, Vehicle *front_v, StationID next_station_id)
{
	/* At this moment loading cannot be finished */
	ClrBit(front_v->vehicle_flags, VF_LOADING_FINISHED);

	/* Start unloading in at the first possible moment */
	front_v->load_unload_ticks = 1;

	if ((front_v->current_order.GetUnloadType() & OUFB_NO_UNLOAD) != 0) {
		/* vehicle will keep all its cargo and LoadUnloadVehicle will never call MoveToStation */
		UpdateFlows(curr_station, front_v, next_station_id);
	} else {
		for (Vehicle *v = front_v; v != NULL; v = v->Next()) {
			if (v->cargo_cap > 0 && !v->cargo.Empty()) {
				SetBit(v->vehicle_flags, VF_CARGO_UNLOADING);
			}
		}
	}

	assert(front_v->cargo_payment == NULL);
	front_v->cargo_payment = new CargoPayment(front_v);
}

/**
 * reserves cargo if the full load order and improved_load is set.
 * @param st The station where the consist is loading at the moment
 * @param u The front of the loading vehicle consist
 * @param next_station The next station the vehicle will stop at
 * @return bit field for the cargo classes with bit for the reserved cargos set (if anything was reserved).
 */
uint32 ReserveConsist(Station * st, Vehicle * u, StationID next_station)
{
	uint32 ret = 0;
	if (_settings_game.order.improved_load && (u->current_order.GetLoadType() & OLFB_FULL_LOAD)) {
		/* Update reserved cargo */
		for (Vehicle * v = u; v != NULL; v = v->Next()) {
			// only reserve if the vehicle is not unloading anymore. Otherwise we'll swap in reserved cargo
			if (HasBit(v->vehicle_flags, VF_CARGO_UNLOADING)) continue;
			int cap = v->cargo_cap - v->cargo.Count();
			if (cap > 0) {
				StationCargoList & list = st->goods[v->cargo_type].cargo;
				if (list.MoveTo(&v->cargo, cap, next_station, st->xy, true) > 0) {
					SetBit(ret, v->cargo_type);
				}
			}
		}
	}
	return ret;
}


/**
 * Loads/unload the vehicle if possible.
 * @param v the vehicle to be (un)loaded
 * @param cargos_reserved bit field: the cargo classes for which cargo has been reserved in this loading cycle
 * @return the updated cargo_reserved
 */
static uint32 LoadUnloadVehicle(Vehicle *v, uint32 cargos_reserved)
{
	assert(v->current_order.IsType(OT_LOADING));

	StationID last_visited = v->last_station_visited;
	Station *st = Station::Get(last_visited);

	StationID next_station = INVALID_STATION;
	OrderList * orders = v->orders.list;
	if (orders != NULL) {
		next_station = orders->GetNextStoppingStation(v->cur_order_index, v->type == VEH_TRAIN || v->type == VEH_ROAD);
	}

	StationID last_visited = v->last_station_visited;
	Station *st = Station::Get(last_visited);

	StationID next_station = INVALID_STATION;
	OrderList * orders = v->orders.list;
	if (orders != NULL) {
		next_station = orders->GetNextStoppingStation(v->cur_order_index, v->type == VEH_TRAIN || v->type == VEH_ROAD);
	}

	/* We have not waited enough time till the next round of loading/unloading */
<<<<<<< HEAD
	if (--v->load_unload_ticks != 0) {
=======
	if (v->load_unload_ticks != 0) {
>>>>>>> 248e1dc2
		return cargos_reserved | ReserveConsist(st, v, next_station);
	}

	OrderUnloadFlags unload_flags = v->current_order.GetUnloadType();

	if (v->type == VEH_TRAIN && (!IsTileType(v->tile, MP_STATION) || GetStationIndex(v->tile) != st->index)) {
		/* The train reversed in the station. Take the "easy" way
		 * out and let the train just leave as it always did. */
		SetBit(v->vehicle_flags, VF_LOADING_FINISHED);
		v->load_unload_ticks = 1;
		return cargos_reserved;
	}

	int unloading_time = 0;
	Vehicle *u = v;
	bool dirty_vehicle = false;
	bool dirty_station = false;

	bool completely_emptied = true;
	bool anything_unloaded = false;
	bool anything_loaded   = false;
	uint32 cargo_not_full  = 0;
	uint32 cargo_full      = 0;

	v->cur_speed = 0;

	CargoPayment *payment = v->cargo_payment;

	for (; v != NULL; v = v->Next()) {
		if (v->cargo_cap == 0) continue;

		const Engine *e = Engine::Get(v->engine_type);
		byte load_amount = e->info.load_amount;

		/* The default loadamount for mail is 1/4 of the load amount for passengers */
		if (v->type == VEH_AIRCRAFT && !Aircraft::From(v)->IsNormalAircraft()) load_amount = (load_amount + 3) / 4;

		if (_settings_game.order.gradual_loading && HasBit(e->info.callback_mask, CBM_VEHICLE_LOAD_AMOUNT)) {
			uint16 cb_load_amount = GetVehicleCallback(CBID_VEHICLE_LOAD_AMOUNT, 0, 0, v->engine_type, v);
			if (cb_load_amount != CALLBACK_FAILED && GB(cb_load_amount, 0, 8) != 0) load_amount = GB(cb_load_amount, 0, 8);
		}

		GoodsEntry *ge = &st->goods[v->cargo_type];

		if (HasBit(v->vehicle_flags, VF_CARGO_UNLOADING)) {
			/* vehicle wants to unload something */

			uint cargo_count = v->cargo.OnboardCount();
			uint amount_unloaded = _settings_game.order.gradual_loading ? min(cargo_count, load_amount) : cargo_count;

			payment->SetCargo(v->cargo_type);
			uint delivered = v->cargo.MoveToStation(ge, amount_unloaded, unload_flags, last_visited, next_station, payment);

			st->time_since_unload = 0;
			unloading_time += delivered;
			anything_unloaded = true;
			dirty_vehicle = true;

			/* load_amount might (theoretically) be 0, which would make delivered == 0 even though there is still cargo
			 * in the vehicle. Thus OnboardCount > 0. In that case we can't stop unloading as SwapReserved wouldn't work.
			 * v->cargo also contains the cargo reserved for the vehicle which is not on board at the moment, but will be
			 * swapped back when done unloading.
			 */
			if (v->cargo.OnboardCount() == 0) {
				/* done delivering */
				if (!v->cargo.Empty()) completely_emptied = false;
				ClrBit(v->vehicle_flags, VF_CARGO_UNLOADING);
				v->cargo.SwapReserved();
			}

			continue;
		}

		/* Do not pick up goods when we have no-load set. */
		if (u->current_order.GetLoadType() & OLFB_NO_LOAD) continue;

		/* update stats */
		int t;
		switch (u->type) {
			case VEH_TRAIN:    t = Train::From(u)->tcache.cached_max_speed; break;
			case VEH_ROAD:     t = u->max_speed / 2;        break;
			case VEH_SHIP:     t = u->max_speed;            break;
			case VEH_AIRCRAFT: t = u->max_speed * 10 / 129; break; // convert to old units
			default: NOT_REACHED();
		}

		/* if last speed is 0, we treat that as if no vehicle has ever visited the station. */
		ge->last_speed = min(t, 255);
		ge->last_age = _cur_year - u->build_year;
		ge->days_since_pickup = 0;

		/* If there's goods waiting at the station, and the vehicle
		 * has capacity for it, load it on the vehicle. */
		int cap_left = v->cargo_cap - v->cargo.OnboardCount();
		if (cap_left > 0) {
			uint cap = cap_left;
			if (_settings_game.order.gradual_loading) cap = min(cap, load_amount);

			uint loaded = 0;
			if (_settings_game.order.improved_load) {
				loaded += v->cargo.LoadReserved(cap);
			}
			if (loaded < cap) {
				assert(v->cargo.ReservedCount() == 0);
				loaded += ge->cargo.MoveTo(&v->cargo, cap - loaded, next_station, st->xy);
			}
			/* TODO: Regarding this, when we do gradual loading, we
			 * should first unload all vehicles and then start
			 * loading them. Since this will cause
			 * VEHICLE_TRIGGER_EMPTY to be called at the time when
			 * the whole vehicle chain is really totally empty, the
			 * completely_emptied assignment can then be safely
			 * removed; that's how TTDPatch behaves too. --pasky */
			if (loaded > 0) {
				completely_emptied = false;
				anything_loaded = true;

				st->time_since_load = 0;
				st->last_vehicle_type = v->type;

				StationAnimationTrigger(st, st->xy, STAT_ANIM_CARGO_TAKEN, v->cargo_type);
				AirportAnimationTrigger(st, AAT_STATION_CARGO_TAKEN, v->cargo_type);

				unloading_time += loaded;

				dirty_vehicle = dirty_station = true;
			} else if  (_settings_game.order.improved_load && HasBit(cargos_reserved, v->cargo_type)) {
				/* Skip loading this vehicle if another train/vehicle is already handling
				 * the same cargo type at this station */
				SetBit(cargo_not_full, v->cargo_type);
				continue;
			}
		}

		if (v->cargo.OnboardCount() >= v->cargo_cap) {
			SetBit(cargo_full, v->cargo_type);
		} else {
			SetBit(cargo_not_full, v->cargo_type);
		}
	}

	/* Only set completly_emptied, if we just unloaded all remaining cargo */
	completely_emptied &= anything_unloaded;

	v = u;

	if (!anything_unloaded) delete payment;

	if (anything_loaded || anything_unloaded) {
		if (_settings_game.order.gradual_loading) {
			/* The time it takes to load one 'slice' of cargo or passengers depends
			 * on the vehicle type - the values here are those found in TTDPatch */
			const uint gradual_loading_wait_time[] = { 40, 20, 10, 20 };

			unloading_time = gradual_loading_wait_time[v->type];
		}
	} else {
		bool finished_loading = true;
		if (v->current_order.GetLoadType() & OLFB_FULL_LOAD) {
			if (v->current_order.GetLoadType() == OLF_FULL_LOAD_ANY) {
				/* if the aircraft carries passengers and is NOT full, then
				 * continue loading, no matter how much mail is in */
				if ((v->type == VEH_AIRCRAFT && IsCargoInClass(v->cargo_type, CC_PASSENGERS) && v->cargo_cap > v->cargo.OnboardCount()) ||
						(cargo_not_full && (cargo_full & ~cargo_not_full) == 0)) { // There are stull non-full cargos
					finished_loading = false;
				}
			} else if (cargo_not_full != 0) {
				finished_loading = false;
			}
		}
		unloading_time = 20;

		SB(v->vehicle_flags, VF_LOADING_FINISHED, 1, finished_loading);
	}

	if (v->type == VEH_TRAIN) {
		/* Each platform tile is worth 2 rail vehicles. */
		int overhang = Train::From(v)->tcache.cached_total_length - st->GetPlatformLength(v->tile) * TILE_SIZE;
		if (overhang > 0) {
			unloading_time <<= 1;
			unloading_time += (overhang * unloading_time) / 8;
		}
	}

	/* Calculate the loading indicator fill percent and display
	 * In the Game Menu do not display indicators
	 * If _settings_client.gui.loading_indicators == 2, show indicators (bool can be promoted to int as 0 or 1 - results in 2 > 0,1 )
	 * if _settings_client.gui.loading_indicators == 1, _local_company must be the owner or must be a spectator to show ind., so 1 > 0
	 * if _settings_client.gui.loading_indicators == 0, do not display indicators ... 0 is never greater than anything
	 */
	if (_game_mode != GM_MENU && (_settings_client.gui.loading_indicators > (uint)(v->owner != _local_company && _local_company != COMPANY_SPECTATOR))) {
		StringID percent_up_down = STR_NULL;
		int percent = CalcPercentVehicleFilled(v, &percent_up_down);
		if (v->fill_percent_te_id == INVALID_TE_ID) {
			v->fill_percent_te_id = ShowFillingPercent(v->x_pos, v->y_pos, v->z_pos + 20, percent, percent_up_down);
		} else {
			UpdateFillingPercent(v->fill_percent_te_id, percent, percent_up_down);
		}
	}

	/* Always wait at least 1, otherwise we'll wait 'infinitively' long. */
	v->load_unload_ticks = max(1, unloading_time);

	if (completely_emptied) {
		TriggerVehicle(v, VEHICLE_TRIGGER_EMPTY);
	}

	if (dirty_vehicle) {
		SetWindowDirty(GetWindowClassForVehicleType(v->type), v->owner);
		SetWindowDirty(WC_VEHICLE_DETAILS, v->index);
		v->MarkDirty();
	}
	if (dirty_station) {
		st->MarkTilesDirty(true);
		SetWindowDirty(WC_STATION_VIEW, last_visited);
	}
	return cargos_reserved;
}

/**
 * Load/unload the vehicles in this station according to the order
 * they entered.
 * @param st the station to do the loading/unloading for
 */
void LoadUnloadStation(Station *st)
{
	/* No vehicle is here... */
	if (st->loading_vehicles.empty()) return;

	uint32 cargos_reserved = 0;

	Vehicle *last_loading = NULL;
	std::list<Vehicle *>::iterator iter;

	/* Check if anything will be loaded at all. Otherwise we don't need to reserve either */
	for (iter = st->loading_vehicles.begin(); iter != st->loading_vehicles.end(); ++iter) {
		Vehicle *v = *iter;

		if ((v->vehstatus & (VS_STOPPED | VS_CRASHED))) continue;

		assert(v->load_unload_ticks != 0);
		if (--v->load_unload_ticks == 0) last_loading = v;
	}

	/* We only need to reserve and load/unload up to the last loading vehicle.
	 * Further vehicles shouldn't take preference over earlier ones anyway.
	 */
	if (last_loading == NULL) return;

	for (iter = st->loading_vehicles.begin(); iter != st->loading_vehicles.end(); ++iter) {
		Vehicle *v = *iter;
		if (!(v->vehstatus & (VS_STOPPED | VS_CRASHED))) cargos_reserved = LoadUnloadVehicle(v, cargos_reserved);
<<<<<<< HEAD
=======
		if (v == last_loading) break;
>>>>>>> 248e1dc2
	}

	/* Call the production machinery of industries */
	const Industry * const *isend = _cargo_delivery_destinations.End();
	for (Industry **iid = _cargo_delivery_destinations.Begin(); iid != isend; iid++) {
		TriggerIndustryProduction(*iid);
	}
	_cargo_delivery_destinations.Clear();
}

void CompaniesMonthlyLoop()
{
	CompaniesGenStatistics();
	if (_settings_game.economy.inflation) {
		AddInflation();
		RecomputePrices();
	}
	CompaniesPayInterest();
	/* Reset the _current_company flag */
	_current_company = OWNER_NONE;
	HandleEconomyFluctuations();
}

static void DoAcquireCompany(Company *c)
{
	Company *owner;
	int i;
	Money value;
	CompanyID ci = c->index;

	CompanyNewsInformation *cni = MallocT<CompanyNewsInformation>(1);
	cni->FillData(c, Company::Get(_current_company));

	SetDParam(0, STR_NEWS_COMPANY_MERGER_TITLE);
	SetDParam(1, c->bankrupt_value == 0 ? STR_NEWS_MERGER_TAKEOVER_TITLE : STR_NEWS_COMPANY_MERGER_DESCRIPTION);
	SetDParamStr(2, cni->company_name);
	SetDParamStr(3, cni->other_company_name);
	SetDParam(4, c->bankrupt_value);
	AddCompanyNewsItem(STR_MESSAGE_NEWS_FORMAT, NS_COMPANY_MERGER, cni);
	AI::BroadcastNewEvent(new AIEventCompanyMerger(ci, _current_company));

	/* original code does this a little bit differently */
	ChangeNetworkOwner(ci, _current_company);
	ChangeOwnershipOfCompanyItems(ci, _current_company);

	if (c->bankrupt_value == 0) {
		owner = Company::Get(_current_company);
		owner->current_loan += c->current_loan;
	}

	value = CalculateCompanyValue(c) >> 2;
	CompanyID old_company = _current_company;
	for (i = 0; i != 4; i++) {
		if (c->share_owners[i] != COMPANY_SPECTATOR) {
			_current_company = c->share_owners[i];
			SubtractMoneyFromCompany(CommandCost(EXPENSES_OTHER, -value));
		}
	}
	_current_company = old_company;

	if (c->is_ai) AI::Stop(c->index);

	DeleteCompanyWindows(ci);
	InvalidateWindowClassesData(WC_TRAINS_LIST, 0);
	InvalidateWindowClassesData(WC_SHIPS_LIST, 0);
	InvalidateWindowClassesData(WC_ROADVEH_LIST, 0);
	InvalidateWindowClassesData(WC_AIRCRAFT_LIST, 0);

	delete c;
}

extern int GetAmountOwnedBy(const Company *c, Owner owner);

/** Acquire shares in an opposing company.
 * @param tile unused
 * @param flags type of operation
 * @param p1 company to buy the shares from
 * @param p2 unused
 * @param text unused
 * @return the cost of this operation or an error
 */
CommandCost CmdBuyShareInCompany(TileIndex tile, DoCommandFlag flags, uint32 p1, uint32 p2, const char *text)
{
	CommandCost cost(EXPENSES_OTHER);

	Company *c = Company::GetIfValid(p1);

	/* Check if buying shares is allowed (protection against modified clients)
	 * Cannot buy own shares */
	if (c == NULL || !_settings_game.economy.allow_shares || _current_company == (CompanyID)p1) return CMD_ERROR;

	/* Protect new companies from hostile takeovers */
	if (_cur_year - c->inaugurated_year < 6) return_cmd_error(STR_ERROR_PROTECTED);

	/* Those lines are here for network-protection (clients can be slow) */
	if (GetAmountOwnedBy(c, COMPANY_SPECTATOR) == 0) return cost;

	/* We can not buy out a real company (temporarily). TODO: well, enable it obviously */
	if (GetAmountOwnedBy(c, COMPANY_SPECTATOR) == 1 && !c->is_ai) return cost;

	cost.AddCost(CalculateCompanyValue(c) >> 2);
	if (flags & DC_EXEC) {
		OwnerByte *b = c->share_owners;
		int i;

		while (*b != COMPANY_SPECTATOR) b++; // share owners is guaranteed to contain at least one COMPANY_SPECTATOR
		*b = _current_company;

		for (i = 0; c->share_owners[i] == _current_company;) {
			if (++i == 4) {
				c->bankrupt_value = 0;
				DoAcquireCompany(c);
				break;
			}
		}
		SetWindowDirty(WC_COMPANY, p1);
	}
	return cost;
}

/** Sell shares in an opposing company.
 * @param tile unused
 * @param flags type of operation
 * @param p1 company to sell the shares from
 * @param p2 unused
 * @param text unused
 * @return the cost of this operation or an error
 */
CommandCost CmdSellShareInCompany(TileIndex tile, DoCommandFlag flags, uint32 p1, uint32 p2, const char *text)
{
	Company *c = Company::GetIfValid(p1);

	/* Check if selling shares is allowed (protection against modified clients)
	 * Cannot sell own shares */
	if (c == NULL || !_settings_game.economy.allow_shares || _current_company == (CompanyID)p1) return CMD_ERROR;

	/* Those lines are here for network-protection (clients can be slow) */
	if (GetAmountOwnedBy(c, _current_company) == 0) return CommandCost();

	/* adjust it a little to make it less profitable to sell and buy */
	Money cost = CalculateCompanyValue(c) >> 2;
	cost = -(cost - (cost >> 7));

	if (flags & DC_EXEC) {
		OwnerByte *b = c->share_owners;
		while (*b != _current_company) b++; // share owners is guaranteed to contain company
		*b = COMPANY_SPECTATOR;
		SetWindowDirty(WC_COMPANY, p1);
	}
	return CommandCost(EXPENSES_OTHER, cost);
}

/** Buy up another company.
 * When a competing company is gone bankrupt you get the chance to purchase
 * that company.
 * @todo currently this only works for AI companies
 * @param tile unused
 * @param flags type of operation
 * @param p1 company to buy up
 * @param p2 unused
 * @param text unused
 * @return the cost of this operation or an error
 */
CommandCost CmdBuyCompany(TileIndex tile, DoCommandFlag flags, uint32 p1, uint32 p2, const char *text)
{
	Company *c = Company::GetIfValid(p1);
	if (c == NULL) return CMD_ERROR;

	/* Disable takeovers when not asked */
	if (!HasBit(c->bankrupt_asked, _current_company)) return CMD_ERROR;

	/* Disable taking over the local company in single player */
	if (!_networking && _local_company == c->index) return CMD_ERROR;

	/* Do not allow companies to take over themselves */
	if ((CompanyID)p1 == _current_company) return CMD_ERROR;

	/* Get the cost here as the company is deleted in DoAcquireCompany. */
	CommandCost cost(EXPENSES_OTHER, c->bankrupt_value);

	if (flags & DC_EXEC) {
		DoAcquireCompany(c);
	}
	return cost;
}<|MERGE_RESOLUTION|>--- conflicted
+++ resolved
@@ -1172,21 +1172,8 @@
 		next_station = orders->GetNextStoppingStation(v->cur_order_index, v->type == VEH_TRAIN || v->type == VEH_ROAD);
 	}
 
-	StationID last_visited = v->last_station_visited;
-	Station *st = Station::Get(last_visited);
-
-	StationID next_station = INVALID_STATION;
-	OrderList * orders = v->orders.list;
-	if (orders != NULL) {
-		next_station = orders->GetNextStoppingStation(v->cur_order_index, v->type == VEH_TRAIN || v->type == VEH_ROAD);
-	}
-
 	/* We have not waited enough time till the next round of loading/unloading */
-<<<<<<< HEAD
-	if (--v->load_unload_ticks != 0) {
-=======
 	if (v->load_unload_ticks != 0) {
->>>>>>> 248e1dc2
 		return cargos_reserved | ReserveConsist(st, v, next_station);
 	}
 
@@ -1439,10 +1426,7 @@
 	for (iter = st->loading_vehicles.begin(); iter != st->loading_vehicles.end(); ++iter) {
 		Vehicle *v = *iter;
 		if (!(v->vehstatus & (VS_STOPPED | VS_CRASHED))) cargos_reserved = LoadUnloadVehicle(v, cargos_reserved);
-<<<<<<< HEAD
-=======
 		if (v == last_loading) break;
->>>>>>> 248e1dc2
 	}
 
 	/* Call the production machinery of industries */
