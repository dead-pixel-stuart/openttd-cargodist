/* $Id$ */

/*
 * This file is part of OpenTTD.
 * OpenTTD is free software; you can redistribute it and/or modify it under the terms of the GNU General Public License as published by the Free Software Foundation, version 2.
 * OpenTTD is distributed in the hope that it will be useful, but WITHOUT ANY WARRANTY; without even the implied warranty of MERCHANTABILITY or FITNESS FOR A PARTICULAR PURPOSE.
 * See the GNU General Public License for more details. You should have received a copy of the GNU General Public License along with OpenTTD. If not, see <http://www.gnu.org/licenses/>.
 */

/** @file economy.cpp Handling of the economy. */

#include "stdafx.h"
#include "company_func.h"
#include "command_func.h"
#include "industry.h"
#include "town.h"
#include "news_func.h"
#include "network/network.h"
#include "network/network_func.h"
#include "vehicle_gui.h"
#include "ai/ai.hpp"
#include "aircraft.h"
#include "train.h"
#include "newgrf_cargo.h"
#include "newgrf_sound.h"
#include "newgrf_industries.h"
#include "newgrf_industrytiles.h"
#include "newgrf_station.h"
#include "newgrf_airporttiles.h"
#include "object.h"
#include "group.h"
#include "strings_func.h"
#include "functions.h"
#include "window_func.h"
#include "date_func.h"
#include "vehicle_func.h"
#include "sound_func.h"
#include "autoreplace_func.h"
#include "company_gui.h"
#include "signs_base.h"
#include "subsidy_base.h"
#include "subsidy_func.h"
#include "station_base.h"
#include "waypoint_base.h"
#include "economy_base.h"
#include "core/pool_func.hpp"
#include "newgrf.h"
#include "core/backup_type.hpp"

#include "table/strings.h"
#include "table/pricebase.h"


/* Initialize the cargo payment-pool */
CargoPaymentPool _cargo_payment_pool("CargoPayment");
INSTANTIATE_POOL_METHODS(CargoPayment)

/**
 * Multiply two integer values and shift the results to right.
 *
 * This function multiplies two integer values. The result is
 * shifted by the amount of shift to right.
 *
 * @param a The first integer
 * @param b The second integer
 * @param shift The amount to shift the value to right.
 * @return The shifted result
 */
static inline int32 BigMulS(const int32 a, const int32 b, const uint8 shift)
{
	return (int32)((int64)a * (int64)b >> shift);
}

typedef SmallVector<Industry *, 16> SmallIndustryList;

/**
 * Score info, values used for computing the detailed performance rating.
 */
const ScoreInfo _score_info[] = {
	{     120, 100}, // SCORE_VEHICLES
	{      80, 100}, // SCORE_STATIONS
	{   10000, 100}, // SCORE_MIN_PROFIT
	{   50000,  50}, // SCORE_MIN_INCOME
	{  100000, 100}, // SCORE_MAX_INCOME
	{   40000, 400}, // SCORE_DELIVERED
	{       8,  50}, // SCORE_CARGO
	{10000000,  50}, // SCORE_MONEY
	{  250000,  50}, // SCORE_LOAN
	{       0,   0}  // SCORE_TOTAL
};

int _score_part[MAX_COMPANIES][SCORE_END];
Economy _economy;
Prices _price;
Money _additional_cash_required;
static PriceMultipliers _price_base_multiplier;

/**
 * Calculate the value of the company. That is the value of all
 * assets (vehicles, stations, etc) and money minus the loan,
 * except when including_loan is \c false which is useful when
 * we want to calculate the value for bankruptcy.
 * @param c              the company to get the value of.
 * @param including_loan include the loan in the company value.
 * @return the value of the company.
 */
Money CalculateCompanyValue(const Company *c, bool including_loan)
{
	Owner owner = c->index;

	Station *st;
	uint num = 0;

	FOR_ALL_STATIONS(st) {
		if (st->owner == owner) num += CountBits((byte)st->facilities);
	}

	Money value = num * _price[PR_STATION_VALUE] * 25;

	Vehicle *v;
	FOR_ALL_VEHICLES(v) {
		if (v->owner != owner) continue;

		if (v->type == VEH_TRAIN ||
				v->type == VEH_ROAD ||
				(v->type == VEH_AIRCRAFT && Aircraft::From(v)->IsNormalAircraft()) ||
				v->type == VEH_SHIP) {
			value += v->value * 3 >> 1;
		}
	}

	/* Add real money value */
	if (including_loan) value -= c->current_loan;
	value += c->money;

	return max(value, (Money)1);
}

/**
 * if update is set to true, the economy is updated with this score
 *  (also the house is updated, should only be true in the on-tick event)
 * @param update the economy with calculated score
 * @param c company been evaluated
 * @return actual score of this company
 *
 */
int UpdateCompanyRatingAndValue(Company *c, bool update)
{
	Owner owner = c->index;
	int score = 0;

	memset(_score_part[owner], 0, sizeof(_score_part[owner]));

	/* Count vehicles */
	{
		Vehicle *v;
		Money min_profit = 0;
		bool min_profit_first = true;
		uint num = 0;

		FOR_ALL_VEHICLES(v) {
			if (v->owner != owner) continue;
			if (IsCompanyBuildableVehicleType(v->type) && v->IsPrimaryVehicle()) {
				if (v->profit_last_year > 0) num++; // For the vehicle score only count profitable vehicles
				if (v->age > 730) {
					/* Find the vehicle with the lowest amount of profit */
					if (min_profit_first || min_profit > v->profit_last_year) {
						min_profit = v->profit_last_year;
						min_profit_first = false;
					}
				}
			}
		}

		min_profit >>= 8; // remove the fract part

		_score_part[owner][SCORE_VEHICLES] = num;
		/* Don't allow negative min_profit to show */
		if (min_profit > 0) {
			_score_part[owner][SCORE_MIN_PROFIT] = ClampToI32(min_profit);
		}
	}

	/* Count stations */
	{
		uint num = 0;
		const Station *st;

		FOR_ALL_STATIONS(st) {
			/* Only count stations that are actually serviced */
			if (st->owner == owner && (st->time_since_load <= 20 || st->time_since_unload <= 20)) num += CountBits((byte)st->facilities);
		}
		_score_part[owner][SCORE_STATIONS] = num;
	}

	/* Generate statistics depending on recent income statistics */
	{
		int numec = min(c->num_valid_stat_ent, 12);
		if (numec != 0) {
			const CompanyEconomyEntry *cee = c->old_economy;
			Money min_income = cee->income + cee->expenses;
			Money max_income = cee->income + cee->expenses;

			do {
				min_income = min(min_income, cee->income + cee->expenses);
				max_income = max(max_income, cee->income + cee->expenses);
			} while (++cee, --numec);

			if (min_income > 0) {
				_score_part[owner][SCORE_MIN_INCOME] = ClampToI32(min_income);
			}

			_score_part[owner][SCORE_MAX_INCOME] = ClampToI32(max_income);
		}
	}

	/* Generate score depending on amount of transported cargo */
	{
		const CompanyEconomyEntry *cee;
		int numec;
		uint32 total_delivered;

		numec = min(c->num_valid_stat_ent, 4);
		if (numec != 0) {
			cee = c->old_economy;
			total_delivered = 0;
			do {
				total_delivered += cee->delivered_cargo;
			} while (++cee, --numec);

			_score_part[owner][SCORE_DELIVERED] = total_delivered;
		}
	}

	/* Generate score for variety of cargo */
	{
		uint num = CountBits(c->cargo_types);
		_score_part[owner][SCORE_CARGO] = num;
		if (update) c->cargo_types = 0;
	}

	/* Generate score for company's money */
	{
		if (c->money > 0) {
			_score_part[owner][SCORE_MONEY] = ClampToI32(c->money);
		}
	}

	/* Generate score for loan */
	{
		_score_part[owner][SCORE_LOAN] = ClampToI32(_score_info[SCORE_LOAN].needed - c->current_loan);
	}

	/* Now we calculate the score for each item.. */
	{
		int total_score = 0;
		int s;
		score = 0;
		for (ScoreID i = SCORE_BEGIN; i < SCORE_END; i++) {
			/* Skip the total */
			if (i == SCORE_TOTAL) continue;
			/*  Check the score */
			s = Clamp(_score_part[owner][i], 0, _score_info[i].needed) * _score_info[i].score / _score_info[i].needed;
			score += s;
			total_score += _score_info[i].score;
		}

		_score_part[owner][SCORE_TOTAL] = score;

		/*  We always want the score scaled to SCORE_MAX (1000) */
		if (total_score != SCORE_MAX) score = score * SCORE_MAX / total_score;
	}

	if (update) {
		c->old_economy[0].performance_history = score;
		UpdateCompanyHQ(c->location_of_HQ, score);
		c->old_economy[0].company_value = CalculateCompanyValue(c);
	}

	SetWindowDirty(WC_PERFORMANCE_DETAIL, 0);
	return score;
}

/*  use INVALID_OWNER as new_owner to delete the company. */
void ChangeOwnershipOfCompanyItems(Owner old_owner, Owner new_owner)
{
#ifdef ENABLE_NETWORK
	/* In all cases, make spectators of clients connected to that company */
	if (_networking) NetworkClientsToSpectators(old_owner);
#endif /* ENABLE_NETWORK */

	Town *t;
	Backup<CompanyByte> cur_company(_current_company, old_owner, FILE_LINE);

	assert(old_owner != new_owner);

	{
		Company *c;
		uint i;

		/* See if the old_owner had shares in other companies */
		FOR_ALL_COMPANIES(c) {
			for (i = 0; i < 4; i++) {
				if (c->share_owners[i] == old_owner) {
					/* Sell his shares */
					CommandCost res = DoCommand(0, c->index, 0, DC_EXEC, CMD_SELL_SHARE_IN_COMPANY);
					/* Because we are in a DoCommand, we can't just execute another one and
					 *  expect the money to be removed. We need to do it ourself! */
					SubtractMoneyFromCompany(res);
				}
			}
		}

		/* Sell all the shares that people have on this company */
		Backup<CompanyByte> cur_company2(_current_company, FILE_LINE);
		c = Company::Get(old_owner);
		for (i = 0; i < 4; i++) {
			cur_company2.Change(c->share_owners[i]);
			if (_current_company != INVALID_OWNER) {
				/* Sell the shares */
				CommandCost res = DoCommand(0, old_owner, 0, DC_EXEC, CMD_SELL_SHARE_IN_COMPANY);
				/* Because we are in a DoCommand, we can't just execute another one and
				 *  expect the money to be removed. We need to do it ourself! */
				SubtractMoneyFromCompany(res);
			}
		}
		cur_company2.Restore();
	}

	/* Temporarily increase the company's money, to be sure that
	 * removing his/her property doesn't fail because of lack of money.
	 * Not too drastically though, because it could overflow */
	if (new_owner == INVALID_OWNER) {
		Company::Get(old_owner)->money = UINT64_MAX >> 2; // jackpot ;p
	}

	Subsidy *s;
	FOR_ALL_SUBSIDIES(s) {
		if (s->awarded == old_owner) {
			if (new_owner == INVALID_OWNER) {
				delete s;
			} else {
				s->awarded = new_owner;
			}
		}
	}
	if (new_owner == INVALID_OWNER) RebuildSubsidisedSourceAndDestinationCache();

	/* Take care of rating in towns */
	FOR_ALL_TOWNS(t) {
		/* If a company takes over, give the ratings to that company. */
		if (new_owner != INVALID_OWNER) {
			if (HasBit(t->have_ratings, old_owner)) {
				if (HasBit(t->have_ratings, new_owner)) {
					/* use max of the two ratings. */
					t->ratings[new_owner] = max(t->ratings[new_owner], t->ratings[old_owner]);
				} else {
					SetBit(t->have_ratings, new_owner);
					t->ratings[new_owner] = t->ratings[old_owner];
				}
			}
		}

		/* Reset the ratings for the old owner */
		t->ratings[old_owner] = RATING_INITIAL;
		ClrBit(t->have_ratings, old_owner);
	}

	{
		FreeUnitIDGenerator unitidgen[] = {
			FreeUnitIDGenerator(VEH_TRAIN, new_owner), FreeUnitIDGenerator(VEH_ROAD,     new_owner),
			FreeUnitIDGenerator(VEH_SHIP,  new_owner), FreeUnitIDGenerator(VEH_AIRCRAFT, new_owner)
		};

		Vehicle *v;
		FOR_ALL_VEHICLES(v) {
			if (v->owner == old_owner && IsCompanyBuildableVehicleType(v->type)) {
				if (new_owner == INVALID_OWNER) {
					if (v->Previous() == NULL) delete v;
				} else {
					v->owner = new_owner;
					v->colourmap = PAL_NONE;
					if (v->IsEngineCountable()) Company::Get(new_owner)->num_engines[v->engine_type]++;
					if (v->IsPrimaryVehicle()) v->unitnumber = unitidgen[v->type].NextID();
				}
			}
		}
	}

	/*  Change ownership of tiles */
	{
		TileIndex tile = 0;
		do {
			ChangeTileOwner(tile, old_owner, new_owner);
		} while (++tile != MapSize());

		if (new_owner != INVALID_OWNER) {
			/* Update all signals because there can be new segment that was owned by two companies
			 * and signals were not propagated
			 * Similiar with crossings - it is needed to bar crossings that weren't before
			 * because of different owner of crossing and approaching train */
			tile = 0;

			do {
				if (IsTileType(tile, MP_RAILWAY) && IsTileOwner(tile, new_owner) && HasSignals(tile)) {
					TrackBits tracks = GetTrackBits(tile);
					do { // there may be two tracks with signals for TRACK_BIT_HORZ and TRACK_BIT_VERT
						Track track = RemoveFirstTrack(&tracks);
						if (HasSignalOnTrack(tile, track)) AddTrackToSignalBuffer(tile, track, new_owner);
					} while (tracks != TRACK_BIT_NONE);
				} else if (IsLevelCrossingTile(tile) && IsTileOwner(tile, new_owner)) {
					UpdateLevelCrossing(tile);
				}
			} while (++tile != MapSize());
		}

		/* update signals in buffer */
		UpdateSignalsInBuffer();
	}

	/* convert owner of stations (including deleted ones, but excluding buoys) */
	Station *st;
	FOR_ALL_STATIONS(st) {
		if (st->owner == old_owner) {
			/* if a company goes bankrupt, set owner to OWNER_NONE so the sign doesn't disappear immediately
			 * also, drawing station window would cause reading invalid company's colour */
			st->owner = new_owner == INVALID_OWNER ? OWNER_NONE : new_owner;
		}
	}

	/* do the same for waypoints (we need to do this here so deleted waypoints are converted too) */
	Waypoint *wp;
	FOR_ALL_WAYPOINTS(wp) {
		if (wp->owner == old_owner) {
			wp->owner = new_owner == INVALID_OWNER ? OWNER_NONE : new_owner;
		}
	}

	/* In all cases clear replace engine rules.
	 * Even if it was copied, it could interfere with new owner's rules */
	RemoveAllEngineReplacementForCompany(Company::Get(old_owner));

	if (new_owner == INVALID_OWNER) {
		RemoveAllGroupsForCompany(old_owner);
	} else {
		Group *g;
		FOR_ALL_GROUPS(g) {
			if (g->owner == old_owner) g->owner = new_owner;
		}
	}

	Sign *si;
	FOR_ALL_SIGNS(si) {
		if (si->owner == old_owner) si->owner = new_owner == INVALID_OWNER ? OWNER_NONE : new_owner;
	}

	/* Change colour of existing windows */
	if (new_owner != INVALID_OWNER) ChangeWindowOwner(old_owner, new_owner);

	cur_company.Restore();

	MarkWholeScreenDirty();
}

/**
 * Check for bankruptcy of a company. Called every three months.
 * @param c Company to check.
 */
static void CompanyCheckBankrupt(Company *c)
{
	/*  If the company has money again, it does not go bankrupt */
	if (c->money >= 0) {
		c->quarters_of_bankruptcy = 0;
		c->bankrupt_asked = 0;
		return;
	}

	c->quarters_of_bankruptcy++;

	CompanyNewsInformation *cni = MallocT<CompanyNewsInformation>(1);
	cni->FillData(c);

	switch (c->quarters_of_bankruptcy) {
		case 0:
		case 1:
			free(cni);
			break;

		case 2:
			SetDParam(0, STR_NEWS_COMPANY_IN_TROUBLE_TITLE);
			SetDParam(1, STR_NEWS_COMPANY_IN_TROUBLE_DESCRIPTION);
			SetDParamStr(2, cni->company_name);
			AddCompanyNewsItem(STR_MESSAGE_NEWS_FORMAT, NS_COMPANY_TROUBLE, cni);
			AI::BroadcastNewEvent(new AIEventCompanyInTrouble(c->index));
			break;
		case 3: {
			/* Check if the company has any value.. if not, declare it bankrupt
			 *  right now */
			Money val = CalculateCompanyValue(c, false);
			if (val > 0) {
				c->bankrupt_value = val;
				c->bankrupt_asked = 1 << c->index; // Don't ask the owner
				c->bankrupt_timeout = 0;
				free(cni);
				break;
			}
			/* FALL THROUGH to case 4... */
		}
		default:
		case 4:
			if (!_networking && _local_company == c->index) {
				/* If we are in offline mode, leave the company playing. Eg. there
				 * is no THE-END, otherwise mark the client as spectator to make sure
				 * he/she is no long in control of this company. However... when you
				 * join another company (cheat) the "unowned" company can bankrupt. */
				c->bankrupt_asked = MAX_UVALUE(CompanyMask);
				free(cni);
				break;
			}

			/* Close everything the owner has open */
			DeleteCompanyWindows(c->index);

			/* Show bankrupt news */
			SetDParam(0, STR_NEWS_COMPANY_BANKRUPT_TITLE);
			SetDParam(1, STR_NEWS_COMPANY_BANKRUPT_DESCRIPTION);
			SetDParamStr(2, cni->company_name);
			AddCompanyNewsItem(STR_MESSAGE_NEWS_FORMAT, NS_COMPANY_BANKRUPT, cni);

			ChangeOwnershipOfCompanyItems(c->index, INVALID_OWNER);

			if (c->is_ai) AI::Stop(c->index);

			CompanyID c_index = c->index;
			delete c;
			AI::BroadcastNewEvent(new AIEventCompanyBankrupt(c_index));
			CompanyAdminBankrupt(c_index);
	}
}

/**
 * Update the finances of all companies.
 * Pay for the stations, update the history graph, update ratings and company values, and deal with bankruptcy.
 */
static void CompaniesGenStatistics()
{
	Station *st;

	Backup<CompanyByte> cur_company(_current_company, FILE_LINE);
	FOR_ALL_STATIONS(st) {
		cur_company.Change(st->owner);
		CommandCost cost(EXPENSES_PROPERTY, _price[PR_STATION_VALUE] >> 1);
		SubtractMoneyFromCompany(cost);
	}
	cur_company.Restore();

	if (!HasBit(1 << 0 | 1 << 3 | 1 << 6 | 1 << 9, _cur_month)) return;

	Company *c;
	FOR_ALL_COMPANIES(c) {
		memmove(&c->old_economy[1], &c->old_economy[0], sizeof(c->old_economy) - sizeof(c->old_economy[0]));
		c->old_economy[0] = c->cur_economy;
		memset(&c->cur_economy, 0, sizeof(c->cur_economy));

		if (c->num_valid_stat_ent != MAX_HISTORY_MONTHS) c->num_valid_stat_ent++;

		UpdateCompanyRatingAndValue(c, true);
		if (c->block_preview != 0) c->block_preview--;
		CompanyCheckBankrupt(c);
	}

	SetWindowDirty(WC_INCOME_GRAPH, 0);
	SetWindowDirty(WC_OPERATING_PROFIT, 0);
	SetWindowDirty(WC_DELIVERED_CARGO, 0);
	SetWindowDirty(WC_PERFORMANCE_HISTORY, 0);
	SetWindowDirty(WC_COMPANY_VALUE, 0);
	SetWindowDirty(WC_COMPANY_LEAGUE, 0);
}

/**
 * Add monthly inflation
 * @param check_year Shall the inflation get stopped after 170 years?
 */
void AddInflation(bool check_year)
{
	/* The cargo payment inflation differs from the normal inflation, so the
	 * relative amount of money you make with a transport decreases slowly over
	 * the 170 years. After a few hundred years we reach a level in which the
	 * games will become unplayable as the maximum income will be less than
	 * the minimum running cost.
	 *
	 * Furthermore there are a lot of inflation related overflows all over the
	 * place. Solving them is hardly possible because inflation will always
	 * reach the overflow threshold some day. So we'll just perform the
	 * inflation mechanism during the first 170 years (the amount of years that
	 * one had in the original TTD) and stop doing the inflation after that
	 * because it only causes problems that can't be solved nicely and the
	 * inflation doesn't add anything after that either; it even makes playing
	 * it impossible due to the diverging cost and income rates.
	 */
	if (check_year && (_cur_year - _settings_game.game_creation.starting_year) >= (ORIGINAL_MAX_YEAR - ORIGINAL_BASE_YEAR)) return;

	/* Approximation for (100 + infl_amount)% ** (1 / 12) - 100%
	 * scaled by 65536
	 * 12 -> months per year
	 * This is only a good approxiamtion for small values
	 */
	_economy.inflation_prices  += min((_economy.inflation_prices  * _economy.infl_amount    * 54) >> 16, MAX_INFLATION);
	_economy.inflation_payment += min((_economy.inflation_payment * _economy.infl_amount_pr * 54) >> 16, MAX_INFLATION);
}

/**
 * Computes all prices, payments and maximum loan.
 */
void RecomputePrices()
{
	/* Setup maximum loan */
	_economy.max_loan = (_settings_game.difficulty.max_loan * _economy.inflation_prices >> 16) / 50000 * 50000;

	/* Setup price bases */
	for (Price i = PR_BEGIN; i < PR_END; i++) {
		Money price = _price_base_specs[i].start_price;

		/* Apply difficulty settings */
		uint mod = 1;
		switch (_price_base_specs[i].category) {
			case PCAT_RUNNING:
				mod = _settings_game.difficulty.vehicle_costs;
				break;

			case PCAT_CONSTRUCTION:
				mod = _settings_game.difficulty.construction_cost;
				break;

			default: break;
		}
		if (mod < 1) {
			price = price * 3 >> 2;
		} else if (mod > 1) {
			price = price * 9 >> 3;
		}

		/* Apply inflation */
		price = (int64)price * _economy.inflation_prices;

		/* Apply newgrf modifiers, and remove fractional part of inflation */
		int shift = _price_base_multiplier[i] - 16;
		if (shift >= 0) {
			price <<= shift;
		} else {
			price >>= -shift;
		}

		/* Make sure the price does not get reduced to zero.
		 * Zero breaks quite a few commands that use a zero
		 * cost to see whether something got changed or not
		 * and based on that cause an error. When the price
		 * is zero that fails even when things are done. */
		if (price == 0) {
			price = Clamp(_price_base_specs[i].start_price, -1, 1);
			/* No base price should be zero, but be sure. */
			assert(price != 0);
		}
		/* Store value */
		_price[i] = price;
	}

	/* Setup cargo payment */
	CargoSpec *cs;
	FOR_ALL_CARGOSPECS(cs) {
		cs->current_payment = ((int64)cs->initial_payment * _economy.inflation_payment) >> 16;
	}

	SetWindowClassesDirty(WC_BUILD_VEHICLE);
	SetWindowClassesDirty(WC_REPLACE_VEHICLE);
	SetWindowClassesDirty(WC_VEHICLE_DETAILS);
	SetWindowDirty(WC_PAYMENT_RATES, 0);
}

/** Let all companies pay the monthly interest on their loan. */
static void CompaniesPayInterest()
{
	const Company *c;

	Backup<CompanyByte> cur_company(_current_company, FILE_LINE);
	FOR_ALL_COMPANIES(c) {
		cur_company.Change(c->index);

		/* Over a year the paid interest should be "loan * interest percentage",
		 * but... as that number is likely not dividable by 12 (pay each month),
		 * one needs to account for that in the monthly fee calculations.
		 * To easily calculate what one should pay "this" month, you calculate
		 * what (total) should have been paid up to this month and you subtract
		 * whatever has been paid in the previous months. This will mean one month
		 * it'll be a bit more and the other it'll be a bit less than the average
		 * monthly fee, but on average it will be exact. */
		Money yearly_fee = c->current_loan * _economy.interest_rate / 100;
		Money up_to_previous_month = yearly_fee * _cur_month / 12;
		Money up_to_this_month = yearly_fee * (_cur_month + 1) / 12;

		SubtractMoneyFromCompany(CommandCost(EXPENSES_LOAN_INT, up_to_this_month - up_to_previous_month));

		SubtractMoneyFromCompany(CommandCost(EXPENSES_OTHER, _price[PR_STATION_VALUE] >> 2));
	}
	cur_company.Restore();
}

static void HandleEconomyFluctuations()
{
	if (_settings_game.difficulty.economy != 0) {
		/* When economy is Fluctuating, decrease counter */
		_economy.fluct--;
	} else if (_economy.fluct <= 0) {
		/* When it's Steady and we are in recession, end it now */
		_economy.fluct = -12;
	} else {
		/* No need to do anything else in other cases */
		return;
	}

	if (_economy.fluct == 0) {
		_economy.fluct = -(int)GB(Random(), 0, 2);
		AddNewsItem(STR_NEWS_BEGIN_OF_RECESSION, NS_ECONOMY);
	} else if (_economy.fluct == -12) {
		_economy.fluct = GB(Random(), 0, 8) + 312;
		AddNewsItem(STR_NEWS_END_OF_RECESSION, NS_ECONOMY);
	}
}


/**
 * Reset changes to the price base multipliers.
 */
void ResetPriceBaseMultipliers()
{
	memset(_price_base_multiplier, 0, sizeof(_price_base_multiplier));
}

/**
 * Change a price base by the given factor.
 * The price base is altered by factors of two.
 * NewBaseCost = OldBaseCost * 2^n
 * @param price Index of price base to change.
 * @param factor Amount to change by.
 */
void SetPriceBaseMultiplier(Price price, int factor)
{
	assert(price < PR_END);
	_price_base_multiplier[price] = Clamp(factor, MIN_PRICE_MODIFIER, MAX_PRICE_MODIFIER);
}

/**
 * Initialize the variables that will maintain the daily industry change system.
 * @param init_counter specifies if the counter is required to be initialized
 */
void StartupIndustryDailyChanges(bool init_counter)
{
	uint map_size = MapLogX() + MapLogY();
	/* After getting map size, it needs to be scaled appropriately and divided by 31,
	 * which stands for the days in a month.
	 * Using just 31 will make it so that a monthly reset (based on the real number of days of that month)
	 * would not be needed.
	 * Since it is based on "fractionnal parts", the leftover days will not make much of a difference
	 * on the overall total number of changes performed */
	_economy.industry_daily_increment = (1 << map_size) / 31;

	if (init_counter) {
		/* A new game or a savegame from an older version will require the counter to be initialized */
		_economy.industry_daily_change_counter = 0;
	}
}

void StartupEconomy()
{
	_economy.interest_rate = _settings_game.difficulty.initial_interest;
	_economy.infl_amount = _settings_game.difficulty.initial_interest;
	_economy.infl_amount_pr = max(0, _settings_game.difficulty.initial_interest - 1);
	_economy.fluct = GB(Random(), 0, 8) + 168;

	/* Set up prices */
	RecomputePrices();

	StartupIndustryDailyChanges(true); // As we are starting a new game, initialize the counter too

}

/**
 * Resets economy to initial values
 */
void InitializeEconomy()
{
	_economy.inflation_prices = _economy.inflation_payment = 1 << 16;
}

/**
 * Determine a certain price
 * @param index Price base
 * @param cost_factor Price factor
 * @param grf_file NewGRF to use local price multipliers from.
 * @param shift Extra bit shifting after the computation
 * @return Price
 */
Money GetPrice(Price index, uint cost_factor, const GRFFile *grf_file, int shift)
{
	if (index >= PR_END) return 0;

	Money cost = _price[index] * cost_factor;
	if (grf_file != NULL) shift += grf_file->price_base_multipliers[index];

	if (shift >= 0) {
		cost <<= shift;
	} else {
		cost >>= -shift;
	}

	return cost;
}

Money GetTransportedGoodsIncome(uint num_pieces, uint dist, byte transit_days, CargoID cargo_type)
{
	const CargoSpec *cs = CargoSpec::Get(cargo_type);
	if (!cs->IsValid()) {
		/* User changed newgrfs and some vehicle still carries some cargo which is no longer available. */
		return 0;
	}

	/* Use callback to calculate cargo profit, if available */
	if (HasBit(cs->callback_mask, CBM_CARGO_PROFIT_CALC)) {
		uint32 var18 = min(dist, 0xFFFF) | (min(num_pieces, 0xFF) << 16) | (transit_days << 24);
		uint16 callback = GetCargoCallback(CBID_CARGO_PROFIT_CALC, 0, var18, cs);
		if (callback != CALLBACK_FAILED) {
			int result = GB(callback, 0, 14);

			/* Simulate a 15 bit signed value */
			if (HasBit(callback, 14)) result -= 0x4000;

			/* "The result should be a signed multiplier that gets multiplied
			 * by the amount of cargo moved and the price factor, then gets
			 * divided by 8192." */
			return result * num_pieces * cs->current_payment / 8192;
		}
	}

	static const int MIN_TIME_FACTOR = 31;
	static const int MAX_TIME_FACTOR = 255;

	const int days1 = cs->transit_days[0];
	const int days2 = cs->transit_days[1];
	const int days_over_days1 = max(   transit_days - days1, 0);
	const int days_over_days2 = max(days_over_days1 - days2, 0);

	/*
	 * The time factor is calculated based on the time it took
	 * (transit_days) compared two cargo-depending values. The
	 * range is divided into three parts:
	 *
	 *  - constant for fast transits
	 *  - linear decreasing with time with a slope of -1 for medium transports
	 *  - linear decreasing with time with a slope of -2 for slow transports
	 *
	 */
	const int time_factor = max(MAX_TIME_FACTOR - days_over_days1 - days_over_days2, MIN_TIME_FACTOR);

	return BigMulS(dist * time_factor * num_pieces, cs->current_payment, 21);
}

/** The industries we've currently brought cargo to. */
static SmallIndustryList _cargo_delivery_destinations;

/**
 * Transfer goods from station to industry.
 * All cargo is delivered to the nearest (Manhattan) industry to the station sign, which is inside the acceptance rectangle and actually accepts the cargo.
 * @param st The station that accepted the cargo
 * @param cargo_type Type of cargo delivered
 * @param num_pieces Amount of cargo delivered
 * @param source The source of the cargo
 * @return actually accepted pieces of cargo
 */
static uint DeliverGoodsToIndustry(const Station *st, CargoID cargo_type, uint num_pieces, IndustryID source)
{
	/* Find the nearest industrytile to the station sign inside the catchment area, whose industry accepts the cargo.
	 * This fails in three cases:
	 *  1) The station accepts the cargo because there are enough houses around it accepting the cargo.
	 *  2) The industries in the catchment area temporarily reject the cargo, and the daily station loop has not yet updated station acceptance.
	 *  3) The results of callbacks CBID_INDUSTRY_REFUSE_CARGO and CBID_INDTILE_CARGO_ACCEPTANCE are inconsistent. (documented behaviour)
	 */

	uint accepted = 0;

	for (uint i = 0; i < st->industries_near.Length() && num_pieces != 0; i++) {
		Industry *ind = st->industries_near[i];
		if (ind->index == source) continue;

		uint cargo_index;
		for (cargo_index = 0; cargo_index < lengthof(ind->accepts_cargo); cargo_index++) {
			if (cargo_type == ind->accepts_cargo[cargo_index]) break;
		}
		/* Check if matching cargo has been found */
		if (cargo_index >= lengthof(ind->accepts_cargo)) continue;

		/* Check if industry temporarily refuses acceptance */
		if (IndustryTemporarilyRefusesCargo(ind, cargo_type)) continue;

		/* Insert the industry into _cargo_delivery_destinations, if not yet contained */
		_cargo_delivery_destinations.Include(ind);

		uint amount = min(num_pieces, 0xFFFFU - ind->incoming_cargo_waiting[cargo_index]);
		ind->incoming_cargo_waiting[cargo_index] += amount;
		num_pieces -= amount;
		accepted += amount;
	}

	return accepted;
}

/**
 * Delivers goods to industries/towns and calculates the payment
 * @param num_pieces amount of cargo delivered
 * @param cargo_type the type of cargo that is delivered
 * @param dest Station the cargo has been unloaded
 * @param source_tile The origin of the cargo for distance calculation
 * @param days_in_transit Travel time
 * @param company The company delivering the cargo
 * @param src_type Type of source of cargo (industry, town, headquarters)
 * @param src Index of source of cargo
 * @return Revenue for delivering cargo
 * @note The cargo is just added to the stockpile of the industry. It is due to the caller to trigger the industry's production machinery
 */
static Money DeliverGoods(int num_pieces, CargoID cargo_type, StationID dest, TileIndex source_tile, byte days_in_transit, Company *company, SourceType src_type, SourceID src)
{
	assert(num_pieces > 0);

	const Station *st = Station::Get(dest);

	/* Give the goods to the industry. */
	uint accepted = DeliverGoodsToIndustry(st, cargo_type, num_pieces, src_type == ST_INDUSTRY ? src : INVALID_INDUSTRY);

	/* If this cargo type is always accepted, accept all */
	if (HasBit(st->always_accepted, cargo_type)) accepted = num_pieces;

	/* Update company statistics */
	company->cur_economy.delivered_cargo += accepted;
	if (accepted > 0) SetBit(company->cargo_types, cargo_type);

	/* Increase town's counter for some special goods types */
	const CargoSpec *cs = CargoSpec::Get(cargo_type);
	if (cs->town_effect == TE_FOOD) st->town->new_act_food += accepted;
	if (cs->town_effect == TE_WATER) st->town->new_act_water += accepted;

	/* Determine profit */
	Money profit = GetTransportedGoodsIncome(accepted, DistanceManhattan(source_tile, st->xy), days_in_transit, cargo_type);

	/* Modify profit if a subsidy is in effect */
	if (CheckSubsidised(cargo_type, company->index, src_type, src, st))  {
		switch (_settings_game.difficulty.subsidy_multiplier) {
			case 0:  profit += profit >> 1; break;
			case 1:  profit *= 2; break;
			case 2:  profit *= 3; break;
			default: profit *= 4; break;
		}
	}

	return profit;
}

/**
 * Inform the industry about just delivered cargo
 * DeliverGoodsToIndustry() silently incremented incoming_cargo_waiting, now it is time to do something with the new cargo.
 * @param i The industry to process
 */
static void TriggerIndustryProduction(Industry *i)
{
	const IndustrySpec *indspec = GetIndustrySpec(i->type);
	uint16 callback = indspec->callback_mask;

	i->was_cargo_delivered = true;
	i->last_cargo_accepted_at = _date;

	if (HasBit(callback, CBM_IND_PRODUCTION_CARGO_ARRIVAL) || HasBit(callback, CBM_IND_PRODUCTION_256_TICKS)) {
		if (HasBit(callback, CBM_IND_PRODUCTION_CARGO_ARRIVAL)) {
			IndustryProductionCallback(i, 0);
		} else {
			SetWindowDirty(WC_INDUSTRY_VIEW, i->index);
		}
	} else {
		for (uint cargo_index = 0; cargo_index < lengthof(i->incoming_cargo_waiting); cargo_index++) {
			uint cargo_waiting = i->incoming_cargo_waiting[cargo_index];
			if (cargo_waiting == 0) continue;

			i->produced_cargo_waiting[0] = min(i->produced_cargo_waiting[0] + (cargo_waiting * indspec->input_cargo_multiplier[cargo_index][0] / 256), 0xFFFF);
			i->produced_cargo_waiting[1] = min(i->produced_cargo_waiting[1] + (cargo_waiting * indspec->input_cargo_multiplier[cargo_index][1] / 256), 0xFFFF);

			i->incoming_cargo_waiting[cargo_index] = 0;
		}
	}

	TriggerIndustry(i, INDUSTRY_TRIGGER_RECEIVED_CARGO);
	StartStopIndustryTileAnimation(i, IAT_INDUSTRY_RECEIVED_CARGO);
}

/**
 * Makes us a new cargo payment helper.
 * @param front The front of the train
 */
CargoPayment::CargoPayment(Vehicle *front) :
	front(front),
	current_station(front->last_station_visited)
{
}

CargoPayment::~CargoPayment()
{
	if (this->CleaningPool()) return;

	this->front->cargo_payment = NULL;

	if (this->visual_profit == 0 && this->visual_transfer == 0) return;

	Backup<CompanyByte> cur_company(_current_company, this->front->owner, FILE_LINE);

	SubtractMoneyFromCompany(CommandCost(this->front->GetExpenseType(true), -this->route_profit));
	this->front->profit_this_year += (this->visual_profit + this->visual_transfer) << 8;

	int transfer_offset = 0;
	if (this->route_profit != 0) {
		if (IsLocalCompany() && !PlayVehicleSound(this->front, VSE_LOAD_UNLOAD)) {
			SndPlayVehicleFx(SND_14_CASHTILL, this->front);
		}

		ShowCostOrIncomeAnimation(this->front->x_pos, this->front->y_pos, this->front->z_pos, -this->visual_profit);
		transfer_offset = 6;
	}

	if (this->visual_transfer != 0){
		ShowFeederIncomeAnimation(this->front->x_pos + transfer_offset, this->front->y_pos + transfer_offset, this->front->z_pos, this->visual_transfer);
	}

	cur_company.Restore();
}

/**
 * Handle payment for final delivery of the given cargo packet.
 * @param cp The cargo packet to pay for.
 * @param count The number of packets to pay for.
 */
void CargoPayment::PayFinalDelivery(const CargoPacket *cp, uint count)
{
	if (this->owner == NULL) {
		this->owner = Company::Get(this->front->owner);
	}

	/* Handle end of route payment */
	Money profit = DeliverGoods(count, this->ct, this->current_station, cp->SourceStationXY(), cp->DaysInTransit(), this->owner, cp->SourceSubsidyType(), cp->SourceSubsidyID());
	this->route_profit += profit;

	/* The vehicle's profit is whatever route profit there is minus feeder shares. */
	this->visual_profit += profit - cp->FeederShare();
}

/**
 * Handle payment for transfer of the given cargo packet.
 * @param cp The cargo packet to pay for; actual payment won't be made!.
 * @param count The number of packets to pay for.
 * @return The amount of money paid for the transfer.
 */
Money CargoPayment::PayTransfer(const CargoPacket *cp, uint count)
{
	Money profit = GetTransportedGoodsIncome(
			count,
			/* pay transfer vehicle for only the part of transfer it has done: ie. cargo_loaded_at_xy to here */
			DistanceManhattan(cp->LoadedAtXY(), Station::Get(this->current_station)->xy),
			cp->DaysInTransit(),
			this->ct);

	profit = profit * _settings_game.economy.feeder_payment_share / 100;

	this->visual_transfer += profit; // accumulate transfer profits for whole vehicle
	return profit; // account for the (virtual) profit already made for the cargo packet
}

/**
 * Prepare the vehicle to be unloaded.
 * @param curr_station the station where the consist is at the moment
 * @param front_v the vehicle to be unloaded
 * @param next_station_id id of the station the consist will be traveling next
 */
void PrepareUnload(Station *curr_station, Vehicle *front_v, StationID next_station_id)
{
	/* At this moment loading cannot be finished */
	ClrBit(front_v->vehicle_flags, VF_LOADING_FINISHED);

	/* Start unloading at the first possible moment */
	front_v->load_unload_ticks = 1;

	if ((front_v->current_order.GetUnloadType() & OUFB_NO_UNLOAD) != 0) {
		/* vehicle will keep all its cargo and LoadUnloadVehicle will never call MoveToStation,
		 * so we have to update the flow stats here.
		 */
		if (next_station_id == INVALID_STATION) {
			return;
		} else {
			for (Vehicle *v = front_v; v != NULL; v = v->Next()) {
				const CargoPacketList *packets = v->cargo.Packets();
				for(VehicleCargoList::ConstIterator i(packets->begin()); i != packets->end(); ++i) {
					curr_station->goods[v->cargo_type].UpdateFlowStats(
							(*i)->SourceStation(), (*i)->Count(), next_station_id);
				}
			}
		}
	} else {
		for (Vehicle *v = front_v; v != NULL; v = v->Next()) {
			if (v->cargo_cap > 0 && !v->cargo.Empty()) {
				SetBit(v->vehicle_flags, VF_CARGO_UNLOADING);
			}
		}
	}

	assert(front_v->cargo_payment == NULL);
	front_v->cargo_payment = new CargoPayment(front_v);
}

/**
 * Reserves cargo if the full load order and improved_load is set.
 * @param st The station where the consist is loading at the moment
 * @param u The front of the loading vehicle consist
<<<<<<< HEAD
 * @param next_stations The next stations the vehicle will stop at
 * @return bit field for the cargo classes with bits for the reserved cargos set (if anything was reserved).
 */
uint32 ReserveConsist(Station *st, Vehicle *u, const StationIDList *next_stations)
=======
 * @param next_station The next station the vehicle will stop at
 * @return bit field for the cargo classes with bits for the reserved cargos set (if anything was reserved).
 */
uint32 ReserveConsist(Station *st, Vehicle *u, StationID next_station)
>>>>>>> 2b0108ed
{
	uint32 ret = 0;
	if (_settings_game.order.improved_load && (u->current_order.GetLoadType() & OLFB_FULL_LOAD)) {
		/* Update reserved cargo */
		for (Vehicle *v = u; v != NULL; v = v->Next()) {
			/* Only reserve if the vehicle is not unloading anymore.
			 *
			 * The packets that are kept in the vehicle because they have the
			 * same destination as the vehicle are stored in the reservation
			 * list while unloading for performance reasons. The reservation
			 * list is swapped with the onboard list after unloading. This
			 * doesn't increase the load/unload time. So if we start reserving
			 * cargo before unloading has stopped we'll load that cargo for free
			 * later. Like this there is a slightly increased probability that
			 * another vehicle which has arrived later loads cargo that should
			 * be loaded by this vehicle but as the algorithm isn't perfect in
			 * that regard anyway we can tolerate it.
			 *
			 * The algorithm isn't perfect as it only counts free capacity for
			 * reservation. If another vehicle arrives later but unloads faster
			 * than this one, this vehicle won't reserve all the cargo it may
			 * be able to take after fully unloading. So the other vehicle may
			 * load it even if it has arrived later.
			 */
			if (HasBit(v->vehicle_flags, VF_CARGO_UNLOADING)) continue;

			int cap = v->cargo_cap - v->cargo.Count();
			if (cap > 0) {
				StationCargoList &list = st->goods[v->cargo_type].cargo;
<<<<<<< HEAD
				if (list.MoveTo(&v->cargo, cap, next_stations, true) > 0) {
=======
				if (list.MoveTo(&v->cargo, cap, next_station, true) > 0) {
>>>>>>> 2b0108ed
					SetBit(ret, v->cargo_type);
				}
			}
		}
	}
	return ret;
}


/**
 * Loads/unload the vehicle if possible.
 * @param v the vehicle to be (un)loaded
 * @param cargos_reserved bit field: the cargo classes for which cargo has been reserved in this loading cycle
 * @return the updated cargo_reserved
 */
static uint32 LoadUnloadVehicle(Vehicle *v, uint32 cargos_reserved)
{
	assert(v->current_order.IsType(OT_LOADING));

	StationID last_visited = v->last_station_visited;
	Station *st = Station::Get(last_visited);

<<<<<<< HEAD
	StationIDList next_stations;

	OrderList *orders = v->orders.list;
	if (orders != NULL) {
		const Order *first = orders->GetOrderAt(v->cur_order_index);
		const Order *order = NULL;
		if (first == NULL) {
			first = orders->GetFirstOrder();
			order = first;
		} else {
			order = orders->GetNext(first);
		}

		if (first == NULL) {
			next_stations.push_front(INVALID_STATION);
		} else {
			while(true) {
				order = orders->GetNextStoppingOrder(order,	v->type == VEH_TRAIN || v->type == VEH_ROAD);
				if (order != NULL) {
					next_stations.push_back(order->GetDestination());
					if ((order->GetLoadType() & OLFB_NO_LOAD) == 0) break;
					if (order == first) break;
				} else {
					/* if the order is NULL we most likely have a nondeterministic one
					 * It could also be no stopping order at all, but that's a stupid
					 * thing to do anyway.
					 */
					next_stations.push_front(INVALID_STATION);
					break;
				}
				order = orders->GetNext(order);
			}
		}
	}

	/* We have not waited enough time till the next round of loading/unloading */
	if (v->load_unload_ticks != 0) {
		return cargos_reserved | ReserveConsist(st, v, &next_stations);
	}

=======
	StationID next_station = INVALID_STATION;
	OrderList *orders = v->orders.list;
	if (orders != NULL) {
		next_station = orders->GetNextStoppingStation(v->cur_order_index,
				last_visited, v->type == VEH_TRAIN || v->type == VEH_ROAD);
	}

	/* We have not waited enough time till the next round of loading/unloading */
	if (v->load_unload_ticks != 0) {
		return cargos_reserved | ReserveConsist(st, v, next_station);
	}

>>>>>>> 2b0108ed
	OrderUnloadFlags unload_flags = v->current_order.GetUnloadType();

	if (v->type == VEH_TRAIN && (!IsTileType(v->tile, MP_STATION) || GetStationIndex(v->tile) != st->index)) {
		/* The train reversed in the station. Take the "easy" way
		 * out and let the train just leave as it always did. */
		SetBit(v->vehicle_flags, VF_LOADING_FINISHED);
		v->load_unload_ticks = 1;
		return cargos_reserved;
	}

	int unloading_time = 0;
	Vehicle *u = v;
	bool dirty_vehicle = false;
	bool dirty_station = false;

	bool completely_emptied = true;
	bool anything_unloaded = false;
	bool anything_loaded   = false;
	uint32 full_load_amount = 0;
	uint32 cargo_not_full  = 0;
	uint32 cargo_full      = 0;

	v->cur_speed = 0;

	CargoPayment *payment = v->cargo_payment;

	for (; v != NULL; v = v->Next()) {
		if (v->cargo_cap == 0) continue;

		const Engine *e = Engine::Get(v->engine_type);
		byte load_amount = e->info.load_amount;

		/* The default loadamount for mail is 1/4 of the load amount for passengers */
		if (v->type == VEH_AIRCRAFT && !Aircraft::From(v)->IsNormalAircraft()) load_amount = CeilDiv(load_amount, 4);

		if (_settings_game.order.gradual_loading && HasBit(e->info.callback_mask, CBM_VEHICLE_LOAD_AMOUNT)) {
			uint16 cb_load_amount = GetVehicleCallback(CBID_VEHICLE_LOAD_AMOUNT, 0, 0, v->engine_type, v);
			if (cb_load_amount != CALLBACK_FAILED && GB(cb_load_amount, 0, 8) != 0) load_amount = GB(cb_load_amount, 0, 8);
		}

		GoodsEntry *ge = &st->goods[v->cargo_type];

		if (HasBit(v->vehicle_flags, VF_CARGO_UNLOADING)) {
			/* vehicle wants to unload something */

			uint cargo_count = v->cargo.OnboardCount();
			uint amount_unloaded = _settings_game.order.gradual_loading ? min(cargo_count, load_amount) : cargo_count;

			payment->SetCargo(v->cargo_type);
<<<<<<< HEAD
			uint delivered = ge->cargo.TakeFrom(&v->cargo, amount_unloaded, unload_flags, &next_stations, payment);
=======
			uint delivered = ge->cargo.TakeFrom(&v->cargo, amount_unloaded, unload_flags, next_station, payment);
>>>>>>> 2b0108ed

			st->time_since_unload = 0;
			unloading_time += delivered;
			anything_unloaded = true;
			dirty_vehicle = true;

			/* load_amount might (theoretically) be 0, which would make delivered == 0 even though there is still cargo
			 * in the vehicle. Thus OnboardCount > 0. In that case we can't stop unloading as SwapReserved wouldn't work.
			 * v->cargo also contains the cargo reserved for the vehicle which is not on board at the moment, but will be
			 * swapped back when done unloading.
			 */
			if (v->cargo.OnboardCount() == 0) {
				/* done delivering */
				if (!v->cargo.Empty()) completely_emptied = false;
				ClrBit(v->vehicle_flags, VF_CARGO_UNLOADING);
				v->cargo.SwapReserved();
			}

			continue;
		}

		/* Do not pick up goods when we have no-load set or loading is stopped. */
		if (u->current_order.GetLoadType() & OLFB_NO_LOAD || HasBit(u->vehicle_flags, VF_STOP_LOADING)) continue;

		/* update stats */
		int t;
		switch (u->type) {
			case VEH_TRAIN:    t = Train::From(u)->tcache.cached_max_speed; break;
			case VEH_ROAD:     t = u->max_speed / 2;        break;
			case VEH_SHIP:     t = u->max_speed;            break;
			case VEH_AIRCRAFT: t = u->max_speed * 10 / 128; break; // convert to old units
			default: NOT_REACHED();
		}

		/* if last speed is 0, we treat that as if no vehicle has ever visited the station. */
		ge->last_speed = min(t, 255);
		ge->last_age = _cur_year - u->build_year;
		ge->days_since_pickup = 0;

		/* If there's goods waiting at the station, and the vehicle
		 * has capacity for it, load it on the vehicle. */
		int cap_left = v->cargo_cap - v->cargo.OnboardCount();
		if (cap_left > 0) {
			if (_settings_game.order.gradual_loading) cap_left = min(cap_left, load_amount);
			if (v->cargo.Empty()) TriggerVehicle(v, VEHICLE_TRIGGER_NEW_CARGO);

			int loaded = 0;
			if (_settings_game.order.improved_load) {
				loaded += v->cargo.LoadReserved(cap_left);
			}
			if (loaded < cap_left) {
				assert(v->cargo.ReservedCount() == 0);
<<<<<<< HEAD
				loaded += ge->cargo.MoveTo(&v->cargo, cap_left - loaded, &next_stations);
=======
				loaded += ge->cargo.MoveTo(&v->cargo, cap_left - loaded, next_station);
>>>>>>> 2b0108ed
			}

			/* Store whether the maximum possible load amount was loaded or not.*/
			if (loaded == cap_left) {
				SetBit(full_load_amount, v->cargo_type);
			} else {
				ClrBit(full_load_amount, v->cargo_type);
			}

			/* TODO: Regarding this, when we do gradual loading, we
			 * should first unload all vehicles and then start
			 * loading them. Since this will cause
			 * VEHICLE_TRIGGER_EMPTY to be called at the time when
			 * the whole vehicle chain is really totally empty, the
			 * completely_emptied assignment can then be safely
			 * removed; that's how TTDPatch behaves too. --pasky */
			if (loaded > 0) {
				completely_emptied = false;
				anything_loaded = true;

				st->time_since_load = 0;
				st->last_vehicle_type = v->type;

				TriggerStationAnimation(st, st->xy, SAT_CARGO_TAKEN, v->cargo_type);
				AirportAnimationTrigger(st, AAT_STATION_CARGO_TAKEN, v->cargo_type);

				unloading_time += loaded;

				dirty_vehicle = dirty_station = true;
			} else if  (_settings_game.order.improved_load && HasBit(cargos_reserved, v->cargo_type)) {
				/* Skip loading this vehicle if another train/vehicle is already handling
				 * the same cargo type at this station */
				SetBit(cargo_not_full, v->cargo_type);
				continue;
			}
		}

		if (v->cargo.OnboardCount() >= v->cargo_cap) {
			SetBit(cargo_full, v->cargo_type);
		} else {
			SetBit(cargo_not_full, v->cargo_type);
		}
	}

	/* Only set completely_emptied, if we just unloaded all remaining cargo */
	completely_emptied &= anything_unloaded;

	v = u;

	if (!anything_unloaded) delete payment;

	ClrBit(u->vehicle_flags, VF_STOP_LOADING);
	if (anything_loaded || anything_unloaded) {
		if (_settings_game.order.gradual_loading) {
			/* The time it takes to load one 'slice' of cargo or passengers depends
			 * on the vehicle type - the values here are those found in TTDPatch */
			const uint gradual_loading_wait_time[] = { 40, 20, 10, 20 };

			unloading_time = gradual_loading_wait_time[v->type];
		}
		/* We loaded less cargo than possible for all cargo types and it's not full
		 * load and we're not supposed to wait any longer: stop loading. */
		if (!anything_unloaded && full_load_amount == 0 && !(v->current_order.GetLoadType() & OLFB_FULL_LOAD) &&
				(!_settings_game.order.timetabling || v->current_order_time >= (uint)max(v->current_order.wait_time - v->lateness_counter, 0))) {
			SetBit(v->vehicle_flags, VF_STOP_LOADING);
		}
	} else {
		bool finished_loading = true;
		if (v->current_order.GetLoadType() & OLFB_FULL_LOAD) {
			if (v->current_order.GetLoadType() == OLF_FULL_LOAD_ANY) {
				/* if the aircraft carries passengers and is NOT full, then
				 * continue loading, no matter how much mail is in */
				if ((v->type == VEH_AIRCRAFT && IsCargoInClass(v->cargo_type, CC_PASSENGERS) && v->cargo_cap > v->cargo.OnboardCount()) ||
						(cargo_not_full && (cargo_full & ~cargo_not_full) == 0)) { // There are still non-full cargoes
					finished_loading = false;
				}
			} else if (cargo_not_full != 0) {
				finished_loading = false;
			}
		}
		unloading_time = 20;

		SB(v->vehicle_flags, VF_LOADING_FINISHED, 1, finished_loading);
	}

	if (v->type == VEH_TRAIN) {
		/* Each platform tile is worth 2 rail vehicles. */
		int overhang = Train::From(v)->tcache.cached_total_length - st->GetPlatformLength(v->tile) * TILE_SIZE;
		if (overhang > 0) {
			unloading_time <<= 1;
			unloading_time += (overhang * unloading_time) / 8;
		}
	}

	/* Calculate the loading indicator fill percent and display
	 * In the Game Menu do not display indicators
	 * If _settings_client.gui.loading_indicators == 2, show indicators (bool can be promoted to int as 0 or 1 - results in 2 > 0,1 )
	 * if _settings_client.gui.loading_indicators == 1, _local_company must be the owner or must be a spectator to show ind., so 1 > 0
	 * if _settings_client.gui.loading_indicators == 0, do not display indicators ... 0 is never greater than anything
	 */
	if (_game_mode != GM_MENU && (_settings_client.gui.loading_indicators > (uint)(v->owner != _local_company && _local_company != COMPANY_SPECTATOR))) {
		StringID percent_up_down = STR_NULL;
		int percent = CalcPercentVehicleFilled(v, &percent_up_down);
		if (v->fill_percent_te_id == INVALID_TE_ID) {
			v->fill_percent_te_id = ShowFillingPercent(v->x_pos, v->y_pos, v->z_pos + 20, percent, percent_up_down);
		} else {
			UpdateFillingPercent(v->fill_percent_te_id, percent, percent_up_down);
		}
	}

	/* Always wait at least 1, otherwise we'll wait 'infinitively' long. */
	v->load_unload_ticks = max(1, unloading_time);

	if (completely_emptied) {
		TriggerVehicle(v, VEHICLE_TRIGGER_EMPTY);
	}

	if (dirty_vehicle) {
		SetWindowDirty(GetWindowClassForVehicleType(v->type), v->owner);
		SetWindowDirty(WC_VEHICLE_DETAILS, v->index);
		v->MarkDirty();
	}
	if (dirty_station) {
		st->MarkTilesDirty(true);
		SetWindowDirty(WC_STATION_VIEW, last_visited);
	}
	return cargos_reserved;
}

/**
 * Load/unload the vehicles in this station according to the order
 * they entered.
 * @param st the station to do the loading/unloading for
 */
void LoadUnloadStation(Station *st)
{
	/* No vehicle is here... */
	if (st->loading_vehicles.empty()) return;

	uint32 cargos_reserved = 0;

	Vehicle *last_loading = NULL;
	std::list<Vehicle *>::iterator iter;

	/* Check if anything will be loaded at all. Otherwise we don't need to reserve either */
	for (iter = st->loading_vehicles.begin(); iter != st->loading_vehicles.end(); ++iter) {
		Vehicle *v = *iter;

		if ((v->vehstatus & (VS_STOPPED | VS_CRASHED))) continue;

		assert(v->load_unload_ticks != 0);
		if (--v->load_unload_ticks == 0) last_loading = v;
	}

	/* We only need to reserve and load/unload up to the last loading vehicle.
	 * Further vehicles shouldn't take preference over earlier ones anyway.
	 */
	if (last_loading == NULL) return;

	for (iter = st->loading_vehicles.begin(); iter != st->loading_vehicles.end(); ++iter) {
		Vehicle *v = *iter;
		if (!(v->vehstatus & (VS_STOPPED | VS_CRASHED))) cargos_reserved = LoadUnloadVehicle(v, cargos_reserved);
		if (v == last_loading) break;
	}

	/* Call the production machinery of industries */
	const Industry * const *isend = _cargo_delivery_destinations.End();
	for (Industry **iid = _cargo_delivery_destinations.Begin(); iid != isend; iid++) {
		TriggerIndustryProduction(*iid);
	}
	_cargo_delivery_destinations.Clear();
}

/**
 * Monthly update of the economic data (of the companies as well as economic fluctuations).
 */
void CompaniesMonthlyLoop()
{
	CompaniesGenStatistics();
	if (_settings_game.economy.inflation) {
		AddInflation();
		RecomputePrices();
	}
	CompaniesPayInterest();
	HandleEconomyFluctuations();
}

static void DoAcquireCompany(Company *c)
{
	CompanyID ci = c->index;

	CompanyNewsInformation *cni = MallocT<CompanyNewsInformation>(1);
	cni->FillData(c, Company::Get(_current_company));

	SetDParam(0, STR_NEWS_COMPANY_MERGER_TITLE);
	SetDParam(1, c->bankrupt_value == 0 ? STR_NEWS_MERGER_TAKEOVER_TITLE : STR_NEWS_COMPANY_MERGER_DESCRIPTION);
	SetDParamStr(2, cni->company_name);
	SetDParamStr(3, cni->other_company_name);
	SetDParam(4, c->bankrupt_value);
	AddCompanyNewsItem(STR_MESSAGE_NEWS_FORMAT, NS_COMPANY_MERGER, cni);
	AI::BroadcastNewEvent(new AIEventCompanyMerger(ci, _current_company));

	ChangeOwnershipOfCompanyItems(ci, _current_company);

	if (c->bankrupt_value == 0) {
		Company *owner = Company::Get(_current_company);
		owner->current_loan += c->current_loan;
	}

	Money value = CalculateCompanyValue(c) >> 2;
	Backup<CompanyByte> cur_company(_current_company, FILE_LINE);
	for (int i = 0; i != 4; i++) {
		if (c->share_owners[i] != COMPANY_SPECTATOR) {
			cur_company.Change(c->share_owners[i]);
			SubtractMoneyFromCompany(CommandCost(EXPENSES_OTHER, -value));
		}
	}
	cur_company.Restore();

	if (c->is_ai) AI::Stop(c->index);

	DeleteCompanyWindows(ci);
	InvalidateWindowClassesData(WC_TRAINS_LIST, 0);
	InvalidateWindowClassesData(WC_SHIPS_LIST, 0);
	InvalidateWindowClassesData(WC_ROADVEH_LIST, 0);
	InvalidateWindowClassesData(WC_AIRCRAFT_LIST, 0);

	delete c;
}

extern int GetAmountOwnedBy(const Company *c, Owner owner);

/**
 * Acquire shares in an opposing company.
 * @param tile unused
 * @param flags type of operation
 * @param p1 company to buy the shares from
 * @param p2 unused
 * @param text unused
 * @return the cost of this operation or an error
 */
CommandCost CmdBuyShareInCompany(TileIndex tile, DoCommandFlag flags, uint32 p1, uint32 p2, const char *text)
{
	CommandCost cost(EXPENSES_OTHER);
	CompanyID target_company = (CompanyID)p1;
	Company *c = Company::GetIfValid(target_company);

	/* Check if buying shares is allowed (protection against modified clients)
	 * Cannot buy own shares */
	if (c == NULL || !_settings_game.economy.allow_shares || _current_company == target_company) return CMD_ERROR;

	/* Protect new companies from hostile takeovers */
	if (_cur_year - c->inaugurated_year < 6) return_cmd_error(STR_ERROR_PROTECTED);

	/* Those lines are here for network-protection (clients can be slow) */
	if (GetAmountOwnedBy(c, COMPANY_SPECTATOR) == 0) return cost;

	if (GetAmountOwnedBy(c, COMPANY_SPECTATOR) == 1) {
		if (!c->is_ai) return cost; //  We can not buy out a real company (temporarily). TODO: well, enable it obviously.

		if (GetAmountOwnedBy(c, _current_company) == 3 && !MayCompanyTakeOver(_current_company, target_company)) return_cmd_error(STR_ERROR_TOO_MANY_VEHICLES_IN_GAME);
	}


	cost.AddCost(CalculateCompanyValue(c) >> 2);
	if (flags & DC_EXEC) {
		OwnerByte *b = c->share_owners;

		while (*b != COMPANY_SPECTATOR) b++; // share owners is guaranteed to contain at least one COMPANY_SPECTATOR
		*b = _current_company;

		for (int i = 0; c->share_owners[i] == _current_company;) {
			if (++i == 4) {
				c->bankrupt_value = 0;
				DoAcquireCompany(c);
				break;
			}
		}
		SetWindowDirty(WC_COMPANY, target_company);
		CompanyAdminUpdate(c);
	}
	return cost;
}

/**
 * Sell shares in an opposing company.
 * @param tile unused
 * @param flags type of operation
 * @param p1 company to sell the shares from
 * @param p2 unused
 * @param text unused
 * @return the cost of this operation or an error
 */
CommandCost CmdSellShareInCompany(TileIndex tile, DoCommandFlag flags, uint32 p1, uint32 p2, const char *text)
{
	CompanyID target_company = (CompanyID)p1;
	Company *c = Company::GetIfValid(target_company);

	/* Check if selling shares is allowed (protection against modified clients)
	 * Cannot sell own shares */
	if (c == NULL || !_settings_game.economy.allow_shares || _current_company == target_company) return CMD_ERROR;

	/* Those lines are here for network-protection (clients can be slow) */
	if (GetAmountOwnedBy(c, _current_company) == 0) return CommandCost();

	/* adjust it a little to make it less profitable to sell and buy */
	Money cost = CalculateCompanyValue(c) >> 2;
	cost = -(cost - (cost >> 7));

	if (flags & DC_EXEC) {
		OwnerByte *b = c->share_owners;
		while (*b != _current_company) b++; // share owners is guaranteed to contain company
		*b = COMPANY_SPECTATOR;
		SetWindowDirty(WC_COMPANY, target_company);
		CompanyAdminUpdate(c);
	}
	return CommandCost(EXPENSES_OTHER, cost);
}

/**
 * Buy up another company.
 * When a competing company is gone bankrupt you get the chance to purchase
 * that company.
 * @todo currently this only works for AI companies
 * @param tile unused
 * @param flags type of operation
 * @param p1 company to buy up
 * @param p2 unused
 * @param text unused
 * @return the cost of this operation or an error
 */
CommandCost CmdBuyCompany(TileIndex tile, DoCommandFlag flags, uint32 p1, uint32 p2, const char *text)
{
	CompanyID target_company = (CompanyID)p1;
	Company *c = Company::GetIfValid(target_company);
	if (c == NULL) return CMD_ERROR;

	/* Disable takeovers when not asked */
	if (!HasBit(c->bankrupt_asked, _current_company)) return CMD_ERROR;

	/* Disable taking over the local company in single player */
	if (!_networking && _local_company == c->index) return CMD_ERROR;

	/* Do not allow companies to take over themselves */
	if (target_company == _current_company) return CMD_ERROR;

	/* Disable taking over when not allowed. */
	if (!MayCompanyTakeOver(_current_company, target_company)) return CMD_ERROR;

	/* Get the cost here as the company is deleted in DoAcquireCompany. */
	CommandCost cost(EXPENSES_OTHER, c->bankrupt_value);

	if (flags & DC_EXEC) {
		DoAcquireCompany(c);
	}
	return cost;
}<|MERGE_RESOLUTION|>--- conflicted
+++ resolved
@@ -1123,17 +1123,10 @@
  * Reserves cargo if the full load order and improved_load is set.
  * @param st The station where the consist is loading at the moment
  * @param u The front of the loading vehicle consist
-<<<<<<< HEAD
- * @param next_stations The next stations the vehicle will stop at
- * @return bit field for the cargo classes with bits for the reserved cargos set (if anything was reserved).
- */
-uint32 ReserveConsist(Station *st, Vehicle *u, const StationIDList *next_stations)
-=======
  * @param next_station The next station the vehicle will stop at
  * @return bit field for the cargo classes with bits for the reserved cargos set (if anything was reserved).
  */
 uint32 ReserveConsist(Station *st, Vehicle *u, StationID next_station)
->>>>>>> 2b0108ed
 {
 	uint32 ret = 0;
 	if (_settings_game.order.improved_load && (u->current_order.GetLoadType() & OLFB_FULL_LOAD)) {
@@ -1163,11 +1156,7 @@
 			int cap = v->cargo_cap - v->cargo.Count();
 			if (cap > 0) {
 				StationCargoList &list = st->goods[v->cargo_type].cargo;
-<<<<<<< HEAD
-				if (list.MoveTo(&v->cargo, cap, next_stations, true) > 0) {
-=======
 				if (list.MoveTo(&v->cargo, cap, next_station, true) > 0) {
->>>>>>> 2b0108ed
 					SetBit(ret, v->cargo_type);
 				}
 			}
@@ -1190,48 +1179,6 @@
 	StationID last_visited = v->last_station_visited;
 	Station *st = Station::Get(last_visited);
 
-<<<<<<< HEAD
-	StationIDList next_stations;
-
-	OrderList *orders = v->orders.list;
-	if (orders != NULL) {
-		const Order *first = orders->GetOrderAt(v->cur_order_index);
-		const Order *order = NULL;
-		if (first == NULL) {
-			first = orders->GetFirstOrder();
-			order = first;
-		} else {
-			order = orders->GetNext(first);
-		}
-
-		if (first == NULL) {
-			next_stations.push_front(INVALID_STATION);
-		} else {
-			while(true) {
-				order = orders->GetNextStoppingOrder(order,	v->type == VEH_TRAIN || v->type == VEH_ROAD);
-				if (order != NULL) {
-					next_stations.push_back(order->GetDestination());
-					if ((order->GetLoadType() & OLFB_NO_LOAD) == 0) break;
-					if (order == first) break;
-				} else {
-					/* if the order is NULL we most likely have a nondeterministic one
-					 * It could also be no stopping order at all, but that's a stupid
-					 * thing to do anyway.
-					 */
-					next_stations.push_front(INVALID_STATION);
-					break;
-				}
-				order = orders->GetNext(order);
-			}
-		}
-	}
-
-	/* We have not waited enough time till the next round of loading/unloading */
-	if (v->load_unload_ticks != 0) {
-		return cargos_reserved | ReserveConsist(st, v, &next_stations);
-	}
-
-=======
 	StationID next_station = INVALID_STATION;
 	OrderList *orders = v->orders.list;
 	if (orders != NULL) {
@@ -1244,7 +1191,6 @@
 		return cargos_reserved | ReserveConsist(st, v, next_station);
 	}
 
->>>>>>> 2b0108ed
 	OrderUnloadFlags unload_flags = v->current_order.GetUnloadType();
 
 	if (v->type == VEH_TRAIN && (!IsTileType(v->tile, MP_STATION) || GetStationIndex(v->tile) != st->index)) {
@@ -1294,11 +1240,7 @@
 			uint amount_unloaded = _settings_game.order.gradual_loading ? min(cargo_count, load_amount) : cargo_count;
 
 			payment->SetCargo(v->cargo_type);
-<<<<<<< HEAD
-			uint delivered = ge->cargo.TakeFrom(&v->cargo, amount_unloaded, unload_flags, &next_stations, payment);
-=======
 			uint delivered = ge->cargo.TakeFrom(&v->cargo, amount_unloaded, unload_flags, next_station, payment);
->>>>>>> 2b0108ed
 
 			st->time_since_unload = 0;
 			unloading_time += delivered;
@@ -1351,11 +1293,7 @@
 			}
 			if (loaded < cap_left) {
 				assert(v->cargo.ReservedCount() == 0);
-<<<<<<< HEAD
-				loaded += ge->cargo.MoveTo(&v->cargo, cap_left - loaded, &next_stations);
-=======
 				loaded += ge->cargo.MoveTo(&v->cargo, cap_left - loaded, next_station);
->>>>>>> 2b0108ed
 			}
 
 			/* Store whether the maximum possible load amount was loaded or not.*/
