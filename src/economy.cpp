--- conflicted
+++ resolved
@@ -1129,7 +1129,7 @@
  * @param next_stations Station the vehicle might stop at next.
  * @return Bit field for the cargo classes with bits for the reserved cargos set (if anything was reserved).
  */
-uint32 ReserveConsist(Station *st, Vehicle *u, std::list<StationID> &next_stations)
+uint32 ReserveConsist(Station *st, Vehicle *u, const StationIDVector &next_stations)
 {
 	uint32 ret = 0;
 	if (_settings_game.order.improved_load && (u->current_order.GetLoadType() & OLFB_FULL_LOAD)) {
@@ -1158,9 +1158,8 @@
 
 			int cap = v->cargo_cap - v->cargo.Count();
 			if (cap > 0) {
-				for (std::list<StationID>::iterator i(next_stations.begin());
-						i != next_stations.end(); ++i) {
-					int reserved = st->goods[v->cargo_type].cargo.MoveTo(&v->cargo, cap, *i, true);
+				for (const StationID *next = next_stations.Begin(); next != next_stations.End(); ++next) {
+					int reserved = st->goods[v->cargo_type].cargo.MoveTo(&v->cargo, cap, *next, true);
 					if (reserved > 0) {
 						cap -= reserved;
 						SetBit(ret, v->cargo_type);
@@ -1173,25 +1172,6 @@
 }
 
 /**
- * Refresh all links between the given station and a number of next stations
- * for some cargos.
- * @param st Station to refresh links at.
- * @param next_stations Possible next hops.
- * @param cargos Cargos to refresh links for.
- */
-static void RefreshLinks(Station *st, std::list<StationID> &next_stations, uint32 cargos)
-{
-	if (cargos == 0) return;
-	for (std::list<StationID>::iterator i(next_stations.begin()); i != next_stations.end(); ++i) {
-		for (uint c = 0; c < NUM_CARGO; ++c) {
-			if (HasBit(cargos, c)) {
-				st->goods[c].link_stats[*i].Refresh();
-			}
-		}
-	}
-}
-
-/**
  * Loads/unload the vehicle if possible.
  * @param v the vehicle to be (un)loaded
  * @param cargos_reserved bit field: the cargo classes for which cargo has been reserved in this loading cycle
@@ -1204,11 +1184,7 @@
 	StationID last_visited = v->last_station_visited;
 	Station *st = Station::Get(last_visited);
 
-<<<<<<< HEAD
-	std::list<StationID> next_stations;
-=======
 	StationIDVector next_stations;
->>>>>>> d211fce7
 	OrderList *orders = v->orders.list;
 	if (orders != NULL) {
 		orders->GetNextStoppingStation(v->cur_auto_order_index, last_visited, &next_stations);
@@ -1217,7 +1193,6 @@
 	/* We have not waited enough time till the next round of loading/unloading */
 	if (v->load_unload_ticks != 0) {
 		uint32 new_reserved = ReserveConsist(st, v, next_stations);
-		RefreshLinks(st, next_stations, new_reserved);
 		return cargos_reserved | new_reserved;
 	}
 
@@ -1346,9 +1321,9 @@
 				loaded += v->cargo.LoadReserved(cap_left);
 			}
 
-			for (std::list<StationID>::iterator i(next_stations.begin());
-					loaded < cap_left && i != next_stations.end(); ++i) {
-				loaded += ge->cargo.MoveTo(&v->cargo, cap_left - loaded, *i);
+			for (const StationID *next = next_stations.Begin();
+					loaded < cap_left && next != next_stations.End(); ++next) {
+				loaded += ge->cargo.MoveTo(&v->cargo, cap_left - loaded, *next);
 			}
 
 			/* Store whether the maximum possible load amount was loaded or not.*/
@@ -1393,11 +1368,6 @@
 		}
 	}
 
-<<<<<<< HEAD
-	RefreshLinks(st, next_stations, cargo_full | cargo_not_full);
-
-=======
-
 	for (const SmallPair<CargoID, uint> *i = capacities.Begin(); i != capacities.End(); ++i) {
 		for (const StationID *next = next_stations.Begin(); next != next_stations.End(); ++next) {
 			/* Refresh the link and give it a minimum capacity. */
@@ -1405,7 +1375,6 @@
 		}
 	}
 	
->>>>>>> d211fce7
 	/* Only set completely_emptied, if we just unloaded all remaining cargo */
 	completely_emptied &= anything_unloaded;
 
