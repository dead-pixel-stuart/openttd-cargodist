/* $Id$ */

/** @file economy.cpp Handling of the economy. */

#include "stdafx.h"
#include "openttd.h"
#include "tile_cmd.h"
#include "company_func.h"
#include "command_func.h"
#include "industry_map.h"
#include "town.h"
#include "news_func.h"
#include "network/network.h"
#include "network/network_func.h"
#include "vehicle_gui.h"
#include "ai/ai.hpp"
#include "aircraft.h"
#include "newgrf_engine.h"
#include "newgrf_sound.h"
#include "newgrf_industries.h"
#include "newgrf_industrytiles.h"
#include "newgrf_station.h"
#include "unmovable.h"
#include "group.h"
#include "strings_func.h"
#include "functions.h"
#include "window_func.h"
#include "date_func.h"
#include "vehicle_func.h"
#include "sound_func.h"
#include "gfx_func.h"
#include "autoreplace_func.h"
#include "company_gui.h"
#include "signs_base.h"

#include "table/strings.h"
#include "table/sprites.h"

/**
 * Multiply two integer values and shift the results to right.
 *
 * This function multiplies two integer values. The result is
 * shifted by the amount of shift to right.
 *
 * @param a The first integer
 * @param b The second integer
 * @param shift The amount to shift the value to right.
 * @return The shifted result
 */
static inline int32 BigMulS(const int32 a, const int32 b, const uint8 shift)
{
	return (int32)((int64)a * (int64)b >> shift);
}

/**
 * Multiply two unsigned integers and shift the results to right.
 *
 * This function multiplies two unsigned integers. The result is
 * shifted by the amount of shift to right.
 *
 * @param a The first unsigned integer
 * @param b The second unsigned integer
 * @param shift The amount to shift the value to right.
 * @return The shifted result
 */
static inline uint32 BigMulSU(const uint32 a, const uint32 b, const uint8 shift)
{
	return (uint32)((uint64)a * (uint64)b >> shift);
}

typedef SmallVector<Industry *, 16> SmallIndustryList;

/* Score info */
const ScoreInfo _score_info[] = {
	{ SCORE_VEHICLES,        120, 100 },
	{ SCORE_STATIONS,         80, 100 },
	{ SCORE_MIN_PROFIT,    10000, 100 },
	{ SCORE_MIN_INCOME,    50000,  50 },
	{ SCORE_MAX_INCOME,   100000, 100 },
	{ SCORE_DELIVERED,     40000, 400 },
	{ SCORE_CARGO,             8,  50 },
	{ SCORE_MONEY,      10000000,  50 },
	{ SCORE_LOAN,         250000,  50 },
	{ SCORE_TOTAL,             0,   0 }
};

int _score_part[MAX_COMPANIES][SCORE_END];
Economy _economy;
Subsidy _subsidies[MAX_COMPANIES];
Prices _price;
uint16 _price_frac[NUM_PRICES];
Money  _cargo_payment_rates[NUM_CARGO];
uint16 _cargo_payment_rates_frac[NUM_CARGO];
Money _additional_cash_required;

Money CalculateCompanyValue(const Company *c)
{
	Owner owner = c->index;
	Money value = 0;

	Station *st;
	uint num = 0;

	FOR_ALL_STATIONS(st) {
		if (st->owner == owner) num += CountBits(st->facilities);
	}

	value += num * _price.station_value * 25;

	Vehicle *v;
	FOR_ALL_VEHICLES(v) {
		if (v->owner != owner) continue;

		if (v->type == VEH_TRAIN ||
				v->type == VEH_ROAD ||
				(v->type == VEH_AIRCRAFT && IsNormalAircraft(v)) ||
				v->type == VEH_SHIP) {
			value += v->value * 3 >> 1;
		}
	}

	/* Add real money value */
	value -= c->current_loan;
	value += c->money;

	return max(value, (Money)1);
}

/** if update is set to true, the economy is updated with this score
 *  (also the house is updated, should only be true in the on-tick event)
 * @param update the economy with calculated score
 * @param c company been evaluated
 * @return actual score of this company
 * */
int UpdateCompanyRatingAndValue(Company *c, bool update)
{
	Owner owner = c->index;
	int score = 0;

	memset(_score_part[owner], 0, sizeof(_score_part[owner]));

	/* Count vehicles */
	{
		Vehicle *v;
		Money min_profit = 0;
		bool min_profit_first = true;
		uint num = 0;

		FOR_ALL_VEHICLES(v) {
			if (v->owner != owner) continue;
			if (IsCompanyBuildableVehicleType(v->type) && v->IsPrimaryVehicle()) {
				num++;
				if (v->age > 730) {
					/* Find the vehicle with the lowest amount of profit */
					if (min_profit_first || min_profit > v->profit_last_year) {
						min_profit = v->profit_last_year;
						min_profit_first = false;
					}
				}
			}
		}

		min_profit >>= 8; // remove the fract part

		_score_part[owner][SCORE_VEHICLES] = num;
		/* Don't allow negative min_profit to show */
		if (min_profit > 0)
			_score_part[owner][SCORE_MIN_PROFIT] = ClampToI32(min_profit);
	}

	/* Count stations */
	{
		uint num = 0;
		const Station *st;

		FOR_ALL_STATIONS(st) {
			if (st->owner == owner) num += CountBits(st->facilities);
		}
		_score_part[owner][SCORE_STATIONS] = num;
	}

	/* Generate statistics depending on recent income statistics */
	{
		int numec = min(c->num_valid_stat_ent, 12);
		if (numec != 0) {
			const CompanyEconomyEntry *cee = c->old_economy;
			Money min_income = cee->income + cee->expenses;
			Money max_income = cee->income + cee->expenses;

			do {
				min_income = min(min_income, cee->income + cee->expenses);
				max_income = max(max_income, cee->income + cee->expenses);
			} while (++cee, --numec);

			if (min_income > 0) {
				_score_part[owner][SCORE_MIN_INCOME] = ClampToI32(min_income);
			}

			_score_part[owner][SCORE_MAX_INCOME] = ClampToI32(max_income);
		}
	}

	/* Generate score depending on amount of transported cargo */
	{
		const CompanyEconomyEntry *cee;
		int numec;
		uint32 total_delivered;

		numec = min(c->num_valid_stat_ent, 4);
		if (numec != 0) {
			cee = c->old_economy;
			total_delivered = 0;
			do {
				total_delivered += cee->delivered_cargo;
			} while (++cee, --numec);

			_score_part[owner][SCORE_DELIVERED] = total_delivered;
		}
	}

	/* Generate score for variety of cargo */
	{
		uint num = CountBits(c->cargo_types);
		_score_part[owner][SCORE_CARGO] = num;
		if (update) c->cargo_types = 0;
	}

	/* Generate score for company's money */
	{
		if (c->money > 0) {
			_score_part[owner][SCORE_MONEY] = ClampToI32(c->money);
		}
	}

	/* Generate score for loan */
	{
		_score_part[owner][SCORE_LOAN] = ClampToI32(_score_info[SCORE_LOAN].needed - c->current_loan);
	}

	/* Now we calculate the score for each item.. */
	{
		int total_score = 0;
		int s;
		score = 0;
		for (ScoreID i = SCORE_BEGIN; i < SCORE_END; i++) {
			/* Skip the total */
			if (i == SCORE_TOTAL) continue;
			/*  Check the score */
			s = Clamp(_score_part[owner][i], 0, _score_info[i].needed) * _score_info[i].score / _score_info[i].needed;
			score += s;
			total_score += _score_info[i].score;
		}

		_score_part[owner][SCORE_TOTAL] = score;

		/*  We always want the score scaled to SCORE_MAX (1000) */
		if (total_score != SCORE_MAX) score = score * SCORE_MAX / total_score;
	}

	if (update) {
		c->old_economy[0].performance_history = score;
		UpdateCompanyHQ(c, score);
		c->old_economy[0].company_value = CalculateCompanyValue(c);
	}

	InvalidateWindow(WC_PERFORMANCE_DETAIL, 0);
	return score;
}

/*  use INVALID_OWNER as new_owner to delete the company. */
void ChangeOwnershipOfCompanyItems(Owner old_owner, Owner new_owner)
{
	Town *t;
	CompanyID old = _current_company;

	assert(old_owner != new_owner);

	{
		Company *c;
		uint i;

		/* See if the old_owner had shares in other companies */
		_current_company = old_owner;
		FOR_ALL_COMPANIES(c) {
			for (i = 0; i < 4; i++) {
				if (c->share_owners[i] == old_owner) {
					/* Sell his shares */
					CommandCost res = DoCommand(0, c->index, 0, DC_EXEC, CMD_SELL_SHARE_IN_COMPANY);
					/* Because we are in a DoCommand, we can't just execute an other one and
					 *  expect the money to be removed. We need to do it ourself! */
					SubtractMoneyFromCompany(res);
				}
			}
		}

		/* Sell all the shares that people have on this company */
		c = GetCompany(old_owner);
		for (i = 0; i < 4; i++) {
			_current_company = c->share_owners[i];
			if (_current_company != INVALID_OWNER) {
				/* Sell the shares */
				CommandCost res = DoCommand(0, old_owner, 0, DC_EXEC, CMD_SELL_SHARE_IN_COMPANY);
				/* Because we are in a DoCommand, we can't just execute an other one and
				 *  expect the money to be removed. We need to do it ourself! */
				SubtractMoneyFromCompany(res);
			}
		}
	}

	_current_company = old_owner;

	/* Temporarily increase the company's money, to be sure that
	 * removing his/her property doesn't fail because of lack of money.
	 * Not too drastically though, because it could overflow */
	if (new_owner == INVALID_OWNER) {
		GetCompany(old_owner)->money = UINT64_MAX >> 2; // jackpot ;p
	}

	if (new_owner == INVALID_OWNER) {
		Subsidy *s;

		for (s = _subsidies; s != endof(_subsidies); s++) {
			if (s->cargo_type != CT_INVALID && s->age >= 12) {
				if (GetStation(s->to)->owner == old_owner) s->cargo_type = CT_INVALID;
			}
		}
	}

	/* Take care of rating in towns */
	FOR_ALL_TOWNS(t) {
		/* If a company takes over, give the ratings to that company. */
		if (new_owner != INVALID_OWNER) {
			if (HasBit(t->have_ratings, old_owner)) {
				if (HasBit(t->have_ratings, new_owner)) {
					/* use max of the two ratings. */
					t->ratings[new_owner] = max(t->ratings[new_owner], t->ratings[old_owner]);
				} else {
					SetBit(t->have_ratings, new_owner);
					t->ratings[new_owner] = t->ratings[old_owner];
				}
			}
		}

		/* Reset the ratings for the old owner */
		t->ratings[old_owner] = RATING_INITIAL;
		ClrBit(t->have_ratings, old_owner);
	}

	{
		FreeUnitIDGenerator unitidgen[] = {
			FreeUnitIDGenerator(VEH_TRAIN, new_owner), FreeUnitIDGenerator(VEH_ROAD,     new_owner),
			FreeUnitIDGenerator(VEH_SHIP,  new_owner), FreeUnitIDGenerator(VEH_AIRCRAFT, new_owner)
		};

		Vehicle *v;
		FOR_ALL_VEHICLES(v) {
			if (v->owner == old_owner && IsCompanyBuildableVehicleType(v->type)) {
				if (new_owner == INVALID_OWNER) {
					if (v->Previous() == NULL) delete v;
				} else {
					v->owner = new_owner;
					v->colourmap = PAL_NONE;
					if (IsEngineCountable(v)) GetCompany(new_owner)->num_engines[v->engine_type]++;
					if (v->IsPrimaryVehicle()) v->unitnumber = unitidgen[v->type].NextID();
				}
			}
		}
	}

	/*  Change ownership of tiles */
	{
		TileIndex tile = 0;
		do {
			ChangeTileOwner(tile, old_owner, new_owner);
		} while (++tile != MapSize());

		if (new_owner != INVALID_OWNER) {
			/* Update all signals because there can be new segment that was owned by two companies
			 * and signals were not propagated
			 * Similiar with crossings - it is needed to bar crossings that weren't before
			 * because of different owner of crossing and approaching train */
			tile = 0;

			do {
				if (IsTileType(tile, MP_RAILWAY) && IsTileOwner(tile, new_owner) && HasSignals(tile)) {
					TrackBits tracks = GetTrackBits(tile);
					do { // there may be two tracks with signals for TRACK_BIT_HORZ and TRACK_BIT_VERT
						Track track = RemoveFirstTrack(&tracks);
						if (HasSignalOnTrack(tile, track)) AddTrackToSignalBuffer(tile, track, new_owner);
					} while (tracks != TRACK_BIT_NONE);
				} else if (IsLevelCrossingTile(tile) && IsTileOwner(tile, new_owner)) {
					UpdateLevelCrossing(tile);
				}
			} while (++tile != MapSize());
		}

		/* update signals in buffer */
		UpdateSignalsInBuffer();
	}

	/* convert owner of stations (including deleted ones, but excluding buoys) */
	Station *st;
	FOR_ALL_STATIONS(st) {
		if (st->owner == old_owner) {
			/* if a company goes bankrupt, set owner to OWNER_NONE so the sign doesn't disappear immediately
			 * also, drawing station window would cause reading invalid company's colour */
			st->owner = new_owner == INVALID_OWNER ? OWNER_NONE : new_owner;
		}
	}

	/* do the same for waypoints (we need to do this here so deleted waypoints are converted too) */
	Waypoint *wp;
	FOR_ALL_WAYPOINTS(wp) {
		if (wp->owner == old_owner) {
			wp->owner = new_owner == INVALID_OWNER ? OWNER_NONE : new_owner;
		}
	}

	/* In all cases clear replace engine rules.
	 * Even if it was copied, it could interfere with new owner's rules */
	RemoveAllEngineReplacementForCompany(GetCompany(old_owner));

	if (new_owner == INVALID_OWNER) {
		RemoveAllGroupsForCompany(old_owner);
	} else {
		Group *g;
		FOR_ALL_GROUPS(g) {
			if (g->owner == old_owner) g->owner = new_owner;
		}
	}

	Sign *si;
	FOR_ALL_SIGNS(si) {
		if (si->owner == old_owner) si->owner = new_owner == INVALID_OWNER ? OWNER_NONE : new_owner;
	}

	/* Change colour of existing windows */
	if (new_owner != INVALID_OWNER) ChangeWindowOwner(old_owner, new_owner);

	_current_company = old;

	MarkWholeScreenDirty();
}

static void ChangeNetworkOwner(Owner current_owner, Owner new_owner)
{
#ifdef ENABLE_NETWORK
	if (!_networking) return;

	if (current_owner == _local_company) {
		_network_playas = new_owner;
		SetLocalCompany(new_owner);
	}

	if (!_network_server) return;

	NetworkServerChangeOwner(current_owner, new_owner);
#endif /* ENABLE_NETWORK */
}

static void CompanyCheckBankrupt(Company *c)
{
	/*  If the company has money again, it does not go bankrupt */
	if (c->money >= 0) {
		c->quarters_of_bankrupcy = 0;
		return;
	}

	c->quarters_of_bankrupcy++;

	CompanyNewsInformation *cni = MallocT<CompanyNewsInformation>(1);
	cni->FillData(c);

	switch (c->quarters_of_bankrupcy) {
		case 0:
		case 1:
			free(cni);
			break;

		case 2:
			SetDParam(0, STR_NEWS_COMPANY_IN_TROUBLE_TITLE);
			SetDParam(1, STR_NEWS_COMPANY_IN_TROUBLE_DESCRIPTION);
			SetDParamStr(2, cni->company_name);
			AddNewsItem(STR_NEWS_MESSAGE, NS_COMPANY_TROUBLE, 0, 0, cni);
			AI::BroadcastNewEvent(new AIEventCompanyInTrouble(c->index));
			break;
		case 3: {
			/* XXX - In multiplayer, should we ask other companies if it wants to take
		          over when it is a human company? -- TrueLight */
			if (IsHumanCompany(c->index)) {
				SetDParam(0, STR_NEWS_COMPANY_IN_TROUBLE_TITLE);
				SetDParam(1, STR_NEWS_COMPANY_IN_TROUBLE_DESCRIPTION);
				SetDParamStr(2, cni->company_name);
				AddNewsItem(STR_NEWS_MESSAGE, NS_COMPANY_TROUBLE, 0, 0, cni);
				break;
			}

			/* Check if the company has any value.. if not, declare it bankrupt
			 *  right now */
			Money val = CalculateCompanyValue(c);
			if (val > 0) {
				c->bankrupt_value = val;
				c->bankrupt_asked = 1 << c->index; // Don't ask the owner
				c->bankrupt_timeout = 0;
				free(cni);
				break;
			}
			/* Else, falltrue to case 4... */
		}
		default:
		case 4:
			if (!_networking && _local_company == c->index) {
				/* If we are in offline mode, leave the company playing. Eg. there
				 * is no THE-END, otherwise mark the client as spectator to make sure
				 * he/she is no long in control of this company. However... when you
				 * join another company (cheat) the "unowned" company can bankrupt. */
				c->bankrupt_asked = MAX_UVALUE(CompanyMask);
				c->bankrupt_timeout = 0x456;
				break;
			}

			/* Close everything the owner has open */
			DeleteCompanyWindows(c->index);

			/* Show bankrupt news */
			SetDParam(0, STR_NEWS_COMPANY_BANKRUPT_TITLE);
			SetDParam(1, STR_NEWS_COMPANY_BANKRUPT_DESCRIPTION);
			SetDParamStr(2, cni->company_name);
			AddNewsItem(STR_NEWS_MESSAGE, NS_COMPANY_BANKRUPT, 0, 0, cni);

			/* Remove the company */
			ChangeNetworkOwner(c->index, COMPANY_SPECTATOR);
			ChangeOwnershipOfCompanyItems(c->index, INVALID_OWNER);

			if (!IsHumanCompany(c->index)) AI::Stop(c->index);

			CompanyID c_index = c->index;
			delete c;
			AI::BroadcastNewEvent(new AIEventCompanyBankrupt(c_index));
	}
}

static void CompaniesGenStatistics()
{
	Station *st;
	Company *c;

	FOR_ALL_STATIONS(st) {
		_current_company = st->owner;
		CommandCost cost(EXPENSES_PROPERTY, _price.station_value >> 1);
		SubtractMoneyFromCompany(cost);
	}

	if (!HasBit(1 << 0 | 1 << 3 | 1 << 6 | 1 << 9, _cur_month))
		return;

	FOR_ALL_COMPANIES(c) {
		memmove(&c->old_economy[1], &c->old_economy[0], sizeof(c->old_economy) - sizeof(c->old_economy[0]));
		c->old_economy[0] = c->cur_economy;
		memset(&c->cur_economy, 0, sizeof(c->cur_economy));

		if (c->num_valid_stat_ent != 24) c->num_valid_stat_ent++;

		UpdateCompanyRatingAndValue(c, true);
		CompanyCheckBankrupt(c);

		if (c->block_preview != 0) c->block_preview--;
	}

	InvalidateWindow(WC_INCOME_GRAPH, 0);
	InvalidateWindow(WC_OPERATING_PROFIT, 0);
	InvalidateWindow(WC_DELIVERED_CARGO, 0);
	InvalidateWindow(WC_PERFORMANCE_HISTORY, 0);
	InvalidateWindow(WC_COMPANY_VALUE, 0);
	InvalidateWindow(WC_COMPANY_LEAGUE, 0);
}

static void AddSingleInflation(Money *value, uint16 *frac, int32 amt)
{
	/* Is it safe to add inflation ? */
	if ((INT64_MAX / amt) < (*value + 1)) {
		*value = INT64_MAX / amt;
		*frac = 0;
	} else {
		int64 tmp = (int64)*value * amt + *frac;
		*frac   = GB(tmp, 0, 16);
		*value += tmp >> 16;
	}
}

static void AddInflation(bool check_year = true)
{
	/* The cargo payment inflation differs from the normal inflation, so the
	 * relative amount of money you make with a transport decreases slowly over
	 * the 170 years. After a few hundred years we reach a level in which the
	 * games will become unplayable as the maximum income will be less than
	 * the minimum running cost.
	 *
	 * Furthermore there are a lot of inflation related overflows all over the
	 * place. Solving them is hardly possible because inflation will always
	 * reach the overflow threshold some day. So we'll just perform the
	 * inflation mechanism during the first 170 years (the amount of years that
	 * one had in the original TTD) and stop doing the inflation after that
	 * because it only causes problems that can't be solved nicely and the
	 * inflation doesn't add anything after that either; it even makes playing
	 * it impossible due to the diverging cost and income rates.
	 */
	if (check_year && (_cur_year - _settings_game.game_creation.starting_year) >= (ORIGINAL_MAX_YEAR - ORIGINAL_BASE_YEAR)) return;

	/* Approximation for (100 + infl_amount)% ** (1 / 12) - 100%
	 * scaled by 65536
	 * 12 -> months per year
	 * This is only a good approxiamtion for small values
	 */
	int32 inf = _economy.infl_amount * 54;

	for (uint i = 0; i != NUM_PRICES; i++) {
		AddSingleInflation((Money*)&_price + i, _price_frac + i, inf);
	}

	AddSingleInflation(&_economy.max_loan_unround, &_economy.max_loan_unround_fract, inf);

	if (_economy.max_loan + 50000 <= _economy.max_loan_unround) _economy.max_loan += 50000;

	inf = _economy.infl_amount_pr * 54;
	for (CargoID i = 0; i < NUM_CARGO; i++) {
		AddSingleInflation(
			(Money*)_cargo_payment_rates + i,
			_cargo_payment_rates_frac + i,
			inf
		);
	}

	InvalidateWindowClasses(WC_BUILD_VEHICLE);
	InvalidateWindowClasses(WC_REPLACE_VEHICLE);
	InvalidateWindowClasses(WC_VEHICLE_DETAILS);
	InvalidateWindow(WC_PAYMENT_RATES, 0);
}

static void CompaniesPayInterest()
{
	const Company *c;

	FOR_ALL_COMPANIES(c) {
		_current_company = c->index;

		/* Over a year the paid interest should be "loan * interest percentage",
		 * but... as that number is likely not dividable by 12 (pay each month),
		 * one needs to account for that in the monthly fee calculations.
		 * To easily calculate what one should pay "this" month, you calculate
		 * what (total) should have been paid up to this month and you substract
		 * whatever has been paid in the previous months. This will mean one month
		 * it'll be a bit more and the other it'll be a bit less than the average
		 * monthly fee, but on average it will be exact. */
		Money yearly_fee = c->current_loan * _economy.interest_rate / 100;
		Money up_to_previous_month = yearly_fee * _cur_month / 12;
		Money up_to_this_month = yearly_fee * (_cur_month + 1) / 12;

		SubtractMoneyFromCompany(CommandCost(EXPENSES_LOAN_INT, up_to_this_month - up_to_previous_month));

		SubtractMoneyFromCompany(CommandCost(EXPENSES_OTHER, _price.station_value >> 2));
	}
}

static void HandleEconomyFluctuations()
{
	if (_settings_game.difficulty.economy == 0) return;

	if (--_economy.fluct == 0) {
		_economy.fluct = -(int)GB(Random(), 0, 2);
		AddNewsItem(STR_NEWS_BEGIN_OF_RECESSION, NS_ECONOMY, 0, 0);
	} else if (_economy.fluct == -12) {
		_economy.fluct = GB(Random(), 0, 8) + 312;
		AddNewsItem(STR_NEWS_END_OF_RECESSION, NS_ECONOMY, 0, 0);
	}
}

static byte _price_category[NUM_PRICES] = {
	0, 2, 2, 2, 2, 2, 2, 2,
	2, 2, 2, 2, 2, 2, 2, 2,
	2, 2, 2, 2, 2, 2, 2, 2,
	2, 2, 2, 2, 2, 2, 2, 2,
	2, 2, 2, 2, 2, 2, 2, 2,
	2, 2, 1, 1, 1, 1, 1, 1,
	2,
};

static const Money _price_base[NUM_PRICES] = {
	    100, ///< station_value
	    100, ///< build_rail
	     95, ///< build_road
	     65, ///< build_signals
	    275, ///< build_bridge
	    600, ///< build_train_depot
	    500, ///< build_road_depot
	    700, ///< build_ship_depot
	    450, ///< build_tunnel
	    200, ///< train_station_track
	    180, ///< train_station_length
	    600, ///< build_airport
	    200, ///< build_bus_station
	    200, ///< build_truck_station
	    350, ///< build_dock
	 400000, ///< build_railvehicle
	   2000, ///< build_railwagon
	 700000, ///< aircraft_base
	  14000, ///< roadveh_base
	  65000, ///< ship_base
	     20, ///< build_trees
	    250, ///< terraform
	     20, ///< clear_grass
	     40, ///< clear_roughland
	    200, ///< clear_rocks
	    500, ///< clear_fields
	     20, ///< remove_trees
	    -70, ///< remove_rail
	     10, ///< remove_signals
	     50, ///< clear_bridge
	     80, ///< remove_train_depot
	     80, ///< remove_road_depot
	     90, ///< remove_ship_depot
	     30, ///< clear_tunnel
	  10000, ///< clear_water
	     50, ///< remove_rail_station
	     30, ///< remove_airport
	     50, ///< remove_bus_station
	     50, ///< remove_truck_station
	     55, ///< remove_dock
	   1600, ///< remove_house
	     40, ///< remove_road
	   5600, ///< running_rail[0] steam
	   5200, ///< running_rail[1] diesel
	   4800, ///< running_rail[2] electric
	   9600, ///< aircraft_running
	   1600, ///< roadveh_running
	   5600, ///< ship_running
	1000000, ///< build_industry
};

static byte price_base_multiplier[NUM_PRICES];

/**
 * Reset changes to the price base multipliers.
 */
void ResetPriceBaseMultipliers()
{
	uint i;

	/* 8 means no multiplier. */
	for (i = 0; i < NUM_PRICES; i++)
		price_base_multiplier[i] = 8;
}

/**
 * Change a price base by the given factor.
 * The price base is altered by factors of two, with an offset of 8.
 * NewBaseCost = OldBaseCost * 2^(n-8)
 * @param price Index of price base to change.
 * @param factor Amount to change by.
 */
void SetPriceBaseMultiplier(uint price, byte factor)
{
	assert(price < NUM_PRICES);
	price_base_multiplier[price] = factor;
}

/**
 * Initialize the variables that will maintain the daily industry change system.
 * @param init_counter specifies if the counter is required to be initialized
 */
void StartupIndustryDailyChanges(bool init_counter)
{
	uint map_size = MapLogX() + MapLogY();
	/* After getting map size, it needs to be scaled appropriately and divided by 31,
	 * which stands for the days in a month.
	 * Using just 31 will make it so that a monthly reset (based on the real number of days of that month)
	 * would not be needed.
	 * Since it is based on "fractionnal parts", the leftover days will not make much of a difference
	 * on the overall total number of changes performed */
	_economy.industry_daily_increment = (1 << map_size) / 31;

	if (init_counter) {
		/* A new game or a savegame from an older version will require the counter to be initialized */
		_economy.industry_daily_change_counter = 0;
	}
}

void StartupEconomy()
{
	int i;

	assert(sizeof(_price) == NUM_PRICES * sizeof(Money));

	for (i = 0; i != NUM_PRICES; i++) {
		Money price = _price_base[i];
		if (_price_category[i] != 0) {
			uint mod = _price_category[i] == 1 ? _settings_game.difficulty.vehicle_costs : _settings_game.difficulty.construction_cost;
			if (mod < 1) {
				price = price * 3 >> 2;
			} else if (mod > 1) {
				price = price * 9 >> 3;
			}
		}
		if (price_base_multiplier[i] > 8) {
			price <<= price_base_multiplier[i] - 8;
		} else {
			price >>= 8 - price_base_multiplier[i];
		}
		((Money*)&_price)[i] = price;
		_price_frac[i] = 0;
	}

	_economy.interest_rate = _settings_game.difficulty.initial_interest;
	_economy.infl_amount = _settings_game.difficulty.initial_interest;
	_economy.infl_amount_pr = max(0, _settings_game.difficulty.initial_interest - 1);
	_economy.max_loan_unround = _economy.max_loan = _settings_game.difficulty.max_loan;
	_economy.fluct = GB(Random(), 0, 8) + 168;

	StartupIndustryDailyChanges(true); // As we are starting a new game, initialize the counter too

}

void ResetEconomy()
{
	/* Test if resetting the economy is needed. */
	bool needed = false;

	for (CargoID c = 0; c < NUM_CARGO; c++) {
		const CargoSpec *cs = GetCargo(c);
		if (!cs->IsValid()) continue;
		if (_cargo_payment_rates[c] == 0) {
			needed = true;
			break;
		}
	}

	if (!needed) return;

	/* Remember old unrounded maximum loan value. NewGRF has the ability
	 * to change all the other inflation affected base costs. */
	Money old_value = _economy.max_loan_unround;

	/* Reset the economy */
	StartupEconomy();
	InitializeLandscapeVariables(false);

	/* Reapply inflation, ignoring the year */
	while (old_value > _economy.max_loan_unround) {
		AddInflation(false);
	}
}

Money GetPriceByIndex(uint8 index)
{
	if (index > NUM_PRICES) return 0;

	return ((Money*)&_price)[index];
}


Pair SetupSubsidyDecodeParam(const Subsidy *s, bool mode)
{
	TileIndex tile;
	TileIndex tile2;
	Pair tp;

	/* if mode is false, use the singular form */
	const CargoSpec *cs = GetCargo(s->cargo_type);
	SetDParam(0, mode ? cs->name : cs->name_single);

	if (s->age < 12) {
		if (cs->town_effect != TE_PASSENGERS && cs->town_effect != TE_MAIL) {
			SetDParam(1, STR_INDUSTRY);
			SetDParam(2, s->from);
			tile = GetIndustry(s->from)->xy;

			if (cs->town_effect != TE_GOODS && cs->town_effect != TE_FOOD) {
				SetDParam(4, STR_INDUSTRY);
				SetDParam(5, s->to);
				tile2 = GetIndustry(s->to)->xy;
			} else {
				SetDParam(4, STR_TOWN);
				SetDParam(5, s->to);
				tile2 = GetTown(s->to)->xy;
			}
		} else {
			SetDParam(1, STR_TOWN);
			SetDParam(2, s->from);
			tile = GetTown(s->from)->xy;

			SetDParam(4, STR_TOWN);
			SetDParam(5, s->to);
			tile2 = GetTown(s->to)->xy;
		}
	} else {
		SetDParam(1, s->from);
		tile = GetStation(s->from)->xy;

		SetDParam(2, s->to);
		tile2 = GetStation(s->to)->xy;
	}

	tp.a = tile;
	tp.b = tile2;

	return tp;
}

void DeleteSubsidyWithTown(TownID index)
{
	Subsidy *s;

	for (s = _subsidies; s != endof(_subsidies); s++) {
		if (s->cargo_type != CT_INVALID && s->age < 12) {
			const CargoSpec *cs = GetCargo(s->cargo_type);
			if (((cs->town_effect == TE_PASSENGERS || cs->town_effect == TE_MAIL) && (index == s->from || index == s->to)) ||
				((cs->town_effect == TE_GOODS || cs->town_effect == TE_FOOD) && index == s->to)) {
				s->cargo_type = CT_INVALID;
			}
		}
	}
}

void DeleteSubsidyWithIndustry(IndustryID index)
{
	Subsidy *s;

	for (s = _subsidies; s != endof(_subsidies); s++) {
		if (s->cargo_type != CT_INVALID && s->age < 12) {
			const CargoSpec *cs = GetCargo(s->cargo_type);
			if (cs->town_effect != TE_PASSENGERS && cs->town_effect != TE_MAIL &&
				(index == s->from || (cs->town_effect != TE_GOODS && cs->town_effect != TE_FOOD && index == s->to))) {
				s->cargo_type = CT_INVALID;
			}
		}
	}
}

void DeleteSubsidyWithStation(StationID index)
{
	Subsidy *s;
	bool dirty = false;

	for (s = _subsidies; s != endof(_subsidies); s++) {
		if (s->cargo_type != CT_INVALID && s->age >= 12 &&
				(s->from == index || s->to == index)) {
			s->cargo_type = CT_INVALID;
			dirty = true;
		}
	}

	if (dirty)
		InvalidateWindow(WC_SUBSIDIES_LIST, 0);
}

struct FoundRoute {
	uint distance;
	CargoID cargo;
	void *from;
	void *to;
};

static void FindSubsidyPassengerRoute(FoundRoute *fr)
{
	Town *from, *to;

	fr->distance = UINT_MAX;

	fr->from = from = GetRandomTown();
	if (from == NULL || from->population < 400) return;

	fr->to = to = GetRandomTown();
	if (from == to || to == NULL || to->population < 400 || to->pct_pass_transported > 42)
		return;

	fr->distance = DistanceManhattan(from->xy, to->xy);
}

static void FindSubsidyCargoRoute(FoundRoute *fr)
{
	Industry *i;
	int trans, total;
	CargoID cargo;

	fr->distance = UINT_MAX;

	fr->from = i = GetRandomIndustry();
	if (i == NULL) return;

	/* Randomize cargo type */
	if (HasBit(Random(), 0) && i->produced_cargo[1] != CT_INVALID) {
		cargo = i->produced_cargo[1];
		trans = i->last_month_pct_transported[1];
		total = i->last_month_production[1];
	} else {
		cargo = i->produced_cargo[0];
		trans = i->last_month_pct_transported[0];
		total = i->last_month_production[0];
	}

	/* Quit if no production in this industry
	 * or if the cargo type is passengers
	 * or if the pct transported is already large enough */
	if (total == 0 || trans > 42 || cargo == CT_INVALID) return;

	const CargoSpec *cs = GetCargo(cargo);
	if (cs->town_effect == TE_PASSENGERS) return;

	fr->cargo = cargo;

	if (cs->town_effect == TE_GOODS || cs->town_effect == TE_FOOD) {
		/*  The destination is a town */
		Town *t = GetRandomTown();

		/* Only want big towns */
		if (t == NULL || t->population < 900) return;

		fr->distance = DistanceManhattan(i->xy, t->xy);
		fr->to = t;
	} else {
		/* The destination is an industry */
		Industry *i2 = GetRandomIndustry();

		/* The industry must accept the cargo */
		if (i2 == NULL || i == i2 ||
				(cargo != i2->accepts_cargo[0] &&
				cargo != i2->accepts_cargo[1] &&
				cargo != i2->accepts_cargo[2])) {
			return;
		}
		fr->distance = DistanceManhattan(i->xy, i2->xy);
		fr->to = i2;
	}
}

static bool CheckSubsidyDuplicate(Subsidy *s)
{
	const Subsidy *ss;

	for (ss = _subsidies; ss != endof(_subsidies); ss++) {
		if (s != ss &&
				ss->from == s->from &&
				ss->to == s->to &&
				ss->cargo_type == s->cargo_type) {
			s->cargo_type = CT_INVALID;
			return true;
		}
	}
	return false;
}


static void SubsidyMonthlyHandler()
{
	Subsidy *s;
	Pair pair;
	Station *st;
	uint n;
	FoundRoute fr;
	bool modified = false;

	for (s = _subsidies; s != endof(_subsidies); s++) {
		if (s->cargo_type == CT_INVALID) continue;

		if (s->age == 12 - 1) {
			pair = SetupSubsidyDecodeParam(s, 1);
			AddNewsItem(STR_NEWS_OFFER_OF_SUBSIDY_EXPIRED, NS_SUBSIDIES, pair.a, pair.b);
			s->cargo_type = CT_INVALID;
			modified = true;
			AI::BroadcastNewEvent(new AIEventSubsidyOfferExpired(s - _subsidies));
		} else if (s->age == 2 * 12 - 1) {
			st = GetStation(s->to);
			if (st->owner == _local_company) {
				pair = SetupSubsidyDecodeParam(s, 1);
				AddNewsItem(STR_NEWS_SUBSIDY_WITHDRAWN_SERVICE, NS_SUBSIDIES, pair.a, pair.b);
			}
			s->cargo_type = CT_INVALID;
			modified = true;
			AI::BroadcastNewEvent(new AIEventSubsidyExpired(s - _subsidies));
		} else {
			s->age++;
		}
	}

	/* 25% chance to go on */
	if (Chance16(1, 4)) {
		/*  Find a free slot*/
		s = _subsidies;
		while (s->cargo_type != CT_INVALID) {
			if (++s == endof(_subsidies))
				goto no_add;
		}

		n = 1000;
		do {
			FindSubsidyPassengerRoute(&fr);
			if (fr.distance <= 70) {
				s->cargo_type = CT_PASSENGERS;
				s->from = ((Town*)fr.from)->index;
				s->to = ((Town*)fr.to)->index;
				goto add_subsidy;
			}
			FindSubsidyCargoRoute(&fr);
			if (fr.distance <= 70) {
				s->cargo_type = fr.cargo;
				s->from = ((Industry*)fr.from)->index;
				{
					const CargoSpec *cs = GetCargo(fr.cargo);
					s->to = (cs->town_effect == TE_GOODS || cs->town_effect == TE_FOOD) ? ((Town*)fr.to)->index : ((Industry*)fr.to)->index;
				}
	add_subsidy:
				if (!CheckSubsidyDuplicate(s)) {
					s->age = 0;
					pair = SetupSubsidyDecodeParam(s, 0);
					AddNewsItem(STR_NEWS_SERVICE_SUBSIDY_OFFERED, NS_SUBSIDIES, pair.a, pair.b);
					AI::BroadcastNewEvent(new AIEventSubsidyOffer(s - _subsidies));
					modified = true;
					break;
				}
			}
		} while (n--);
	}
no_add:;
	if (modified)
		InvalidateWindow(WC_SUBSIDIES_LIST, 0);
}

Money GetTransportedGoodsIncome(uint num_pieces, uint dist, byte transit_days, CargoID cargo_type)
{
	const CargoSpec *cs = GetCargo(cargo_type);

	/* Use callback to calculate cargo profit, if available */
	if (HasBit(cs->callback_mask, CBM_CARGO_PROFIT_CALC)) {
		uint32 var18 = min(dist, 0xFFFF) | (min(num_pieces, 0xFF) << 16) | (transit_days << 24);
		uint16 callback = GetCargoCallback(CBID_CARGO_PROFIT_CALC, 0, var18, cs);
		if (callback != CALLBACK_FAILED) {
			int result = GB(callback, 0, 14);

			/* Simulate a 15 bit signed value */
			if (HasBit(callback, 14)) result = 0x4000 - result;

			/* "The result should be a signed multiplier that gets multiplied
			 * by the amount of cargo moved and the price factor, then gets
			 * divided by 8192." */
			return result * num_pieces * _cargo_payment_rates[cargo_type] / 8192;
		}
	}

	/* zero the distance (thus income) if it's the bank and very short transport. */
	if (_settings_game.game_creation.landscape == LT_TEMPERATE && cs->label == 'VALU' && dist < 10) return 0;


	static const int MIN_TIME_FACTOR = 31;
	static const int MAX_TIME_FACTOR = 255;

	const int days1 = cs->transit_days[0];
	const int days2 = cs->transit_days[1];
	const int days_over_days1 = max(   transit_days - days1, 0);
	const int days_over_days2 = max(days_over_days1 - days2, 0);

	/*
	 * The time factor is calculated based on the time it took
	 * (transit_days) compared two cargo-depending values. The
	 * range is divided into three parts:
	 *
	 *  - constant for fast transits
	 *  - linear decreasing with time with a slope of -1 for medium transports
	 *  - linear decreasing with time with a slope of -2 for slow transports
	 *
	 */
	const int time_factor = max(MAX_TIME_FACTOR - days_over_days1 - days_over_days2, MIN_TIME_FACTOR);

	return BigMulS(dist * time_factor * num_pieces, _cargo_payment_rates[cargo_type], 21);
}


struct FindIndustryToDeliverData {
	const Rect *rect;            ///< Station acceptance rectangle
	CargoID cargo_type;          ///< Cargo type that was delivered

	Industry *ind;               ///< Returns found industry
	const IndustrySpec *indspec; ///< Spec of ind
	uint cargo_index;            ///< Index of cargo_type in acceptance list of ind
};

static bool FindIndustryToDeliver(TileIndex ind_tile, void *user_data)
{
	FindIndustryToDeliverData *callback_data = (FindIndustryToDeliverData *)user_data;
	const Rect *rect = callback_data->rect;
	CargoID cargo_type = callback_data->cargo_type;

	/* Only process industry tiles */
	if (!IsTileType(ind_tile, MP_INDUSTRY)) return false;

	/* Only process tiles in the station acceptance rectangle */
	int x = TileX(ind_tile);
	int y = TileY(ind_tile);
	if (x < rect->left || x > rect->right || y < rect->top || y > rect->bottom) return false;

	Industry *ind = GetIndustryByTile(ind_tile);
	const IndustrySpec *indspec = GetIndustrySpec(ind->type);

	uint cargo_index;
	for (cargo_index = 0; cargo_index < lengthof(ind->accepts_cargo); cargo_index++) {
		if (cargo_type == ind->accepts_cargo[cargo_index]) break;
	}
	/* Check if matching cargo has been found */
	if (cargo_index >= lengthof(ind->accepts_cargo)) return false;

	/* Check if industry temporarly refuses acceptance */
	if (HasBit(indspec->callback_flags, CBM_IND_REFUSE_CARGO)) {
		uint16 res = GetIndustryCallback(CBID_INDUSTRY_REFUSE_CARGO, 0, GetReverseCargoTranslation(cargo_type, indspec->grf_prop.grffile), ind, ind->type, ind->xy);
		if (res == 0) return false;
	}

	/* Found industry accepting the cargo */
	callback_data->ind = ind;
	callback_data->indspec = indspec;
	callback_data->cargo_index = cargo_index;
	return true;
}

/**
 * Transfer goods from station to industry.
 * All cargo is delivered to the nearest (Manhattan) industry to the station sign, which is inside the acceptance rectangle and actually accepts the cargo.
 * @param st The station that accepted the cargo
 * @param cargo_type Type of cargo delivered
 * @param nun_pieces Amount of cargo delivered
 * @param industry_set The destination industry will be inserted into this set
 */
static void DeliverGoodsToIndustry(const Station *st, CargoID cargo_type, int num_pieces, SmallIndustryList *industry_set)
{
	if (st->rect.IsEmpty()) return;

	/* Compute acceptance rectangle */
	int catchment_radius = st->GetCatchmentRadius();
	Rect rect = {
		max<int>(st->rect.left   - catchment_radius, 0),
		max<int>(st->rect.top    - catchment_radius, 0),
		min<int>(st->rect.right  + catchment_radius, MapMaxX()),
		min<int>(st->rect.bottom + catchment_radius, MapMaxY())
	};

	/* Compute maximum extent of acceptance rectangle wrt. station sign */
	TileIndex start_tile = st->xy;
	uint max_radius = max(
		max(DistanceManhattan(start_tile, TileXY(rect.left , rect.top)), DistanceManhattan(start_tile, TileXY(rect.left , rect.bottom))),
		max(DistanceManhattan(start_tile, TileXY(rect.right, rect.top)), DistanceManhattan(start_tile, TileXY(rect.right, rect.bottom)))
	);

	FindIndustryToDeliverData callback_data;
	callback_data.rect = &rect;
	callback_data.cargo_type = cargo_type;
	callback_data.ind = NULL;
	callback_data.indspec = NULL;
	callback_data.cargo_index = 0;

	/* Find the nearest industrytile to the station sign inside the catchment area, whose industry accepts the cargo.
	 * This fails in three cases:
	 *  1) The station accepts the cargo because there are enough houses around it accepting the cargo.
	 *  2) The industries in the catchment area temporarily reject the cargo, and the daily station loop has not yet updated station acceptance.
	 *  3) The results of callbacks CBID_INDUSTRY_REFUSE_CARGO and CBID_INDTILE_CARGO_ACCEPTANCE are inconsistent. (documented behaviour)
	 */
	if (CircularTileSearch(&start_tile, 2 * max_radius + 1, FindIndustryToDeliver, &callback_data)) {
		Industry *best = callback_data.ind;
		uint accepted_cargo_index = callback_data.cargo_index;
		assert(best != NULL);

		/* Insert the industry into industry_set, if not yet contained */
		if (industry_set != NULL) industry_set->Include(best);

		best->incoming_cargo_waiting[accepted_cargo_index] = min(num_pieces + best->incoming_cargo_waiting[accepted_cargo_index], 0xFFFF);
	}
}

static bool CheckSubsidised(Station *from, Station *to, CargoID cargo_type)
{
	Subsidy *s;
	TileIndex xy;
	Pair pair;

	/* check if there is an already existing subsidy that applies to us */
	for (s = _subsidies; s != endof(_subsidies); s++) {
		if (s->cargo_type == cargo_type &&
				s->age >= 12 &&
				s->from == from->index &&
				s->to == to->index) {
			return true;
		}
	}

	/* check if there's a new subsidy that applies.. */
	for (s = _subsidies; s != endof(_subsidies); s++) {
		if (s->cargo_type == cargo_type && s->age < 12) {
			/* Check distance from source */
			const CargoSpec *cs = GetCargo(cargo_type);
			if (cs->town_effect == TE_PASSENGERS || cs->town_effect == TE_MAIL) {
				xy = GetTown(s->from)->xy;
			} else {
				xy = GetIndustry(s->from)->xy;
			}
			if (DistanceMax(xy, from->xy) > 9) continue;

			/* Check distance from dest */
			switch (cs->town_effect) {
				case TE_PASSENGERS:
				case TE_MAIL:
				case TE_GOODS:
				case TE_FOOD:
					xy = GetTown(s->to)->xy;
					break;

				default:
					xy = GetIndustry(s->to)->xy;
					break;
			}
			if (DistanceMax(xy, to->xy) > 9) continue;

			/* Found a subsidy, change the values to indicate that it's in use */
			s->age = 12;
			s->from = from->index;
			s->to = to->index;

			/* Add a news item */
			pair = SetupSubsidyDecodeParam(s, 0);
			InjectDParam(1);

			SetDParam(0, _current_company);
			AddNewsItem(
				STR_NEWS_SERVICE_SUBSIDY_AWARDED_HALF + _settings_game.difficulty.subsidy_multiplier,
				NS_SUBSIDIES,
				pair.a, pair.b
			);
			AI::BroadcastNewEvent(new AIEventSubsidyAwarded(s - _subsidies));

			InvalidateWindow(WC_SUBSIDIES_LIST, 0);
			return true;
		}
	}
	return false;
}

/**
 * Delivers goods to industries/towns and calculates the payment
 * @param num_pieces amount of cargo delivered
 * @param source Originstation of the cargo
 * @param dest Station the cargo has been unloaded
 * @param source_tile The origin of the cargo for distance calculation
 * @param days_in_transit Travel time
 * @param industry_set The delivered industry will be inserted into this set, if not yet contained
 * The cargo is just added to the stockpile of the industry. It is due to the caller to trigger the industry's production machinery
 */
static Money DeliverGoods(int num_pieces, CargoID cargo_type, StationID source, StationID dest, TileIndex source_tile, byte days_in_transit, SmallIndustryList *industry_set)
{
	bool subsidised;
	Station *s_from, *s_to;
	Money profit;

	assert(num_pieces > 0);

	/* Update company statistics */
	{
		Company *c = GetCompany(_current_company);
		c->cur_economy.delivered_cargo += num_pieces;
		SetBit(c->cargo_types, cargo_type);
	}

	/* Get station pointers. */
	s_from = GetStation(source);
	s_to = GetStation(dest);

	/* Check if a subsidy applies. */
	subsidised = CheckSubsidised(s_from, s_to, cargo_type);

	/* Increase town's counter for some special goods types */
	const CargoSpec *cs = GetCargo(cargo_type);
	if (cs->town_effect == TE_FOOD) s_to->town->new_act_food += num_pieces;
	if (cs->town_effect == TE_WATER) s_to->town->new_act_water += num_pieces;

	/* Give the goods to the industry. */
	DeliverGoodsToIndustry(s_to, cargo_type, num_pieces, industry_set);

	/* Determine profit */
	profit = GetTransportedGoodsIncome(num_pieces, DistanceManhattan(source_tile, s_to->xy), days_in_transit, cargo_type);

	/* Modify profit if a subsidy is in effect */
	if (subsidised) {
		switch (_settings_game.difficulty.subsidy_multiplier) {
			case 0:  profit += profit >> 1; break;
			case 1:  profit *= 2; break;
			case 2:  profit *= 3; break;
			default: profit *= 4; break;
		}
	}

	return profit;
}

/**
 * Inform the industry about just delivered cargo
 * DeliverGoodsToIndustry() silently incremented incoming_cargo_waiting, now it is time to do something with the new cargo.
 * @param i The industry to process
 */
static void TriggerIndustryProduction(Industry *i)
{
	const IndustrySpec *indspec = GetIndustrySpec(i->type);
	uint16 callback = indspec->callback_flags;

	i->was_cargo_delivered = true;
	i->last_cargo_accepted_at = _date;

	if (HasBit(callback, CBM_IND_PRODUCTION_CARGO_ARRIVAL) || HasBit(callback, CBM_IND_PRODUCTION_256_TICKS)) {
		if (HasBit(callback, CBM_IND_PRODUCTION_CARGO_ARRIVAL)) {
			IndustryProductionCallback(i, 0);
		} else {
			InvalidateWindow(WC_INDUSTRY_VIEW, i->index);
		}
	} else {
		for (uint cargo_index = 0; cargo_index < lengthof(i->incoming_cargo_waiting); cargo_index++) {
			uint cargo_waiting = i->incoming_cargo_waiting[cargo_index];
			if (cargo_waiting == 0) continue;

			i->produced_cargo_waiting[0] = min(i->produced_cargo_waiting[0] + (cargo_waiting * indspec->input_cargo_multiplier[cargo_index][0] / 256), 0xFFFF);
			i->produced_cargo_waiting[1] = min(i->produced_cargo_waiting[1] + (cargo_waiting * indspec->input_cargo_multiplier[cargo_index][1] / 256), 0xFFFF);

			i->incoming_cargo_waiting[cargo_index] = 0;
		}
	}

	TriggerIndustry(i, INDUSTRY_TRIGGER_RECEIVED_CARGO);
	StartStopIndustryTileAnimation(i, IAT_INDUSTRY_RECEIVED_CARGO);
}



/**
 * the moving average function for capacities and usages is inaccurate, but on purpose.
 * It decreases the value linearly when it sinks below moving_average_length, so that
 * stale links time out quickly.
 * However, in order to maintain low capacity links that are regularly served, I boost
 * the capacity increase for base values below moving_average_length.
 * Note that the value returned here is a lower bound on the number of operations an accurate
 * average function would need to decrease (base + add) to base again. It is also always
 * at most moving_average_length - base.
 */
inline uint GetCapIncrease(uint base, uint add) {
	uint new_base = base + add;
	if (new_base > _settings_game.economy.moving_average_length || new_base == 0) {
		return add;
	} else {
		return (_settings_game.economy.moving_average_length) / (new_base) * add;
	}
}

/**
 * Performs the vehicle payment _and_ marks the vehicle to be unloaded.
 * @param front_v the vehicle to be unloaded
 */
void VehiclePayment(Vehicle *front_v)
{
	int result = 0;

	Money vehicle_profit = 0; // Money paid to the train
	Money route_profit   = 0; // The grand total amount for the route. A-D of transfer chain A-B-C-D
	Money virtual_profit = 0; // The virtual profit for entire vehicle chain

	StationID last_visited = front_v->last_station_visited;
	Station *st = GetStation(last_visited);

	/* The owner of the train wants to be paid */
	CompanyID old_company = _current_company;
	_current_company = front_v->owner;

	/* At this moment loading cannot be finished */
	ClrBit(front_v->vehicle_flags, VF_LOADING_FINISHED);

	/* Start unloading in at the first possible moment */
	front_v->load_unload_time_rem = 1;

	/* Collect delivered industries */
	static SmallIndustryList industry_set;
	industry_set.Clear();

	StationID last_station_id = front_v->orders.list->GetPreviousStoppingStation(front_v->cur_order_index);

	StationID next_station_id = front_v->orders.list->GetNextStoppingStation(front_v->cur_order_index);

	Station * next_station = NULL;
	if (next_station_id != INVALID_STATION && next_station_id != last_visited) {
		next_station = GetStation(next_station_id);
	}

	for (Vehicle *v = front_v; v != NULL; v = v->Next()) {
		const Order * curr = &front_v->current_order;
		OrderUnloadFlags order_flags = curr->GetUnloadType();
		/* No cargo to unload */
<<<<<<< HEAD
		if (v->cargo_cap == 0 || order_flags & OUFB_NO_UNLOAD) {
=======
		if (last_station_id != INVALID_STATION && last_station_id != last_visited) {
			LinkStat & in =	st->goods[v->cargo_type].link_stats[last_station_id];
			in.capacity += GetCapIncrease(in.capacity, v->cargo_cap);
			in.usage += GetCapIncrease(in.usage, v->cargo.Count());
		}

		if (next_station != NULL) {
			LinkStat & out = next_station->goods[v->cargo_type].link_stats[last_visited];
			out.frozen += v->cargo_cap;
			out.capacity = max(out.capacity, out.frozen);
		}

		if (v->cargo_cap == 0 || front_v->current_order.GetUnloadType() & OUFB_NO_UNLOAD) {
>>>>>>> 051bd40c
			continue;
		} else {
			if (v->cargo.Empty()) {
				continue;
			}
		}

		/* All cargo has already been paid for, no need to pay again */
		if (!v->cargo.UnpaidCargo()) {
			SetBit(v->vehicle_flags, VF_CARGO_UNLOADING);
			continue;
		}

		GoodsEntry *ge = &st->goods[v->cargo_type];
		CargoList & cargo_list = v->cargo;
		const CargoList::List *cargos = cargo_list.Packets();
		StationID next_station = INVALID_STATION;
		const Order * next_unloading = front_v->orders.list->GetNextUnloadingOrder(front_v->cur_order_index);
		if (next_unloading != NULL) {
			next_station = next_unloading->GetDestination();
		}
		UnloadDescription ul(ge, last_visited, next_station, order_flags);

		for (CargoList::List::const_iterator it = cargos->begin(); it != cargos->end(); it++) {
			CargoPacket *cp = *it;

			UnloadType unload_flags = cargo_list.WillUnload(ul, cp);

			if (unload_flags & (UL_DELIVER | UL_TRANSFER)) {
				SetBit(v->vehicle_flags, VF_CARGO_UNLOADING);
				result = 2;
			} else {
				/* vehicle will keep all its cargo and LoadUnloadVehicle will never call MoveToStation */
				ge->UpdateFlowStats(cp->source, cp->count, next_station);
			}

			if (!cp->paid_for) {
				if (unload_flags & UL_DELIVER) {
					/* Deliver goods to the station */
					st->time_since_unload = 0;

					/* handle end of route payment */
					Money profit = DeliverGoods(cp->count, v->cargo_type, cp->source, last_visited, cp->source_xy, cp->days_in_transit, &industry_set);
					cp->paid_for = true;
					route_profit   += profit; // display amount paid for final route delivery, A-D of a chain A-B-C-D
					vehicle_profit += profit - cp->feeder_share;                    // whole vehicle is not payed for transfers picked up earlier
					result = 1;
				} else if (unload_flags & UL_TRANSFER) {
					Money profit = GetTransportedGoodsIncome(
							cp->count,
							/* pay transfer vehicle for only the part of transfer it has done: ie. cargo_loaded_at_xy to here */
							DistanceManhattan(cp->loaded_at_xy, GetStation(last_visited)->xy),
							cp->days_in_transit,
							v->cargo_type);

					front_v->profit_this_year += profit << 8;
					virtual_profit   += profit; // accumulate transfer profits for whole vehicle
					cp->feeder_share += profit; // account for the (virtual) profit already made for the cargo packet
					cp->paid_for      = true;   // record that the cargo has been paid for to eliminate double counting
				}
			}
		}
		v->cargo.InvalidateCache();
	}

	/* Call the production machinery of industries only once for every vehicle chain */
	const Industry * const *isend = industry_set.End();
	for (Industry **iid = industry_set.Begin(); iid != isend; iid++) {
		TriggerIndustryProduction(*iid);
	}

	if (virtual_profit > 0) {
		ShowFeederIncomeAnimation(front_v->x_pos, front_v->y_pos, front_v->z_pos, virtual_profit);
	}

	if (route_profit != 0) {
		front_v->profit_this_year += vehicle_profit << 8;
		SubtractMoneyFromCompany(CommandCost(front_v->GetExpenseType(true), -route_profit));

		if (IsLocalCompany() && !PlayVehicleSound(front_v, VSE_LOAD_UNLOAD)) {
			SndPlayVehicleFx(SND_14_CASHTILL, front_v);
		}

		ShowCostOrIncomeAnimation(front_v->x_pos, front_v->y_pos, front_v->z_pos, -vehicle_profit);
	}

	_current_company = old_company;
}

/**
 * Moves packets from the reservation list back into the station
 */
static void ReimportReserved(Station * st, CargoReservation & reserved) {
	for (CargoReservation::iterator i = reserved.begin(); i != reserved.end(); ++i) {
		st->goods[i->first].cargo.Import(i->second);
	}
}

/**
 * reserves cargo if the full load order and improved_load is set. Moves rejected packets from the rejection list
 * back into the station
 */
static void ReserveAndUnreject(Station * st, Vehicle * u, StationID next_station, CargoReservation & reserved, CargoReservation & rejected)
{
	if (_settings_game.order.improved_load && (u->current_order.GetLoadType() & OLFB_FULL_LOAD)) {
		/* Update reserved cargo */
		for (Vehicle * v = u; v != NULL; v = v->Next()) {
			CargoID cargo = v->cargo_type;
			CargoList & list = st->goods[cargo].cargo;
			list.ReservePacketsForLoading(&reserved[cargo], v->cargo_cap - v->cargo.Count(), next_station, &rejected[cargo]);
		}
	}
	ReimportReserved(st, rejected);
}

/**
 * Loads/unload the vehicle if possible.
 * @param v the vehicle to be (un)loaded
 * @param cargo_left the amount of each cargo type that is
 *                   virtually left on the platform to be
 *                   picked up by another vehicle when all
 *                   previous vehicles have loaded.
 */
static void LoadUnloadVehicle(Vehicle *v, CargoReservation & reserved)
{
	CargoReservation rejected;
	assert(v->current_order.IsType(OT_LOADING));

	Vehicle *u = v;
	const Order * next = u->orders.list->GetNextUnloadingOrder(u->cur_order_index);
	StationID last_visited = u->last_station_visited;
	Station *st = GetStation(last_visited);

	StationID next_station = INVALID_STATION;
	if (next != NULL) {
		next_station = next->GetDestination();
	}
	/* We have not waited enough time till the next round of loading/unloading */
	if (--u->load_unload_time_rem != 0) {
		ReserveAndUnreject(st, u, next_station, reserved, rejected);
		return;
	}

	OrderUnloadFlags unload_flags = u->current_order.GetUnloadType();


	if (v->type == VEH_TRAIN && (!IsTileType(v->tile, MP_STATION) || GetStationIndex(v->tile) != st->index)) {
		/* The train reversed in the station. Take the "easy" way
		 * out and let the train just leave as it always did. */
		SetBit(v->vehicle_flags, VF_LOADING_FINISHED);
		return;
	}

	int unloading_time = 0;

	int result = 0;

	bool completely_emptied = true;
	bool anything_unloaded = false;
	bool anything_loaded   = false;
	uint32 cargo_not_full  = 0;
	uint32 cargo_full      = 0;

	v->cur_speed = 0;

	/* loop over all vehicles in the current consist */
	for (; v != NULL; v = v->Next()) {
		if (v->cargo_cap == 0) continue;

		byte load_amount = EngInfo(v->engine_type)->load_amount;

		/* The default loadamount for mail is 1/4 of the load amount for passengers */
		if (v->type == VEH_AIRCRAFT && !IsNormalAircraft(v)) load_amount = (load_amount + 3) / 4;

		if (_settings_game.order.gradual_loading && HasBit(EngInfo(v->engine_type)->callbackmask, CBM_VEHICLE_LOAD_AMOUNT)) {
			uint16 cb_load_amount = GetVehicleCallback(CBID_VEHICLE_LOAD_AMOUNT, 0, 0, v->engine_type, v);
			if (cb_load_amount != CALLBACK_FAILED && GB(cb_load_amount, 0, 8) != 0) load_amount = GB(cb_load_amount, 0, 8);
		}

		GoodsEntry *ge = &st->goods[v->cargo_type];

		if (HasBit(v->vehicle_flags, VF_CARGO_UNLOADING) && (unload_flags & OUFB_NO_UNLOAD) == 0) {
			/* vehicle wants to unload something */

			uint cargo_count = v->cargo.Count();
			uint amount_unloaded = _settings_game.order.gradual_loading ? min(cargo_count, load_amount) : cargo_count;

			uint delivered = v->cargo.MoveToStation(ge, amount_unloaded, unload_flags, last_visited, next_station);

			st->time_since_unload = 0;
			unloading_time += delivered;
			anything_unloaded = true;
			result |= 1;

			if (!_settings_game.order.gradual_loading || delivered < amount_unloaded || delivered == 0){
				/* done delivering */
				if (!v->cargo.Empty()) {
					completely_emptied = false;
				}
				ClrBit(v->vehicle_flags, VF_CARGO_UNLOADING);
			}
			continue;
		}

		/* Do not pick up goods when we have no-load set. */
		if (u->current_order.GetLoadType() & OLFB_NO_LOAD) continue;

		/* update stats */
		int t;
		switch (u->type) {
			case VEH_TRAIN: t = u->u.rail.cached_max_speed; break;
			case VEH_ROAD:  t = u->max_speed / 2;           break;
			default:        t = u->max_speed;               break;
		}

		/* if last speed is 0, we treat that as if no vehicle has ever visited the station. */
		ge->last_speed = min(t, 255);
		ge->last_age = _cur_year - u->build_year;
		ge->days_since_pickup = 0;

		/* If there's goods waiting at the station, and the vehicle
		 * has capacity for it, load it on the vehicle. */
		int cap_left = v->cargo_cap - v->cargo.Count();
		if (!ge->cargo.Empty() && cap_left > 0) {
			uint cap = cap_left;
			uint count = ge->cargo.Count();

			if (cap > count) cap = count;
			if (_settings_game.order.gradual_loading) cap = min(cap, load_amount);

			if (v->cargo.Empty()) TriggerVehicle(v, VEHICLE_TRIGGER_NEW_CARGO);

			/* The full load order could be seen as interference by the user.
			 * In that case force_load should be set and all cargo available
			 * be moved onto the vehicle.
			 */
			uint loaded = ge->cargo.MoveToVehicle(&v->cargo, cap, next_station, &rejected[v->cargo_type], st->xy);

			/* TODO: Regarding this, when we do gradual loading, we
			 * should first unload all vehicles and then start
			 * loading them. Since this will cause
			 * VEHICLE_TRIGGER_EMPTY to be called at the time when
			 * the whole vehicle chain is really totally empty, the
			 * completely_emptied assignment can then be safely
			 * removed; that's how TTDPatch behaves too. --pasky */
			if (loaded > 0) {
				completely_emptied = false;
				anything_loaded = true;
			}

			st->time_since_load = 0;
			st->last_vehicle_type = v->type;

			StationAnimationTrigger(st, st->xy, STAT_ANIM_CARGO_TAKEN, v->cargo_type);

			unloading_time += loaded;

			result |= 2;
		} else if (_settings_game.order.improved_load && ge->cargo.Empty()) {
			/* Skip loading this vehicle if another train/vehicle is already handling
			 * the same cargo type at this station */
			SetBit(cargo_not_full, v->cargo_type);
			continue;
		}


		if (v->cargo.Count() >= v->cargo_cap) {
			SetBit(cargo_full, v->cargo_type);
		} else {
			SetBit(cargo_not_full, v->cargo_type);
		}
	}

	/* Only set completly_emptied, if we just unloaded all remaining cargo */
	completely_emptied &= anything_unloaded;

	/* We update these variables here, so gradual loading still fills
	 * all wagons at the same time instead of using the same 'improved'
	 * loading algorithm for the wagons (only fill wagon when there is
	 * enough to fill the previous wagons) */
	ReserveAndUnreject(st, u, next_station, reserved, rejected);

	v = u;

	if (anything_loaded || anything_unloaded) {
		if (_settings_game.order.gradual_loading) {
			/* The time it takes to load one 'slice' of cargo or passengers depends
			 * on the vehicle type - the values here are those found in TTDPatch */
			const uint gradual_loading_wait_time[] = { 40, 20, 10, 20 };

			unloading_time = gradual_loading_wait_time[v->type];
		}
	} else {
		bool finished_loading = true;
		if (v->current_order.GetLoadType() & OLFB_FULL_LOAD) {
			if (v->current_order.GetLoadType() == OLF_FULL_LOAD_ANY) {
				/* if the aircraft carries passengers and is NOT full, then
				 * continue loading, no matter how much mail is in */
				if ((v->type == VEH_AIRCRAFT && IsCargoInClass(v->cargo_type, CC_PASSENGERS) && v->cargo_cap > v->cargo.Count()) ||
						(cargo_not_full && (cargo_full & ~cargo_not_full) == 0)) { // There are stull non-full cargos
					finished_loading = false;
				}
			} else if (cargo_not_full != 0) {
				finished_loading = false;
			}
		}
		unloading_time = 20;

		SB(v->vehicle_flags, VF_LOADING_FINISHED, 1, finished_loading);
	}

	if (v->type == VEH_TRAIN) {
		/* Each platform tile is worth 2 rail vehicles. */
		int overhang = v->u.rail.cached_total_length - st->GetPlatformLength(v->tile) * TILE_SIZE;
		if (overhang > 0) {
			unloading_time <<= 1;
			unloading_time += (overhang * unloading_time) / 8;
		}
	}

	/* Calculate the loading indicator fill percent and display
	 * In the Game Menu do not display indicators
	 * If _settings_client.gui.loading_indicators == 2, show indicators (bool can be promoted to int as 0 or 1 - results in 2 > 0,1 )
	 * if _settings_client.gui.loading_indicators == 1, _local_company must be the owner or must be a spectator to show ind., so 1 > 0
	 * if _settings_client.gui.loading_indicators == 0, do not display indicators ... 0 is never greater than anything
	 */
	if (_game_mode != GM_MENU && (_settings_client.gui.loading_indicators > (uint)(v->owner != _local_company && _local_company != COMPANY_SPECTATOR))) {
		StringID percent_up_down = STR_NULL;
		int percent = CalcPercentVehicleFilled(v, &percent_up_down);
		if (v->fill_percent_te_id == INVALID_TE_ID) {
			v->fill_percent_te_id = ShowFillingPercent(v->x_pos, v->y_pos, v->z_pos + 20, percent, percent_up_down);
		} else {
			UpdateFillingPercent(v->fill_percent_te_id, percent, percent_up_down);
		}
	}

	v->load_unload_time_rem = unloading_time;

	if (completely_emptied) {
		TriggerVehicle(v, VEHICLE_TRIGGER_EMPTY);
	}

	if (result != 0) {
		InvalidateWindow(GetWindowClassForVehicleType(v->type), v->owner);
		InvalidateWindow(WC_VEHICLE_DETAILS, v->index);

		st->MarkTilesDirty(true);
		v->MarkDirty();

		if (result & 2) InvalidateWindow(WC_STATION_VIEW, last_visited);
	}
}

/**
 * Load/unload the vehicles in this station according to the order
 * they entered.
 * @param st the station to do the loading/unloading for
 */
void LoadUnloadStation(Station *st)
{
	CargoReservation reserved;

	std::list<Vehicle *>::iterator iter;
	for (iter = st->loading_vehicles.begin(); iter != st->loading_vehicles.end(); ++iter) {
		Vehicle *v = *iter;
		if (!(v->vehstatus & (VS_STOPPED | VS_CRASHED))) LoadUnloadVehicle(v, reserved);
	}

	ReimportReserved(st, reserved);
}

void CompaniesMonthlyLoop()
{
	CompaniesGenStatistics();
	if (_settings_game.economy.inflation) AddInflation();
	CompaniesPayInterest();
	/* Reset the _current_company flag */
	_current_company = OWNER_NONE;
	HandleEconomyFluctuations();
	SubsidyMonthlyHandler();
}

static void DoAcquireCompany(Company *c)
{
	Company *owner;
	int i;
	Money value;
	CompanyID ci = c->index;

	CompanyNewsInformation *cni = MallocT<CompanyNewsInformation>(1);
	cni->FillData(c, GetCompany(_current_company));

	SetDParam(0, STR_NEWS_COMPANY_MERGER_TITLE);
	SetDParam(1, c->bankrupt_value == 0 ? STR_NEWS_MERGER_TAKEOVER_TITLE : STR_NEWS_COMPANY_MERGER_DESCRIPTION);
	SetDParamStr(2, cni->company_name);
	SetDParamStr(3, cni->other_company_name);
	SetDParam(4, c->bankrupt_value);
	AddNewsItem(STR_NEWS_MESSAGE, NS_COMPANY_MERGER, 0, 0, cni);
	AI::BroadcastNewEvent(new AIEventCompanyMerger(ci, _current_company));

	/* original code does this a little bit differently */
	ChangeNetworkOwner(ci, _current_company);
	ChangeOwnershipOfCompanyItems(ci, _current_company);

	if (c->bankrupt_value == 0) {
		owner = GetCompany(_current_company);
		owner->current_loan += c->current_loan;
	}

	value = CalculateCompanyValue(c) >> 2;
	CompanyID old_company = _current_company;
	for (i = 0; i != 4; i++) {
		if (c->share_owners[i] != COMPANY_SPECTATOR) {
			_current_company = c->share_owners[i];
			SubtractMoneyFromCompany(CommandCost(EXPENSES_OTHER, -value));
		}
	}
	_current_company = old_company;

	if (!IsHumanCompany(c->index)) AI::Stop(c->index);

	DeleteCompanyWindows(ci);
	InvalidateWindowClassesData(WC_TRAINS_LIST, 0);
	InvalidateWindowClassesData(WC_SHIPS_LIST, 0);
	InvalidateWindowClassesData(WC_ROADVEH_LIST, 0);
	InvalidateWindowClassesData(WC_AIRCRAFT_LIST, 0);

	delete c;
}

extern int GetAmountOwnedBy(const Company *c, Owner owner);

/** Acquire shares in an opposing company.
 * @param tile unused
 * @param flags type of operation
 * @param p1 company to buy the shares from
 * @param p2 unused
 */
CommandCost CmdBuyShareInCompany(TileIndex tile, DoCommandFlag flags, uint32 p1, uint32 p2, const char *text)
{
	CommandCost cost(EXPENSES_OTHER);

	/* Check if buying shares is allowed (protection against modified clients)
	 * Cannot buy own shares */
	if (!IsValidCompanyID((CompanyID)p1) || !_settings_game.economy.allow_shares || _current_company == (CompanyID)p1) return CMD_ERROR;

	Company *c = GetCompany((CompanyID)p1);

	/* Protect new companies from hostile takeovers */
	if (_cur_year - c->inaugurated_year < 6) return_cmd_error(STR_PROTECTED);

	/* Those lines are here for network-protection (clients can be slow) */
	if (GetAmountOwnedBy(c, COMPANY_SPECTATOR) == 0) return cost;

	/* We can not buy out a real company (temporarily). TODO: well, enable it obviously */
	if (GetAmountOwnedBy(c, COMPANY_SPECTATOR) == 1 && !c->is_ai) return cost;

	cost.AddCost(CalculateCompanyValue(c) >> 2);
	if (flags & DC_EXEC) {
		OwnerByte *b = c->share_owners;
		int i;

		while (*b != COMPANY_SPECTATOR) b++; // share owners is guaranteed to contain at least one COMPANY_SPECTATOR
		*b = _current_company;

		for (i = 0; c->share_owners[i] == _current_company;) {
			if (++i == 4) {
				c->bankrupt_value = 0;
				DoAcquireCompany(c);
				break;
			}
		}
		InvalidateWindow(WC_COMPANY, p1);
	}
	return cost;
}

/** Sell shares in an opposing company.
 * @param tile unused
 * @param flags type of operation
 * @param p1 company to sell the shares from
 * @param p2 unused
 */
CommandCost CmdSellShareInCompany(TileIndex tile, DoCommandFlag flags, uint32 p1, uint32 p2, const char *text)
{
	/* Check if selling shares is allowed (protection against modified clients)
	 * Cannot sell own shares */
	if (!IsValidCompanyID((CompanyID)p1) || !_settings_game.economy.allow_shares || _current_company == (CompanyID)p1) return CMD_ERROR;

	Company *c = GetCompany((CompanyID)p1);

	/* Those lines are here for network-protection (clients can be slow) */
	if (GetAmountOwnedBy(c, _current_company) == 0) return CommandCost();

	/* adjust it a little to make it less profitable to sell and buy */
	Money cost = CalculateCompanyValue(c) >> 2;
	cost = -(cost - (cost >> 7));

	if (flags & DC_EXEC) {
		OwnerByte *b = c->share_owners;
		while (*b != _current_company) b++; // share owners is guaranteed to contain company
		*b = COMPANY_SPECTATOR;
		InvalidateWindow(WC_COMPANY, p1);
	}
	return CommandCost(EXPENSES_OTHER, cost);
}

/** Buy up another company.
 * When a competing company is gone bankrupt you get the chance to purchase
 * that company.
 * @todo currently this only works for AI companies
 * @param tile unused
 * @param flags type of operation
 * @param p1 company to buy up
 * @param p2 unused
 */
CommandCost CmdBuyCompany(TileIndex tile, DoCommandFlag flags, uint32 p1, uint32 p2, const char *text)
{
	CompanyID cid = (CompanyID)p1;

	/* Disable takeovers in multiplayer games */
	if (!IsValidCompanyID(cid) || _networking) return CMD_ERROR;

	/* Do not allow companies to take over themselves */
	if (cid == _current_company) return CMD_ERROR;

	Company *c = GetCompany(cid);

	if (!c->is_ai) return CMD_ERROR;

	if (flags & DC_EXEC) {
		DoAcquireCompany(c);
	}
	return CommandCost(EXPENSES_OTHER, c->bankrupt_value);
}<|MERGE_RESOLUTION|>--- conflicted
+++ resolved
@@ -1494,9 +1494,6 @@
 		const Order * curr = &front_v->current_order;
 		OrderUnloadFlags order_flags = curr->GetUnloadType();
 		/* No cargo to unload */
-<<<<<<< HEAD
-		if (v->cargo_cap == 0 || order_flags & OUFB_NO_UNLOAD) {
-=======
 		if (last_station_id != INVALID_STATION && last_station_id != last_visited) {
 			LinkStat & in =	st->goods[v->cargo_type].link_stats[last_station_id];
 			in.capacity += GetCapIncrease(in.capacity, v->cargo_cap);
@@ -1510,7 +1507,6 @@
 		}
 
 		if (v->cargo_cap == 0 || front_v->current_order.GetUnloadType() & OUFB_NO_UNLOAD) {
->>>>>>> 051bd40c
 			continue;
 		} else {
 			if (v->cargo.Empty()) {
@@ -1527,11 +1523,7 @@
 		GoodsEntry *ge = &st->goods[v->cargo_type];
 		CargoList & cargo_list = v->cargo;
 		const CargoList::List *cargos = cargo_list.Packets();
-		StationID next_station = INVALID_STATION;
-		const Order * next_unloading = front_v->orders.list->GetNextUnloadingOrder(front_v->cur_order_index);
-		if (next_unloading != NULL) {
-			next_station = next_unloading->GetDestination();
-		}
+		StationID next_station = front_v->orders.list->GetNextStoppingStation(front_v->cur_order_index);
 		UnloadDescription ul(ge, last_visited, next_station, order_flags);
 
 		for (CargoList::List::const_iterator it = cargos->begin(); it != cargos->end(); it++) {
@@ -1640,14 +1632,11 @@
 	assert(v->current_order.IsType(OT_LOADING));
 
 	Vehicle *u = v;
-	const Order * next = u->orders.list->GetNextUnloadingOrder(u->cur_order_index);
 	StationID last_visited = u->last_station_visited;
 	Station *st = GetStation(last_visited);
 
-	StationID next_station = INVALID_STATION;
-	if (next != NULL) {
-		next_station = next->GetDestination();
-	}
+	StationID next_station = u->orders.list->GetNextStoppingStation(u->cur_order_index);
+
 	/* We have not waited enough time till the next round of loading/unloading */
 	if (--u->load_unload_time_rem != 0) {
 		ReserveAndUnreject(st, u, next_station, reserved, rejected);
