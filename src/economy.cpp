--- conflicted
+++ resolved
@@ -1369,17 +1369,11 @@
 		}
 	}
 
-<<<<<<< HEAD
-	for (const SmallPair<CargoID, uint> *i = capacities.Begin(); i != capacities.End(); ++i) {
-		/* Refresh the link and give it a minimum capacity. */
-		IncreaseStats(st, i->first, next_station, i->second, UINT_MAX);
-=======
 	if (next_station != INVALID_STATION) {
 		for (const SmallPair<CargoID, uint> *i = capacities.Begin(); i != capacities.End(); ++i) {
 			/* Refresh the link and give it a minimum capacity. */
 			IncreaseStats(st, i->first, next_station, i->second, UINT_MAX);
 		}
->>>>>>> 71d8a333
 	}
 	
 	/* Only set completely_emptied, if we just unloaded all remaining cargo */
