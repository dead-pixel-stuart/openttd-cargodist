--- conflicted
+++ resolved
@@ -1107,17 +1107,10 @@
 	if (_settings_game.order.improved_load && (u->current_order.GetLoadType() & OLFB_FULL_LOAD)) {
 		/* Update reserved cargo */
 		for (Vehicle * v = u; v != NULL; v = v->Next()) {
-<<<<<<< HEAD
-			int cap = v->cargo_cap - v->cargo.Count() - v->reserved.Count();
-			if (cap > 0) {
-				StationCargoList & list = st->goods[v->cargo_type].cargo;
-				if (list.MoveTo(&v->reserved, cap, next_station, st->xy) > 0) {
-=======
 			int cap = v->cargo_cap - v->cargo.Count();
 			if (cap > 0) {
 				StationCargoList & list = st->goods[v->cargo_type].cargo;
 				if (list.MoveTo(&v->cargo, cap, next_station, st->xy, true) > 0) {
->>>>>>> 7b8c33ca
 					SetBit(ret, v->cargo_type);
 				}
 			}
@@ -1196,11 +1189,7 @@
 		if (HasBit(v->vehicle_flags, VF_CARGO_UNLOADING) && (unload_flags & OUFB_NO_UNLOAD) == 0) {
 			/* vehicle wants to unload something */
 
-<<<<<<< HEAD
-			uint cargo_count = v->cargo.Count();
-=======
 			uint cargo_count = v->cargo.OnboardCount();
->>>>>>> 7b8c33ca
 			uint amount_unloaded = _settings_game.order.gradual_loading ? min(cargo_count, load_amount) : cargo_count;
 
 			payment->SetCargo(v->cargo_type);
@@ -1244,28 +1233,17 @@
 
 		/* If there's goods waiting at the station, and the vehicle
 		 * has capacity for it, load it on the vehicle. */
-<<<<<<< HEAD
-		int cap_left = v->cargo_cap - v->cargo.Count();
-=======
 		int cap_left = v->cargo_cap - v->cargo.OnboardCount();
->>>>>>> 7b8c33ca
 		if (cap_left > 0) {
 			uint cap = cap_left;
 			if (_settings_game.order.gradual_loading) cap = min(cap, load_amount);
 
 			uint loaded = 0;
 			if (_settings_game.order.improved_load) {
-<<<<<<< HEAD
-				loaded += v->reserved.MoveTo(&v->cargo, cap, st->xy);
-			}
-			if (loaded < cap) {
-				assert(v->reserved.Count() == 0);
-=======
 				loaded += v->cargo.LoadReserved(cap);
 			}
 			if (loaded < cap) {
 				assert(v->cargo.ReservedCount() == 0);
->>>>>>> 7b8c33ca
 				loaded += ge->cargo.MoveTo(&v->cargo, cap - loaded, next_station, st->xy);
 			}
 			/* TODO: Regarding this, when we do gradual loading, we
