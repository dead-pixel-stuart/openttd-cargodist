/* $Id$ */

/*
 * This file is part of OpenTTD.
 * OpenTTD is free software; you can redistribute it and/or modify it under the terms of the GNU General Public License as published by the Free Software Foundation, version 2.
 * OpenTTD is distributed in the hope that it will be useful, but WITHOUT ANY WARRANTY; without even the implied warranty of MERCHANTABILITY or FITNESS FOR A PARTICULAR PURPOSE.
 * See the GNU General Public License for more details. You should have received a copy of the GNU General Public License along with OpenTTD. If not, see <http://www.gnu.org/licenses/>.
 */

/** @file economy.cpp Handling of the economy. */

#include "stdafx.h"
#include "company_func.h"
#include "command_func.h"
#include "industry.h"
#include "town.h"
#include "news_func.h"
#include "network/network.h"
#include "network/network_func.h"
#include "vehicle_gui.h"
#include "ai/ai.hpp"
#include "aircraft.h"
#include "train.h"
#include "newgrf_cargo.h"
#include "newgrf_sound.h"
#include "newgrf_industries.h"
#include "newgrf_industrytiles.h"
#include "newgrf_station.h"
#include "newgrf_airporttiles.h"
#include "object.h"
#include "group.h"
#include "strings_func.h"
#include "functions.h"
#include "window_func.h"
#include "date_func.h"
#include "vehicle_func.h"
#include "sound_func.h"
#include "autoreplace_func.h"
#include "company_gui.h"
#include "signs_base.h"
#include "subsidy_base.h"
#include "subsidy_func.h"
#include "station_base.h"
#include "waypoint_base.h"
#include "economy_base.h"
#include "core/pool_func.hpp"
#include "newgrf.h"
#include "core/backup_type.hpp"

#include "table/strings.h"
#include "table/pricebase.h"


/* Initialize the cargo payment-pool */
CargoPaymentPool _cargo_payment_pool("CargoPayment");
INSTANTIATE_POOL_METHODS(CargoPayment)

/**
 * Multiply two integer values and shift the results to right.
 *
 * This function multiplies two integer values. The result is
 * shifted by the amount of shift to right.
 *
 * @param a The first integer
 * @param b The second integer
 * @param shift The amount to shift the value to right.
 * @return The shifted result
 */
static inline int32 BigMulS(const int32 a, const int32 b, const uint8 shift)
{
	return (int32)((int64)a * (int64)b >> shift);
}

/**
 * Multiply two unsigned integers and shift the results to right.
 *
 * This function multiplies two unsigned integers. The result is
 * shifted by the amount of shift to right.
 *
 * @param a The first unsigned integer
 * @param b The second unsigned integer
 * @param shift The amount to shift the value to right.
 * @return The shifted result
 */
static inline uint32 BigMulSU(const uint32 a, const uint32 b, const uint8 shift)
{
	return (uint32)((uint64)a * (uint64)b >> shift);
}

typedef SmallVector<Industry *, 16> SmallIndustryList;

/**
 * Score info, values used for computing the detailed performance rating.
 */
const ScoreInfo _score_info[] = {
	{     120, 100}, // SCORE_VEHICLES
	{      80, 100}, // SCORE_STATIONS
	{   10000, 100}, // SCORE_MIN_PROFIT
	{   50000,  50}, // SCORE_MIN_INCOME
	{  100000, 100}, // SCORE_MAX_INCOME
	{   40000, 400}, // SCORE_DELIVERED
	{       8,  50}, // SCORE_CARGO
	{10000000,  50}, // SCORE_MONEY
	{  250000,  50}, // SCORE_LOAN
	{       0,   0}  // SCORE_TOTAL
};

int _score_part[MAX_COMPANIES][SCORE_END];
Economy _economy;
Prices _price;
Money _additional_cash_required;
static PriceMultipliers _price_base_multiplier;

/**
 * Calculate the value of the company. That is the value of all
 * assets (vehicles, stations, etc) and money minus the loan,
 * except when including_loan is \c false which is useful when
 * we want to calculate the value for bankruptcy.
 * @param c              the company to get the value of.
 * @param including_loan include the loan in the company value.
 * @return the value of the company.
 */
Money CalculateCompanyValue(const Company *c, bool including_loan)
{
	Owner owner = c->index;

	Station *st;
	uint num = 0;

	FOR_ALL_STATIONS(st) {
		if (st->owner == owner) num += CountBits((byte)st->facilities);
	}

	Money value = num * _price[PR_STATION_VALUE] * 25;

	Vehicle *v;
	FOR_ALL_VEHICLES(v) {
		if (v->owner != owner) continue;

		if (v->type == VEH_TRAIN ||
				v->type == VEH_ROAD ||
				(v->type == VEH_AIRCRAFT && Aircraft::From(v)->IsNormalAircraft()) ||
				v->type == VEH_SHIP) {
			value += v->value * 3 >> 1;
		}
	}

	/* Add real money value */
	if (including_loan) value -= c->current_loan;
	value += c->money;

	return max(value, (Money)1);
}

/**
 * if update is set to true, the economy is updated with this score
 *  (also the house is updated, should only be true in the on-tick event)
 * @param update the economy with calculated score
 * @param c company been evaluated
 * @return actual score of this company
 *
 */
int UpdateCompanyRatingAndValue(Company *c, bool update)
{
	Owner owner = c->index;
	int score = 0;

	memset(_score_part[owner], 0, sizeof(_score_part[owner]));

	/* Count vehicles */
	{
		Vehicle *v;
		Money min_profit = 0;
		bool min_profit_first = true;
		uint num = 0;

		FOR_ALL_VEHICLES(v) {
			if (v->owner != owner) continue;
			if (IsCompanyBuildableVehicleType(v->type) && v->IsPrimaryVehicle()) {
				if (v->profit_last_year > 0) num++; // For the vehicle score only count profitable vehicles
				if (v->age > 730) {
					/* Find the vehicle with the lowest amount of profit */
					if (min_profit_first || min_profit > v->profit_last_year) {
						min_profit = v->profit_last_year;
						min_profit_first = false;
					}
				}
			}
		}

		min_profit >>= 8; // remove the fract part

		_score_part[owner][SCORE_VEHICLES] = num;
		/* Don't allow negative min_profit to show */
		if (min_profit > 0) {
			_score_part[owner][SCORE_MIN_PROFIT] = ClampToI32(min_profit);
		}
	}

	/* Count stations */
	{
		uint num = 0;
		const Station *st;

		FOR_ALL_STATIONS(st) {
			/* Only count stations that are actually serviced */
			if (st->owner == owner && (st->time_since_load <= 20 || st->time_since_unload <= 20)) num += CountBits((byte)st->facilities);
		}
		_score_part[owner][SCORE_STATIONS] = num;
	}

	/* Generate statistics depending on recent income statistics */
	{
		int numec = min(c->num_valid_stat_ent, 12);
		if (numec != 0) {
			const CompanyEconomyEntry *cee = c->old_economy;
			Money min_income = cee->income + cee->expenses;
			Money max_income = cee->income + cee->expenses;

			do {
				min_income = min(min_income, cee->income + cee->expenses);
				max_income = max(max_income, cee->income + cee->expenses);
			} while (++cee, --numec);

			if (min_income > 0) {
				_score_part[owner][SCORE_MIN_INCOME] = ClampToI32(min_income);
			}

			_score_part[owner][SCORE_MAX_INCOME] = ClampToI32(max_income);
		}
	}

	/* Generate score depending on amount of transported cargo */
	{
		const CompanyEconomyEntry *cee;
		int numec;
		uint32 total_delivered;

		numec = min(c->num_valid_stat_ent, 4);
		if (numec != 0) {
			cee = c->old_economy;
			total_delivered = 0;
			do {
				total_delivered += cee->delivered_cargo;
			} while (++cee, --numec);

			_score_part[owner][SCORE_DELIVERED] = total_delivered;
		}
	}

	/* Generate score for variety of cargo */
	{
		uint num = CountBits(c->cargo_types);
		_score_part[owner][SCORE_CARGO] = num;
		if (update) c->cargo_types = 0;
	}

	/* Generate score for company's money */
	{
		if (c->money > 0) {
			_score_part[owner][SCORE_MONEY] = ClampToI32(c->money);
		}
	}

	/* Generate score for loan */
	{
		_score_part[owner][SCORE_LOAN] = ClampToI32(_score_info[SCORE_LOAN].needed - c->current_loan);
	}

	/* Now we calculate the score for each item.. */
	{
		int total_score = 0;
		int s;
		score = 0;
		for (ScoreID i = SCORE_BEGIN; i < SCORE_END; i++) {
			/* Skip the total */
			if (i == SCORE_TOTAL) continue;
			/*  Check the score */
			s = Clamp(_score_part[owner][i], 0, _score_info[i].needed) * _score_info[i].score / _score_info[i].needed;
			score += s;
			total_score += _score_info[i].score;
		}

		_score_part[owner][SCORE_TOTAL] = score;

		/*  We always want the score scaled to SCORE_MAX (1000) */
		if (total_score != SCORE_MAX) score = score * SCORE_MAX / total_score;
	}

	if (update) {
		c->old_economy[0].performance_history = score;
		UpdateCompanyHQ(c->location_of_HQ, score);
		c->old_economy[0].company_value = CalculateCompanyValue(c);
	}

	SetWindowDirty(WC_PERFORMANCE_DETAIL, 0);
	return score;
}

/*  use INVALID_OWNER as new_owner to delete the company. */
void ChangeOwnershipOfCompanyItems(Owner old_owner, Owner new_owner)
{
#ifdef ENABLE_NETWORK
	/* In all cases, make spectators of clients connected to that company */
	if (_networking) NetworkClientsToSpectators(old_owner);
#endif /* ENABLE_NETWORK */

	Town *t;
	Backup<CompanyByte> cur_company(_current_company, old_owner, FILE_LINE);

	assert(old_owner != new_owner);

	{
		Company *c;
		uint i;

		/* See if the old_owner had shares in other companies */
		FOR_ALL_COMPANIES(c) {
			for (i = 0; i < 4; i++) {
				if (c->share_owners[i] == old_owner) {
					/* Sell his shares */
					CommandCost res = DoCommand(0, c->index, 0, DC_EXEC, CMD_SELL_SHARE_IN_COMPANY);
					/* Because we are in a DoCommand, we can't just execute another one and
					 *  expect the money to be removed. We need to do it ourself! */
					SubtractMoneyFromCompany(res);
				}
			}
		}

		/* Sell all the shares that people have on this company */
		Backup<CompanyByte> cur_company2(_current_company, FILE_LINE);
		c = Company::Get(old_owner);
		for (i = 0; i < 4; i++) {
			cur_company2.Change(c->share_owners[i]);
			if (_current_company != INVALID_OWNER) {
				/* Sell the shares */
				CommandCost res = DoCommand(0, old_owner, 0, DC_EXEC, CMD_SELL_SHARE_IN_COMPANY);
				/* Because we are in a DoCommand, we can't just execute another one and
				 *  expect the money to be removed. We need to do it ourself! */
				SubtractMoneyFromCompany(res);
			}
		}
		cur_company2.Restore();
	}

	/* Temporarily increase the company's money, to be sure that
	 * removing his/her property doesn't fail because of lack of money.
	 * Not too drastically though, because it could overflow */
	if (new_owner == INVALID_OWNER) {
		Company::Get(old_owner)->money = UINT64_MAX >> 2; // jackpot ;p
	}

	Subsidy *s;
	FOR_ALL_SUBSIDIES(s) {
		if (s->awarded == old_owner) {
			if (new_owner == INVALID_OWNER) {
				delete s;
			} else {
				s->awarded = new_owner;
			}
		}
	}
	if (new_owner == INVALID_OWNER) RebuildSubsidisedSourceAndDestinationCache();

	/* Take care of rating in towns */
	FOR_ALL_TOWNS(t) {
		/* If a company takes over, give the ratings to that company. */
		if (new_owner != INVALID_OWNER) {
			if (HasBit(t->have_ratings, old_owner)) {
				if (HasBit(t->have_ratings, new_owner)) {
					/* use max of the two ratings. */
					t->ratings[new_owner] = max(t->ratings[new_owner], t->ratings[old_owner]);
				} else {
					SetBit(t->have_ratings, new_owner);
					t->ratings[new_owner] = t->ratings[old_owner];
				}
			}
		}

		/* Reset the ratings for the old owner */
		t->ratings[old_owner] = RATING_INITIAL;
		ClrBit(t->have_ratings, old_owner);
	}

	{
		FreeUnitIDGenerator unitidgen[] = {
			FreeUnitIDGenerator(VEH_TRAIN, new_owner), FreeUnitIDGenerator(VEH_ROAD,     new_owner),
			FreeUnitIDGenerator(VEH_SHIP,  new_owner), FreeUnitIDGenerator(VEH_AIRCRAFT, new_owner)
		};

		Vehicle *v;
		FOR_ALL_VEHICLES(v) {
			if (v->owner == old_owner && IsCompanyBuildableVehicleType(v->type)) {
				if (new_owner == INVALID_OWNER) {
					if (v->Previous() == NULL) delete v;
				} else {
					v->owner = new_owner;
					v->colourmap = PAL_NONE;
					if (v->IsEngineCountable()) Company::Get(new_owner)->num_engines[v->engine_type]++;
					if (v->IsPrimaryVehicle()) v->unitnumber = unitidgen[v->type].NextID();
				}
			}
		}
	}

	/*  Change ownership of tiles */
	{
		TileIndex tile = 0;
		do {
			ChangeTileOwner(tile, old_owner, new_owner);
		} while (++tile != MapSize());

		if (new_owner != INVALID_OWNER) {
			/* Update all signals because there can be new segment that was owned by two companies
			 * and signals were not propagated
			 * Similiar with crossings - it is needed to bar crossings that weren't before
			 * because of different owner of crossing and approaching train */
			tile = 0;

			do {
				if (IsTileType(tile, MP_RAILWAY) && IsTileOwner(tile, new_owner) && HasSignals(tile)) {
					TrackBits tracks = GetTrackBits(tile);
					do { // there may be two tracks with signals for TRACK_BIT_HORZ and TRACK_BIT_VERT
						Track track = RemoveFirstTrack(&tracks);
						if (HasSignalOnTrack(tile, track)) AddTrackToSignalBuffer(tile, track, new_owner);
					} while (tracks != TRACK_BIT_NONE);
				} else if (IsLevelCrossingTile(tile) && IsTileOwner(tile, new_owner)) {
					UpdateLevelCrossing(tile);
				}
			} while (++tile != MapSize());
		}

		/* update signals in buffer */
		UpdateSignalsInBuffer();
	}

	/* convert owner of stations (including deleted ones, but excluding buoys) */
	Station *st;
	FOR_ALL_STATIONS(st) {
		if (st->owner == old_owner) {
			/* if a company goes bankrupt, set owner to OWNER_NONE so the sign doesn't disappear immediately
			 * also, drawing station window would cause reading invalid company's colour */
			st->owner = new_owner == INVALID_OWNER ? OWNER_NONE : new_owner;
		}
	}

	/* do the same for waypoints (we need to do this here so deleted waypoints are converted too) */
	Waypoint *wp;
	FOR_ALL_WAYPOINTS(wp) {
		if (wp->owner == old_owner) {
			wp->owner = new_owner == INVALID_OWNER ? OWNER_NONE : new_owner;
		}
	}

	/* In all cases clear replace engine rules.
	 * Even if it was copied, it could interfere with new owner's rules */
	RemoveAllEngineReplacementForCompany(Company::Get(old_owner));

	if (new_owner == INVALID_OWNER) {
		RemoveAllGroupsForCompany(old_owner);
	} else {
		Group *g;
		FOR_ALL_GROUPS(g) {
			if (g->owner == old_owner) g->owner = new_owner;
		}
	}

	Sign *si;
	FOR_ALL_SIGNS(si) {
		if (si->owner == old_owner) si->owner = new_owner == INVALID_OWNER ? OWNER_NONE : new_owner;
	}

	/* Change colour of existing windows */
	if (new_owner != INVALID_OWNER) ChangeWindowOwner(old_owner, new_owner);

	cur_company.Restore();

	MarkWholeScreenDirty();
}

/**
 * Check for bankruptcy of a company. Called every three months.
 * @param c Company to check.
 */
static void CompanyCheckBankrupt(Company *c)
{
	/*  If the company has money again, it does not go bankrupt */
	if (c->money >= 0) {
		c->quarters_of_bankruptcy = 0;
		c->bankrupt_asked = 0;
		return;
	}

	c->quarters_of_bankruptcy++;

	CompanyNewsInformation *cni = MallocT<CompanyNewsInformation>(1);
	cni->FillData(c);

	switch (c->quarters_of_bankruptcy) {
		case 0:
		case 1:
			free(cni);
			break;

		case 2:
			SetDParam(0, STR_NEWS_COMPANY_IN_TROUBLE_TITLE);
			SetDParam(1, STR_NEWS_COMPANY_IN_TROUBLE_DESCRIPTION);
			SetDParamStr(2, cni->company_name);
			AddCompanyNewsItem(STR_MESSAGE_NEWS_FORMAT, NS_COMPANY_TROUBLE, cni);
			AI::BroadcastNewEvent(new AIEventCompanyInTrouble(c->index));
			break;
		case 3: {
			/* Check if the company has any value.. if not, declare it bankrupt
			 *  right now */
			Money val = CalculateCompanyValue(c, false);
			if (val > 0) {
				c->bankrupt_value = val;
				c->bankrupt_asked = 1 << c->index; // Don't ask the owner
				c->bankrupt_timeout = 0;
				free(cni);
				break;
			}
			/* FALL THROUGH to case 4... */
		}
		default:
		case 4:
			if (!_networking && _local_company == c->index) {
				/* If we are in offline mode, leave the company playing. Eg. there
				 * is no THE-END, otherwise mark the client as spectator to make sure
				 * he/she is no long in control of this company. However... when you
				 * join another company (cheat) the "unowned" company can bankrupt. */
				c->bankrupt_asked = MAX_UVALUE(CompanyMask);
				free(cni);
				break;
			}

			/* Close everything the owner has open */
			DeleteCompanyWindows(c->index);

			/* Show bankrupt news */
			SetDParam(0, STR_NEWS_COMPANY_BANKRUPT_TITLE);
			SetDParam(1, STR_NEWS_COMPANY_BANKRUPT_DESCRIPTION);
			SetDParamStr(2, cni->company_name);
			AddCompanyNewsItem(STR_MESSAGE_NEWS_FORMAT, NS_COMPANY_BANKRUPT, cni);

			ChangeOwnershipOfCompanyItems(c->index, INVALID_OWNER);

			if (c->is_ai) AI::Stop(c->index);

			CompanyID c_index = c->index;
			delete c;
			AI::BroadcastNewEvent(new AIEventCompanyBankrupt(c_index));
	}
}

/**
 * Update the finances of all companies.
 * Pay for the stations, update the history graph, update ratings and company values, and deal with bankruptcy.
 */
static void CompaniesGenStatistics()
{
	Station *st;

	Backup<CompanyByte> cur_company(_current_company, FILE_LINE);
	FOR_ALL_STATIONS(st) {
		cur_company.Change(st->owner);
		CommandCost cost(EXPENSES_PROPERTY, _price[PR_STATION_VALUE] >> 1);
		SubtractMoneyFromCompany(cost);
	}
	cur_company.Restore();

	if (!HasBit(1 << 0 | 1 << 3 | 1 << 6 | 1 << 9, _cur_month)) return;

	Company *c;
	FOR_ALL_COMPANIES(c) {
		memmove(&c->old_economy[1], &c->old_economy[0], sizeof(c->old_economy) - sizeof(c->old_economy[0]));
		c->old_economy[0] = c->cur_economy;
		memset(&c->cur_economy, 0, sizeof(c->cur_economy));

		if (c->num_valid_stat_ent != MAX_HISTORY_MONTHS) c->num_valid_stat_ent++;

		UpdateCompanyRatingAndValue(c, true);
		if (c->block_preview != 0) c->block_preview--;
		CompanyCheckBankrupt(c);
	}

	SetWindowDirty(WC_INCOME_GRAPH, 0);
	SetWindowDirty(WC_OPERATING_PROFIT, 0);
	SetWindowDirty(WC_DELIVERED_CARGO, 0);
	SetWindowDirty(WC_PERFORMANCE_HISTORY, 0);
	SetWindowDirty(WC_COMPANY_VALUE, 0);
	SetWindowDirty(WC_COMPANY_LEAGUE, 0);
}

/**
 * Add monthly inflation
 * @param check_year Shall the inflation get stopped after 170 years?
 */
void AddInflation(bool check_year)
{
	/* The cargo payment inflation differs from the normal inflation, so the
	 * relative amount of money you make with a transport decreases slowly over
	 * the 170 years. After a few hundred years we reach a level in which the
	 * games will become unplayable as the maximum income will be less than
	 * the minimum running cost.
	 *
	 * Furthermore there are a lot of inflation related overflows all over the
	 * place. Solving them is hardly possible because inflation will always
	 * reach the overflow threshold some day. So we'll just perform the
	 * inflation mechanism during the first 170 years (the amount of years that
	 * one had in the original TTD) and stop doing the inflation after that
	 * because it only causes problems that can't be solved nicely and the
	 * inflation doesn't add anything after that either; it even makes playing
	 * it impossible due to the diverging cost and income rates.
	 */
	if (check_year && (_cur_year - _settings_game.game_creation.starting_year) >= (ORIGINAL_MAX_YEAR - ORIGINAL_BASE_YEAR)) return;

	/* Approximation for (100 + infl_amount)% ** (1 / 12) - 100%
	 * scaled by 65536
	 * 12 -> months per year
	 * This is only a good approxiamtion for small values
	 */
	_economy.inflation_prices  += min((_economy.inflation_prices  * _economy.infl_amount    * 54) >> 16, MAX_INFLATION);
	_economy.inflation_payment += min((_economy.inflation_payment * _economy.infl_amount_pr * 54) >> 16, MAX_INFLATION);
}

/**
 * Computes all prices, payments and maximum loan.
 */
void RecomputePrices()
{
	/* Setup maximum loan */
	_economy.max_loan = (_settings_game.difficulty.max_loan * _economy.inflation_prices >> 16) / 50000 * 50000;

	/* Setup price bases */
	for (Price i = PR_BEGIN; i < PR_END; i++) {
		Money price = _price_base_specs[i].start_price;

		/* Apply difficulty settings */
		uint mod = 1;
		switch (_price_base_specs[i].category) {
			case PCAT_RUNNING:
				mod = _settings_game.difficulty.vehicle_costs;
				break;

			case PCAT_CONSTRUCTION:
				mod = _settings_game.difficulty.construction_cost;
				break;

			default: break;
		}
		if (mod < 1) {
			price = price * 3 >> 2;
		} else if (mod > 1) {
			price = price * 9 >> 3;
		}

		/* Apply inflation */
		price = (int64)price * _economy.inflation_prices;

		/* Apply newgrf modifiers, and remove fractional part of inflation */
		int shift = _price_base_multiplier[i] - 16;
		if (shift >= 0) {
			price <<= shift;
		} else {
			price >>= -shift;
		}

		/* Make sure the price does not get reduced to zero.
		 * Zero breaks quite a few commands that use a zero
		 * cost to see whether something got changed or not
		 * and based on that cause an error. When the price
		 * is zero that fails even when things are done. */
		if (price == 0) {
			price = Clamp(_price_base_specs[i].start_price, -1, 1);
			/* No base price should be zero, but be sure. */
			assert(price != 0);
		}
		/* Store value */
		_price[i] = price;
	}

	/* Setup cargo payment */
	CargoSpec *cs;
	FOR_ALL_CARGOSPECS(cs) {
		cs->current_payment = ((int64)cs->initial_payment * _economy.inflation_payment) >> 16;
	}

	SetWindowClassesDirty(WC_BUILD_VEHICLE);
	SetWindowClassesDirty(WC_REPLACE_VEHICLE);
	SetWindowClassesDirty(WC_VEHICLE_DETAILS);
	SetWindowDirty(WC_PAYMENT_RATES, 0);
}

/** Let all companies pay the monthly interest on their loan. */
static void CompaniesPayInterest()
{
	const Company *c;

	Backup<CompanyByte> cur_company(_current_company, FILE_LINE);
	FOR_ALL_COMPANIES(c) {
		cur_company.Change(c->index);

		/* Over a year the paid interest should be "loan * interest percentage",
		 * but... as that number is likely not dividable by 12 (pay each month),
		 * one needs to account for that in the monthly fee calculations.
		 * To easily calculate what one should pay "this" month, you calculate
		 * what (total) should have been paid up to this month and you subtract
		 * whatever has been paid in the previous months. This will mean one month
		 * it'll be a bit more and the other it'll be a bit less than the average
		 * monthly fee, but on average it will be exact. */
		Money yearly_fee = c->current_loan * _economy.interest_rate / 100;
		Money up_to_previous_month = yearly_fee * _cur_month / 12;
		Money up_to_this_month = yearly_fee * (_cur_month + 1) / 12;

		SubtractMoneyFromCompany(CommandCost(EXPENSES_LOAN_INT, up_to_this_month - up_to_previous_month));

		SubtractMoneyFromCompany(CommandCost(EXPENSES_OTHER, _price[PR_STATION_VALUE] >> 2));
	}
	cur_company.Restore();
}

static void HandleEconomyFluctuations()
{
	if (_settings_game.difficulty.economy != 0) {
		/* When economy is Fluctuating, decrease counter */
		_economy.fluct--;
	} else if (_economy.fluct <= 0) {
		/* When it's Steady and we are in recession, end it now */
		_economy.fluct = -12;
	} else {
		/* No need to do anything else in other cases */
		return;
	}

	if (_economy.fluct == 0) {
		_economy.fluct = -(int)GB(Random(), 0, 2);
		AddNewsItem(STR_NEWS_BEGIN_OF_RECESSION, NS_ECONOMY);
	} else if (_economy.fluct == -12) {
		_economy.fluct = GB(Random(), 0, 8) + 312;
		AddNewsItem(STR_NEWS_END_OF_RECESSION, NS_ECONOMY);
	}
}


/**
 * Reset changes to the price base multipliers.
 */
void ResetPriceBaseMultipliers()
{
	memset(_price_base_multiplier, 0, sizeof(_price_base_multiplier));
}

/**
 * Change a price base by the given factor.
 * The price base is altered by factors of two.
 * NewBaseCost = OldBaseCost * 2^n
 * @param price Index of price base to change.
 * @param factor Amount to change by.
 */
void SetPriceBaseMultiplier(Price price, int factor)
{
	assert(price < PR_END);
	_price_base_multiplier[price] = Clamp(factor, MIN_PRICE_MODIFIER, MAX_PRICE_MODIFIER);
}

/**
 * Initialize the variables that will maintain the daily industry change system.
 * @param init_counter specifies if the counter is required to be initialized
 */
void StartupIndustryDailyChanges(bool init_counter)
{
	uint map_size = MapLogX() + MapLogY();
	/* After getting map size, it needs to be scaled appropriately and divided by 31,
	 * which stands for the days in a month.
	 * Using just 31 will make it so that a monthly reset (based on the real number of days of that month)
	 * would not be needed.
	 * Since it is based on "fractionnal parts", the leftover days will not make much of a difference
	 * on the overall total number of changes performed */
	_economy.industry_daily_increment = (1 << map_size) / 31;

	if (init_counter) {
		/* A new game or a savegame from an older version will require the counter to be initialized */
		_economy.industry_daily_change_counter = 0;
	}
}

void StartupEconomy()
{
	_economy.interest_rate = _settings_game.difficulty.initial_interest;
	_economy.infl_amount = _settings_game.difficulty.initial_interest;
	_economy.infl_amount_pr = max(0, _settings_game.difficulty.initial_interest - 1);
	_economy.fluct = GB(Random(), 0, 8) + 168;

	/* Set up prices */
	RecomputePrices();

	StartupIndustryDailyChanges(true); // As we are starting a new game, initialize the counter too

}

/**
 * Resets economy to initial values
 */
void InitializeEconomy()
{
	_economy.inflation_prices = _economy.inflation_payment = 1 << 16;
}

/**
 * Determine a certain price
 * @param index Price base
 * @param cost_factor Price factor
 * @param grf_file NewGRF to use local price multipliers from.
 * @param shift Extra bit shifting after the computation
 * @return Price
 */
Money GetPrice(Price index, uint cost_factor, const GRFFile *grf_file, int shift)
{
	if (index >= PR_END) return 0;

	Money cost = _price[index] * cost_factor;
	if (grf_file != NULL) shift += grf_file->price_base_multipliers[index];

	if (shift >= 0) {
		cost <<= shift;
	} else {
		cost >>= -shift;
	}

	return cost;
}

Money GetTransportedGoodsIncome(uint num_pieces, uint dist, byte transit_days, CargoID cargo_type)
{
	const CargoSpec *cs = CargoSpec::Get(cargo_type);
	if (!cs->IsValid()) {
		/* User changed newgrfs and some vehicle still carries some cargo which is no longer available. */
		return 0;
	}

	/* Use callback to calculate cargo profit, if available */
	if (HasBit(cs->callback_mask, CBM_CARGO_PROFIT_CALC)) {
		uint32 var18 = min(dist, 0xFFFF) | (min(num_pieces, 0xFF) << 16) | (transit_days << 24);
		uint16 callback = GetCargoCallback(CBID_CARGO_PROFIT_CALC, 0, var18, cs);
		if (callback != CALLBACK_FAILED) {
			int result = GB(callback, 0, 14);

			/* Simulate a 15 bit signed value */
			if (HasBit(callback, 14)) result -= 0x4000;

			/* "The result should be a signed multiplier that gets multiplied
			 * by the amount of cargo moved and the price factor, then gets
			 * divided by 8192." */
			return result * num_pieces * cs->current_payment / 8192;
		}
	}

	static const int MIN_TIME_FACTOR = 31;
	static const int MAX_TIME_FACTOR = 255;

	const int days1 = cs->transit_days[0];
	const int days2 = cs->transit_days[1];
	const int days_over_days1 = max(   transit_days - days1, 0);
	const int days_over_days2 = max(days_over_days1 - days2, 0);

	/*
	 * The time factor is calculated based on the time it took
	 * (transit_days) compared two cargo-depending values. The
	 * range is divided into three parts:
	 *
	 *  - constant for fast transits
	 *  - linear decreasing with time with a slope of -1 for medium transports
	 *  - linear decreasing with time with a slope of -2 for slow transports
	 *
	 */
	const int time_factor = max(MAX_TIME_FACTOR - days_over_days1 - days_over_days2, MIN_TIME_FACTOR);

	return BigMulS(dist * time_factor * num_pieces, cs->current_payment, 21);
}

/** The industries we've currently brought cargo to. */
static SmallIndustryList _cargo_delivery_destinations;

/**
 * Transfer goods from station to industry.
 * All cargo is delivered to the nearest (Manhattan) industry to the station sign, which is inside the acceptance rectangle and actually accepts the cargo.
 * @param st The station that accepted the cargo
 * @param cargo_type Type of cargo delivered
 * @param num_pieces Amount of cargo delivered
 * @param source The source of the cargo
 * @return actually accepted pieces of cargo
 */
static uint DeliverGoodsToIndustry(const Station *st, CargoID cargo_type, uint num_pieces, IndustryID source)
{
	/* Find the nearest industrytile to the station sign inside the catchment area, whose industry accepts the cargo.
	 * This fails in three cases:
	 *  1) The station accepts the cargo because there are enough houses around it accepting the cargo.
	 *  2) The industries in the catchment area temporarily reject the cargo, and the daily station loop has not yet updated station acceptance.
	 *  3) The results of callbacks CBID_INDUSTRY_REFUSE_CARGO and CBID_INDTILE_CARGO_ACCEPTANCE are inconsistent. (documented behaviour)
	 */

	uint accepted = 0;

	for (uint i = 0; i < st->industries_near.Length() && num_pieces != 0; i++) {
		Industry *ind = st->industries_near[i];
		if (ind->index == source) continue;

		uint cargo_index;
		for (cargo_index = 0; cargo_index < lengthof(ind->accepts_cargo); cargo_index++) {
			if (cargo_type == ind->accepts_cargo[cargo_index]) break;
		}
		/* Check if matching cargo has been found */
		if (cargo_index >= lengthof(ind->accepts_cargo)) continue;

		/* Check if industry temporarily refuses acceptance */
		if (IndustryTemporarilyRefusesCargo(ind, cargo_type)) continue;

		/* Insert the industry into _cargo_delivery_destinations, if not yet contained */
		_cargo_delivery_destinations.Include(ind);

		uint amount = min(num_pieces, 0xFFFFU - ind->incoming_cargo_waiting[cargo_index]);
		ind->incoming_cargo_waiting[cargo_index] += amount;
		num_pieces -= amount;
		accepted += amount;
	}

	return accepted;
}

/**
 * Delivers goods to industries/towns and calculates the payment
 * @param num_pieces amount of cargo delivered
 * @param cargo_type the type of cargo that is delivered
 * @param dest Station the cargo has been unloaded
 * @param source_tile The origin of the cargo for distance calculation
 * @param days_in_transit Travel time
 * @param company The company delivering the cargo
 * @param src_type Type of source of cargo (industry, town, headquarters)
 * @param src Index of source of cargo
 * @return Revenue for delivering cargo
 * @note The cargo is just added to the stockpile of the industry. It is due to the caller to trigger the industry's production machinery
 */
static Money DeliverGoods(int num_pieces, CargoID cargo_type, StationID dest, TileIndex source_tile, byte days_in_transit, Company *company, SourceType src_type, SourceID src)
{
	assert(num_pieces > 0);

	const Station *st = Station::Get(dest);

	/* Give the goods to the industry. */
	uint accepted = DeliverGoodsToIndustry(st, cargo_type, num_pieces, src_type == ST_INDUSTRY ? src : INVALID_INDUSTRY);

	/* If this cargo type is always accepted, accept all */
	if (HasBit(st->always_accepted, cargo_type)) accepted = num_pieces;

	/* Update company statistics */
	company->cur_economy.delivered_cargo += accepted;
	if (accepted > 0) SetBit(company->cargo_types, cargo_type);

	/* Increase town's counter for some special goods types */
	const CargoSpec *cs = CargoSpec::Get(cargo_type);
	if (cs->town_effect == TE_FOOD) st->town->new_act_food += accepted;
	if (cs->town_effect == TE_WATER) st->town->new_act_water += accepted;

	/* Determine profit */
	Money profit = GetTransportedGoodsIncome(accepted, DistanceManhattan(source_tile, st->xy), days_in_transit, cargo_type);

	/* Modify profit if a subsidy is in effect */
	if (CheckSubsidised(cargo_type, company->index, src_type, src, st))  {
		switch (_settings_game.difficulty.subsidy_multiplier) {
			case 0:  profit += profit >> 1; break;
			case 1:  profit *= 2; break;
			case 2:  profit *= 3; break;
			default: profit *= 4; break;
		}
	}

	return profit;
}

/**
 * Inform the industry about just delivered cargo
 * DeliverGoodsToIndustry() silently incremented incoming_cargo_waiting, now it is time to do something with the new cargo.
 * @param i The industry to process
 */
static void TriggerIndustryProduction(Industry *i)
{
	const IndustrySpec *indspec = GetIndustrySpec(i->type);
	uint16 callback = indspec->callback_mask;

	i->was_cargo_delivered = true;
	i->last_cargo_accepted_at = _date;

	if (HasBit(callback, CBM_IND_PRODUCTION_CARGO_ARRIVAL) || HasBit(callback, CBM_IND_PRODUCTION_256_TICKS)) {
		if (HasBit(callback, CBM_IND_PRODUCTION_CARGO_ARRIVAL)) {
			IndustryProductionCallback(i, 0);
		} else {
			SetWindowDirty(WC_INDUSTRY_VIEW, i->index);
		}
	} else {
		for (uint cargo_index = 0; cargo_index < lengthof(i->incoming_cargo_waiting); cargo_index++) {
			uint cargo_waiting = i->incoming_cargo_waiting[cargo_index];
			if (cargo_waiting == 0) continue;

			i->produced_cargo_waiting[0] = min(i->produced_cargo_waiting[0] + (cargo_waiting * indspec->input_cargo_multiplier[cargo_index][0] / 256), 0xFFFF);
			i->produced_cargo_waiting[1] = min(i->produced_cargo_waiting[1] + (cargo_waiting * indspec->input_cargo_multiplier[cargo_index][1] / 256), 0xFFFF);

			i->incoming_cargo_waiting[cargo_index] = 0;
		}
	}

	TriggerIndustry(i, INDUSTRY_TRIGGER_RECEIVED_CARGO);
	StartStopIndustryTileAnimation(i, IAT_INDUSTRY_RECEIVED_CARGO);
}

/**
 * Makes us a new cargo payment helper.
 * @param front The front of the train
 */
CargoPayment::CargoPayment(Vehicle *front) :
	front(front),
	current_station(front->last_station_visited)
{
}

CargoPayment::~CargoPayment()
{
	if (this->CleaningPool()) return;

	this->front->cargo_payment = NULL;

	if (this->visual_profit == 0) return;

	Backup<CompanyByte> cur_company(_current_company, this->front->owner, FILE_LINE);

	SubtractMoneyFromCompany(CommandCost(this->front->GetExpenseType(true), -this->route_profit));
	this->front->profit_this_year += this->visual_profit << 8;

	if (this->route_profit != 0) {
		if (IsLocalCompany() && !PlayVehicleSound(this->front, VSE_LOAD_UNLOAD)) {
			SndPlayVehicleFx(SND_14_CASHTILL, this->front);
		}

		ShowCostOrIncomeAnimation(this->front->x_pos, this->front->y_pos, this->front->z_pos, -this->visual_profit);
	} else {
		ShowFeederIncomeAnimation(this->front->x_pos, this->front->y_pos, this->front->z_pos, this->visual_profit);
	}

	cur_company.Restore();
}

/**
 * Handle payment for final delivery of the given cargo packet.
 * @param cp The cargo packet to pay for.
 * @param count The number of packets to pay for.
 */
void CargoPayment::PayFinalDelivery(const CargoPacket *cp, uint count)
{
	if (this->owner == NULL) {
		this->owner = Company::Get(this->front->owner);
	}

	/* Handle end of route payment */
	Money profit = DeliverGoods(count, this->ct, this->current_station, cp->SourceStationXY(), cp->DaysInTransit(), this->owner, cp->SourceSubsidyType(), cp->SourceSubsidyID());
	this->route_profit += profit;

	/* The vehicle's profit is whatever route profit there is minus feeder shares. */
	this->visual_profit += profit - cp->FeederShare();
}

/**
 * Handle payment for transfer of the given cargo packet.
 * @param cp The cargo packet to pay for; actual payment won't be made!.
 * @param count The number of packets to pay for.
 * @return The amount of money paid for the transfer.
 */
Money CargoPayment::PayTransfer(const CargoPacket *cp, uint count)
{
	Money profit = GetTransportedGoodsIncome(
			count,
			/* pay transfer vehicle for only the part of transfer it has done: ie. cargo_loaded_at_xy to here */
			DistanceManhattan(cp->LoadedAtXY(), Station::Get(this->current_station)->xy),
			cp->DaysInTransit(),
			this->ct);

	profit = profit * _settings_game.economy.feeder_payment_share / 100;

	this->visual_profit += profit; // accumulate transfer profits for whole vehicle
	return profit; // account for the (virtual) profit already made for the cargo packet
}

/**
 * Prepare the vehicle to be unloaded.
 * @param front_v the vehicle to be unloaded
 */
void PrepareUnload(Vehicle *front_v)
{
	/* At this moment loading cannot be finished */
	ClrBit(front_v->vehicle_flags, VF_LOADING_FINISHED);

	/* Start unloading in at the first possible moment */
	front_v->load_unload_ticks = 1;

	if ((front_v->current_order.GetUnloadType() & OUFB_NO_UNLOAD) == 0) {
		for (Vehicle *v = front_v; v != NULL; v = v->Next()) {
			if (v->cargo_cap > 0 && !v->cargo.Empty()) {
				SetBit(v->vehicle_flags, VF_CARGO_UNLOADING);
			}
		}
	}

	assert(front_v->cargo_payment == NULL);
	front_v->cargo_payment = new CargoPayment(front_v);
}

/**
 * reserves cargo if the full load order and improved_load is set.
 * @param st The station where the consist is loading at the moment
 * @param u The front of the loading vehicle consist
 * @return bit field for the cargo classes with bit for the reserved cargos set (if anything was reserved).
 */
uint32 ReserveConsist(Station * st, Vehicle * u)
{
	uint32 ret = 0;
	if (_settings_game.order.improved_load && (u->current_order.GetLoadType() & OLFB_FULL_LOAD)) {
		/* Update reserved cargo */
		for (Vehicle * v = u; v != NULL; v = v->Next()) {
			int cap = v->cargo_cap - v->cargo.Count();
			if (cap > 0) {
				StationCargoList & list = st->goods[v->cargo_type].cargo;
				list.MoveTo(&v->cargo, cap, StationCargoList::MTA_RESERVE, NULL, st->xy);
				SetBit(ret, v->cargo_type);
			}
		}
	}
	return ret;
}


/**
 * Loads/unload the vehicle if possible.
 * @param v the vehicle to be (un)loaded
 * @param cargos_reserved bit field: the cargo classes for which cargo has been reserved in this loading cycle
 * @return the updated cargo_reserved
 */
static uint32 LoadUnloadVehicle(Vehicle *v, uint32 cargos_reserved)
{
	assert(v->current_order.IsType(OT_LOADING));

	assert(v->load_unload_ticks != 0);

	StationID last_visited = v->last_station_visited;
	Station *st = Station::Get(last_visited);

	/* We have not waited enough time till the next round of loading/unloading */
	if (--v->load_unload_ticks != 0) {
		return cargos_reserved | ReserveConsist(st, v);
	}

	if (v->type == VEH_TRAIN && (!IsTileType(v->tile, MP_STATION) || GetStationIndex(v->tile) != st->index)) {
		/* The train reversed in the station. Take the "easy" way
		 * out and let the train just leave as it always did. */
		SetBit(v->vehicle_flags, VF_LOADING_FINISHED);
		v->load_unload_ticks = 1;
		return cargos_reserved;
	}

	int unloading_time = 0;
	Vehicle *u = v;
	bool dirty_vehicle = false;
	bool dirty_station = false;

	bool completely_emptied = true;
	bool anything_unloaded = false;
	bool anything_loaded   = false;
	bool full_load_amount  = false;
	uint32 cargo_not_full  = 0;
	uint32 cargo_full      = 0;

	v->cur_speed = 0;

	CargoPayment *payment = v->cargo_payment;

	for (; v != NULL; v = v->Next()) {
		if (v->cargo_cap == 0) continue;

		const Engine *e = Engine::Get(v->engine_type);
		byte load_amount = e->info.load_amount;

		/* The default loadamount for mail is 1/4 of the load amount for passengers */
		if (v->type == VEH_AIRCRAFT && !Aircraft::From(v)->IsNormalAircraft()) load_amount = CeilDiv(load_amount, 4);

		if (_settings_game.order.gradual_loading && HasBit(e->info.callback_mask, CBM_VEHICLE_LOAD_AMOUNT)) {
			uint16 cb_load_amount = GetVehicleCallback(CBID_VEHICLE_LOAD_AMOUNT, 0, 0, v->engine_type, v);
			if (cb_load_amount != CALLBACK_FAILED && GB(cb_load_amount, 0, 8) != 0) load_amount = GB(cb_load_amount, 0, 8);
		}

		GoodsEntry *ge = &st->goods[v->cargo_type];

		if (HasBit(v->vehicle_flags, VF_CARGO_UNLOADING) && (u->current_order.GetUnloadType() & OUFB_NO_UNLOAD) == 0) {
			uint cargo_count = v->cargo.OnboardCount();
			uint amount_unloaded = _settings_game.order.gradual_loading ? min(cargo_count, load_amount) : cargo_count;
			bool remaining = false; // Are there cargo entities in this vehicle that can still be unloaded here?
			bool accepted  = false; // Is the cargo accepted by the station?

			payment->SetCargo(v->cargo_type);

			if (HasBit(ge->acceptance_pickup, GoodsEntry::ACCEPTANCE) && !(u->current_order.GetUnloadType() & OUFB_TRANSFER)) {
				/* The cargo has reached its final destination, the packets may now be destroyed */
				remaining = v->cargo.MoveTo<StationCargoList>(NULL, amount_unloaded, VehicleCargoList::MTA_FINAL_DELIVERY, payment, last_visited);

				dirty_vehicle = true;
				accepted = true;
			}

			/* The !accepted || v->cargo.Count == cargo_count clause is there
			 * to make it possible to force unload vehicles at the station where
			 * they were loaded, but to not force unload the vehicle when the
			 * station is still accepting the cargo in the vehicle. It doesn't
			 * accept cargo that was loaded at the same station. */
			if ((u->current_order.GetUnloadType() & (OUFB_UNLOAD | OUFB_TRANSFER)) && (!accepted || v->cargo.OnboardCount() == cargo_count)) {
				remaining = v->cargo.MoveTo(&ge->cargo, amount_unloaded, u->current_order.GetUnloadType() & OUFB_TRANSFER ? VehicleCargoList::MTA_TRANSFER : VehicleCargoList::MTA_UNLOAD, payment);
				SetBit(ge->acceptance_pickup, GoodsEntry::PICKUP);

				dirty_vehicle = dirty_station = true;
			} else if (!accepted) {
				/* The order changed while unloading (unset unload/transfer) or the
				 * station does not accept our goods. */
				ClrBit(v->vehicle_flags, VF_CARGO_UNLOADING);

				/* Say we loaded something, otherwise we'll think we didn't unload
				 * something and we didn't load something, so we must be finished
				 * at this station. Setting the unloaded means that we will get a
				 * retry for loading in the next cycle. */
				anything_unloaded = true;
				continue;
			}

			/* Deliver goods to the station */
			st->time_since_unload = 0;

			unloading_time += amount_unloaded;

			anything_unloaded = true;
			if (_settings_game.order.gradual_loading && remaining) {
				completely_emptied = false;
			} else {
				/* We have finished unloading (cargo count == 0) */
				ClrBit(v->vehicle_flags, VF_CARGO_UNLOADING);
			}

			continue;
		}

		/* Do not pick up goods when we have no-load set or loading is stopped. */
		if (u->current_order.GetLoadType() & OLFB_NO_LOAD || HasBit(u->vehicle_flags, VF_STOP_LOADING)) continue;

		/* update stats */
		int t;
		switch (u->type) {
			case VEH_TRAIN:    t = Train::From(u)->tcache.cached_max_speed; break;
			case VEH_ROAD:     t = u->max_speed / 2;        break;
			case VEH_SHIP:     t = u->max_speed;            break;
			case VEH_AIRCRAFT: t = u->max_speed * 10 / 128; break; // convert to old units
			default: NOT_REACHED();
		}

		/* if last speed is 0, we treat that as if no vehicle has ever visited the station. */
		ge->last_speed = min(t, 255);
		ge->last_age = _cur_year - u->build_year;
		ge->days_since_pickup = 0;

		/* If there's goods waiting at the station, and the vehicle
		 * has capacity for it, load it on the vehicle. */
		int cap_left = v->cargo_cap - v->cargo.OnboardCount();
		if (cap_left > 0) {
			if (_settings_game.order.gradual_loading) cap_left = min(cap_left, load_amount);
			if (v->cargo.Empty()) TriggerVehicle(v, VEHICLE_TRIGGER_NEW_CARGO);

			uint reserved_count = v->cargo.ReservedCount();
			uint station_count = ge->cargo.Count();

			if (station_count + reserved_count >= (uint)cap_left) full_load_amount = true;

			if (_settings_game.order.improved_load) {
				v->cargo.LoadReserved(cap_left);
			}

			if (v->cargo.ReservedCount() == 0) {
				ge->cargo.MoveTo(&v->cargo, cap_left - reserved_count, StationCargoList::MTA_CARGO_LOAD, NULL, st->xy);
			}
			uint loaded = reserved_count + station_count - v->cargo.ReservedCount() - ge->cargo.Count();


			/* TODO: Regarding this, when we do gradual loading, we
			 * should first unload all vehicles and then start
			 * loading them. Since this will cause
			 * VEHICLE_TRIGGER_EMPTY to be called at the time when
			 * the whole vehicle chain is really totally empty, the
			 * completely_emptied assignment can then be safely
			 * removed; that's how TTDPatch behaves too. --pasky */
			if (loaded > 0) {
				completely_emptied = false;
				anything_loaded = true;

				st->time_since_load = 0;
				st->last_vehicle_type = v->type;

<<<<<<< HEAD
				StationAnimationTrigger(st, st->xy, STAT_ANIM_CARGO_TAKEN, v->cargo_type);
				AirportAnimationTrigger(st, AAT_STATION_CARGO_TAKEN, v->cargo_type);
=======
			TriggerStationAnimation(st, st->xy, SAT_CARGO_TAKEN, v->cargo_type);
			AirportAnimationTrigger(st, AAT_STATION_CARGO_TAKEN, v->cargo_type);
>>>>>>> 50d43eef

				unloading_time += loaded;

				dirty_vehicle = dirty_station = true;
			} else if  (_settings_game.order.improved_load && HasBit(cargos_reserved, v->cargo_type)) {
				/* Skip loading this vehicle if another train/vehicle is already handling
				 * the same cargo type at this station */
				SetBit(cargo_not_full, v->cargo_type);
				continue;
			}
		}

		if (v->cargo.OnboardCount() >= v->cargo_cap) {
			SetBit(cargo_full, v->cargo_type);
		} else {
			SetBit(cargo_not_full, v->cargo_type);
		}
	}

	/* Only set completely_emptied, if we just unloaded all remaining cargo */
	completely_emptied &= anything_unloaded;

	v = u;

	if (!anything_unloaded) delete payment;

	ClrBit(u->vehicle_flags, VF_STOP_LOADING);
	if (anything_loaded || anything_unloaded) {
		if (_settings_game.order.gradual_loading) {
			/* The time it takes to load one 'slice' of cargo or passengers depends
			 * on the vehicle type - the values here are those found in TTDPatch */
			const uint gradual_loading_wait_time[] = { 40, 20, 10, 20 };

			unloading_time = gradual_loading_wait_time[v->type];
		}
		/* We loaded less cargo than possible and it's not full load, stop loading. */
		if (!anything_unloaded && !full_load_amount && !(v->current_order.GetLoadType() & OLFB_FULL_LOAD)) SetBit(u->vehicle_flags, VF_STOP_LOADING);
	} else {
		bool finished_loading = true;
		if (v->current_order.GetLoadType() & OLFB_FULL_LOAD) {
			if (v->current_order.GetLoadType() == OLF_FULL_LOAD_ANY) {
				/* if the aircraft carries passengers and is NOT full, then
				 * continue loading, no matter how much mail is in */
				if ((v->type == VEH_AIRCRAFT && IsCargoInClass(v->cargo_type, CC_PASSENGERS) && v->cargo_cap > v->cargo.OnboardCount()) ||
						(cargo_not_full && (cargo_full & ~cargo_not_full) == 0)) { // There are still non-full cargoes
					finished_loading = false;
				}
			} else if (cargo_not_full != 0) {
				finished_loading = false;
			}
		}
		unloading_time = 20;

		SB(v->vehicle_flags, VF_LOADING_FINISHED, 1, finished_loading);
	}

	if (v->type == VEH_TRAIN) {
		/* Each platform tile is worth 2 rail vehicles. */
		int overhang = Train::From(v)->tcache.cached_total_length - st->GetPlatformLength(v->tile) * TILE_SIZE;
		if (overhang > 0) {
			unloading_time <<= 1;
			unloading_time += (overhang * unloading_time) / 8;
		}
	}

	/* Calculate the loading indicator fill percent and display
	 * In the Game Menu do not display indicators
	 * If _settings_client.gui.loading_indicators == 2, show indicators (bool can be promoted to int as 0 or 1 - results in 2 > 0,1 )
	 * if _settings_client.gui.loading_indicators == 1, _local_company must be the owner or must be a spectator to show ind., so 1 > 0
	 * if _settings_client.gui.loading_indicators == 0, do not display indicators ... 0 is never greater than anything
	 */
	if (_game_mode != GM_MENU && (_settings_client.gui.loading_indicators > (uint)(v->owner != _local_company && _local_company != COMPANY_SPECTATOR))) {
		StringID percent_up_down = STR_NULL;
		int percent = CalcPercentVehicleFilled(v, &percent_up_down);
		if (v->fill_percent_te_id == INVALID_TE_ID) {
			v->fill_percent_te_id = ShowFillingPercent(v->x_pos, v->y_pos, v->z_pos + 20, percent, percent_up_down);
		} else {
			UpdateFillingPercent(v->fill_percent_te_id, percent, percent_up_down);
		}
	}

	/* Always wait at least 1, otherwise we'll wait 'infinitively' long. */
	v->load_unload_ticks = max(1, unloading_time);

	if (completely_emptied) {
		TriggerVehicle(v, VEHICLE_TRIGGER_EMPTY);
	}

	if (dirty_vehicle) {
		SetWindowDirty(GetWindowClassForVehicleType(v->type), v->owner);
		SetWindowDirty(WC_VEHICLE_DETAILS, v->index);
		v->MarkDirty();
	}
	if (dirty_station) {
		st->MarkTilesDirty(true);
		SetWindowDirty(WC_STATION_VIEW, last_visited);
	}
	return cargos_reserved;
}

/**
 * Load/unload the vehicles in this station according to the order
 * they entered.
 * @param st the station to do the loading/unloading for
 */
void LoadUnloadStation(Station *st)
{
	/* No vehicle is here... */
	if (st->loading_vehicles.empty()) return;

	uint cargos_reserved = 0;

	std::list<Vehicle *>::iterator iter;
	for (iter = st->loading_vehicles.begin(); iter != st->loading_vehicles.end(); ++iter) {
		Vehicle *v = *iter;
		if (!(v->vehstatus & (VS_STOPPED | VS_CRASHED))) cargos_reserved = LoadUnloadVehicle(v, cargos_reserved);
	}

	/* Call the production machinery of industries */
	const Industry * const *isend = _cargo_delivery_destinations.End();
	for (Industry **iid = _cargo_delivery_destinations.Begin(); iid != isend; iid++) {
		TriggerIndustryProduction(*iid);
	}
	_cargo_delivery_destinations.Clear();
}

/**
 * Monthly update of the economic data (of the companies as well as economic fluctuations).
 */
void CompaniesMonthlyLoop()
{
	CompaniesGenStatistics();
	if (_settings_game.economy.inflation) {
		AddInflation();
		RecomputePrices();
	}
	CompaniesPayInterest();
	HandleEconomyFluctuations();
}

static void DoAcquireCompany(Company *c)
{
	CompanyID ci = c->index;

	CompanyNewsInformation *cni = MallocT<CompanyNewsInformation>(1);
	cni->FillData(c, Company::Get(_current_company));

	SetDParam(0, STR_NEWS_COMPANY_MERGER_TITLE);
	SetDParam(1, c->bankrupt_value == 0 ? STR_NEWS_MERGER_TAKEOVER_TITLE : STR_NEWS_COMPANY_MERGER_DESCRIPTION);
	SetDParamStr(2, cni->company_name);
	SetDParamStr(3, cni->other_company_name);
	SetDParam(4, c->bankrupt_value);
	AddCompanyNewsItem(STR_MESSAGE_NEWS_FORMAT, NS_COMPANY_MERGER, cni);
	AI::BroadcastNewEvent(new AIEventCompanyMerger(ci, _current_company));

	ChangeOwnershipOfCompanyItems(ci, _current_company);

	if (c->bankrupt_value == 0) {
		Company *owner = Company::Get(_current_company);
		owner->current_loan += c->current_loan;
	}

	Money value = CalculateCompanyValue(c) >> 2;
	Backup<CompanyByte> cur_company(_current_company, FILE_LINE);
	for (int i = 0; i != 4; i++) {
		if (c->share_owners[i] != COMPANY_SPECTATOR) {
			cur_company.Change(c->share_owners[i]);
			SubtractMoneyFromCompany(CommandCost(EXPENSES_OTHER, -value));
		}
	}
	cur_company.Restore();

	if (c->is_ai) AI::Stop(c->index);

	DeleteCompanyWindows(ci);
	InvalidateWindowClassesData(WC_TRAINS_LIST, 0);
	InvalidateWindowClassesData(WC_SHIPS_LIST, 0);
	InvalidateWindowClassesData(WC_ROADVEH_LIST, 0);
	InvalidateWindowClassesData(WC_AIRCRAFT_LIST, 0);

	delete c;
}

extern int GetAmountOwnedBy(const Company *c, Owner owner);

/**
 * Acquire shares in an opposing company.
 * @param tile unused
 * @param flags type of operation
 * @param p1 company to buy the shares from
 * @param p2 unused
 * @param text unused
 * @return the cost of this operation or an error
 */
CommandCost CmdBuyShareInCompany(TileIndex tile, DoCommandFlag flags, uint32 p1, uint32 p2, const char *text)
{
	CommandCost cost(EXPENSES_OTHER);
	CompanyID target_company = (CompanyID)p1;
	Company *c = Company::GetIfValid(target_company);

	/* Check if buying shares is allowed (protection against modified clients)
	 * Cannot buy own shares */
	if (c == NULL || !_settings_game.economy.allow_shares || _current_company == target_company) return CMD_ERROR;

	/* Protect new companies from hostile takeovers */
	if (_cur_year - c->inaugurated_year < 6) return_cmd_error(STR_ERROR_PROTECTED);

	/* Those lines are here for network-protection (clients can be slow) */
	if (GetAmountOwnedBy(c, COMPANY_SPECTATOR) == 0) return cost;

	if (GetAmountOwnedBy(c, COMPANY_SPECTATOR) == 1) {
		if (!c->is_ai) return cost; //  We can not buy out a real company (temporarily). TODO: well, enable it obviously.

		if (GetAmountOwnedBy(c, _current_company) == 3 && !MayCompanyTakeOver(_current_company, target_company)) return_cmd_error(STR_ERROR_TOO_MANY_VEHICLES_IN_GAME);
	}


	cost.AddCost(CalculateCompanyValue(c) >> 2);
	if (flags & DC_EXEC) {
		OwnerByte *b = c->share_owners;

		while (*b != COMPANY_SPECTATOR) b++; // share owners is guaranteed to contain at least one COMPANY_SPECTATOR
		*b = _current_company;

		for (int i = 0; c->share_owners[i] == _current_company;) {
			if (++i == 4) {
				c->bankrupt_value = 0;
				DoAcquireCompany(c);
				break;
			}
		}
		SetWindowDirty(WC_COMPANY, target_company);
	}
	return cost;
}

/**
 * Sell shares in an opposing company.
 * @param tile unused
 * @param flags type of operation
 * @param p1 company to sell the shares from
 * @param p2 unused
 * @param text unused
 * @return the cost of this operation or an error
 */
CommandCost CmdSellShareInCompany(TileIndex tile, DoCommandFlag flags, uint32 p1, uint32 p2, const char *text)
{
	CompanyID target_company = (CompanyID)p1;
	Company *c = Company::GetIfValid(target_company);

	/* Check if selling shares is allowed (protection against modified clients)
	 * Cannot sell own shares */
	if (c == NULL || !_settings_game.economy.allow_shares || _current_company == target_company) return CMD_ERROR;

	/* Those lines are here for network-protection (clients can be slow) */
	if (GetAmountOwnedBy(c, _current_company) == 0) return CommandCost();

	/* adjust it a little to make it less profitable to sell and buy */
	Money cost = CalculateCompanyValue(c) >> 2;
	cost = -(cost - (cost >> 7));

	if (flags & DC_EXEC) {
		OwnerByte *b = c->share_owners;
		while (*b != _current_company) b++; // share owners is guaranteed to contain company
		*b = COMPANY_SPECTATOR;
		SetWindowDirty(WC_COMPANY, target_company);
	}
	return CommandCost(EXPENSES_OTHER, cost);
}

/**
 * Buy up another company.
 * When a competing company is gone bankrupt you get the chance to purchase
 * that company.
 * @todo currently this only works for AI companies
 * @param tile unused
 * @param flags type of operation
 * @param p1 company to buy up
 * @param p2 unused
 * @param text unused
 * @return the cost of this operation or an error
 */
CommandCost CmdBuyCompany(TileIndex tile, DoCommandFlag flags, uint32 p1, uint32 p2, const char *text)
{
	CompanyID target_company = (CompanyID)p1;
	Company *c = Company::GetIfValid(target_company);
	if (c == NULL) return CMD_ERROR;

	/* Disable takeovers when not asked */
	if (!HasBit(c->bankrupt_asked, _current_company)) return CMD_ERROR;

	/* Disable taking over the local company in single player */
	if (!_networking && _local_company == c->index) return CMD_ERROR;

	/* Do not allow companies to take over themselves */
	if (target_company == _current_company) return CMD_ERROR;

	/* Disable taking over when not allowed. */
	if (!MayCompanyTakeOver(_current_company, target_company)) return CMD_ERROR;

	/* Get the cost here as the company is deleted in DoAcquireCompany. */
	CommandCost cost(EXPENSES_OTHER, c->bankrupt_value);

	if (flags & DC_EXEC) {
		DoAcquireCompany(c);
	}
	return cost;
}<|MERGE_RESOLUTION|>--- conflicted
+++ resolved
@@ -1306,13 +1306,8 @@
 				st->time_since_load = 0;
 				st->last_vehicle_type = v->type;
 
-<<<<<<< HEAD
-				StationAnimationTrigger(st, st->xy, STAT_ANIM_CARGO_TAKEN, v->cargo_type);
+				TriggerStationAnimation(st, st->xy, SAT_CARGO_TAKEN, v->cargo_type);
 				AirportAnimationTrigger(st, AAT_STATION_CARGO_TAKEN, v->cargo_type);
-=======
-			TriggerStationAnimation(st, st->xy, SAT_CARGO_TAKEN, v->cargo_type);
-			AirportAnimationTrigger(st, AAT_STATION_CARGO_TAKEN, v->cargo_type);
->>>>>>> 50d43eef
 
 				unloading_time += loaded;
 
