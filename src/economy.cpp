--- conflicted
+++ resolved
@@ -1124,37 +1124,42 @@
  * Reserves cargo if the full load order and improved_load is set.
  * @param st The station where the consist is loading at the moment
  * @param u The front of the loading vehicle consist
-<<<<<<< HEAD
  * @param next_station The next station the vehicle will stop at
- * @return bit field for the cargo classes with bit for the reserved cargos set (if anything was reserved).
+ * @return bit field for the cargo classes with bits for the reserved cargos set (if anything was reserved).
  */
 uint32 ReserveConsist(Station *st, Vehicle *u, StationID next_station)
-=======
- * @return bit field for the cargo classes with bits for the reserved cargos set (if anything was reserved).
- */
-uint32 ReserveConsist(Station *st, Vehicle *u)
->>>>>>> 413699c8
 {
 	uint32 ret = 0;
 	if (_settings_game.order.improved_load && (u->current_order.GetLoadType() & OLFB_FULL_LOAD)) {
 		/* Update reserved cargo */
 		for (Vehicle *v = u; v != NULL; v = v->Next()) {
-<<<<<<< HEAD
-			/* only reserve if the vehicle is not unloading anymore. Otherwise we'll swap in reserved cargo */
+			/* Only reserve if the vehicle is not unloading anymore.
+			 *
+			 * The packets that are kept in the vehicle because they have the
+			 * same destination as the vehicle are stored in the reservation
+			 * list while unloading for performance reasons. The reservation
+			 * list is swapped with the onboard list after unloading. This
+			 * doesn't increase the load/unload time. So if we start reserving
+			 * cargo before unloading has stopped we'll load that cargo for free
+			 * later. Like this there is a slightly increased probability that
+			 * another vehicle which has arrived later loads cargo that should
+			 * be loaded by this vehicle but as the algorithm isn't perfect in
+			 * that regard anyway we can tolerate it.
+			 *
+			 * The algorithm isn't perfect as it only counts free capacity for
+			 * reservation. If another vehicle arrives later but unloads faster
+			 * than this one, this vehicle won't reserve all the cargo it may
+			 * be able to take after fully unloading. So the other vehicle may
+			 * load it even if it has arrived later.
+			 */
 			if (HasBit(v->vehicle_flags, VF_CARGO_UNLOADING)) continue;
+
 			int cap = v->cargo_cap - v->cargo.Count();
 			if (cap > 0) {
 				StationCargoList &list = st->goods[v->cargo_type].cargo;
 				if (list.MoveTo(&v->cargo, cap, next_station, true) > 0) {
 					SetBit(ret, v->cargo_type);
 				}
-=======
-			int cap = v->cargo_cap - v->cargo.Count();
-			if (cap > 0) {
-				StationCargoList &list = st->goods[v->cargo_type].cargo;
-				list.MoveTo(&v->cargo, cap, StationCargoList::MTA_RESERVE, NULL, st->xy);
-				SetBit(ret, v->cargo_type);
->>>>>>> 413699c8
 			}
 		}
 	}
