--- conflicted
+++ resolved
@@ -1230,8 +1230,8 @@
 	Money route_profit   = 0; // The grand total amount for the route. A-D of transfer chain A-B-C-D
 	Money virtual_profit = 0; // The virtual profit for entire vehicle chain
 
-	StationID curr_station_id = front_v->last_station_visited;
-	Station *curr_station = Station::Get(curr_station_id);
+	StationID last_visited = front_v->last_station_visited;
+	Station *st = Station::Get(last_visited);
 
 	/* At this moment loading cannot be finished */
 	ClrBit(front_v->vehicle_flags, VF_LOADING_FINISHED);
@@ -1251,7 +1251,7 @@
 			continue;
 		}
 
-		GoodsEntry *ge = &curr_station->goods[v->cargo_type];
+		GoodsEntry *ge = &st->goods[v->cargo_type];
 		const CargoList::List *cargos = v->cargo.Packets();
 
 		payment.SetCargo(v->cargo_type);
@@ -1259,42 +1259,20 @@
 		for (CargoList::List::const_iterator it = cargos->begin(); it != cargos->end(); it++) {
 			CargoPacket *cp = *it;
 			if (!cp->paid_for &&
-					cp->source != curr_station_id &&
+					cp->source != last_visited &&
 					HasBit(ge->acceptance_pickup, GoodsEntry::ACCEPTANCE) &&
 					(front_v->current_order.GetUnloadType() & OUFB_TRANSFER) == 0) {
 				/* Deliver goods to the station */
-				curr_station->time_since_unload = 0;
-
-<<<<<<< HEAD
-				/* handle end of route payment */
-				Money profit = DeliverGoods(cp->count, v->cargo_type, cp->source, curr_station_id, cp->source_xy, cp->days_in_transit, &industry_set);
-				cp->paid_for = true;
-				route_profit   += profit; // display amount paid for final route delivery, A-D of a chain A-B-C-D
-				vehicle_profit += profit - cp->feeder_share;                    // whole vehicle is not payed for transfers picked up earlier
-=======
+				st->time_since_unload = 0;
+
 				payment.PayFinalDelivery(cp, cp->count);
->>>>>>> 918a4762
 
 				result |= 1;
 
 				SetBit(v->vehicle_flags, VF_CARGO_UNLOADING);
 			} else if (front_v->current_order.GetUnloadType() & (OUFB_UNLOAD | OUFB_TRANSFER)) {
 				if (!cp->paid_for && (front_v->current_order.GetUnloadType() & OUFB_TRANSFER) != 0) {
-<<<<<<< HEAD
-					Money profit = GetTransportedGoodsIncome(
-						cp->count,
-						/* pay transfer vehicle for only the part of transfer it has done: ie. cargo_loaded_at_xy to here */
-						DistanceManhattan(cp->loaded_at_xy, Station::Get(curr_station_id)->xy),
-						cp->days_in_transit,
-						v->cargo_type);
-
-					front_v->profit_this_year += profit << 8;
-					virtual_profit   += profit; // accumulate transfer profits for whole vehicle
-					cp->feeder_share += profit; // account for the (virtual) profit already made for the cargo packet
-					cp->paid_for      = true;   // record that the cargo has been paid for to eliminate double counting
-=======
 					payment.PayTransfer(cp, cp->count);
->>>>>>> 918a4762
 				}
 				result |= 2;
 
