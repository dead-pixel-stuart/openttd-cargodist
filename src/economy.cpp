--- conflicted
+++ resolved
@@ -1154,61 +1154,28 @@
 
 /**
  * Loads/unload the vehicle if possible.
-<<<<<<< HEAD
- * @param v the vehicle to be (un)loaded
+ * @param front the vehicle to be (un)loaded
  * @param cargos_reserved bit field: the cargo classes for which cargo has been reserved in this loading cycle
  * @return the updated cargo_reserved
  */
-static uint32 LoadUnloadVehicle(Vehicle *v, uint32 cargos_reserved)
-=======
- * @param front the vehicle to be (un)loaded
- * @param cargo_left the amount of each cargo type that is
- *                   virtually left on the platform to be
- *                   picked up by another vehicle when all
- *                   previous vehicles have loaded.
- */
-static void LoadUnloadVehicle(Vehicle *front, int *cargo_left)
->>>>>>> 457fb6ef
+static uint32 LoadUnloadVehicle(Vehicle *front, uint32 cargos_reserved)
 {
 	assert(front->current_order.IsType(OT_LOADING));
-
-	StationID last_visited = v->last_station_visited;
-	Station *st = Station::Get(last_visited);
-
-	/* We have not waited enough time till the next round of loading/unloading */
-<<<<<<< HEAD
-	if (v->load_unload_ticks != 0) {
-		return cargos_reserved | ReserveConsist(st, v);
-	}
-
-	if (v->type == VEH_TRAIN && (!IsTileType(v->tile, MP_STATION) || GetStationIndex(v->tile) != st->index)) {
-		/* The train reversed in the station. Take the "easy" way
-		 * out and let the train just leave as it always did. */
-		SetBit(v->vehicle_flags, VF_LOADING_FINISHED);
-		v->load_unload_ticks = 1;
-		return cargos_reserved;
-=======
-	if (front->load_unload_ticks != 0) {
-		if (_settings_game.order.improved_load && (front->current_order.GetLoadType() & OLFB_FULL_LOAD)) {
-			/* 'Reserve' this cargo for this vehicle, because we were first. */
-			for (Vehicle *v = front; v != NULL; v = v->Next()) {
-				int cap_left = v->cargo_cap - v->cargo.Count();
-				if (cap_left > 0) cargo_left[v->cargo_type] -= cap_left;
-			}
-		}
-		return;
-	}
 
 	StationID last_visited = front->last_station_visited;
 	Station *st = Station::Get(last_visited);
+
+	/* We have not waited enough time till the next round of loading/unloading */
+	if (front->load_unload_ticks != 0) {
+		return cargos_reserved | ReserveConsist(st, front);
+	}
 
 	if (front->type == VEH_TRAIN && (!IsTileType(front->tile, MP_STATION) || GetStationIndex(front->tile) != st->index)) {
 		/* The train reversed in the station. Take the "easy" way
 		 * out and let the train just leave as it always did. */
 		SetBit(front->vehicle_flags, VF_LOADING_FINISHED);
 		front->load_unload_ticks = 1;
-		return;
->>>>>>> 457fb6ef
+		return cargos_reserved;
 	}
 
 	int unloading_time = 0;
@@ -1242,13 +1209,8 @@
 
 		GoodsEntry *ge = &st->goods[v->cargo_type];
 
-<<<<<<< HEAD
-		if (HasBit(v->vehicle_flags, VF_CARGO_UNLOADING) && (u->current_order.GetUnloadType() & OUFB_NO_UNLOAD) == 0) {
+		if (HasBit(v->vehicle_flags, VF_CARGO_UNLOADING) && (front->current_order.GetUnloadType() & OUFB_NO_UNLOAD) == 0) {
 			uint cargo_count = v->cargo.OnboardCount();
-=======
-		if (HasBit(v->vehicle_flags, VF_CARGO_UNLOADING) && (front->current_order.GetUnloadType() & OUFB_NO_UNLOAD) == 0) {
-			uint cargo_count = v->cargo.Count();
->>>>>>> 457fb6ef
 			uint amount_unloaded = _settings_game.order.gradual_loading ? min(cargo_count, load_amount) : cargo_count;
 			bool remaining = false; // Are there cargo entities in this vehicle that can still be unloaded here?
 			bool accepted  = false; // Is the cargo accepted by the station?
@@ -1268,13 +1230,8 @@
 			 * they were loaded, but to not force unload the vehicle when the
 			 * station is still accepting the cargo in the vehicle. It doesn't
 			 * accept cargo that was loaded at the same station. */
-<<<<<<< HEAD
-			if ((u->current_order.GetUnloadType() & (OUFB_UNLOAD | OUFB_TRANSFER)) && (!accepted || v->cargo.OnboardCount() == cargo_count)) {
-				remaining = v->cargo.MoveTo(&ge->cargo, amount_unloaded, u->current_order.GetUnloadType() & OUFB_TRANSFER ? VehicleCargoList::MTA_TRANSFER : VehicleCargoList::MTA_UNLOAD, payment);
-=======
-			if ((front->current_order.GetUnloadType() & (OUFB_UNLOAD | OUFB_TRANSFER)) && (!accepted || v->cargo.Count() == cargo_count)) {
+			if ((front->current_order.GetUnloadType() & (OUFB_UNLOAD | OUFB_TRANSFER)) && (!accepted || v->cargo.OnboardCount() == cargo_count)) {
 				remaining = v->cargo.MoveTo(&ge->cargo, amount_unloaded, front->current_order.GetUnloadType() & OUFB_TRANSFER ? VehicleCargoList::MTA_TRANSFER : VehicleCargoList::MTA_UNLOAD, payment);
->>>>>>> 457fb6ef
 				if (!HasBit(ge->acceptance_pickup, GoodsEntry::GES_PICKUP)) {
 					InvalidateWindowData(WC_STATION_LIST, last_visited);
 					SetBit(ge->acceptance_pickup, GoodsEntry::GES_PICKUP);
@@ -1377,15 +1334,10 @@
 				st->time_since_load = 0;
 				st->last_vehicle_type = v->type;
 
-<<<<<<< HEAD
-				TriggerStationAnimation(st, st->xy, SAT_CARGO_TAKEN, v->cargo_type);
-				AirportAnimationTrigger(st, AAT_STATION_CARGO_TAKEN, v->cargo_type);
-=======
-			if (ge->cargo.Empty()) {
-				TriggerStationAnimation(st, st->xy, SAT_CARGO_TAKEN, v->cargo_type);
-				AirportAnimationTrigger(st, AAT_STATION_CARGO_TAKEN, v->cargo_type);
-			}
->>>>>>> 457fb6ef
+				if (ge->cargo.Empty()) {
+					TriggerStationAnimation(st, st->xy, SAT_CARGO_TAKEN, v->cargo_type);
+					AirportAnimationTrigger(st, AAT_STATION_CARGO_TAKEN, v->cargo_type);
+				}
 
 				unloading_time += loaded;
 
@@ -1412,21 +1364,6 @@
 	/* Only set completely_emptied, if we just unloaded all remaining cargo */
 	completely_emptied &= anything_unloaded;
 
-<<<<<<< HEAD
-	v = u;
-=======
-	/* We update these variables here, so gradual loading still fills
-	 * all wagons at the same time instead of using the same 'improved'
-	 * loading algorithm for the wagons (only fill wagon when there is
-	 * enough to fill the previous wagons) */
-	if (_settings_game.order.improved_load && (front->current_order.GetLoadType() & OLFB_FULL_LOAD)) {
-		/* Update left cargo */
-		for (Vehicle *v = front; v != NULL; v = v->Next()) {
-			int cap_left = v->cargo_cap - v->cargo.Count();
-			if (cap_left > 0) cargo_left[v->cargo_type] -= cap_left;
-		}
-	}
->>>>>>> 457fb6ef
 
 	if (!anything_unloaded) delete payment;
 
@@ -1451,11 +1388,7 @@
 			if (front->current_order.GetLoadType() == OLF_FULL_LOAD_ANY) {
 				/* if the aircraft carries passengers and is NOT full, then
 				 * continue loading, no matter how much mail is in */
-<<<<<<< HEAD
-				if ((v->type == VEH_AIRCRAFT && IsCargoInClass(v->cargo_type, CC_PASSENGERS) && v->cargo_cap > v->cargo.OnboardCount()) ||
-=======
-				if ((front->type == VEH_AIRCRAFT && IsCargoInClass(front->cargo_type, CC_PASSENGERS) && front->cargo_cap > front->cargo.Count()) ||
->>>>>>> 457fb6ef
+				if ((front->type == VEH_AIRCRAFT && IsCargoInClass(front->cargo_type, CC_PASSENGERS) && front->cargo_cap > front->cargo.OnboardCount()) ||
 						(cargo_not_full && (cargo_full & ~cargo_not_full) == 0)) { // There are still non-full cargoes
 					finished_loading = false;
 				}
