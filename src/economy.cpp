--- conflicted
+++ resolved
@@ -1431,8 +1431,6 @@
 	StartStopIndustryTileAnimation(i, IAT_INDUSTRY_RECEIVED_CARGO);
 }
 
-
-
 /**
  * the moving average function for capacities and usages is inaccurate, but on purpose.
  * It decreases the value linearly when it sinks below moving_average_length, so that
@@ -1491,21 +1489,14 @@
 	}
 
 	for (Vehicle *v = front_v; v != NULL; v = v->Next()) {
-<<<<<<< HEAD
+
 		const Order * curr = &front_v->current_order;
 		OrderUnloadFlags order_flags = curr->GetUnloadType();
-		/* No cargo to unload */
-		if (last_station_id != INVALID_STATION && last_station_id != last_visited) {
-			LinkStat & in =	st->goods[v->cargo_type].link_stats[last_station_id];
-			in.capacity += GetCapIncrease(in.capacity, v->cargo_cap);
-			in.usage += GetCapIncrease(in.usage, v->cargo.Count());
-		}
-=======
->>>>>>> 164f6aef
-
+		GoodsEntry *ge = &st->goods[v->cargo_type];
+		CargoList & cargo_list = v->cargo;
 		if (v->cargo_cap > 0) {
 			if (last_station_id != INVALID_STATION && last_station_id != last_visited) {
-				LinkStat & in =	st->goods[v->cargo_type].link_stats[last_station_id];
+				LinkStat & in =	ge->link_stats[last_station_id];
 				in.capacity += GetCapIncrease(in.capacity, v->cargo_cap);
 				in.usage += GetCapIncrease(in.usage, v->cargo.Count());
 			}
@@ -1520,21 +1511,19 @@
 		}
 
 		/* No cargo to unload */
-		if (v->cargo.Empty() || front_v->current_order.GetUnloadType() & OUFB_NO_UNLOAD) {
+		if (cargo_list.Empty() || front_v->current_order.GetUnloadType() & OUFB_NO_UNLOAD) {
 			continue;
 		}
 
 		/* All cargo has already been paid for, no need to pay again */
-		if (!v->cargo.UnpaidCargo()) {
+		if (!cargo_list.UnpaidCargo()) {
 			SetBit(v->vehicle_flags, VF_CARGO_UNLOADING);
 			continue;
 		}
 
-		GoodsEntry *ge = &st->goods[v->cargo_type];
-		CargoList & cargo_list = v->cargo;
+
 		const CargoList::List *cargos = cargo_list.Packets();
-		StationID next_station = front_v->orders.list->GetNextStoppingStation(front_v->cur_order_index);
-		UnloadDescription ul(ge, last_visited, next_station, order_flags);
+		UnloadDescription ul(ge, last_visited, next_station_id, order_flags);
 
 		for (CargoList::List::const_iterator it = cargos->begin(); it != cargos->end(); it++) {
 			CargoPacket *cp = *it;
@@ -1544,9 +1533,6 @@
 			if (unload_flags & (UL_DELIVER | UL_TRANSFER)) {
 				SetBit(v->vehicle_flags, VF_CARGO_UNLOADING);
 				result = 2;
-			} else {
-				/* vehicle will keep all its cargo and LoadUnloadVehicle will never call MoveToStation */
-				ge->UpdateFlowStats(cp->source, cp->count, next_station);
 			}
 
 			if (!cp->paid_for) {
@@ -1575,7 +1561,13 @@
 				}
 			}
 		}
-		v->cargo.InvalidateCache();
+
+		if (!HasBit(v->vehicle_flags, VF_CARGO_UNLOADING)) {
+			/* vehicle will keep all its cargo and LoadUnloadVehicle will never call MoveToStation */
+			cargo_list.UpdateFlows(next_station_id, ge);
+		}
+		/* TODO: is it necessary to invalidate the cache here? */
+		cargo_list.InvalidateCache();
 	}
 
 	/* Call the production machinery of industries only once for every vehicle chain */
