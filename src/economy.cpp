--- conflicted
+++ resolved
@@ -1030,11 +1030,7 @@
 
 	if (this->visual_transfer != 0){
 		ShowFeederIncomeAnimation(this->front->x_pos, this->front->y_pos,
-<<<<<<< HEAD
-				this->front->z_pos,	this->visual_transfer, -this->visual_profit);
-=======
 				this->front->z_pos, this->visual_transfer, -this->visual_profit);
->>>>>>> 38b04065
 	} else if (this->visual_profit) {
 		ShowCostOrIncomeAnimation(this->front->x_pos, this->front->y_pos,
 				this->front->z_pos, -this->visual_profit);
