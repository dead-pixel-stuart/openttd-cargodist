--- conflicted
+++ resolved
@@ -1146,39 +1146,6 @@
  * Marks the vehicle to be unloaded if appropriate.
  * @param front_v the vehicle to be unloaded
  */
-<<<<<<< HEAD
-void VehiclePayment(Station * curr_station, Vehicle *front_v, StationID next_station_id)
-{
-	int result = 0;
-
-	Money vehicle_profit = 0; // Money paid to the train
-	Money route_profit   = 0; // The grand total amount for the route. A-D of transfer chain A-B-C-D
-	Money virtual_profit = 0; // The virtual profit for entire vehicle chain
-
-	StationID curr_station_id = curr_station->index;
-
-	/* The owner of the train wants to be paid */
-	CompanyID old_company = _current_company;
-	_current_company = front_v->owner;
-
-	/* Collect delivered industries */
-	static SmallIndustryList industry_set;
-	industry_set.Clear();
-
-	const Order * curr = &front_v->current_order;
-	OrderUnloadFlags order_flags = curr->GetUnloadType();
-
-	for (Vehicle *v = front_v; v != NULL; v = v->Next()) {
-		CargoList & cargo_list = v->cargo;
-
-		/* No cargo to unload */
-		if (v->cargo_cap == 0 || cargo_list.Empty()) continue;
-
-		/* All cargo has already been paid for, no need to pay again */
-		if (!cargo_list.UnpaidCargo()) {
-			SetBit(v->vehicle_flags, VF_CARGO_UNLOADING);
-			continue;
-=======
 
 void PrepareUnload(Station * curr_station, Vehicle *front_v, StationID next_station_id)
 {
@@ -1196,60 +1163,10 @@
 			if (v->cargo_cap > 0 && !v->cargo.Empty()) {
 				SetBit(v->vehicle_flags, VF_CARGO_UNLOADING);
 			}
->>>>>>> 8373e2e8
-		}
-	}
-}
-
-<<<<<<< HEAD
-		GoodsEntry *ge = &curr_station->goods[v->cargo_type];
-		const CargoList::List *cargos = v->cargo.Packets();
-		UnloadDescription ul(ge, curr_station_id, next_station_id, order_flags);
-
-		for (CargoList::List::const_iterator it = cargos->begin(); it != cargos->end(); it++) {
-			CargoPacket *cp = *it;
-
-			UnloadType unload_flags = cargo_list.WillUnload(ul, cp);
-
-			if (unload_flags & (UL_DELIVER | UL_TRANSFER)) {
-				SetBit(v->vehicle_flags, VF_CARGO_UNLOADING);
-				result = 2;
-			}
-
-			if (!cp->paid_for) {
-				if (unload_flags & UL_DELIVER) {
-					/* Deliver goods to the station */
-					curr_station->time_since_unload = 0;
-
-					/* handle end of route payment */
-					Money profit = DeliverGoods(cp->count, v->cargo_type, cp->source, curr_station_id, cp->source_xy, cp->days_in_transit, &industry_set);
-					cp->paid_for = true;
-					route_profit   += profit; // display amount paid for final route delivery, A-D of a chain A-B-C-D
-					vehicle_profit += profit - cp->feeder_share;                    // whole vehicle is not payed for transfers picked up earlier
-					result = 1;
-				} else if (unload_flags & UL_TRANSFER) {
-					Money profit = GetTransportedGoodsIncome(
-						cp->count,
-						/* pay transfer vehicle for only the part of transfer it has done: ie. cargo_loaded_at_xy to here */
-						DistanceManhattan(cp->loaded_at_xy, Station::Get(curr_station_id)->xy),
-						cp->days_in_transit,
-						v->cargo_type);
-
-					front_v->profit_this_year += profit << 8;
-					virtual_profit   += profit; // accumulate transfer profits for whole vehicle
-					cp->feeder_share += profit; // account for the (virtual) profit already made for the cargo packet
-					cp->paid_for      = true;   // record that the cargo has been paid for to eliminate double counting
-				}
-			}
-		}
-
-		if (!HasBit(v->vehicle_flags, VF_CARGO_UNLOADING)) {
-			/* vehicle will keep all its cargo and LoadUnloadVehicle will never call MoveToStation */
-			cargo_list.UpdateFlows(next_station_id, ge);
-		}
-		/* TODO: is it necessary to invalidate the cache here? */
-		cargo_list.InvalidateCache();
-=======
+		}
+	}
+}
+
 /**
  * Constructor. Sets the _current_company to the vehicle's owner.
  */
@@ -1301,7 +1218,6 @@
 		if (this->front->owner == _local_company && !PlayVehicleSound(front, VSE_LOAD_UNLOAD)) {
 			SndPlayVehicleFx(SND_14_CASHTILL, this->front);
 		}
->>>>>>> 8373e2e8
 	}
 }
 
@@ -1316,32 +1232,6 @@
 	SubtractMoneyFromCompany(CommandCost(this->front->GetExpenseType(true), -this->final_pay));
 
 	_current_company = this->old_company;
-}
-
-/**
- * Moves packets from the reservation list back into the station
- */
-static void ReimportReserved(Station * st, CargoReservation & reserved) {
-	for (CargoReservation::iterator i = reserved.begin(); i != reserved.end(); ++i) {
-		st->goods[i->first].cargo.Import(i->second);
-	}
-}
-
-/**
- * reserves cargo if the full load order and improved_load is set. Moves rejected packets from the rejection list
- * back into the station
- */
-static void ReserveAndUnreject(Station * st, Vehicle * u, StationID next_station, CargoReservation & reserved, CargoReservation & rejected)
-{
-	if (_settings_game.order.improved_load && (u->current_order.GetLoadType() & OLFB_FULL_LOAD)) {
-		/* Update reserved cargo */
-		for (Vehicle * v = u; v != NULL; v = v->Next()) {
-			CargoID cargo = v->cargo_type;
-			CargoList & list = st->goods[cargo].cargo;
-			list.ReservePacketsForLoading(&reserved[cargo], v->cargo_cap - v->cargo.Count(), next_station, &rejected[cargo]);
-		}
-	}
-	ReimportReserved(st, rejected);
 }
 
 /**
@@ -1379,11 +1269,7 @@
  *                   previous vehicles have loaded.
  * @param industry_set the industries to be triggered after this loading cycle
  */
-<<<<<<< HEAD
-static void LoadUnloadVehicle(Vehicle *v, CargoReservation & reserved)
-=======
 static void LoadUnloadVehicle(Vehicle *v, CargoReservation & reserved, SmallIndustryList &industry_set)
->>>>>>> 8373e2e8
 {
 	CargoReservation rejected;
 	assert(v->current_order.IsType(OT_LOADING));
@@ -1444,19 +1330,12 @@
 
 		if (HasBit(v->vehicle_flags, VF_CARGO_UNLOADING) && (unload_flags & OUFB_NO_UNLOAD) == 0) {
 			/* vehicle wants to unload something */
-<<<<<<< HEAD
-=======
 			payment.SetCargo(v->cargo_type);
->>>>>>> 8373e2e8
 
 			uint cargo_count = v->cargo.Count();
 			uint amount_unloaded = _settings_game.order.gradual_loading ? min(cargo_count, load_amount) : cargo_count;
 
-<<<<<<< HEAD
-			uint delivered = v->cargo.MoveToStation(ge, amount_unloaded, unload_flags, last_visited, next_station);
-=======
 			uint delivered = v->cargo.MoveToStation(ge, amount_unloaded, unload_flags, last_visited, next_station, &payment);
->>>>>>> 8373e2e8
 
 			st->time_since_unload = 0;
 			unloading_time += delivered;
@@ -1640,12 +1519,6 @@
 
 	for (iter = st->loading_vehicles.begin(); iter != st->loading_vehicles.end(); ++iter) {
 		Vehicle *v = *iter;
-<<<<<<< HEAD
-		if (!(v->vehstatus & (VS_STOPPED | VS_CRASHED))) LoadUnloadVehicle(v, reserved);
-	}
-
-	ReimportReserved(st, reserved);
-=======
 		if (!(v->vehstatus & (VS_STOPPED | VS_CRASHED))) LoadUnloadVehicle(v, reserved, industry_set);
 	}
 
@@ -1657,7 +1530,6 @@
 		TriggerIndustryProduction(*iid);
 	}
 	industry_set.Clear();
->>>>>>> 8373e2e8
 }
 
 void CompaniesMonthlyLoop()
