--- conflicted
+++ resolved
@@ -1277,43 +1277,22 @@
 		 * has capacity for it, load it on the vehicle. */
 		int cap_left = v->cargo_cap - v->cargo.OnboardCount();
 		if (cap_left > 0) {
-			uint cap = cap_left;
-<<<<<<< HEAD
-			if (_settings_game.order.gradual_loading) cap = min(cap, load_amount);
+			if (_settings_game.order.gradual_loading) cap_left = min(cap_left, load_amount);
 			if (v->cargo.Empty()) TriggerVehicle(v, VEHICLE_TRIGGER_NEW_CARGO);
 
 			uint reserved_count = v->cargo.ReservedCount();
 			uint station_count = ge->cargo.Count();
+
+			if (station_count + reserved_count >= (uint)cap_left) full_load_amount = true;
+
 			if (_settings_game.order.improved_load) {
-				v->cargo.LoadReserved(cap);
-			}
+				v->cargo.LoadReserved(cap_left);
+			}
+
 			if (v->cargo.ReservedCount() == 0) {
-				ge->cargo.MoveTo(&v->cargo, cap - reserved_count, StationCargoList::MTA_CARGO_LOAD, NULL, st->xy);
+				ge->cargo.MoveTo(&v->cargo, cap_left - reserved_count, StationCargoList::MTA_CARGO_LOAD, NULL, st->xy);
 			}
 			uint loaded = reserved_count + station_count - v->cargo.ReservedCount() - ge->cargo.Count();
-=======
-			uint count = ge->cargo.Count();
-
-			/* Skip loading this vehicle if another train/vehicle is already handling
-			 * the same cargo type at this station */
-			if (_settings_game.order.improved_load && cargo_left[v->cargo_type] <= 0) {
-				SetBit(cargo_not_full, v->cargo_type);
-				continue;
-			}
-
-			if (cap > count) cap = count;
-			if (_settings_game.order.gradual_loading) {
-				cap = min(cap, load_amount);
-				cap_left = min(cap_left, load_amount);
-			}
-			if (_settings_game.order.improved_load) {
-				/* Don't load stuff that is already 'reserved' for other vehicles */
-				cap = min((uint)cargo_left[v->cargo_type], cap);
-				count = cargo_left[v->cargo_type];
-				cargo_left[v->cargo_type] -= cap;
-			}
-			if (count >= (uint)cap_left) full_load_amount = true;
->>>>>>> 716c6f73
 
 
 			/* TODO: Regarding this, when we do gradual loading, we
