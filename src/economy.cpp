--- conflicted
+++ resolved
@@ -1269,33 +1269,18 @@
 		 * has capacity for it, load it on the vehicle. */
 		int cap_left = v->cargo_cap - v->cargo.OnboardCount();
 		if (cap_left > 0) {
-<<<<<<< HEAD
-			uint cap = cap_left;
-			if (_settings_game.order.gradual_loading) cap = min(cap, load_amount);
-
-			uint loaded = 0;
-			if (_settings_game.order.improved_load) {
-				loaded += v->cargo.LoadReserved(cap);
-			}
-			if (loaded < cap) {
-				assert(v->cargo.ReservedCount() == 0);
-				loaded += ge->cargo.MoveTo(&v->cargo, cap - loaded, next_station);
-=======
 			if (_settings_game.order.gradual_loading) cap_left = min(cap_left, load_amount);
 			if (v->cargo.Empty()) TriggerVehicle(v, VEHICLE_TRIGGER_NEW_CARGO);
 
-			uint reserved_count = v->cargo.ReservedCount();
-			uint station_count = ge->cargo.Count();
-
-			if (station_count + reserved_count >= (uint)cap_left) full_load_amount = true;
-
+			if (ge->cargo.Count() + v->cargo.ReservedCount() >= (uint)cap_left) full_load_amount = true;
+
+			int loaded = 0;
 			if (_settings_game.order.improved_load) {
-				v->cargo.LoadReserved(cap_left);
+				loaded += v->cargo.LoadReserved(cap_left);
 			}
-
-			if (v->cargo.ReservedCount() == 0) {
-				ge->cargo.MoveTo(&v->cargo, cap_left - reserved_count, StationCargoList::MTA_CARGO_LOAD, NULL, st->xy);
->>>>>>> b868e580
+			if (loaded < cap_left) {
+				assert(v->cargo.ReservedCount() == 0);
+				loaded += ge->cargo.MoveTo(&v->cargo, cap_left - loaded, next_station);
 			}
 			/* TODO: Regarding this, when we do gradual loading, we
 			 * should first unload all vehicles and then start
