/* $Id$ */

/*
 * This file is part of OpenTTD.
 * OpenTTD is free software; you can redistribute it and/or modify it under the terms of the GNU General Public License as published by the Free Software Foundation, version 2.
 * OpenTTD is distributed in the hope that it will be useful, but WITHOUT ANY WARRANTY; without even the implied warranty of MERCHANTABILITY or FITNESS FOR A PARTICULAR PURPOSE.
 * See the GNU General Public License for more details. You should have received a copy of the GNU General Public License along with OpenTTD. If not, see <http://www.gnu.org/licenses/>.
 */

/** @file economy.cpp Handling of the economy. */

#include "stdafx.h"
#include "tile_cmd.h"
#include "company_func.h"
#include "command_func.h"
#include "industry.h"
#include "town.h"
#include "news_func.h"
#include "network/network.h"
#include "network/network_func.h"
#include "vehicle_gui.h"
#include "ai/ai.hpp"
#include "aircraft.h"
#include "train.h"
#include "newgrf_cargo.h"
#include "newgrf_engine.h"
#include "newgrf_sound.h"
#include "newgrf_industries.h"
#include "newgrf_industrytiles.h"
#include "newgrf_station.h"
#include "unmovable.h"
#include "group.h"
#include "strings_func.h"
#include "functions.h"
#include "window_func.h"
#include "date_func.h"
#include "vehicle_func.h"
#include "sound_func.h"
#include "gfx_func.h"
#include "autoreplace_func.h"
#include "company_gui.h"
#include "signs_base.h"
#include "subsidy_base.h"
#include "subsidy_func.h"
#include "station_base.h"
#include "waypoint_base.h"
#include "economy_base.h"
#include "core/pool_func.hpp"

#include "table/strings.h"
#include "table/sprites.h"
#include "table/pricebase.h"


/* Initialize the cargo payment-pool */
CargoPaymentPool _cargo_payment_pool("CargoPayment");
INSTANTIATE_POOL_METHODS(CargoPayment)

/**
 * Multiply two integer values and shift the results to right.
 *
 * This function multiplies two integer values. The result is
 * shifted by the amount of shift to right.
 *
 * @param a The first integer
 * @param b The second integer
 * @param shift The amount to shift the value to right.
 * @return The shifted result
 */
static inline int32 BigMulS(const int32 a, const int32 b, const uint8 shift)
{
	return (int32)((int64)a * (int64)b >> shift);
}

/**
 * Multiply two unsigned integers and shift the results to right.
 *
 * This function multiplies two unsigned integers. The result is
 * shifted by the amount of shift to right.
 *
 * @param a The first unsigned integer
 * @param b The second unsigned integer
 * @param shift The amount to shift the value to right.
 * @return The shifted result
 */
static inline uint32 BigMulSU(const uint32 a, const uint32 b, const uint8 shift)
{
	return (uint32)((uint64)a * (uint64)b >> shift);
}

typedef SmallVector<Industry *, 16> SmallIndustryList;

/* Score info */
const ScoreInfo _score_info[] = {
	{ SCORE_VEHICLES,        120, 100 },
	{ SCORE_STATIONS,         80, 100 },
	{ SCORE_MIN_PROFIT,    10000, 100 },
	{ SCORE_MIN_INCOME,    50000,  50 },
	{ SCORE_MAX_INCOME,   100000, 100 },
	{ SCORE_DELIVERED,     40000, 400 },
	{ SCORE_CARGO,             8,  50 },
	{ SCORE_MONEY,      10000000,  50 },
	{ SCORE_LOAN,         250000,  50 },
	{ SCORE_TOTAL,             0,   0 }
};

int _score_part[MAX_COMPANIES][SCORE_END];
Economy _economy;
Prices _price;
Money _additional_cash_required;
static PriceMultipliers _price_base_multiplier;

Money CalculateCompanyValue(const Company *c)
{
	Owner owner = c->index;
	Money value = 0;

	Station *st;
	uint num = 0;

	FOR_ALL_STATIONS(st) {
		if (st->owner == owner) num += CountBits((byte)st->facilities);
	}

	value += num * _price[PR_STATION_VALUE] * 25;

	Vehicle *v;
	FOR_ALL_VEHICLES(v) {
		if (v->owner != owner) continue;

		if (v->type == VEH_TRAIN ||
				v->type == VEH_ROAD ||
				(v->type == VEH_AIRCRAFT && Aircraft::From(v)->IsNormalAircraft()) ||
				v->type == VEH_SHIP) {
			value += v->value * 3 >> 1;
		}
	}

	/* Add real money value */
	value -= c->current_loan;
	value += c->money;

	return max(value, (Money)1);
}

/** if update is set to true, the economy is updated with this score
 *  (also the house is updated, should only be true in the on-tick event)
 * @param update the economy with calculated score
 * @param c company been evaluated
 * @return actual score of this company
 * */
int UpdateCompanyRatingAndValue(Company *c, bool update)
{
	Owner owner = c->index;
	int score = 0;

	memset(_score_part[owner], 0, sizeof(_score_part[owner]));

	/* Count vehicles */
	{
		Vehicle *v;
		Money min_profit = 0;
		bool min_profit_first = true;
		uint num = 0;

		FOR_ALL_VEHICLES(v) {
			if (v->owner != owner) continue;
			if (IsCompanyBuildableVehicleType(v->type) && v->IsPrimaryVehicle()) {
				if (v->profit_last_year > 0) num++; // For the vehicle score only count profitable vehicles
				if (v->age > 730) {
					/* Find the vehicle with the lowest amount of profit */
					if (min_profit_first || min_profit > v->profit_last_year) {
						min_profit = v->profit_last_year;
						min_profit_first = false;
					}
				}
			}
		}

		min_profit >>= 8; // remove the fract part

		_score_part[owner][SCORE_VEHICLES] = num;
		/* Don't allow negative min_profit to show */
		if (min_profit > 0)
			_score_part[owner][SCORE_MIN_PROFIT] = ClampToI32(min_profit);
	}

	/* Count stations */
	{
		uint num = 0;
		const Station *st;

		FOR_ALL_STATIONS(st) {
			/* Only count stations that are actually serviced */
			if (st->owner == owner && (st->time_since_load <= 20 || st->time_since_unload <= 20)) num += CountBits((byte)st->facilities);
		}
		_score_part[owner][SCORE_STATIONS] = num;
	}

	/* Generate statistics depending on recent income statistics */
	{
		int numec = min(c->num_valid_stat_ent, 12);
		if (numec != 0) {
			const CompanyEconomyEntry *cee = c->old_economy;
			Money min_income = cee->income + cee->expenses;
			Money max_income = cee->income + cee->expenses;

			do {
				min_income = min(min_income, cee->income + cee->expenses);
				max_income = max(max_income, cee->income + cee->expenses);
			} while (++cee, --numec);

			if (min_income > 0) {
				_score_part[owner][SCORE_MIN_INCOME] = ClampToI32(min_income);
			}

			_score_part[owner][SCORE_MAX_INCOME] = ClampToI32(max_income);
		}
	}

	/* Generate score depending on amount of transported cargo */
	{
		const CompanyEconomyEntry *cee;
		int numec;
		uint32 total_delivered;

		numec = min(c->num_valid_stat_ent, 4);
		if (numec != 0) {
			cee = c->old_economy;
			total_delivered = 0;
			do {
				total_delivered += cee->delivered_cargo;
			} while (++cee, --numec);

			_score_part[owner][SCORE_DELIVERED] = total_delivered;
		}
	}

	/* Generate score for variety of cargo */
	{
		uint num = CountBits(c->cargo_types);
		_score_part[owner][SCORE_CARGO] = num;
		if (update) c->cargo_types = 0;
	}

	/* Generate score for company's money */
	{
		if (c->money > 0) {
			_score_part[owner][SCORE_MONEY] = ClampToI32(c->money);
		}
	}

	/* Generate score for loan */
	{
		_score_part[owner][SCORE_LOAN] = ClampToI32(_score_info[SCORE_LOAN].needed - c->current_loan);
	}

	/* Now we calculate the score for each item.. */
	{
		int total_score = 0;
		int s;
		score = 0;
		for (ScoreID i = SCORE_BEGIN; i < SCORE_END; i++) {
			/* Skip the total */
			if (i == SCORE_TOTAL) continue;
			/*  Check the score */
			s = Clamp(_score_part[owner][i], 0, _score_info[i].needed) * _score_info[i].score / _score_info[i].needed;
			score += s;
			total_score += _score_info[i].score;
		}

		_score_part[owner][SCORE_TOTAL] = score;

		/*  We always want the score scaled to SCORE_MAX (1000) */
		if (total_score != SCORE_MAX) score = score * SCORE_MAX / total_score;
	}

	if (update) {
		c->old_economy[0].performance_history = score;
		UpdateCompanyHQ(c, score);
		c->old_economy[0].company_value = CalculateCompanyValue(c);
	}

	SetWindowDirty(WC_PERFORMANCE_DETAIL, 0);
	return score;
}

/*  use INVALID_OWNER as new_owner to delete the company. */
void ChangeOwnershipOfCompanyItems(Owner old_owner, Owner new_owner)
{
	Town *t;
	CompanyID old = _current_company;

	assert(old_owner != new_owner);

	{
		Company *c;
		uint i;

		/* See if the old_owner had shares in other companies */
		_current_company = old_owner;
		FOR_ALL_COMPANIES(c) {
			for (i = 0; i < 4; i++) {
				if (c->share_owners[i] == old_owner) {
					/* Sell his shares */
					CommandCost res = DoCommand(0, c->index, 0, DC_EXEC, CMD_SELL_SHARE_IN_COMPANY);
					/* Because we are in a DoCommand, we can't just execute another one and
					 *  expect the money to be removed. We need to do it ourself! */
					SubtractMoneyFromCompany(res);
				}
			}
		}

		/* Sell all the shares that people have on this company */
		c = Company::Get(old_owner);
		for (i = 0; i < 4; i++) {
			_current_company = c->share_owners[i];
			if (_current_company != INVALID_OWNER) {
				/* Sell the shares */
				CommandCost res = DoCommand(0, old_owner, 0, DC_EXEC, CMD_SELL_SHARE_IN_COMPANY);
				/* Because we are in a DoCommand, we can't just execute another one and
				 *  expect the money to be removed. We need to do it ourself! */
				SubtractMoneyFromCompany(res);
			}
		}
	}

	_current_company = old_owner;

	/* Temporarily increase the company's money, to be sure that
	 * removing his/her property doesn't fail because of lack of money.
	 * Not too drastically though, because it could overflow */
	if (new_owner == INVALID_OWNER) {
		Company::Get(old_owner)->money = UINT64_MAX >> 2; // jackpot ;p
	}

	Subsidy *s;
	FOR_ALL_SUBSIDIES(s) {
		if (s->awarded == old_owner) {
			if (new_owner == INVALID_OWNER) {
				delete s;
			} else {
				s->awarded = new_owner;
			}
		}
	}
	if (new_owner == INVALID_OWNER) RebuildSubsidisedSourceAndDestinationCache();

	/* Take care of rating in towns */
	FOR_ALL_TOWNS(t) {
		/* If a company takes over, give the ratings to that company. */
		if (new_owner != INVALID_OWNER) {
			if (HasBit(t->have_ratings, old_owner)) {
				if (HasBit(t->have_ratings, new_owner)) {
					/* use max of the two ratings. */
					t->ratings[new_owner] = max(t->ratings[new_owner], t->ratings[old_owner]);
				} else {
					SetBit(t->have_ratings, new_owner);
					t->ratings[new_owner] = t->ratings[old_owner];
				}
			}
		}

		/* Reset the ratings for the old owner */
		t->ratings[old_owner] = RATING_INITIAL;
		ClrBit(t->have_ratings, old_owner);
	}

	{
		FreeUnitIDGenerator unitidgen[] = {
			FreeUnitIDGenerator(VEH_TRAIN, new_owner), FreeUnitIDGenerator(VEH_ROAD,     new_owner),
			FreeUnitIDGenerator(VEH_SHIP,  new_owner), FreeUnitIDGenerator(VEH_AIRCRAFT, new_owner)
		};

		Vehicle *v;
		FOR_ALL_VEHICLES(v) {
			if (v->owner == old_owner && IsCompanyBuildableVehicleType(v->type)) {
				if (new_owner == INVALID_OWNER) {
					if (v->Previous() == NULL) delete v;
				} else {
					v->owner = new_owner;
					v->colourmap = PAL_NONE;
					if (v->IsEngineCountable()) Company::Get(new_owner)->num_engines[v->engine_type]++;
					if (v->IsPrimaryVehicle()) v->unitnumber = unitidgen[v->type].NextID();
				}
			}
		}
	}

	/*  Change ownership of tiles */
	{
		TileIndex tile = 0;
		do {
			ChangeTileOwner(tile, old_owner, new_owner);
		} while (++tile != MapSize());

		if (new_owner != INVALID_OWNER) {
			/* Update all signals because there can be new segment that was owned by two companies
			 * and signals were not propagated
			 * Similiar with crossings - it is needed to bar crossings that weren't before
			 * because of different owner of crossing and approaching train */
			tile = 0;

			do {
				if (IsTileType(tile, MP_RAILWAY) && IsTileOwner(tile, new_owner) && HasSignals(tile)) {
					TrackBits tracks = GetTrackBits(tile);
					do { // there may be two tracks with signals for TRACK_BIT_HORZ and TRACK_BIT_VERT
						Track track = RemoveFirstTrack(&tracks);
						if (HasSignalOnTrack(tile, track)) AddTrackToSignalBuffer(tile, track, new_owner);
					} while (tracks != TRACK_BIT_NONE);
				} else if (IsLevelCrossingTile(tile) && IsTileOwner(tile, new_owner)) {
					UpdateLevelCrossing(tile);
				}
			} while (++tile != MapSize());
		}

		/* update signals in buffer */
		UpdateSignalsInBuffer();
	}

	/* convert owner of stations (including deleted ones, but excluding buoys) */
	Station *st;
	FOR_ALL_STATIONS(st) {
		if (st->owner == old_owner) {
			/* if a company goes bankrupt, set owner to OWNER_NONE so the sign doesn't disappear immediately
			 * also, drawing station window would cause reading invalid company's colour */
			st->owner = new_owner == INVALID_OWNER ? OWNER_NONE : new_owner;
		}
	}

	/* do the same for waypoints (we need to do this here so deleted waypoints are converted too) */
	Waypoint *wp;
	FOR_ALL_WAYPOINTS(wp) {
		if (wp->owner == old_owner) {
			wp->owner = new_owner == INVALID_OWNER ? OWNER_NONE : new_owner;
		}
	}

	/* In all cases clear replace engine rules.
	 * Even if it was copied, it could interfere with new owner's rules */
	RemoveAllEngineReplacementForCompany(Company::Get(old_owner));

	if (new_owner == INVALID_OWNER) {
		RemoveAllGroupsForCompany(old_owner);
	} else {
		Group *g;
		FOR_ALL_GROUPS(g) {
			if (g->owner == old_owner) g->owner = new_owner;
		}
	}

	Sign *si;
	FOR_ALL_SIGNS(si) {
		if (si->owner == old_owner) si->owner = new_owner == INVALID_OWNER ? OWNER_NONE : new_owner;
	}

	/* Change colour of existing windows */
	if (new_owner != INVALID_OWNER) ChangeWindowOwner(old_owner, new_owner);

	_current_company = old;

	MarkWholeScreenDirty();
}

static void ChangeNetworkOwner(Owner current_owner, Owner new_owner)
{
#ifdef ENABLE_NETWORK
	if (!_networking) return;

	if (current_owner == _local_company) {
		SetLocalCompany(new_owner);
	}

	if (!_network_server) return;

	NetworkServerChangeOwner(current_owner, new_owner);
#endif /* ENABLE_NETWORK */
}

static void CompanyCheckBankrupt(Company *c)
{
	/*  If the company has money again, it does not go bankrupt */
	if (c->money >= 0) {
		c->quarters_of_bankruptcy = 0;
		c->bankrupt_asked = 0;
		return;
	}

	c->quarters_of_bankruptcy++;

	CompanyNewsInformation *cni = MallocT<CompanyNewsInformation>(1);
	cni->FillData(c);

	switch (c->quarters_of_bankruptcy) {
		case 0:
		case 1:
			free(cni);
			break;

		case 2:
			SetDParam(0, STR_NEWS_COMPANY_IN_TROUBLE_TITLE);
			SetDParam(1, STR_NEWS_COMPANY_IN_TROUBLE_DESCRIPTION);
			SetDParamStr(2, cni->company_name);
			AddCompanyNewsItem(STR_MESSAGE_NEWS_FORMAT, NS_COMPANY_TROUBLE, cni);
			AI::BroadcastNewEvent(new AIEventCompanyInTrouble(c->index));
			break;
		case 3: {
			/* Check if the company has any value.. if not, declare it bankrupt
			 *  right now */
			Money val = CalculateCompanyValue(c);
			if (val > 0) {
				c->bankrupt_value = val;
				c->bankrupt_asked = 1 << c->index; // Don't ask the owner
				c->bankrupt_timeout = 0;
				free(cni);
				break;
			}
			/* Else, falltrue to case 4... */
		}
		default:
		case 4:
			if (!_networking && _local_company == c->index) {
				/* If we are in offline mode, leave the company playing. Eg. there
				 * is no THE-END, otherwise mark the client as spectator to make sure
				 * he/she is no long in control of this company. However... when you
				 * join another company (cheat) the "unowned" company can bankrupt. */
				c->bankrupt_asked = MAX_UVALUE(CompanyMask);
				free(cni);
				break;
			}

			/* Close everything the owner has open */
			DeleteCompanyWindows(c->index);

			/* Show bankrupt news */
			SetDParam(0, STR_NEWS_COMPANY_BANKRUPT_TITLE);
			SetDParam(1, STR_NEWS_COMPANY_BANKRUPT_DESCRIPTION);
			SetDParamStr(2, cni->company_name);
			AddCompanyNewsItem(STR_MESSAGE_NEWS_FORMAT, NS_COMPANY_BANKRUPT, cni);

			/* Remove the company */
			ChangeNetworkOwner(c->index, COMPANY_SPECTATOR);
			ChangeOwnershipOfCompanyItems(c->index, INVALID_OWNER);

			if (c->is_ai) AI::Stop(c->index);

			CompanyID c_index = c->index;
			delete c;
			AI::BroadcastNewEvent(new AIEventCompanyBankrupt(c_index));
	}
}

static void CompaniesGenStatistics()
{
	Station *st;
	Company *c;

	FOR_ALL_STATIONS(st) {
		_current_company = st->owner;
		CommandCost cost(EXPENSES_PROPERTY, _price[PR_STATION_VALUE] >> 1);
		SubtractMoneyFromCompany(cost);
	}

	if (!HasBit(1 << 0 | 1 << 3 | 1 << 6 | 1 << 9, _cur_month))
		return;

	FOR_ALL_COMPANIES(c) {
		memmove(&c->old_economy[1], &c->old_economy[0], sizeof(c->old_economy) - sizeof(c->old_economy[0]));
		c->old_economy[0] = c->cur_economy;
		memset(&c->cur_economy, 0, sizeof(c->cur_economy));

		if (c->num_valid_stat_ent != MAX_HISTORY_MONTHS) c->num_valid_stat_ent++;

		UpdateCompanyRatingAndValue(c, true);
		if (c->block_preview != 0) c->block_preview--;
		CompanyCheckBankrupt(c);
	}

	SetWindowDirty(WC_INCOME_GRAPH, 0);
	SetWindowDirty(WC_OPERATING_PROFIT, 0);
	SetWindowDirty(WC_DELIVERED_CARGO, 0);
	SetWindowDirty(WC_PERFORMANCE_HISTORY, 0);
	SetWindowDirty(WC_COMPANY_VALUE, 0);
	SetWindowDirty(WC_COMPANY_LEAGUE, 0);
}

/**
 * Add monthly inflation
 * @param check_year Shall the inflation get stopped after 170 years?
 */
void AddInflation(bool check_year)
{
	/* The cargo payment inflation differs from the normal inflation, so the
	 * relative amount of money you make with a transport decreases slowly over
	 * the 170 years. After a few hundred years we reach a level in which the
	 * games will become unplayable as the maximum income will be less than
	 * the minimum running cost.
	 *
	 * Furthermore there are a lot of inflation related overflows all over the
	 * place. Solving them is hardly possible because inflation will always
	 * reach the overflow threshold some day. So we'll just perform the
	 * inflation mechanism during the first 170 years (the amount of years that
	 * one had in the original TTD) and stop doing the inflation after that
	 * because it only causes problems that can't be solved nicely and the
	 * inflation doesn't add anything after that either; it even makes playing
	 * it impossible due to the diverging cost and income rates.
	 */
	if (check_year && (_cur_year - _settings_game.game_creation.starting_year) >= (ORIGINAL_MAX_YEAR - ORIGINAL_BASE_YEAR)) return;

	/* Approximation for (100 + infl_amount)% ** (1 / 12) - 100%
	 * scaled by 65536
	 * 12 -> months per year
	 * This is only a good approxiamtion for small values
	 */
	_economy.inflation_prices  += min((_economy.inflation_prices  * _economy.infl_amount    * 54) >> 16, MAX_INFLATION);
	_economy.inflation_payment += min((_economy.inflation_payment * _economy.infl_amount_pr * 54) >> 16, MAX_INFLATION);
}

/**
 * Computes all prices, payments and maximum loan.
 */
void RecomputePrices()
{
	/* Setup maximum loan */
	_economy.max_loan = (_settings_game.difficulty.max_loan * _economy.inflation_prices >> 16) / 50000 * 50000;

	/* Setup price bases */
	for (Price i = PR_BEGIN; i < PR_END; i++) {
		Money price = _price_base_specs[i].start_price;

		/* Apply difficulty settings */
		uint mod = 1;
		switch (_price_base_specs[i].category) {
			case PCAT_RUNNING:
				mod = _settings_game.difficulty.vehicle_costs;
				break;

			case PCAT_CONSTRUCTION:
				mod = _settings_game.difficulty.construction_cost;
				break;

			default: break;
		}
		if (mod < 1) {
			price = price * 3 >> 2;
		} else if (mod > 1) {
			price = price * 9 >> 3;
		}

		/* Apply inflation */
		price = (int64)price * _economy.inflation_prices;

		/* Apply newgrf modifiers, and remove fractional part of inflation */
		int shift = _price_base_multiplier[i] - 16;
		if (shift >= 0) {
			price <<= shift;
		} else {
			price >>= -shift;
		}

		/* Store value */
		_price[i] = price;
	}

	/* Setup cargo payment */
	CargoSpec *cs;
	FOR_ALL_CARGOSPECS(cs) {
		cs->current_payment = ((int64)cs->initial_payment * _economy.inflation_payment) >> 16;
	}

	SetWindowClassesDirty(WC_BUILD_VEHICLE);
	SetWindowClassesDirty(WC_REPLACE_VEHICLE);
	SetWindowClassesDirty(WC_VEHICLE_DETAILS);
	SetWindowDirty(WC_PAYMENT_RATES, 0);
}

static void CompaniesPayInterest()
{
	const Company *c;

	FOR_ALL_COMPANIES(c) {
		_current_company = c->index;

		/* Over a year the paid interest should be "loan * interest percentage",
		 * but... as that number is likely not dividable by 12 (pay each month),
		 * one needs to account for that in the monthly fee calculations.
		 * To easily calculate what one should pay "this" month, you calculate
		 * what (total) should have been paid up to this month and you substract
		 * whatever has been paid in the previous months. This will mean one month
		 * it'll be a bit more and the other it'll be a bit less than the average
		 * monthly fee, but on average it will be exact. */
		Money yearly_fee = c->current_loan * _economy.interest_rate / 100;
		Money up_to_previous_month = yearly_fee * _cur_month / 12;
		Money up_to_this_month = yearly_fee * (_cur_month + 1) / 12;

		SubtractMoneyFromCompany(CommandCost(EXPENSES_LOAN_INT, up_to_this_month - up_to_previous_month));

		SubtractMoneyFromCompany(CommandCost(EXPENSES_OTHER, _price[PR_STATION_VALUE] >> 2));
	}
}

static void HandleEconomyFluctuations()
{
	if (_settings_game.difficulty.economy != 0) {
		/* When economy is Fluctuating, decrease counter */
		_economy.fluct--;
	} else if (_economy.fluct <= 0) {
		/* When it's Steady and we are in recession, end it now */
		_economy.fluct = -12;
	} else {
		/* No need to do anything else in other cases */
		return;
	}

	if (_economy.fluct == 0) {
		_economy.fluct = -(int)GB(Random(), 0, 2);
		AddNewsItem(STR_NEWS_BEGIN_OF_RECESSION, NS_ECONOMY);
	} else if (_economy.fluct == -12) {
		_economy.fluct = GB(Random(), 0, 8) + 312;
		AddNewsItem(STR_NEWS_END_OF_RECESSION, NS_ECONOMY);
	}
}


/**
 * Reset changes to the price base multipliers.
 */
void ResetPriceBaseMultipliers()
{
	memset(_price_base_multiplier, 0, sizeof(_price_base_multiplier));
}

/**
 * Change a price base by the given factor.
 * The price base is altered by factors of two.
 * NewBaseCost = OldBaseCost * 2^n
 * @param price Index of price base to change.
 * @param factor Amount to change by.
 */
void SetPriceBaseMultiplier(Price price, int factor)
{
	assert(price < PR_END);
	_price_base_multiplier[price] = Clamp(factor, MIN_PRICE_MODIFIER, MAX_PRICE_MODIFIER);
}

/**
 * Initialize the variables that will maintain the daily industry change system.
 * @param init_counter specifies if the counter is required to be initialized
 */
void StartupIndustryDailyChanges(bool init_counter)
{
	uint map_size = MapLogX() + MapLogY();
	/* After getting map size, it needs to be scaled appropriately and divided by 31,
	 * which stands for the days in a month.
	 * Using just 31 will make it so that a monthly reset (based on the real number of days of that month)
	 * would not be needed.
	 * Since it is based on "fractionnal parts", the leftover days will not make much of a difference
	 * on the overall total number of changes performed */
	_economy.industry_daily_increment = (1 << map_size) / 31;

	if (init_counter) {
		/* A new game or a savegame from an older version will require the counter to be initialized */
		_economy.industry_daily_change_counter = 0;
	}
}

void StartupEconomy()
{
	_economy.interest_rate = _settings_game.difficulty.initial_interest;
	_economy.infl_amount = _settings_game.difficulty.initial_interest;
	_economy.infl_amount_pr = max(0, _settings_game.difficulty.initial_interest - 1);
	_economy.fluct = GB(Random(), 0, 8) + 168;

	/* Set up prices */
	RecomputePrices();

	StartupIndustryDailyChanges(true); // As we are starting a new game, initialize the counter too

}

/**
 * Resets economy to initial values
 */
void InitializeEconomy()
{
	_economy.inflation_prices = _economy.inflation_payment = 1 << 16;
}

/**
 * Determine a certain price
 * @param index Price base
 * @param cost_factor Price factor
 * @param grf_file NewGRF to use local price multipliers from.
 * @param shift Extra bit shifting after the computation
 * @return Price
 */
Money GetPrice(Price index, uint cost_factor, const GRFFile *grf_file, int shift)
{
	if (index >= PR_END) return 0;

	Money cost = _price[index] * cost_factor;
	if (grf_file != NULL) shift += grf_file->price_base_multipliers[index];

	if (shift >= 0) {
		cost <<= shift;
	} else {
		cost >>= -shift;
	}

	return cost;
}

Money GetTransportedGoodsIncome(uint num_pieces, uint dist, byte transit_days, CargoID cargo_type)
{
	const CargoSpec *cs = CargoSpec::Get(cargo_type);
	if (!cs->IsValid()) {
		/* User changed newgrfs and some vehicle still carries some cargo which is no longer available. */
		return 0;
	}

	/* Use callback to calculate cargo profit, if available */
	if (HasBit(cs->callback_mask, CBM_CARGO_PROFIT_CALC)) {
		uint32 var18 = min(dist, 0xFFFF) | (min(num_pieces, 0xFF) << 16) | (transit_days << 24);
		uint16 callback = GetCargoCallback(CBID_CARGO_PROFIT_CALC, 0, var18, cs);
		if (callback != CALLBACK_FAILED) {
			int result = GB(callback, 0, 14);

			/* Simulate a 15 bit signed value */
			if (HasBit(callback, 14)) result -= 0x4000;

			/* "The result should be a signed multiplier that gets multiplied
			 * by the amount of cargo moved and the price factor, then gets
			 * divided by 8192." */
			return result * num_pieces * cs->current_payment / 8192;
		}
	}

	static const int MIN_TIME_FACTOR = 31;
	static const int MAX_TIME_FACTOR = 255;

	const int days1 = cs->transit_days[0];
	const int days2 = cs->transit_days[1];
	const int days_over_days1 = max(   transit_days - days1, 0);
	const int days_over_days2 = max(days_over_days1 - days2, 0);

	/*
	 * The time factor is calculated based on the time it took
	 * (transit_days) compared two cargo-depending values. The
	 * range is divided into three parts:
	 *
	 *  - constant for fast transits
	 *  - linear decreasing with time with a slope of -1 for medium transports
	 *  - linear decreasing with time with a slope of -2 for slow transports
	 *
	 */
	const int time_factor = max(MAX_TIME_FACTOR - days_over_days1 - days_over_days2, MIN_TIME_FACTOR);

	return BigMulS(dist * time_factor * num_pieces, cs->current_payment, 21);
}

/** The industries we've currently brought cargo to. */
static SmallIndustryList _cargo_delivery_destinations;

/**
 * Transfer goods from station to industry.
 * All cargo is delivered to the nearest (Manhattan) industry to the station sign, which is inside the acceptance rectangle and actually accepts the cargo.
 * @param st The station that accepted the cargo
 * @param cargo_type Type of cargo delivered
 * @param num_pieces Amount of cargo delivered
 * @param source The source of the cargo
 * @return actually accepted pieces of cargo
 */
static uint DeliverGoodsToIndustry(const Station *st, CargoID cargo_type, uint num_pieces, IndustryID source)
{
	/* Find the nearest industrytile to the station sign inside the catchment area, whose industry accepts the cargo.
	 * This fails in three cases:
	 *  1) The station accepts the cargo because there are enough houses around it accepting the cargo.
	 *  2) The industries in the catchment area temporarily reject the cargo, and the daily station loop has not yet updated station acceptance.
	 *  3) The results of callbacks CBID_INDUSTRY_REFUSE_CARGO and CBID_INDTILE_CARGO_ACCEPTANCE are inconsistent. (documented behaviour)
	 */

	uint accepted = 0;

	for (uint i = 0; i < st->industries_near.Length() && num_pieces != 0; i++) {
		Industry *ind = st->industries_near[i];
		if (ind->index == source) continue;

		const IndustrySpec *indspec = GetIndustrySpec(ind->type);

		uint cargo_index;
		for (cargo_index = 0; cargo_index < lengthof(ind->accepts_cargo); cargo_index++) {
			if (cargo_type == ind->accepts_cargo[cargo_index]) break;
		}
		/* Check if matching cargo has been found */
		if (cargo_index >= lengthof(ind->accepts_cargo)) continue;

		/* Check if industry temporarily refuses acceptance */
		if (HasBit(indspec->callback_mask, CBM_IND_REFUSE_CARGO)) {
			uint16 res = GetIndustryCallback(CBID_INDUSTRY_REFUSE_CARGO, 0, GetReverseCargoTranslation(cargo_type, indspec->grf_prop.grffile), ind, ind->type, ind->location.tile);
			if (res == 0) continue;
		}

		/* Insert the industry into _cargo_delivery_destinations, if not yet contained */
		_cargo_delivery_destinations.Include(ind);

		uint amount = min(num_pieces, 0xFFFFU - ind->incoming_cargo_waiting[cargo_index]);
		ind->incoming_cargo_waiting[cargo_index] += amount;
		num_pieces -= amount;
		accepted += amount;
	}

	return accepted;
}

/**
 * Delivers goods to industries/towns and calculates the payment
 * @param num_pieces amount of cargo delivered
 * @param cargo_type the type of cargo that is delivered
 * @param dest Station the cargo has been unloaded
 * @param source_tile The origin of the cargo for distance calculation
 * @param days_in_transit Travel time
 * @param company The company delivering the cargo
 * @param src_type Type of source of cargo (industry, town, headquarters)
 * @param src Index of source of cargo
 * @return Revenue for delivering cargo
 * @note The cargo is just added to the stockpile of the industry. It is due to the caller to trigger the industry's production machinery
 */
static Money DeliverGoods(int num_pieces, CargoID cargo_type, StationID dest, TileIndex source_tile, byte days_in_transit, Company *company, SourceType src_type, SourceID src)
{
	assert(num_pieces > 0);

	const Station *st = Station::Get(dest);

	/* Give the goods to the industry. */
	uint accepted = DeliverGoodsToIndustry(st, cargo_type, num_pieces, src_type == ST_INDUSTRY ? src : INVALID_INDUSTRY);

	/* If this cargo type is always accepted, accept all */
	if (HasBit(st->always_accepted, cargo_type)) accepted = num_pieces;

	/* Update company statistics */
	company->cur_economy.delivered_cargo += accepted;
	if (accepted > 0) SetBit(company->cargo_types, cargo_type);

	/* Increase town's counter for some special goods types */
	const CargoSpec *cs = CargoSpec::Get(cargo_type);
	if (cs->town_effect == TE_FOOD) st->town->new_act_food += accepted;
	if (cs->town_effect == TE_WATER) st->town->new_act_water += accepted;

	/* Determine profit */
	Money profit = GetTransportedGoodsIncome(accepted, DistanceManhattan(source_tile, st->xy), days_in_transit, cargo_type);

	/* Modify profit if a subsidy is in effect */
	if (CheckSubsidised(cargo_type, company->index, src_type, src, st))  {
		switch (_settings_game.difficulty.subsidy_multiplier) {
			case 0:  profit += profit >> 1; break;
			case 1:  profit *= 2; break;
			case 2:  profit *= 3; break;
			default: profit *= 4; break;
		}
	}

	return profit;
}

/**
 * Inform the industry about just delivered cargo
 * DeliverGoodsToIndustry() silently incremented incoming_cargo_waiting, now it is time to do something with the new cargo.
 * @param i The industry to process
 */
static void TriggerIndustryProduction(Industry *i)
{
	const IndustrySpec *indspec = GetIndustrySpec(i->type);
	uint16 callback = indspec->callback_mask;

	i->was_cargo_delivered = true;
	i->last_cargo_accepted_at = _date;

	if (HasBit(callback, CBM_IND_PRODUCTION_CARGO_ARRIVAL) || HasBit(callback, CBM_IND_PRODUCTION_256_TICKS)) {
		if (HasBit(callback, CBM_IND_PRODUCTION_CARGO_ARRIVAL)) {
			IndustryProductionCallback(i, 0);
		} else {
			SetWindowDirty(WC_INDUSTRY_VIEW, i->index);
		}
	} else {
		for (uint cargo_index = 0; cargo_index < lengthof(i->incoming_cargo_waiting); cargo_index++) {
			uint cargo_waiting = i->incoming_cargo_waiting[cargo_index];
			if (cargo_waiting == 0) continue;

			i->produced_cargo_waiting[0] = min(i->produced_cargo_waiting[0] + (cargo_waiting * indspec->input_cargo_multiplier[cargo_index][0] / 256), 0xFFFF);
			i->produced_cargo_waiting[1] = min(i->produced_cargo_waiting[1] + (cargo_waiting * indspec->input_cargo_multiplier[cargo_index][1] / 256), 0xFFFF);

			i->incoming_cargo_waiting[cargo_index] = 0;
		}
	}

	TriggerIndustry(i, INDUSTRY_TRIGGER_RECEIVED_CARGO);
	StartStopIndustryTileAnimation(i, IAT_INDUSTRY_RECEIVED_CARGO);
}

/**
 * Makes us a new cargo payment helper.
 * @param front The front of the train
 */
CargoPayment::CargoPayment(Vehicle *front) :
	front(front),
	current_station(front->last_station_visited)
{
}

CargoPayment::~CargoPayment()
{
	if (this->CleaningPool()) return;

	this->front->cargo_payment = NULL;

	if (this->visual_profit == 0) return;

	CompanyID old_company = _current_company;
	_current_company = this->front->owner;

	SubtractMoneyFromCompany(CommandCost(this->front->GetExpenseType(true), -this->route_profit));
	this->front->profit_this_year += this->visual_profit << 8;

	if (this->route_profit != 0) {
		if (IsLocalCompany() && !PlayVehicleSound(this->front, VSE_LOAD_UNLOAD)) {
			SndPlayVehicleFx(SND_14_CASHTILL, this->front);
		}

		ShowCostOrIncomeAnimation(this->front->x_pos, this->front->y_pos, this->front->z_pos, -this->visual_profit);
	} else {
		ShowFeederIncomeAnimation(this->front->x_pos, this->front->y_pos, this->front->z_pos, this->visual_profit);
	}

	_current_company = old_company;
}

/**
 * Handle payment for final delivery of the given cargo packet.
 * @param cp The cargo packet to pay for.
 * @param count The number of packets to pay for.
 */
void CargoPayment::PayFinalDelivery(const CargoPacket *cp, uint count)
{
	if (this->owner == NULL) {
		this->owner = Company::Get(this->front->owner);
	}

	/* Handle end of route payment */
	Money profit = DeliverGoods(count, this->ct, this->current_station, cp->SourceStationXY(), cp->DaysInTransit(), this->owner, cp->SourceSubsidyType(), cp->SourceSubsidyID());
	this->route_profit += profit;

	/* The vehicle's profit is whatever route profit there is minus feeder shares. */
	this->visual_profit += profit - cp->FeederShare();
}

/**
 * Handle payment for transfer of the given cargo packet.
 * @param cp The cargo packet to pay for; actual payment won't be made!.
 * @param count The number of packets to pay for.
 * @return The amount of money paid for the transfer.
 */
Money CargoPayment::PayTransfer(const CargoPacket *cp, uint count)
{
	Money profit = GetTransportedGoodsIncome(
		count,
		/* pay transfer vehicle for only the part of transfer it has done: ie. cargo_loaded_at_xy to here */
		DistanceManhattan(cp->LoadedAtXY(), Station::Get(this->current_station)->xy),
		cp->DaysInTransit(),
		this->ct);

	profit = profit * _settings_game.economy.feeder_payment_share / 100;

	this->visual_profit += profit; // accumulate transfer profits for whole vehicle
	return profit; // account for the (virtual) profit already made for the cargo packet
}

/**
 * Prepare the vehicle to be unloaded.
 * @param front_v the vehicle to be unloaded
 */
void PrepareUnload(Vehicle *front_v)
{
	/* At this moment loading cannot be finished */
	ClrBit(front_v->vehicle_flags, VF_LOADING_FINISHED);

	/* Start unloading in at the first possible moment */
	front_v->load_unload_ticks = 1;

	if ((front_v->current_order.GetUnloadType() & OUFB_NO_UNLOAD) == 0) {
		for (Vehicle *v = front_v; v != NULL; v = v->Next()) {
			if (v->cargo_cap > 0 && !v->cargo.Empty()) {
				SetBit(v->vehicle_flags, VF_CARGO_UNLOADING);
			}
		}
	}

	assert(front_v->cargo_payment == NULL);
	front_v->cargo_payment = new CargoPayment(front_v);
}

/**
 * reserves cargo if the full load order and improved_load is set.
 * @param st The station where the consist is loading at the moment
 * @param u The front of the loading vehicle consist
 * @return bit field for the cargo classes with bit for the reserved cargos set (if anything was reserved).
 */
uint32 ReserveConsist(Station * st, Vehicle * u)
{
	uint32 ret = 0;
	if (_settings_game.order.improved_load && (u->current_order.GetLoadType() & OLFB_FULL_LOAD)) {
		/* Update reserved cargo */
		for (Vehicle * v = u; v != NULL; v = v->Next()) {
			int cap = v->cargo_cap - v->cargo.Count();
			if (cap > 0) {
				StationCargoList & list = st->goods[v->cargo_type].cargo;
				list.MoveTo(&v->cargo, cap, StationCargoList::MTA_RESERVE, NULL, st->xy);
				SetBit(ret, v->cargo_type);
			}
		}
	}
	return ret;
}


/**
 * Loads/unload the vehicle if possible.
 * @param v the vehicle to be (un)loaded
 * @param cargos_reserved bit field: the cargo classes for which cargo has been reserved in this loading cycle
 * @return the updated cargo_reserved
 */
static uint32 LoadUnloadVehicle(Vehicle *v, uint32 cargos_reserved)
{
	assert(v->current_order.IsType(OT_LOADING));

	assert(v->load_unload_ticks != 0);

	StationID last_visited = v->last_station_visited;
	Station *st = Station::Get(last_visited);

	/* We have not waited enough time till the next round of loading/unloading */
<<<<<<< HEAD
	if (--v->time_counter != 0) {
		return cargos_reserved | ReserveConsist(st, v);
=======
	if (--v->load_unload_ticks != 0) {
		if (_settings_game.order.improved_load && (v->current_order.GetLoadType() & OLFB_FULL_LOAD)) {
			/* 'Reserve' this cargo for this vehicle, because we were first. */
			for (; v != NULL; v = v->Next()) {
				int cap_left = v->cargo_cap - v->cargo.Count();
				if (cap_left > 0) cargo_left[v->cargo_type] -= cap_left;
			}
		}
		return;
>>>>>>> 5c791857
	}

	if (v->type == VEH_TRAIN && (!IsTileType(v->tile, MP_STATION) || GetStationIndex(v->tile) != st->index)) {
		/* The train reversed in the station. Take the "easy" way
		 * out and let the train just leave as it always did. */
		SetBit(v->vehicle_flags, VF_LOADING_FINISHED);
<<<<<<< HEAD
		v->time_counter = 1;
		return cargos_reserved;
=======
		v->load_unload_ticks = 1;
		return;
>>>>>>> 5c791857
	}

	int unloading_time = 0;
	Vehicle *u = v;
	bool dirty_vehicle = false;
	bool dirty_station = false;

	bool completely_emptied = true;
	bool anything_unloaded = false;
	bool anything_loaded   = false;
	uint32 cargo_not_full  = 0;
	uint32 cargo_full      = 0;

	v->cur_speed = 0;

	CargoPayment *payment = v->cargo_payment;

	for (; v != NULL; v = v->Next()) {
		if (v->cargo_cap == 0) continue;

		const Engine *e = Engine::Get(v->engine_type);
		byte load_amount = e->info.load_amount;

		/* The default loadamount for mail is 1/4 of the load amount for passengers */
		if (v->type == VEH_AIRCRAFT && !Aircraft::From(v)->IsNormalAircraft()) load_amount = (load_amount + 3) / 4;

		if (_settings_game.order.gradual_loading && HasBit(e->info.callback_mask, CBM_VEHICLE_LOAD_AMOUNT)) {
			uint16 cb_load_amount = GetVehicleCallback(CBID_VEHICLE_LOAD_AMOUNT, 0, 0, v->engine_type, v);
			if (cb_load_amount != CALLBACK_FAILED && GB(cb_load_amount, 0, 8) != 0) load_amount = GB(cb_load_amount, 0, 8);
		}

		GoodsEntry *ge = &st->goods[v->cargo_type];

		if (HasBit(v->vehicle_flags, VF_CARGO_UNLOADING) && (u->current_order.GetUnloadType() & OUFB_NO_UNLOAD) == 0) {
			uint cargo_count = v->cargo.OnboardCount();
			uint amount_unloaded = _settings_game.order.gradual_loading ? min(cargo_count, load_amount) : cargo_count;
			bool remaining = false; // Are there cargo entities in this vehicle that can still be unloaded here?
			bool accepted  = false; // Is the cargo accepted by the station?

			payment->SetCargo(v->cargo_type);

			if (HasBit(ge->acceptance_pickup, GoodsEntry::ACCEPTANCE) && !(u->current_order.GetUnloadType() & OUFB_TRANSFER)) {
				/* The cargo has reached it's final destination, the packets may now be destroyed */
				remaining = v->cargo.MoveTo<StationCargoList>(NULL, amount_unloaded, VehicleCargoList::MTA_FINAL_DELIVERY, payment, last_visited);

				dirty_vehicle = true;
				accepted = true;
			}

			/* The !accepted || v->cargo.Count == cargo_count clause is there
			 * to make it possible to force unload vehicles at the station where
			 * they were loaded, but to not force unload the vehicle when the
			 * station is still accepting the cargo in the vehicle. It doesn't
			 * accept cargo that was loaded at the same station. */
			if ((u->current_order.GetUnloadType() & (OUFB_UNLOAD | OUFB_TRANSFER)) && (!accepted || v->cargo.OnboardCount() == cargo_count)) {
				remaining = v->cargo.MoveTo(&ge->cargo, amount_unloaded, u->current_order.GetUnloadType() & OUFB_TRANSFER ? VehicleCargoList::MTA_TRANSFER : VehicleCargoList::MTA_UNLOAD, payment);
				SetBit(ge->acceptance_pickup, GoodsEntry::PICKUP);

				dirty_vehicle = dirty_station = true;
			} else if (!accepted) {
				/* The order changed while unloading (unset unload/transfer) or the
				 * station does not accept our goods. */
				ClrBit(v->vehicle_flags, VF_CARGO_UNLOADING);

				/* Say we loaded something, otherwise we'll think we didn't unload
				 * something and we didn't load something, so we must be finished
				 * at this station. Setting the unloaded means that we will get a
				 * retry for loading in the next cycle. */
				anything_unloaded = true;
				continue;
			}

			/* Deliver goods to the station */
			st->time_since_unload = 0;

			unloading_time += amount_unloaded;

			anything_unloaded = true;
			if (_settings_game.order.gradual_loading && remaining) {
				completely_emptied = false;
			} else {
				/* We have finished unloading (cargo count == 0) */
				ClrBit(v->vehicle_flags, VF_CARGO_UNLOADING);
			}

			continue;
		}

		/* Do not pick up goods when we have no-load set. */
		if (u->current_order.GetLoadType() & OLFB_NO_LOAD) continue;

		/* update stats */
		int t;
		switch (u->type) {
			case VEH_TRAIN:    t = Train::From(u)->tcache.cached_max_speed; break;
			case VEH_ROAD:     t = u->max_speed / 2;        break;
			case VEH_SHIP:     t = u->max_speed;            break;
			case VEH_AIRCRAFT: t = u->max_speed * 10 / 129; break; // convert to old units
			default: NOT_REACHED();
		}

		/* if last speed is 0, we treat that as if no vehicle has ever visited the station. */
		ge->last_speed = min(t, 255);
		ge->last_age = _cur_year - u->build_year;
		ge->days_since_pickup = 0;

		/* If there's goods waiting at the station, and the vehicle
		 * has capacity for it, load it on the vehicle. */
		int cap_left = v->cargo_cap - v->cargo.OnboardCount();
		if (cap_left > 0) {
			uint cap = cap_left;
			if (_settings_game.order.gradual_loading) cap = min(cap, load_amount);
			if (v->cargo.Empty()) TriggerVehicle(v, VEHICLE_TRIGGER_NEW_CARGO);

			uint reserved_count = v->cargo.ReservedCount();
			uint station_count = ge->cargo.Count();
			if (_settings_game.order.improved_load) {
				v->cargo.LoadReserved(cap);
			}
			if (v->cargo.ReservedCount() == 0) {
				ge->cargo.MoveTo(&v->cargo, cap - reserved_count, StationCargoList::MTA_CARGO_LOAD, NULL, st->xy);
			}
			uint loaded = reserved_count + station_count - v->cargo.ReservedCount() - ge->cargo.Count();


			/* TODO: Regarding this, when we do gradual loading, we
			 * should first unload all vehicles and then start
			 * loading them. Since this will cause
			 * VEHICLE_TRIGGER_EMPTY to be called at the time when
			 * the whole vehicle chain is really totally empty, the
			 * completely_emptied assignment can then be safely
			 * removed; that's how TTDPatch behaves too. --pasky */
			if (loaded > 0) {
				completely_emptied = false;
				anything_loaded = true;

				st->time_since_load = 0;
				st->last_vehicle_type = v->type;

				StationAnimationTrigger(st, st->xy, STAT_ANIM_CARGO_TAKEN, v->cargo_type);

				unloading_time += loaded;

				dirty_vehicle = dirty_station = true;
			} else if  (_settings_game.order.improved_load && HasBit(cargos_reserved, v->cargo_type)) {
				/* Skip loading this vehicle if another train/vehicle is already handling
				 * the same cargo type at this station */
				SetBit(cargo_not_full, v->cargo_type);
				continue;
			}
		}

		if (v->cargo.OnboardCount() >= v->cargo_cap) {
			SetBit(cargo_full, v->cargo_type);
		} else {
			SetBit(cargo_not_full, v->cargo_type);
		}
	}

	/* Only set completly_emptied, if we just unloaded all remaining cargo */
	completely_emptied &= anything_unloaded;

	v = u;

	if (!anything_unloaded) delete payment;

	if (anything_loaded || anything_unloaded) {
		if (_settings_game.order.gradual_loading) {
			/* The time it takes to load one 'slice' of cargo or passengers depends
			 * on the vehicle type - the values here are those found in TTDPatch */
			const uint gradual_loading_wait_time[] = { 40, 20, 10, 20 };

			unloading_time = gradual_loading_wait_time[v->type];
		}
	} else {
		bool finished_loading = true;
		if (v->current_order.GetLoadType() & OLFB_FULL_LOAD) {
			if (v->current_order.GetLoadType() == OLF_FULL_LOAD_ANY) {
				/* if the aircraft carries passengers and is NOT full, then
				 * continue loading, no matter how much mail is in */
				if ((v->type == VEH_AIRCRAFT && IsCargoInClass(v->cargo_type, CC_PASSENGERS) && v->cargo_cap > v->cargo.OnboardCount()) ||
						(cargo_not_full && (cargo_full & ~cargo_not_full) == 0)) { // There are stull non-full cargos
					finished_loading = false;
				}
			} else if (cargo_not_full != 0) {
				finished_loading = false;
			}
		}
		unloading_time = 20;

		SB(v->vehicle_flags, VF_LOADING_FINISHED, 1, finished_loading);
	}

	if (v->type == VEH_TRAIN) {
		/* Each platform tile is worth 2 rail vehicles. */
		int overhang = Train::From(v)->tcache.cached_total_length - st->GetPlatformLength(v->tile) * TILE_SIZE;
		if (overhang > 0) {
			unloading_time <<= 1;
			unloading_time += (overhang * unloading_time) / 8;
		}
	}

	/* Calculate the loading indicator fill percent and display
	 * In the Game Menu do not display indicators
	 * If _settings_client.gui.loading_indicators == 2, show indicators (bool can be promoted to int as 0 or 1 - results in 2 > 0,1 )
	 * if _settings_client.gui.loading_indicators == 1, _local_company must be the owner or must be a spectator to show ind., so 1 > 0
	 * if _settings_client.gui.loading_indicators == 0, do not display indicators ... 0 is never greater than anything
	 */
	if (_game_mode != GM_MENU && (_settings_client.gui.loading_indicators > (uint)(v->owner != _local_company && _local_company != COMPANY_SPECTATOR))) {
		StringID percent_up_down = STR_NULL;
		int percent = CalcPercentVehicleFilled(v, &percent_up_down);
		if (v->fill_percent_te_id == INVALID_TE_ID) {
			v->fill_percent_te_id = ShowFillingPercent(v->x_pos, v->y_pos, v->z_pos + 20, percent, percent_up_down);
		} else {
			UpdateFillingPercent(v->fill_percent_te_id, percent, percent_up_down);
		}
	}

	/* Always wait at least 1, otherwise we'll wait 'infinitively' long. */
	v->load_unload_ticks = max(1, unloading_time);

	if (completely_emptied) {
		TriggerVehicle(v, VEHICLE_TRIGGER_EMPTY);
	}

	if (dirty_vehicle) {
		SetWindowDirty(GetWindowClassForVehicleType(v->type), v->owner);
		SetWindowDirty(WC_VEHICLE_DETAILS, v->index);
		v->MarkDirty();
	}
	if (dirty_station) {
		st->MarkTilesDirty(true);
		SetWindowDirty(WC_STATION_VIEW, last_visited);
	}
	return cargos_reserved;
}

/**
 * Load/unload the vehicles in this station according to the order
 * they entered.
 * @param st the station to do the loading/unloading for
 */
void LoadUnloadStation(Station *st)
{
	/* No vehicle is here... */
	if (st->loading_vehicles.empty()) return;

	uint cargos_reserved = 0;

	std::list<Vehicle *>::iterator iter;
	for (iter = st->loading_vehicles.begin(); iter != st->loading_vehicles.end(); ++iter) {
		Vehicle *v = *iter;
		if (!(v->vehstatus & (VS_STOPPED | VS_CRASHED))) cargos_reserved = LoadUnloadVehicle(v, cargos_reserved);
	}

	/* Call the production machinery of industries */
	const Industry * const *isend = _cargo_delivery_destinations.End();
	for (Industry **iid = _cargo_delivery_destinations.Begin(); iid != isend; iid++) {
		TriggerIndustryProduction(*iid);
	}
	_cargo_delivery_destinations.Clear();
}

void CompaniesMonthlyLoop()
{
	CompaniesGenStatistics();
	if (_settings_game.economy.inflation) {
		AddInflation();
		RecomputePrices();
	}
	CompaniesPayInterest();
	/* Reset the _current_company flag */
	_current_company = OWNER_NONE;
	HandleEconomyFluctuations();
}

static void DoAcquireCompany(Company *c)
{
	Company *owner;
	int i;
	Money value;
	CompanyID ci = c->index;

	CompanyNewsInformation *cni = MallocT<CompanyNewsInformation>(1);
	cni->FillData(c, Company::Get(_current_company));

	SetDParam(0, STR_NEWS_COMPANY_MERGER_TITLE);
	SetDParam(1, c->bankrupt_value == 0 ? STR_NEWS_MERGER_TAKEOVER_TITLE : STR_NEWS_COMPANY_MERGER_DESCRIPTION);
	SetDParamStr(2, cni->company_name);
	SetDParamStr(3, cni->other_company_name);
	SetDParam(4, c->bankrupt_value);
	AddCompanyNewsItem(STR_MESSAGE_NEWS_FORMAT, NS_COMPANY_MERGER, cni);
	AI::BroadcastNewEvent(new AIEventCompanyMerger(ci, _current_company));

	/* original code does this a little bit differently */
	ChangeNetworkOwner(ci, _current_company);
	ChangeOwnershipOfCompanyItems(ci, _current_company);

	if (c->bankrupt_value == 0) {
		owner = Company::Get(_current_company);
		owner->current_loan += c->current_loan;
	}

	value = CalculateCompanyValue(c) >> 2;
	CompanyID old_company = _current_company;
	for (i = 0; i != 4; i++) {
		if (c->share_owners[i] != COMPANY_SPECTATOR) {
			_current_company = c->share_owners[i];
			SubtractMoneyFromCompany(CommandCost(EXPENSES_OTHER, -value));
		}
	}
	_current_company = old_company;

	if (c->is_ai) AI::Stop(c->index);

	DeleteCompanyWindows(ci);
	InvalidateWindowClassesData(WC_TRAINS_LIST, 0);
	InvalidateWindowClassesData(WC_SHIPS_LIST, 0);
	InvalidateWindowClassesData(WC_ROADVEH_LIST, 0);
	InvalidateWindowClassesData(WC_AIRCRAFT_LIST, 0);

	delete c;
}

extern int GetAmountOwnedBy(const Company *c, Owner owner);

/** Acquire shares in an opposing company.
 * @param tile unused
 * @param flags type of operation
 * @param p1 company to buy the shares from
 * @param p2 unused
 * @param text unused
 * @return the cost of this operation or an error
 */
CommandCost CmdBuyShareInCompany(TileIndex tile, DoCommandFlag flags, uint32 p1, uint32 p2, const char *text)
{
	CommandCost cost(EXPENSES_OTHER);

	Company *c = Company::GetIfValid(p1);

	/* Check if buying shares is allowed (protection against modified clients)
	 * Cannot buy own shares */
	if (c == NULL || !_settings_game.economy.allow_shares || _current_company == (CompanyID)p1) return CMD_ERROR;

	/* Protect new companies from hostile takeovers */
	if (_cur_year - c->inaugurated_year < 6) return_cmd_error(STR_ERROR_PROTECTED);

	/* Those lines are here for network-protection (clients can be slow) */
	if (GetAmountOwnedBy(c, COMPANY_SPECTATOR) == 0) return cost;

	/* We can not buy out a real company (temporarily). TODO: well, enable it obviously */
	if (GetAmountOwnedBy(c, COMPANY_SPECTATOR) == 1 && !c->is_ai) return cost;

	cost.AddCost(CalculateCompanyValue(c) >> 2);
	if (flags & DC_EXEC) {
		OwnerByte *b = c->share_owners;
		int i;

		while (*b != COMPANY_SPECTATOR) b++; // share owners is guaranteed to contain at least one COMPANY_SPECTATOR
		*b = _current_company;

		for (i = 0; c->share_owners[i] == _current_company;) {
			if (++i == 4) {
				c->bankrupt_value = 0;
				DoAcquireCompany(c);
				break;
			}
		}
		SetWindowDirty(WC_COMPANY, p1);
	}
	return cost;
}

/** Sell shares in an opposing company.
 * @param tile unused
 * @param flags type of operation
 * @param p1 company to sell the shares from
 * @param p2 unused
 * @param text unused
 * @return the cost of this operation or an error
 */
CommandCost CmdSellShareInCompany(TileIndex tile, DoCommandFlag flags, uint32 p1, uint32 p2, const char *text)
{
	Company *c = Company::GetIfValid(p1);

	/* Check if selling shares is allowed (protection against modified clients)
	 * Cannot sell own shares */
	if (c == NULL || !_settings_game.economy.allow_shares || _current_company == (CompanyID)p1) return CMD_ERROR;

	/* Those lines are here for network-protection (clients can be slow) */
	if (GetAmountOwnedBy(c, _current_company) == 0) return CommandCost();

	/* adjust it a little to make it less profitable to sell and buy */
	Money cost = CalculateCompanyValue(c) >> 2;
	cost = -(cost - (cost >> 7));

	if (flags & DC_EXEC) {
		OwnerByte *b = c->share_owners;
		while (*b != _current_company) b++; // share owners is guaranteed to contain company
		*b = COMPANY_SPECTATOR;
		SetWindowDirty(WC_COMPANY, p1);
	}
	return CommandCost(EXPENSES_OTHER, cost);
}

/** Buy up another company.
 * When a competing company is gone bankrupt you get the chance to purchase
 * that company.
 * @todo currently this only works for AI companies
 * @param tile unused
 * @param flags type of operation
 * @param p1 company to buy up
 * @param p2 unused
 * @param text unused
 * @return the cost of this operation or an error
 */
CommandCost CmdBuyCompany(TileIndex tile, DoCommandFlag flags, uint32 p1, uint32 p2, const char *text)
{
	Company *c = Company::GetIfValid(p1);
	if (c == NULL) return CMD_ERROR;

	/* Disable takeovers when not asked */
	if (!HasBit(c->bankrupt_asked, _current_company)) return CMD_ERROR;

	/* Disable taking over the local company in single player */
	if (!_networking && _local_company == c->index) return CMD_ERROR;

	/* Do not allow companies to take over themselves */
	if ((CompanyID)p1 == _current_company) return CMD_ERROR;

	/* Get the cost here as the company is deleted in DoAcquireCompany. */
	CommandCost cost(EXPENSES_OTHER, c->bankrupt_value);

	if (flags & DC_EXEC) {
		DoAcquireCompany(c);
	}
	return cost;
}<|MERGE_RESOLUTION|>--- conflicted
+++ resolved
@@ -1138,33 +1138,16 @@
 	Station *st = Station::Get(last_visited);
 
 	/* We have not waited enough time till the next round of loading/unloading */
-<<<<<<< HEAD
-	if (--v->time_counter != 0) {
+	if (--v->load_unload_ticks!= 0) {
 		return cargos_reserved | ReserveConsist(st, v);
-=======
-	if (--v->load_unload_ticks != 0) {
-		if (_settings_game.order.improved_load && (v->current_order.GetLoadType() & OLFB_FULL_LOAD)) {
-			/* 'Reserve' this cargo for this vehicle, because we were first. */
-			for (; v != NULL; v = v->Next()) {
-				int cap_left = v->cargo_cap - v->cargo.Count();
-				if (cap_left > 0) cargo_left[v->cargo_type] -= cap_left;
-			}
-		}
-		return;
->>>>>>> 5c791857
 	}
 
 	if (v->type == VEH_TRAIN && (!IsTileType(v->tile, MP_STATION) || GetStationIndex(v->tile) != st->index)) {
 		/* The train reversed in the station. Take the "easy" way
 		 * out and let the train just leave as it always did. */
 		SetBit(v->vehicle_flags, VF_LOADING_FINISHED);
-<<<<<<< HEAD
-		v->time_counter = 1;
+		v->load_unload_ticks = 1;
 		return cargos_reserved;
-=======
-		v->load_unload_ticks = 1;
-		return;
->>>>>>> 5c791857
 	}
 
 	int unloading_time = 0;
