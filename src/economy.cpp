--- conflicted
+++ resolved
@@ -1193,15 +1193,9 @@
 
 	front->cur_speed = 0;
 
-<<<<<<< HEAD
-	CargoPayment *payment = v->cargo_payment;
-	
-	for (; v != NULL; v = v->Next()) {
-=======
 	CargoPayment *payment = front->cargo_payment;
 
 	for (Vehicle *v = front; v != NULL; v = v->Next()) {
->>>>>>> 4933b7e5
 		if (v->cargo_cap == 0) continue;
 
 		const Engine *e = Engine::Get(v->engine_type);
@@ -1364,15 +1358,11 @@
 			SetBit(cargo_not_full, v->cargo_type);
 		}
 	}
-<<<<<<< HEAD
-	
-=======
 
 	if (anything_loaded || anything_unloaded) {
 		if (front->type == VEH_TRAIN) TriggerStationAnimation(st, st->xy, SAT_TRAIN_LOADS);
 	}
 
->>>>>>> 4933b7e5
 	/* Only set completely_emptied, if we just unloaded all remaining cargo */
 	completely_emptied &= anything_unloaded;
 
@@ -1409,7 +1399,7 @@
 			}
 
 			/* Refresh next hop stats if we're full loading to avoid deadlocks. */
-			if (!finished_loading) v->RefreshNextHopsStats();
+			if (!finished_loading) front->RefreshNextHopsStats();
 		}
 		unloading_time = 20;
 
