/* $Id$ */

/*
 * This file is part of OpenTTD.
 * OpenTTD is free software; you can redistribute it and/or modify it under the terms of the GNU General Public License as published by the Free Software Foundation, version 2.
 * OpenTTD is distributed in the hope that it will be useful, but WITHOUT ANY WARRANTY; without even the implied warranty of MERCHANTABILITY or FITNESS FOR A PARTICULAR PURPOSE.
 * See the GNU General Public License for more details. You should have received a copy of the GNU General Public License along with OpenTTD. If not, see <http://www.gnu.org/licenses/>.
 */

/** @file economy.cpp Handling of the economy. */

#include "stdafx.h"
#include "openttd.h"
#include "tile_cmd.h"
#include "company_func.h"
#include "command_func.h"
#include "industry.h"
#include "town.h"
#include "news_func.h"
#include "network/network.h"
#include "network/network_func.h"
#include "vehicle_gui.h"
#include "ai/ai.hpp"
#include "aircraft.h"
#include "train.h"
#include "newgrf_engine.h"
#include "newgrf_sound.h"
#include "newgrf_industries.h"
#include "newgrf_industrytiles.h"
#include "newgrf_station.h"
#include "unmovable.h"
#include "group.h"
#include "strings_func.h"
#include "functions.h"
#include "window_func.h"
#include "date_func.h"
#include "vehicle_func.h"
#include "sound_func.h"
#include "gfx_func.h"
#include "autoreplace_func.h"
#include "company_gui.h"
#include "signs_base.h"
#include "subsidy_base.h"
#include "subsidy_func.h"
#include "station_base.h"
#include "waypoint_base.h"
#include "economy_base.h"
#include "core/pool_func.hpp"
#include "debug.h"

#include "table/strings.h"
#include "table/sprites.h"
#include "table/pricebase.h"


/* Initialize the cargo payment-pool */
CargoPaymentPool _cargo_payment_pool("CargoPayment");
INSTANTIATE_POOL_METHODS(CargoPayment)

/**
 * Multiply two integer values and shift the results to right.
 *
 * This function multiplies two integer values. The result is
 * shifted by the amount of shift to right.
 *
 * @param a The first integer
 * @param b The second integer
 * @param shift The amount to shift the value to right.
 * @return The shifted result
 */
static inline int32 BigMulS(const int32 a, const int32 b, const uint8 shift)
{
	return (int32)((int64)a * (int64)b >> shift);
}

/**
 * Multiply two unsigned integers and shift the results to right.
 *
 * This function multiplies two unsigned integers. The result is
 * shifted by the amount of shift to right.
 *
 * @param a The first unsigned integer
 * @param b The second unsigned integer
 * @param shift The amount to shift the value to right.
 * @return The shifted result
 */
static inline uint32 BigMulSU(const uint32 a, const uint32 b, const uint8 shift)
{
	return (uint32)((uint64)a * (uint64)b >> shift);
}

typedef SmallVector<Industry *, 16> SmallIndustryList;

/* Score info */
const ScoreInfo _score_info[] = {
	{ SCORE_VEHICLES,        120, 100 },
	{ SCORE_STATIONS,         80, 100 },
	{ SCORE_MIN_PROFIT,    10000, 100 },
	{ SCORE_MIN_INCOME,    50000,  50 },
	{ SCORE_MAX_INCOME,   100000, 100 },
	{ SCORE_DELIVERED,     40000, 400 },
	{ SCORE_CARGO,             8,  50 },
	{ SCORE_MONEY,      10000000,  50 },
	{ SCORE_LOAN,         250000,  50 },
	{ SCORE_TOTAL,             0,   0 }
};

int _score_part[MAX_COMPANIES][SCORE_END];
Economy _economy;
Prices _price;
Money _additional_cash_required;
static byte _price_base_multiplier[NUM_PRICES];

Money CalculateCompanyValue(const Company *c)
{
	Owner owner = c->index;
	Money value = 0;

	Station *st;
	uint num = 0;

	FOR_ALL_STATIONS(st) {
		if (st->owner == owner) num += CountBits((byte)st->facilities);
	}

	value += num * _price.station_value * 25;

	Vehicle *v;
	FOR_ALL_VEHICLES(v) {
		if (v->owner != owner) continue;

		if (v->type == VEH_TRAIN ||
				v->type == VEH_ROAD ||
				(v->type == VEH_AIRCRAFT && Aircraft::From(v)->IsNormalAircraft()) ||
				v->type == VEH_SHIP) {
			value += v->value * 3 >> 1;
		}
	}

	/* Add real money value */
	value -= c->current_loan;
	value += c->money;

	return max(value, (Money)1);
}

/** if update is set to true, the economy is updated with this score
 *  (also the house is updated, should only be true in the on-tick event)
 * @param update the economy with calculated score
 * @param c company been evaluated
 * @return actual score of this company
 * */
int UpdateCompanyRatingAndValue(Company *c, bool update)
{
	Owner owner = c->index;
	int score = 0;

	memset(_score_part[owner], 0, sizeof(_score_part[owner]));

	/* Count vehicles */
	{
		Vehicle *v;
		Money min_profit = 0;
		bool min_profit_first = true;
		uint num = 0;

		FOR_ALL_VEHICLES(v) {
			if (v->owner != owner) continue;
			if (IsCompanyBuildableVehicleType(v->type) && v->IsPrimaryVehicle()) {
				if (v->profit_last_year > 0) num++; // For the vehicle score only count profitable vehicles
				if (v->age > 730) {
					/* Find the vehicle with the lowest amount of profit */
					if (min_profit_first || min_profit > v->profit_last_year) {
						min_profit = v->profit_last_year;
						min_profit_first = false;
					}
				}
			}
		}

		min_profit >>= 8; // remove the fract part

		_score_part[owner][SCORE_VEHICLES] = num;
		/* Don't allow negative min_profit to show */
		if (min_profit > 0)
			_score_part[owner][SCORE_MIN_PROFIT] = ClampToI32(min_profit);
	}

	/* Count stations */
	{
		uint num = 0;
		const Station *st;

		FOR_ALL_STATIONS(st) {
			/* Only count stations that are actually serviced */
			if (st->owner == owner && (st->time_since_load <= 20 || st->time_since_unload <= 20)) num += CountBits((byte)st->facilities);
		}
		_score_part[owner][SCORE_STATIONS] = num;
	}

	/* Generate statistics depending on recent income statistics */
	{
		int numec = min(c->num_valid_stat_ent, 12);
		if (numec != 0) {
			const CompanyEconomyEntry *cee = c->old_economy;
			Money min_income = cee->income + cee->expenses;
			Money max_income = cee->income + cee->expenses;

			do {
				min_income = min(min_income, cee->income + cee->expenses);
				max_income = max(max_income, cee->income + cee->expenses);
			} while (++cee, --numec);

			if (min_income > 0) {
				_score_part[owner][SCORE_MIN_INCOME] = ClampToI32(min_income);
			}

			_score_part[owner][SCORE_MAX_INCOME] = ClampToI32(max_income);
		}
	}

	/* Generate score depending on amount of transported cargo */
	{
		const CompanyEconomyEntry *cee;
		int numec;
		uint32 total_delivered;

		numec = min(c->num_valid_stat_ent, 4);
		if (numec != 0) {
			cee = c->old_economy;
			total_delivered = 0;
			do {
				total_delivered += cee->delivered_cargo;
			} while (++cee, --numec);

			_score_part[owner][SCORE_DELIVERED] = total_delivered;
		}
	}

	/* Generate score for variety of cargo */
	{
		uint num = CountBits(c->cargo_types);
		_score_part[owner][SCORE_CARGO] = num;
		if (update) c->cargo_types = 0;
	}

	/* Generate score for company's money */
	{
		if (c->money > 0) {
			_score_part[owner][SCORE_MONEY] = ClampToI32(c->money);
		}
	}

	/* Generate score for loan */
	{
		_score_part[owner][SCORE_LOAN] = ClampToI32(_score_info[SCORE_LOAN].needed - c->current_loan);
	}

	/* Now we calculate the score for each item.. */
	{
		int total_score = 0;
		int s;
		score = 0;
		for (ScoreID i = SCORE_BEGIN; i < SCORE_END; i++) {
			/* Skip the total */
			if (i == SCORE_TOTAL) continue;
			/*  Check the score */
			s = Clamp(_score_part[owner][i], 0, _score_info[i].needed) * _score_info[i].score / _score_info[i].needed;
			score += s;
			total_score += _score_info[i].score;
		}

		_score_part[owner][SCORE_TOTAL] = score;

		/*  We always want the score scaled to SCORE_MAX (1000) */
		if (total_score != SCORE_MAX) score = score * SCORE_MAX / total_score;
	}

	if (update) {
		c->old_economy[0].performance_history = score;
		UpdateCompanyHQ(c, score);
		c->old_economy[0].company_value = CalculateCompanyValue(c);
	}

	SetWindowDirty(WC_PERFORMANCE_DETAIL, 0);
	return score;
}

/*  use INVALID_OWNER as new_owner to delete the company. */
void ChangeOwnershipOfCompanyItems(Owner old_owner, Owner new_owner)
{
	Town *t;
	CompanyID old = _current_company;

	assert(old_owner != new_owner);

	{
		Company *c;
		uint i;

		/* See if the old_owner had shares in other companies */
		_current_company = old_owner;
		FOR_ALL_COMPANIES(c) {
			for (i = 0; i < 4; i++) {
				if (c->share_owners[i] == old_owner) {
					/* Sell his shares */
					CommandCost res = DoCommand(0, c->index, 0, DC_EXEC, CMD_SELL_SHARE_IN_COMPANY);
					/* Because we are in a DoCommand, we can't just execute an other one and
					 *  expect the money to be removed. We need to do it ourself! */
					SubtractMoneyFromCompany(res);
				}
			}
		}

		/* Sell all the shares that people have on this company */
		c = Company::Get(old_owner);
		for (i = 0; i < 4; i++) {
			_current_company = c->share_owners[i];
			if (_current_company != INVALID_OWNER) {
				/* Sell the shares */
				CommandCost res = DoCommand(0, old_owner, 0, DC_EXEC, CMD_SELL_SHARE_IN_COMPANY);
				/* Because we are in a DoCommand, we can't just execute an other one and
				 *  expect the money to be removed. We need to do it ourself! */
				SubtractMoneyFromCompany(res);
			}
		}
	}

	_current_company = old_owner;

	/* Temporarily increase the company's money, to be sure that
	 * removing his/her property doesn't fail because of lack of money.
	 * Not too drastically though, because it could overflow */
	if (new_owner == INVALID_OWNER) {
		Company::Get(old_owner)->money = UINT64_MAX >> 2; // jackpot ;p
	}

	Subsidy *s;
	FOR_ALL_SUBSIDIES(s) {
		if (s->awarded == old_owner) {
			if (new_owner == INVALID_OWNER) {
				delete s;
			} else {
				s->awarded = new_owner;
			}
		}
	}
	if (new_owner == INVALID_OWNER) RebuildSubsidisedSourceAndDestinationCache();

	/* Take care of rating in towns */
	FOR_ALL_TOWNS(t) {
		/* If a company takes over, give the ratings to that company. */
		if (new_owner != INVALID_OWNER) {
			if (HasBit(t->have_ratings, old_owner)) {
				if (HasBit(t->have_ratings, new_owner)) {
					/* use max of the two ratings. */
					t->ratings[new_owner] = max(t->ratings[new_owner], t->ratings[old_owner]);
				} else {
					SetBit(t->have_ratings, new_owner);
					t->ratings[new_owner] = t->ratings[old_owner];
				}
			}
		}

		/* Reset the ratings for the old owner */
		t->ratings[old_owner] = RATING_INITIAL;
		ClrBit(t->have_ratings, old_owner);
	}

	{
		FreeUnitIDGenerator unitidgen[] = {
			FreeUnitIDGenerator(VEH_TRAIN, new_owner), FreeUnitIDGenerator(VEH_ROAD,     new_owner),
			FreeUnitIDGenerator(VEH_SHIP,  new_owner), FreeUnitIDGenerator(VEH_AIRCRAFT, new_owner)
		};

		Vehicle *v;
		FOR_ALL_VEHICLES(v) {
			if (v->owner == old_owner && IsCompanyBuildableVehicleType(v->type)) {
				if (new_owner == INVALID_OWNER) {
					if (v->Previous() == NULL) delete v;
				} else {
					v->owner = new_owner;
					v->colourmap = PAL_NONE;
					if (v->IsEngineCountable()) Company::Get(new_owner)->num_engines[v->engine_type]++;
					if (v->IsPrimaryVehicle()) v->unitnumber = unitidgen[v->type].NextID();
				}
			}
		}
	}

	/*  Change ownership of tiles */
	{
		TileIndex tile = 0;
		do {
			ChangeTileOwner(tile, old_owner, new_owner);
		} while (++tile != MapSize());

		if (new_owner != INVALID_OWNER) {
			/* Update all signals because there can be new segment that was owned by two companies
			 * and signals were not propagated
			 * Similiar with crossings - it is needed to bar crossings that weren't before
			 * because of different owner of crossing and approaching train */
			tile = 0;

			do {
				if (IsTileType(tile, MP_RAILWAY) && IsTileOwner(tile, new_owner) && HasSignals(tile)) {
					TrackBits tracks = GetTrackBits(tile);
					do { // there may be two tracks with signals for TRACK_BIT_HORZ and TRACK_BIT_VERT
						Track track = RemoveFirstTrack(&tracks);
						if (HasSignalOnTrack(tile, track)) AddTrackToSignalBuffer(tile, track, new_owner);
					} while (tracks != TRACK_BIT_NONE);
				} else if (IsLevelCrossingTile(tile) && IsTileOwner(tile, new_owner)) {
					UpdateLevelCrossing(tile);
				}
			} while (++tile != MapSize());
		}

		/* update signals in buffer */
		UpdateSignalsInBuffer();
	}

	/* convert owner of stations (including deleted ones, but excluding buoys) */
	Station *st;
	FOR_ALL_STATIONS(st) {
		if (st->owner == old_owner) {
			/* if a company goes bankrupt, set owner to OWNER_NONE so the sign doesn't disappear immediately
			 * also, drawing station window would cause reading invalid company's colour */
			st->owner = new_owner == INVALID_OWNER ? OWNER_NONE : new_owner;
		}
	}

	/* do the same for waypoints (we need to do this here so deleted waypoints are converted too) */
	Waypoint *wp;
	FOR_ALL_WAYPOINTS(wp) {
		if (wp->owner == old_owner) {
			wp->owner = new_owner == INVALID_OWNER ? OWNER_NONE : new_owner;
		}
	}

	/* In all cases clear replace engine rules.
	 * Even if it was copied, it could interfere with new owner's rules */
	RemoveAllEngineReplacementForCompany(Company::Get(old_owner));

	if (new_owner == INVALID_OWNER) {
		RemoveAllGroupsForCompany(old_owner);
	} else {
		Group *g;
		FOR_ALL_GROUPS(g) {
			if (g->owner == old_owner) g->owner = new_owner;
		}
	}

	Sign *si;
	FOR_ALL_SIGNS(si) {
		if (si->owner == old_owner) si->owner = new_owner == INVALID_OWNER ? OWNER_NONE : new_owner;
	}

	/* Change colour of existing windows */
	if (new_owner != INVALID_OWNER) ChangeWindowOwner(old_owner, new_owner);

	_current_company = old;

	MarkWholeScreenDirty();
}

static void ChangeNetworkOwner(Owner current_owner, Owner new_owner)
{
#ifdef ENABLE_NETWORK
	if (!_networking) return;

	if (current_owner == _local_company) {
		SetLocalCompany(new_owner);
	}

	if (!_network_server) return;

	NetworkServerChangeOwner(current_owner, new_owner);
#endif /* ENABLE_NETWORK */
}

static void CompanyCheckBankrupt(Company *c)
{
	/*  If the company has money again, it does not go bankrupt */
	if (c->money >= 0) {
		c->quarters_of_bankruptcy = 0;
		c->bankrupt_asked = 0;
		return;
	}

	c->quarters_of_bankruptcy++;

	CompanyNewsInformation *cni = MallocT<CompanyNewsInformation>(1);
	cni->FillData(c);

	switch (c->quarters_of_bankruptcy) {
		case 0:
		case 1:
			free(cni);
			break;

		case 2:
			SetDParam(0, STR_NEWS_COMPANY_IN_TROUBLE_TITLE);
			SetDParam(1, STR_NEWS_COMPANY_IN_TROUBLE_DESCRIPTION);
			SetDParamStr(2, cni->company_name);
			AddCompanyNewsItem(STR_MESSAGE_NEWS_FORMAT, NS_COMPANY_TROUBLE, cni);
			AI::BroadcastNewEvent(new AIEventCompanyInTrouble(c->index));
			break;
		case 3: {
			/* Check if the company has any value.. if not, declare it bankrupt
			 *  right now */
			Money val = CalculateCompanyValue(c);
			if (val > 0) {
				c->bankrupt_value = val;
				c->bankrupt_asked = 1 << c->index; // Don't ask the owner
				c->bankrupt_timeout = 0;
				free(cni);
				break;
			}
			/* Else, falltrue to case 4... */
		}
		default:
		case 4:
			if (!_networking && _local_company == c->index) {
				/* If we are in offline mode, leave the company playing. Eg. there
				 * is no THE-END, otherwise mark the client as spectator to make sure
				 * he/she is no long in control of this company. However... when you
				 * join another company (cheat) the "unowned" company can bankrupt. */
				c->bankrupt_asked = MAX_UVALUE(CompanyMask);
				free(cni);
				break;
			}

			/* Close everything the owner has open */
			DeleteCompanyWindows(c->index);

			/* Show bankrupt news */
			SetDParam(0, STR_NEWS_COMPANY_BANKRUPT_TITLE);
			SetDParam(1, STR_NEWS_COMPANY_BANKRUPT_DESCRIPTION);
			SetDParamStr(2, cni->company_name);
			AddCompanyNewsItem(STR_MESSAGE_NEWS_FORMAT, NS_COMPANY_BANKRUPT, cni);

			/* Remove the company */
			ChangeNetworkOwner(c->index, COMPANY_SPECTATOR);
			ChangeOwnershipOfCompanyItems(c->index, INVALID_OWNER);

			if (c->is_ai) AI::Stop(c->index);

			CompanyID c_index = c->index;
			delete c;
			AI::BroadcastNewEvent(new AIEventCompanyBankrupt(c_index));
	}
}

static void CompaniesGenStatistics()
{
	Station *st;
	Company *c;

	FOR_ALL_STATIONS(st) {
		_current_company = st->owner;
		CommandCost cost(EXPENSES_PROPERTY, _price.station_value >> 1);
		SubtractMoneyFromCompany(cost);
	}

	if (!HasBit(1 << 0 | 1 << 3 | 1 << 6 | 1 << 9, _cur_month))
		return;

	FOR_ALL_COMPANIES(c) {
		memmove(&c->old_economy[1], &c->old_economy[0], sizeof(c->old_economy) - sizeof(c->old_economy[0]));
		c->old_economy[0] = c->cur_economy;
		memset(&c->cur_economy, 0, sizeof(c->cur_economy));

		if (c->num_valid_stat_ent != MAX_HISTORY_MONTHS) c->num_valid_stat_ent++;

		UpdateCompanyRatingAndValue(c, true);
		if (c->block_preview != 0) c->block_preview--;
		CompanyCheckBankrupt(c);
	}

	SetWindowDirty(WC_INCOME_GRAPH, 0);
	SetWindowDirty(WC_OPERATING_PROFIT, 0);
	SetWindowDirty(WC_DELIVERED_CARGO, 0);
	SetWindowDirty(WC_PERFORMANCE_HISTORY, 0);
	SetWindowDirty(WC_COMPANY_VALUE, 0);
	SetWindowDirty(WC_COMPANY_LEAGUE, 0);
}

/**
 * Add monthly inflation
 * @param check_year Shall the inflation get stopped after 170 years?
 */
void AddInflation(bool check_year)
{
	/* The cargo payment inflation differs from the normal inflation, so the
	 * relative amount of money you make with a transport decreases slowly over
	 * the 170 years. After a few hundred years we reach a level in which the
	 * games will become unplayable as the maximum income will be less than
	 * the minimum running cost.
	 *
	 * Furthermore there are a lot of inflation related overflows all over the
	 * place. Solving them is hardly possible because inflation will always
	 * reach the overflow threshold some day. So we'll just perform the
	 * inflation mechanism during the first 170 years (the amount of years that
	 * one had in the original TTD) and stop doing the inflation after that
	 * because it only causes problems that can't be solved nicely and the
	 * inflation doesn't add anything after that either; it even makes playing
	 * it impossible due to the diverging cost and income rates.
	 */
	if (check_year && (_cur_year - _settings_game.game_creation.starting_year) >= (ORIGINAL_MAX_YEAR - ORIGINAL_BASE_YEAR)) return;

	/* Approximation for (100 + infl_amount)% ** (1 / 12) - 100%
	 * scaled by 65536
	 * 12 -> months per year
	 * This is only a good approxiamtion for small values
	 */
	_economy.inflation_prices  += min((_economy.inflation_prices  * _economy.infl_amount    * 54) >> 16, MAX_INFLATION);
	_economy.inflation_payment += min((_economy.inflation_payment * _economy.infl_amount_pr * 54) >> 16, MAX_INFLATION);
}

/**
 * Computes all prices, payments and maximum loan.
 */
void RecomputePrices()
{
	/* Setup maximum loan */
	_economy.max_loan = (_settings_game.difficulty.max_loan * _economy.inflation_prices >> 16) / 50000 * 50000;

	assert_compile(sizeof(_price) == NUM_PRICES * sizeof(Money));

	/* Setup price bases */
	for (uint i = 0; i < NUM_PRICES; i++) {
		Money price = _price_base_specs[i].start_price;

		/* Apply difficulty settings */
		uint mod = 1;
		switch (_price_base_specs[i].category) {
			case PCAT_RUNNING:
				mod = _settings_game.difficulty.vehicle_costs;
				break;

			case PCAT_CONSTRUCTION:
				mod = _settings_game.difficulty.construction_cost;
				break;

			default: break;
		}
		if (mod < 1) {
			price = price * 3 >> 2;
		} else if (mod > 1) {
			price = price * 9 >> 3;
		}

		/* Apply inflation */
		price = (int64)price * _economy.inflation_prices;

		/* Apply newgrf modifiers, and remove fractional part of inflation */
		int shift = _price_base_multiplier[i] - 8 - 16;
		if (shift >= 0) {
			price <<= shift;
		} else {
			price >>= -shift;
		}

		/* Store value */
		((Money *)&_price)[i] = price;
	}

	/* Setup cargo payment */
	CargoSpec *cs;
	FOR_ALL_CARGOSPECS(cs) {
		cs->current_payment = ((int64)cs->initial_payment * _economy.inflation_payment) >> 16;
	}

	SetWindowClassesDirty(WC_BUILD_VEHICLE);
	SetWindowClassesDirty(WC_REPLACE_VEHICLE);
	SetWindowClassesDirty(WC_VEHICLE_DETAILS);
	SetWindowDirty(WC_PAYMENT_RATES, 0);
}

static void CompaniesPayInterest()
{
	const Company *c;

	FOR_ALL_COMPANIES(c) {
		_current_company = c->index;

		/* Over a year the paid interest should be "loan * interest percentage",
		 * but... as that number is likely not dividable by 12 (pay each month),
		 * one needs to account for that in the monthly fee calculations.
		 * To easily calculate what one should pay "this" month, you calculate
		 * what (total) should have been paid up to this month and you substract
		 * whatever has been paid in the previous months. This will mean one month
		 * it'll be a bit more and the other it'll be a bit less than the average
		 * monthly fee, but on average it will be exact. */
		Money yearly_fee = c->current_loan * _economy.interest_rate / 100;
		Money up_to_previous_month = yearly_fee * _cur_month / 12;
		Money up_to_this_month = yearly_fee * (_cur_month + 1) / 12;

		SubtractMoneyFromCompany(CommandCost(EXPENSES_LOAN_INT, up_to_this_month - up_to_previous_month));

		SubtractMoneyFromCompany(CommandCost(EXPENSES_OTHER, _price.station_value >> 2));
	}
}

static void HandleEconomyFluctuations()
{
	if (_settings_game.difficulty.economy != 0) {
		/* When economy is Fluctuating, decrease counter */
		_economy.fluct--;
	} else if (_economy.fluct <= 0) {
		/* When it's Steady and we are in recession, end it now */
		_economy.fluct = -12;
	} else {
		/* No need to do anything else in other cases */
		return;
	}

	if (_economy.fluct == 0) {
		_economy.fluct = -(int)GB(Random(), 0, 2);
		AddNewsItem(STR_NEWS_BEGIN_OF_RECESSION, NS_ECONOMY);
	} else if (_economy.fluct == -12) {
		_economy.fluct = GB(Random(), 0, 8) + 312;
		AddNewsItem(STR_NEWS_END_OF_RECESSION, NS_ECONOMY);
	}
}


/**
 * Reset changes to the price base multipliers.
 */
void ResetPriceBaseMultipliers()
{
	uint i;

	/* 8 means no multiplier. */
	for (i = 0; i < NUM_PRICES; i++)
		_price_base_multiplier[i] = 8;
}

/**
 * Change a price base by the given factor.
 * The price base is altered by factors of two, with an offset of 8.
 * NewBaseCost = OldBaseCost * 2^(n-8)
 * @param price Index of price base to change.
 * @param factor Amount to change by.
 */
void SetPriceBaseMultiplier(uint price, byte factor)
{
	assert(price < NUM_PRICES);
	_price_base_multiplier[price] = min(factor, MAX_PRICE_MODIFIER);
}

/**
 * Initialize the variables that will maintain the daily industry change system.
 * @param init_counter specifies if the counter is required to be initialized
 */
void StartupIndustryDailyChanges(bool init_counter)
{
	uint map_size = MapLogX() + MapLogY();
	/* After getting map size, it needs to be scaled appropriately and divided by 31,
	 * which stands for the days in a month.
	 * Using just 31 will make it so that a monthly reset (based on the real number of days of that month)
	 * would not be needed.
	 * Since it is based on "fractionnal parts", the leftover days will not make much of a difference
	 * on the overall total number of changes performed */
	_economy.industry_daily_increment = (1 << map_size) / 31;

	if (init_counter) {
		/* A new game or a savegame from an older version will require the counter to be initialized */
		_economy.industry_daily_change_counter = 0;
	}
}

void StartupEconomy()
{
	_economy.interest_rate = _settings_game.difficulty.initial_interest;
	_economy.infl_amount = _settings_game.difficulty.initial_interest;
	_economy.infl_amount_pr = max(0, _settings_game.difficulty.initial_interest - 1);
	_economy.fluct = GB(Random(), 0, 8) + 168;

	/* Set up prices */
	RecomputePrices();

	StartupIndustryDailyChanges(true); // As we are starting a new game, initialize the counter too

}

/**
 * Resets economy to initial values
 */
void InitializeEconomy()
{
	_economy.inflation_prices = _economy.inflation_payment = 1 << 16;
}

Money GetPriceByIndex(uint8 index)
{
	if (index > NUM_PRICES) return 0;

	return ((Money*)&_price)[index];
}

Money GetTransportedGoodsIncome(uint num_pieces, uint dist, byte transit_days, CargoID cargo_type)
{
	const CargoSpec *cs = CargoSpec::Get(cargo_type);
	if (!cs->IsValid()) {
		/* User changed newgrfs and some vehicle still carries some cargo which is no longer available. */
		return 0;
	}

	/* Use callback to calculate cargo profit, if available */
	if (HasBit(cs->callback_mask, CBM_CARGO_PROFIT_CALC)) {
		uint32 var18 = min(dist, 0xFFFF) | (min(num_pieces, 0xFF) << 16) | (transit_days << 24);
		uint16 callback = GetCargoCallback(CBID_CARGO_PROFIT_CALC, 0, var18, cs);
		if (callback != CALLBACK_FAILED) {
			int result = GB(callback, 0, 14);

			/* Simulate a 15 bit signed value */
			if (HasBit(callback, 14)) result -= 0x4000;

			/* "The result should be a signed multiplier that gets multiplied
			 * by the amount of cargo moved and the price factor, then gets
			 * divided by 8192." */
			return result * num_pieces * cs->current_payment / 8192;
		}
	}

	static const int MIN_TIME_FACTOR = 31;
	static const int MAX_TIME_FACTOR = 255;

	const int days1 = cs->transit_days[0];
	const int days2 = cs->transit_days[1];
	const int days_over_days1 = max(   transit_days - days1, 0);
	const int days_over_days2 = max(days_over_days1 - days2, 0);

	/*
	 * The time factor is calculated based on the time it took
	 * (transit_days) compared two cargo-depending values. The
	 * range is divided into three parts:
	 *
	 *  - constant for fast transits
	 *  - linear decreasing with time with a slope of -1 for medium transports
	 *  - linear decreasing with time with a slope of -2 for slow transports
	 *
	 */
	const int time_factor = max(MAX_TIME_FACTOR - days_over_days1 - days_over_days2, MIN_TIME_FACTOR);

	return BigMulS(dist * time_factor * num_pieces, cs->current_payment, 21);
}

/** The industries we've currently brought cargo to. */
static SmallIndustryList _cargo_delivery_destinations;

/**
 * Transfer goods from station to industry.
 * All cargo is delivered to the nearest (Manhattan) industry to the station sign, which is inside the acceptance rectangle and actually accepts the cargo.
 * @param st The station that accepted the cargo
 * @param cargo_type Type of cargo delivered
 * @param num_pieces Amount of cargo delivered
 * @param source The source of the cargo
 * @return actually accepted pieces of cargo
 */
static uint DeliverGoodsToIndustry(const Station *st, CargoID cargo_type, uint num_pieces, IndustryID source)
{
	/* Find the nearest industrytile to the station sign inside the catchment area, whose industry accepts the cargo.
	 * This fails in three cases:
	 *  1) The station accepts the cargo because there are enough houses around it accepting the cargo.
	 *  2) The industries in the catchment area temporarily reject the cargo, and the daily station loop has not yet updated station acceptance.
	 *  3) The results of callbacks CBID_INDUSTRY_REFUSE_CARGO and CBID_INDTILE_CARGO_ACCEPTANCE are inconsistent. (documented behaviour)
	 */

	uint accepted = 0;

	for (uint i = 0; i < st->industries_near.Length() && num_pieces != 0; i++) {
		Industry *ind = st->industries_near[i];
		if (ind->index == source) continue;

		const IndustrySpec *indspec = GetIndustrySpec(ind->type);

		uint cargo_index;
		for (cargo_index = 0; cargo_index < lengthof(ind->accepts_cargo); cargo_index++) {
			if (cargo_type == ind->accepts_cargo[cargo_index]) break;
		}
		/* Check if matching cargo has been found */
		if (cargo_index >= lengthof(ind->accepts_cargo)) continue;

		/* Check if industry temporarily refuses acceptance */
		if (HasBit(indspec->callback_mask, CBM_IND_REFUSE_CARGO)) {
			uint16 res = GetIndustryCallback(CBID_INDUSTRY_REFUSE_CARGO, 0, GetReverseCargoTranslation(cargo_type, indspec->grf_prop.grffile), ind, ind->type, ind->xy);
			if (res == 0) continue;
		}

		/* Insert the industry into _cargo_delivery_destinations, if not yet contained */
		_cargo_delivery_destinations.Include(ind);

		uint amount = min(num_pieces, 0xFFFFU - ind->incoming_cargo_waiting[cargo_index]);
		ind->incoming_cargo_waiting[cargo_index] += amount;
		num_pieces -= amount;
		accepted += amount;
	}

	return accepted;
}

/**
 * Delivers goods to industries/towns and calculates the payment
 * @param num_pieces amount of cargo delivered
 * @param cargo_type the type of cargo that is delivered
 * @param dest Station the cargo has been unloaded
 * @param source_tile The origin of the cargo for distance calculation
 * @param days_in_transit Travel time
 * @param company The company delivering the cargo
 * @param src_type Type of source of cargo (industry, town, headquarters)
 * @param src Index of source of cargo
 * @return Revenue for delivering cargo
 * @note The cargo is just added to the stockpile of the industry. It is due to the caller to trigger the industry's production machinery
 */
static Money DeliverGoods(int num_pieces, CargoID cargo_type, StationID dest, TileIndex source_tile, byte days_in_transit, Company *company, SourceType src_type, SourceID src)
{
	assert(num_pieces > 0);

	/* Update company statistics */
	company->cur_economy.delivered_cargo += num_pieces;
	SetBit(company->cargo_types, cargo_type);

	const Station *st = Station::Get(dest);

	/* Increase town's counter for some special goods types */
	const CargoSpec *cs = CargoSpec::Get(cargo_type);
	if (cs->town_effect == TE_FOOD) st->town->new_act_food += num_pieces;
	if (cs->town_effect == TE_WATER) st->town->new_act_water += num_pieces;

	/* Give the goods to the industry. */
	uint accepted = DeliverGoodsToIndustry(st, cargo_type, num_pieces, src_type == ST_INDUSTRY ? src : INVALID_INDUSTRY);

	/* If this cargo type is always accepted, accept all */
	if (HasBit(st->always_accepted, cargo_type)) accepted = num_pieces;

	/* Determine profit */
	Money profit = GetTransportedGoodsIncome(accepted, DistanceManhattan(source_tile, st->xy), days_in_transit, cargo_type);

	/* Modify profit if a subsidy is in effect */
	if (CheckSubsidised(cargo_type, company->index, src_type, src, st))  {
		switch (_settings_game.difficulty.subsidy_multiplier) {
			case 0:  profit += profit >> 1; break;
			case 1:  profit *= 2; break;
			case 2:  profit *= 3; break;
			default: profit *= 4; break;
		}
	}

	return profit;
}

/**
 * Inform the industry about just delivered cargo
 * DeliverGoodsToIndustry() silently incremented incoming_cargo_waiting, now it is time to do something with the new cargo.
 * @param i The industry to process
 */
static void TriggerIndustryProduction(Industry *i)
{
	const IndustrySpec *indspec = GetIndustrySpec(i->type);
	uint16 callback = indspec->callback_mask;

	i->was_cargo_delivered = true;
	i->last_cargo_accepted_at = _date;

	if (HasBit(callback, CBM_IND_PRODUCTION_CARGO_ARRIVAL) || HasBit(callback, CBM_IND_PRODUCTION_256_TICKS)) {
		if (HasBit(callback, CBM_IND_PRODUCTION_CARGO_ARRIVAL)) {
			IndustryProductionCallback(i, 0);
		} else {
			SetWindowDirty(WC_INDUSTRY_VIEW, i->index);
		}
	} else {
		for (uint cargo_index = 0; cargo_index < lengthof(i->incoming_cargo_waiting); cargo_index++) {
			uint cargo_waiting = i->incoming_cargo_waiting[cargo_index];
			if (cargo_waiting == 0) continue;

			i->produced_cargo_waiting[0] = min(i->produced_cargo_waiting[0] + (cargo_waiting * indspec->input_cargo_multiplier[cargo_index][0] / 256), 0xFFFF);
			i->produced_cargo_waiting[1] = min(i->produced_cargo_waiting[1] + (cargo_waiting * indspec->input_cargo_multiplier[cargo_index][1] / 256), 0xFFFF);

			i->incoming_cargo_waiting[cargo_index] = 0;
		}
	}

	TriggerIndustry(i, INDUSTRY_TRIGGER_RECEIVED_CARGO);
	StartStopIndustryTileAnimation(i, IAT_INDUSTRY_RECEIVED_CARGO);
}

/**
 * Makes us a new cargo payment helper.
 * @param front The front of the train
 */
CargoPayment::CargoPayment(Vehicle *front) :
	front(front),
	current_station(front->last_station_visited)
{
}

CargoPayment::~CargoPayment()
{
	if (this->CleaningPool()) return;

	this->front->cargo_payment = NULL;

	if (this->visual_profit == 0 && this->visual_transfer == 0) return;

	CompanyID old_company = _current_company;
	_current_company = this->front->owner;

	SubtractMoneyFromCompany(CommandCost(this->front->GetExpenseType(true), -this->route_profit));
	this->front->profit_this_year += (this->visual_profit + this->visual_transfer) << 8;

	int transfer_offset = 0;
	if (this->route_profit != 0) {
		if (IsLocalCompany() && !PlayVehicleSound(this->front, VSE_LOAD_UNLOAD)) {
			SndPlayVehicleFx(SND_14_CASHTILL, this->front);
		}

		ShowCostOrIncomeAnimation(this->front->x_pos, this->front->y_pos, this->front->z_pos, -this->visual_profit);
		transfer_offset = 6;
	}

	if (this->visual_transfer != 0){
		ShowFeederIncomeAnimation(this->front->x_pos + transfer_offset, this->front->y_pos + transfer_offset, this->front->z_pos, this->visual_transfer);
	}

	_current_company = old_company;
}

/**
 * Handle payment for final delivery of the given cargo packet.
 * @param cp The cargo packet to pay for.
 * @param count The number of packets to pay for.
 */
void CargoPayment::PayFinalDelivery(const CargoPacket *cp, uint count)
{
	if (this->owner == NULL) {
		this->owner = Company::Get(this->front->owner);
	}

	/* Handle end of route payment */
	Money profit = DeliverGoods(count, this->ct, this->current_station, cp->SourceStationXY(), cp->DaysInTransit(), this->owner, cp->SourceSubsidyType(), cp->SourceSubsidyID());
	this->route_profit += profit;

	/* The vehicle's profit is whatever route profit there is minus feeder shares. */
	this->visual_profit += profit - cp->FeederShare();
}

/**
 * Handle payment for transfer of the given cargo packet.
 * @param cp The cargo packet to pay for; actual payment won't be made!.
 * @param count The number of packets to pay for.
 * @return The amount of money paid for the transfer.
 */
Money CargoPayment::PayTransfer(const CargoPacket *cp, uint count)
{
	Money profit = GetTransportedGoodsIncome(
		count,
		/* pay transfer vehicle for only the part of transfer it has done: ie. cargo_loaded_at_xy to here */
		DistanceManhattan(cp->LoadedAtXY(), Station::Get(this->current_station)->xy),
		cp->DaysInTransit(),
		this->ct);

	this->visual_transfer += profit; // accumulate transfer profits for whole vehicle
	return profit; // account for the (virtual) profit already made for the cargo packet
}

/**
 * Prepare the vehicle to be unloaded.
 * @param front_v the vehicle to be unloaded
 */
void PrepareUnload(Station * curr_station, Vehicle *front_v, StationID next_station_id)
{
	/* At this moment loading cannot be finished */
	ClrBit(front_v->vehicle_flags, VF_LOADING_FINISHED);

	/* Start unloading in at the first possible moment */
	front_v->time_counter = 1;

	if ((front_v->current_order.GetUnloadType() & OUFB_NO_UNLOAD) != 0) {
		/* vehicle will keep all its cargo and LoadUnloadVehicle will never call MoveToStation */
		UpdateFlows(curr_station, front_v, next_station_id);
	} else {
		for (Vehicle *v = front_v; v != NULL; v = v->Next()) {
			if (v->cargo_cap > 0 && !v->cargo.Empty()) {
				SetBit(v->vehicle_flags, VF_CARGO_UNLOADING);
			}
		}
	}

	assert(front_v->cargo_payment == NULL);
	front_v->cargo_payment = new CargoPayment(front_v);
}

/**
 * reserves cargo if the full load order and improved_load is set.
 * @param st The station where the consist is loading at the moment
 * @param u The front of the loading vehicle consist
 * @param next_station The next station the vehicle will stop at
 * @return bit field for the cargo classes with bit for the reserved cargos set (if anything was reserved).
 */
uint32 ReserveConsist(Station * st, Vehicle * u, StationID next_station)
{
	uint32 ret = 0;
	if (_settings_game.order.improved_load && (u->current_order.GetLoadType() & OLFB_FULL_LOAD)) {
		/* Update reserved cargo */
		for (Vehicle * v = u; v != NULL; v = v->Next()) {
			int cap = v->cargo_cap - v->cargo.Count() - v->reserved.Count();
			if (cap > 0) {
				StationCargoList & list = st->goods[v->cargo_type].cargo;
<<<<<<< HEAD
				if (list.MoveToVehicle(&v->reserved, cap, next_station, st->xy) > 0) {
=======
				if (list.MoveTo(&v->reserved, cap, next_station, st->xy) > 0) {
>>>>>>> 6537923c
					SetBit(ret, v->cargo_type);
				}
			}
		}
	}
	return ret;
}


/**
 * Loads/unload the vehicle if possible.
 * @param v the vehicle to be (un)loaded
 * @param cargos_reserved bit field: the cargo classes for which cargo has been reserved in this loading cycle
 * @return the updated cargo_reserved
 */
static uint32 LoadUnloadVehicle(Vehicle *v, uint32 cargos_reserved)
{
	assert(v->current_order.IsType(OT_LOADING));

	assert(v->time_counter != 0);

	StationID last_visited = v->last_station_visited;
	Station *st = Station::Get(last_visited);

	StationID next_station = INVALID_STATION;
	OrderList * orders = v->orders.list;
	if (orders != NULL) {
		next_station = orders->GetNextStoppingStation(v->cur_order_index, v->type == VEH_TRAIN || v->type == VEH_ROAD);
	}

	/* We have not waited enough time till the next round of loading/unloading */
	if (--v->time_counter != 0) {
		return cargos_reserved | ReserveConsist(st, v, next_station);
	}

	OrderUnloadFlags unload_flags = v->current_order.GetUnloadType();

	if (v->type == VEH_TRAIN && (!IsTileType(v->tile, MP_STATION) || GetStationIndex(v->tile) != st->index)) {
		/* The train reversed in the station. Take the "easy" way
		 * out and let the train just leave as it always did. */
		SetBit(v->vehicle_flags, VF_LOADING_FINISHED);
		v->time_counter = 1;
		return cargos_reserved;
	}

	int unloading_time = 0;
	Vehicle *u = v;
	int result = 0;

	bool completely_emptied = true;
	bool anything_unloaded = false;
	bool anything_loaded   = false;
	uint32 cargo_not_full  = 0;
	uint32 cargo_full      = 0;

	v->cur_speed = 0;

	CargoPayment *payment = v->cargo_payment;

	for (; v != NULL; v = v->Next()) {
		if (v->cargo_cap == 0) continue;

		const Engine *e = Engine::Get(v->engine_type);
		byte load_amount = e->info.load_amount;

		/* The default loadamount for mail is 1/4 of the load amount for passengers */
		if (v->type == VEH_AIRCRAFT && !Aircraft::From(v)->IsNormalAircraft()) load_amount = (load_amount + 3) / 4;

		if (_settings_game.order.gradual_loading && HasBit(e->info.callback_mask, CBM_VEHICLE_LOAD_AMOUNT)) {
			uint16 cb_load_amount = GetVehicleCallback(CBID_VEHICLE_LOAD_AMOUNT, 0, 0, v->engine_type, v);
			if (cb_load_amount != CALLBACK_FAILED && GB(cb_load_amount, 0, 8) != 0) load_amount = GB(cb_load_amount, 0, 8);
		}

		GoodsEntry *ge = &st->goods[v->cargo_type];

		if (HasBit(v->vehicle_flags, VF_CARGO_UNLOADING) && (unload_flags & OUFB_NO_UNLOAD) == 0) {
			/* vehicle wants to unload something */

			uint cargo_count = v->cargo.Count();
			uint amount_unloaded = _settings_game.order.gradual_loading ? min(cargo_count, load_amount) : cargo_count;

			payment->SetCargo(v->cargo_type);
			uint delivered = v->cargo.MoveToStation(ge, amount_unloaded, unload_flags, last_visited, next_station, payment);

			st->time_since_unload = 0;
			unloading_time += delivered;
			anything_unloaded = true;
			result |= 1;

			if (!_settings_game.order.gradual_loading || delivered < amount_unloaded || delivered == 0){
				/* done delivering */
				if (!v->cargo.Empty()) {
					completely_emptied = false;
					/* update stats for kept cargo */
					v->cargo.UpdateFlows(next_station, ge);
				}
				ClrBit(v->vehicle_flags, VF_CARGO_UNLOADING);
			}

			continue;
		}

		/* Do not pick up goods when we have no-load set. */
		if (u->current_order.GetLoadType() & OLFB_NO_LOAD) continue;

		/* update stats */
		int t;
		switch (u->type) {
			case VEH_TRAIN:    t = Train::From(u)->tcache.cached_max_speed; break;
			case VEH_ROAD:     t = u->max_speed / 2;        break;
			case VEH_SHIP:     t = u->max_speed;            break;
			case VEH_AIRCRAFT: t = u->max_speed * 10 / 129; break; // convert to old units
			default: NOT_REACHED();
		}

		/* if last speed is 0, we treat that as if no vehicle has ever visited the station. */
		ge->last_speed = min(t, 255);
		ge->last_age = _cur_year - u->build_year;
		ge->days_since_pickup = 0;

		/* If there's goods waiting at the station, and the vehicle
		 * has capacity for it, load it on the vehicle. */
		int cap_left = v->cargo_cap - v->cargo.Count();
		if (cap_left > 0) {
			uint cap = cap_left;
			if (_settings_game.order.gradual_loading) cap = min(cap, load_amount);

			uint loaded = 0;
			if (_settings_game.order.improved_load) {
<<<<<<< HEAD
				loaded += v->reserved.MoveToVehicle(&v->cargo, cap, st->xy);
			}
			if (loaded < cap) {
				assert(v->reserved.Count() == 0);
				loaded += ge->cargo.MoveToVehicle(&v->cargo, cap - loaded, next_station, st->xy);
=======
				loaded += v->reserved.MoveTo(&v->cargo, cap, st->xy);
			}
			if (loaded < cap) {
				assert(v->reserved.Count() == 0);
				loaded += ge->cargo.MoveTo(&v->cargo, cap - loaded, next_station, st->xy);
>>>>>>> 6537923c
			}
			/* TODO: Regarding this, when we do gradual loading, we
			 * should first unload all vehicles and then start
			 * loading them. Since this will cause
			 * VEHICLE_TRIGGER_EMPTY to be called at the time when
			 * the whole vehicle chain is really totally empty, the
			 * completely_emptied assignment can then be safely
			 * removed; that's how TTDPatch behaves too. --pasky */
			if (loaded > 0) {
				completely_emptied = false;
				anything_loaded = true;

				st->time_since_load = 0;
				st->last_vehicle_type = v->type;

				StationAnimationTrigger(st, st->xy, STAT_ANIM_CARGO_TAKEN, v->cargo_type);

				unloading_time += loaded;

				result |= 2;
			} else if  (_settings_game.order.improved_load && HasBit(cargos_reserved, v->cargo_type)) {
				/* Skip loading this vehicle if another train/vehicle is already handling
				 * the same cargo type at this station */
				SetBit(cargo_not_full, v->cargo_type);
				continue;
			}
		}

		if (v->cargo.Count() >= v->cargo_cap) {
			SetBit(cargo_full, v->cargo_type);
		} else {
			SetBit(cargo_not_full, v->cargo_type);
		}
	}

	/* Only set completly_emptied, if we just unloaded all remaining cargo */
	completely_emptied &= anything_unloaded;

	v = u;

	if (!anything_unloaded) delete payment;

	if (anything_loaded || anything_unloaded) {
		if (_settings_game.order.gradual_loading) {
			/* The time it takes to load one 'slice' of cargo or passengers depends
			 * on the vehicle type - the values here are those found in TTDPatch */
			const uint gradual_loading_wait_time[] = { 40, 20, 10, 20 };

			unloading_time = gradual_loading_wait_time[v->type];
		}
	} else {
		bool finished_loading = true;
		if (v->current_order.GetLoadType() & OLFB_FULL_LOAD) {
			if (v->current_order.GetLoadType() == OLF_FULL_LOAD_ANY) {
				/* if the aircraft carries passengers and is NOT full, then
				 * continue loading, no matter how much mail is in */
				if ((v->type == VEH_AIRCRAFT && IsCargoInClass(v->cargo_type, CC_PASSENGERS) && v->cargo_cap > v->cargo.Count()) ||
						(cargo_not_full && (cargo_full & ~cargo_not_full) == 0)) { // There are stull non-full cargos
					finished_loading = false;
				}
			} else if (cargo_not_full != 0) {
				finished_loading = false;
			}
		}
		unloading_time = 20;

		SB(v->vehicle_flags, VF_LOADING_FINISHED, 1, finished_loading);
	}

	if (v->type == VEH_TRAIN) {
		/* Each platform tile is worth 2 rail vehicles. */
		int overhang = Train::From(v)->tcache.cached_total_length - st->GetPlatformLength(v->tile) * TILE_SIZE;
		if (overhang > 0) {
			unloading_time <<= 1;
			unloading_time += (overhang * unloading_time) / 8;
		}
	}

	/* Calculate the loading indicator fill percent and display
	 * In the Game Menu do not display indicators
	 * If _settings_client.gui.loading_indicators == 2, show indicators (bool can be promoted to int as 0 or 1 - results in 2 > 0,1 )
	 * if _settings_client.gui.loading_indicators == 1, _local_company must be the owner or must be a spectator to show ind., so 1 > 0
	 * if _settings_client.gui.loading_indicators == 0, do not display indicators ... 0 is never greater than anything
	 */
	if (_game_mode != GM_MENU && (_settings_client.gui.loading_indicators > (uint)(v->owner != _local_company && _local_company != COMPANY_SPECTATOR))) {
		StringID percent_up_down = STR_NULL;
		int percent = CalcPercentVehicleFilled(v, &percent_up_down);
		if (v->fill_percent_te_id == INVALID_TE_ID) {
			v->fill_percent_te_id = ShowFillingPercent(v->x_pos, v->y_pos, v->z_pos + 20, percent, percent_up_down);
		} else {
			UpdateFillingPercent(v->fill_percent_te_id, percent, percent_up_down);
		}
	}

	/* Always wait at least 1, otherwise we'll wait 'infinitively' long. */
	v->time_counter = max(1, unloading_time);

	if (completely_emptied) {
		TriggerVehicle(v, VEHICLE_TRIGGER_EMPTY);
	}

	if (result != 0) {
		SetWindowDirty(GetWindowClassForVehicleType(v->type), v->owner);
		SetWindowDirty(WC_VEHICLE_DETAILS, v->index);

		st->MarkTilesDirty(true);
		v->MarkDirty();

		if (result & 2) SetWindowDirty(WC_STATION_VIEW, last_visited);
	}
	return cargos_reserved;
}

/**
 * Load/unload the vehicles in this station according to the order
 * they entered.
 * @param st the station to do the loading/unloading for
 */
void LoadUnloadStation(Station *st)
{
	/* No vehicle is here... */
	if (st->loading_vehicles.empty()) return;

	uint32 cargos_reserved = 0;

	std::list<Vehicle *>::iterator iter;
	for (iter = st->loading_vehicles.begin(); iter != st->loading_vehicles.end(); ++iter) {
		Vehicle *v = *iter;
		if (!(v->vehstatus & (VS_STOPPED | VS_CRASHED))) cargos_reserved = LoadUnloadVehicle(v, cargos_reserved);
	}

	/* Call the production machinery of industries */
	const Industry * const *isend = _cargo_delivery_destinations.End();
	for (Industry **iid = _cargo_delivery_destinations.Begin(); iid != isend; iid++) {
		TriggerIndustryProduction(*iid);
	}
	_cargo_delivery_destinations.Clear();
}

void CompaniesMonthlyLoop()
{
	CompaniesGenStatistics();
	if (_settings_game.economy.inflation) {
		AddInflation();
		RecomputePrices();
	}
	CompaniesPayInterest();
	/* Reset the _current_company flag */
	_current_company = OWNER_NONE;
	HandleEconomyFluctuations();
}

static void DoAcquireCompany(Company *c)
{
	Company *owner;
	int i;
	Money value;
	CompanyID ci = c->index;

	CompanyNewsInformation *cni = MallocT<CompanyNewsInformation>(1);
	cni->FillData(c, Company::Get(_current_company));

	SetDParam(0, STR_NEWS_COMPANY_MERGER_TITLE);
	SetDParam(1, c->bankrupt_value == 0 ? STR_NEWS_MERGER_TAKEOVER_TITLE : STR_NEWS_COMPANY_MERGER_DESCRIPTION);
	SetDParamStr(2, cni->company_name);
	SetDParamStr(3, cni->other_company_name);
	SetDParam(4, c->bankrupt_value);
	AddCompanyNewsItem(STR_MESSAGE_NEWS_FORMAT, NS_COMPANY_MERGER, cni);
	AI::BroadcastNewEvent(new AIEventCompanyMerger(ci, _current_company));

	/* original code does this a little bit differently */
	ChangeNetworkOwner(ci, _current_company);
	ChangeOwnershipOfCompanyItems(ci, _current_company);

	if (c->bankrupt_value == 0) {
		owner = Company::Get(_current_company);
		owner->current_loan += c->current_loan;
	}

	value = CalculateCompanyValue(c) >> 2;
	CompanyID old_company = _current_company;
	for (i = 0; i != 4; i++) {
		if (c->share_owners[i] != COMPANY_SPECTATOR) {
			_current_company = c->share_owners[i];
			SubtractMoneyFromCompany(CommandCost(EXPENSES_OTHER, -value));
		}
	}
	_current_company = old_company;

	if (c->is_ai) AI::Stop(c->index);

	DeleteCompanyWindows(ci);
	InvalidateWindowClassesData(WC_TRAINS_LIST, 0);
	InvalidateWindowClassesData(WC_SHIPS_LIST, 0);
	InvalidateWindowClassesData(WC_ROADVEH_LIST, 0);
	InvalidateWindowClassesData(WC_AIRCRAFT_LIST, 0);

	delete c;
}

extern int GetAmountOwnedBy(const Company *c, Owner owner);

/** Acquire shares in an opposing company.
 * @param tile unused
 * @param flags type of operation
 * @param p1 company to buy the shares from
 * @param p2 unused
 * @param text unused
 * @return the cost of this operation or an error
 */
CommandCost CmdBuyShareInCompany(TileIndex tile, DoCommandFlag flags, uint32 p1, uint32 p2, const char *text)
{
	CommandCost cost(EXPENSES_OTHER);

	Company *c = Company::GetIfValid(p1);

	/* Check if buying shares is allowed (protection against modified clients)
	 * Cannot buy own shares */
	if (c == NULL || !_settings_game.economy.allow_shares || _current_company == (CompanyID)p1) return CMD_ERROR;

	/* Protect new companies from hostile takeovers */
	if (_cur_year - c->inaugurated_year < 6) return_cmd_error(STR_ERROR_PROTECTED);

	/* Those lines are here for network-protection (clients can be slow) */
	if (GetAmountOwnedBy(c, COMPANY_SPECTATOR) == 0) return cost;

	/* We can not buy out a real company (temporarily). TODO: well, enable it obviously */
	if (GetAmountOwnedBy(c, COMPANY_SPECTATOR) == 1 && !c->is_ai) return cost;

	cost.AddCost(CalculateCompanyValue(c) >> 2);
	if (flags & DC_EXEC) {
		OwnerByte *b = c->share_owners;
		int i;

		while (*b != COMPANY_SPECTATOR) b++; // share owners is guaranteed to contain at least one COMPANY_SPECTATOR
		*b = _current_company;

		for (i = 0; c->share_owners[i] == _current_company;) {
			if (++i == 4) {
				c->bankrupt_value = 0;
				DoAcquireCompany(c);
				break;
			}
		}
		SetWindowDirty(WC_COMPANY, p1);
	}
	return cost;
}

/** Sell shares in an opposing company.
 * @param tile unused
 * @param flags type of operation
 * @param p1 company to sell the shares from
 * @param p2 unused
 * @param text unused
 * @return the cost of this operation or an error
 */
CommandCost CmdSellShareInCompany(TileIndex tile, DoCommandFlag flags, uint32 p1, uint32 p2, const char *text)
{
	Company *c = Company::GetIfValid(p1);

	/* Check if selling shares is allowed (protection against modified clients)
	 * Cannot sell own shares */
	if (c == NULL || !_settings_game.economy.allow_shares || _current_company == (CompanyID)p1) return CMD_ERROR;

	/* Those lines are here for network-protection (clients can be slow) */
	if (GetAmountOwnedBy(c, _current_company) == 0) return CommandCost();

	/* adjust it a little to make it less profitable to sell and buy */
	Money cost = CalculateCompanyValue(c) >> 2;
	cost = -(cost - (cost >> 7));

	if (flags & DC_EXEC) {
		OwnerByte *b = c->share_owners;
		while (*b != _current_company) b++; // share owners is guaranteed to contain company
		*b = COMPANY_SPECTATOR;
		SetWindowDirty(WC_COMPANY, p1);
	}
	return CommandCost(EXPENSES_OTHER, cost);
}

/** Buy up another company.
 * When a competing company is gone bankrupt you get the chance to purchase
 * that company.
 * @todo currently this only works for AI companies
 * @param tile unused
 * @param flags type of operation
 * @param p1 company to buy up
 * @param p2 unused
 * @param text unused
 * @return the cost of this operation or an error
 */
CommandCost CmdBuyCompany(TileIndex tile, DoCommandFlag flags, uint32 p1, uint32 p2, const char *text)
{
	Company *c = Company::GetIfValid(p1);
	if (c == NULL) return CMD_ERROR;

	/* Disable takeovers when not asked */
	if (!HasBit(c->bankrupt_asked, _current_company)) return CMD_ERROR;

	/* Disable taking over the local company in single player */
	if (!_networking && _local_company == c->index) return CMD_ERROR;

	/* Do not allow companies to take over themselves */
	if ((CompanyID)p1 == _current_company) return CMD_ERROR;

	/* Get the cost here as the company is deleted in DoAcquireCompany. */
	CommandCost cost(EXPENSES_OTHER, c->bankrupt_value);

	if (flags & DC_EXEC) {
		DoAcquireCompany(c);
	}
	return cost;
}<|MERGE_RESOLUTION|>--- conflicted
+++ resolved
@@ -1109,11 +1109,7 @@
 			int cap = v->cargo_cap - v->cargo.Count() - v->reserved.Count();
 			if (cap > 0) {
 				StationCargoList & list = st->goods[v->cargo_type].cargo;
-<<<<<<< HEAD
-				if (list.MoveToVehicle(&v->reserved, cap, next_station, st->xy) > 0) {
-=======
 				if (list.MoveTo(&v->reserved, cap, next_station, st->xy) > 0) {
->>>>>>> 6537923c
 					SetBit(ret, v->cargo_type);
 				}
 			}
@@ -1243,19 +1239,11 @@
 
 			uint loaded = 0;
 			if (_settings_game.order.improved_load) {
-<<<<<<< HEAD
-				loaded += v->reserved.MoveToVehicle(&v->cargo, cap, st->xy);
-			}
-			if (loaded < cap) {
-				assert(v->reserved.Count() == 0);
-				loaded += ge->cargo.MoveToVehicle(&v->cargo, cap - loaded, next_station, st->xy);
-=======
 				loaded += v->reserved.MoveTo(&v->cargo, cap, st->xy);
 			}
 			if (loaded < cap) {
 				assert(v->reserved.Count() == 0);
 				loaded += ge->cargo.MoveTo(&v->cargo, cap - loaded, next_station, st->xy);
->>>>>>> 6537923c
 			}
 			/* TODO: Regarding this, when we do gradual loading, we
 			 * should first unload all vehicles and then start
