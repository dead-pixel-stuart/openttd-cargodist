--- conflicted
+++ resolved
@@ -1442,11 +1442,7 @@
 	Money route_profit   = 0; // The grand total amount for the route. A-D of transfer chain A-B-C-D
 	Money virtual_profit = 0; // The virtual profit for entire vehicle chain
 
-	StationID curr_station_id = front_v->last_station_visited;
-<<<<<<< HEAD
-=======
-	Station *curr_station = Station::Get(curr_station_id);
->>>>>>> a6c6c14f
+	StationID curr_station_id = curr_station->index;
 
 	/* The owner of the train wants to be paid */
 	CompanyID old_company = _current_company;
@@ -1597,7 +1593,7 @@
 
 	Vehicle *u = v;
 	StationID last_visited = u->last_station_visited;
-	Station *st = GetStation(last_visited);
+	Station *st = Station::Get(last_visited);
 
 	StationID next_station = INVALID_STATION;
 	OrderList * orders = u->orders.list;
@@ -1611,13 +1607,7 @@
 		return;
 	}
 
-<<<<<<< HEAD
 	OrderUnloadFlags unload_flags = u->current_order.GetUnloadType();
-
-=======
-	StationID last_visited = v->last_station_visited;
-	Station *st = Station::Get(last_visited);
->>>>>>> a6c6c14f
 
 	if (v->type == VEH_TRAIN && (!IsTileType(v->tile, MP_STATION) || GetStationIndex(v->tile) != st->index)) {
 		/* The train reversed in the station. Take the "easy" way
