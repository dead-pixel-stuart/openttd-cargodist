--- conflicted
+++ resolved
@@ -1491,10 +1491,7 @@
 		const Order * curr = &front_v->current_order;
 		OrderUnloadFlags order_flags = curr->GetUnloadType();
 		/* No cargo to unload */
-<<<<<<< HEAD
-		if (v->cargo_cap == 0 || v->cargo.Empty() || order_flags & OUFB_NO_UNLOAD) continue;
-=======
-		if (v->cargo_cap == 0 || front_v->current_order.GetUnloadType() & OUFB_NO_UNLOAD) {
+		if (v->cargo_cap == 0 || order_flags & OUFB_NO_UNLOAD) {
 			continue;
 		} else {
 			if (last_station != INVALID_STATION) {
@@ -1506,7 +1503,6 @@
 				continue;
 			}
 		}
->>>>>>> 0b568e07
 
 		/* All cargo has already been paid for, no need to pay again */
 		if (!v->cargo.UnpaidCargo()) {
