/* $Id$ */

/** @file economy.cpp Handling of the economy. */

#include "stdafx.h"
#include "openttd.h"
#include "tile_cmd.h"
#include "company_func.h"
#include "command_func.h"
#include "industry_map.h"
#include "town.h"
#include "news_func.h"
#include "network/network.h"
#include "network/network_func.h"
#include "vehicle_gui.h"
#include "ai/ai.hpp"
#include "aircraft.h"
#include "train.h"
#include "newgrf_engine.h"
#include "newgrf_sound.h"
#include "newgrf_industries.h"
#include "newgrf_industrytiles.h"
#include "newgrf_station.h"
#include "unmovable.h"
#include "group.h"
#include "strings_func.h"
#include "functions.h"
#include "window_func.h"
#include "date_func.h"
#include "vehicle_func.h"
#include "sound_func.h"
#include "gfx_func.h"
#include "autoreplace_func.h"
#include "company_gui.h"
#include "signs_base.h"
#include "subsidy_base.h"
#include "subsidy_func.h"
#include "station_base.h"
#include "economy_base.h"
#include "core/pool_func.hpp"

#include "table/strings.h"
#include "table/sprites.h"


/* Initialize the cargo payment-pool */
CargoPaymentPool _cargo_payment_pool("CargoPayment");
INSTANTIATE_POOL_METHODS(CargoPayment)

/**
 * Multiply two integer values and shift the results to right.
 *
 * This function multiplies two integer values. The result is
 * shifted by the amount of shift to right.
 *
 * @param a The first integer
 * @param b The second integer
 * @param shift The amount to shift the value to right.
 * @return The shifted result
 */
static inline int32 BigMulS(const int32 a, const int32 b, const uint8 shift)
{
	return (int32)((int64)a * (int64)b >> shift);
}

/**
 * Multiply two unsigned integers and shift the results to right.
 *
 * This function multiplies two unsigned integers. The result is
 * shifted by the amount of shift to right.
 *
 * @param a The first unsigned integer
 * @param b The second unsigned integer
 * @param shift The amount to shift the value to right.
 * @return The shifted result
 */
static inline uint32 BigMulSU(const uint32 a, const uint32 b, const uint8 shift)
{
	return (uint32)((uint64)a * (uint64)b >> shift);
}

typedef SmallVector<Industry *, 16> SmallIndustryList;

/* Score info */
const ScoreInfo _score_info[] = {
	{ SCORE_VEHICLES,        120, 100 },
	{ SCORE_STATIONS,         80, 100 },
	{ SCORE_MIN_PROFIT,    10000, 100 },
	{ SCORE_MIN_INCOME,    50000,  50 },
	{ SCORE_MAX_INCOME,   100000, 100 },
	{ SCORE_DELIVERED,     40000, 400 },
	{ SCORE_CARGO,             8,  50 },
	{ SCORE_MONEY,      10000000,  50 },
	{ SCORE_LOAN,         250000,  50 },
	{ SCORE_TOTAL,             0,   0 }
};

int _score_part[MAX_COMPANIES][SCORE_END];
Economy _economy;
Prices _price;
uint16 _price_frac[NUM_PRICES];
Money  _cargo_payment_rates[NUM_CARGO];
uint16 _cargo_payment_rates_frac[NUM_CARGO];
Money _additional_cash_required;

Money CalculateCompanyValue(const Company *c)
{
	Owner owner = c->index;
	Money value = 0;

	Station *st;
	uint num = 0;

	FOR_ALL_STATIONS(st) {
		if (st->owner == owner) num += CountBits(st->facilities);
	}

	value += num * _price.station_value * 25;

	Vehicle *v;
	FOR_ALL_VEHICLES(v) {
		if (v->owner != owner) continue;

		if (v->type == VEH_TRAIN ||
				v->type == VEH_ROAD ||
				(v->type == VEH_AIRCRAFT && IsNormalAircraft(v)) ||
				v->type == VEH_SHIP) {
			value += v->value * 3 >> 1;
		}
	}

	/* Add real money value */
	value -= c->current_loan;
	value += c->money;

	return max(value, (Money)1);
}

/** if update is set to true, the economy is updated with this score
 *  (also the house is updated, should only be true in the on-tick event)
 * @param update the economy with calculated score
 * @param c company been evaluated
 * @return actual score of this company
 * */
int UpdateCompanyRatingAndValue(Company *c, bool update)
{
	Owner owner = c->index;
	int score = 0;

	memset(_score_part[owner], 0, sizeof(_score_part[owner]));

	/* Count vehicles */
	{
		Vehicle *v;
		Money min_profit = 0;
		bool min_profit_first = true;
		uint num = 0;

		FOR_ALL_VEHICLES(v) {
			if (v->owner != owner) continue;
			if (IsCompanyBuildableVehicleType(v->type) && v->IsPrimaryVehicle()) {
				num++;
				if (v->age > 730) {
					/* Find the vehicle with the lowest amount of profit */
					if (min_profit_first || min_profit > v->profit_last_year) {
						min_profit = v->profit_last_year;
						min_profit_first = false;
					}
				}
			}
		}

		min_profit >>= 8; // remove the fract part

		_score_part[owner][SCORE_VEHICLES] = num;
		/* Don't allow negative min_profit to show */
		if (min_profit > 0)
			_score_part[owner][SCORE_MIN_PROFIT] = ClampToI32(min_profit);
	}

	/* Count stations */
	{
		uint num = 0;
		const Station *st;

		FOR_ALL_STATIONS(st) {
			if (st->owner == owner) num += CountBits(st->facilities);
		}
		_score_part[owner][SCORE_STATIONS] = num;
	}

	/* Generate statistics depending on recent income statistics */
	{
		int numec = min(c->num_valid_stat_ent, 12);
		if (numec != 0) {
			const CompanyEconomyEntry *cee = c->old_economy;
			Money min_income = cee->income + cee->expenses;
			Money max_income = cee->income + cee->expenses;

			do {
				min_income = min(min_income, cee->income + cee->expenses);
				max_income = max(max_income, cee->income + cee->expenses);
			} while (++cee, --numec);

			if (min_income > 0) {
				_score_part[owner][SCORE_MIN_INCOME] = ClampToI32(min_income);
			}

			_score_part[owner][SCORE_MAX_INCOME] = ClampToI32(max_income);
		}
	}

	/* Generate score depending on amount of transported cargo */
	{
		const CompanyEconomyEntry *cee;
		int numec;
		uint32 total_delivered;

		numec = min(c->num_valid_stat_ent, 4);
		if (numec != 0) {
			cee = c->old_economy;
			total_delivered = 0;
			do {
				total_delivered += cee->delivered_cargo;
			} while (++cee, --numec);

			_score_part[owner][SCORE_DELIVERED] = total_delivered;
		}
	}

	/* Generate score for variety of cargo */
	{
		uint num = CountBits(c->cargo_types);
		_score_part[owner][SCORE_CARGO] = num;
		if (update) c->cargo_types = 0;
	}

	/* Generate score for company's money */
	{
		if (c->money > 0) {
			_score_part[owner][SCORE_MONEY] = ClampToI32(c->money);
		}
	}

	/* Generate score for loan */
	{
		_score_part[owner][SCORE_LOAN] = ClampToI32(_score_info[SCORE_LOAN].needed - c->current_loan);
	}

	/* Now we calculate the score for each item.. */
	{
		int total_score = 0;
		int s;
		score = 0;
		for (ScoreID i = SCORE_BEGIN; i < SCORE_END; i++) {
			/* Skip the total */
			if (i == SCORE_TOTAL) continue;
			/*  Check the score */
			s = Clamp(_score_part[owner][i], 0, _score_info[i].needed) * _score_info[i].score / _score_info[i].needed;
			score += s;
			total_score += _score_info[i].score;
		}

		_score_part[owner][SCORE_TOTAL] = score;

		/*  We always want the score scaled to SCORE_MAX (1000) */
		if (total_score != SCORE_MAX) score = score * SCORE_MAX / total_score;
	}

	if (update) {
		c->old_economy[0].performance_history = score;
		UpdateCompanyHQ(c, score);
		c->old_economy[0].company_value = CalculateCompanyValue(c);
	}

	InvalidateWindow(WC_PERFORMANCE_DETAIL, 0);
	return score;
}

/*  use INVALID_OWNER as new_owner to delete the company. */
void ChangeOwnershipOfCompanyItems(Owner old_owner, Owner new_owner)
{
	Town *t;
	CompanyID old = _current_company;

	assert(old_owner != new_owner);

	{
		Company *c;
		uint i;

		/* See if the old_owner had shares in other companies */
		_current_company = old_owner;
		FOR_ALL_COMPANIES(c) {
			for (i = 0; i < 4; i++) {
				if (c->share_owners[i] == old_owner) {
					/* Sell his shares */
					CommandCost res = DoCommand(0, c->index, 0, DC_EXEC, CMD_SELL_SHARE_IN_COMPANY);
					/* Because we are in a DoCommand, we can't just execute an other one and
					 *  expect the money to be removed. We need to do it ourself! */
					SubtractMoneyFromCompany(res);
				}
			}
		}

		/* Sell all the shares that people have on this company */
		c = Company::Get(old_owner);
		for (i = 0; i < 4; i++) {
			_current_company = c->share_owners[i];
			if (_current_company != INVALID_OWNER) {
				/* Sell the shares */
				CommandCost res = DoCommand(0, old_owner, 0, DC_EXEC, CMD_SELL_SHARE_IN_COMPANY);
				/* Because we are in a DoCommand, we can't just execute an other one and
				 *  expect the money to be removed. We need to do it ourself! */
				SubtractMoneyFromCompany(res);
			}
		}
	}

	_current_company = old_owner;

	/* Temporarily increase the company's money, to be sure that
	 * removing his/her property doesn't fail because of lack of money.
	 * Not too drastically though, because it could overflow */
	if (new_owner == INVALID_OWNER) {
		Company::Get(old_owner)->money = UINT64_MAX >> 2; // jackpot ;p
	}

	if (new_owner == INVALID_OWNER) {
		Subsidy *s;
		FOR_ALL_SUBSIDIES(s) {
			if (s->age >= 12 && Station::Get(s->to)->owner == old_owner) {
				s->cargo_type = CT_INVALID;
			}
		}
	}

	/* Take care of rating in towns */
	FOR_ALL_TOWNS(t) {
		/* If a company takes over, give the ratings to that company. */
		if (new_owner != INVALID_OWNER) {
			if (HasBit(t->have_ratings, old_owner)) {
				if (HasBit(t->have_ratings, new_owner)) {
					/* use max of the two ratings. */
					t->ratings[new_owner] = max(t->ratings[new_owner], t->ratings[old_owner]);
				} else {
					SetBit(t->have_ratings, new_owner);
					t->ratings[new_owner] = t->ratings[old_owner];
				}
			}
		}

		/* Reset the ratings for the old owner */
		t->ratings[old_owner] = RATING_INITIAL;
		ClrBit(t->have_ratings, old_owner);
	}

	{
		FreeUnitIDGenerator unitidgen[] = {
			FreeUnitIDGenerator(VEH_TRAIN, new_owner), FreeUnitIDGenerator(VEH_ROAD,     new_owner),
			FreeUnitIDGenerator(VEH_SHIP,  new_owner), FreeUnitIDGenerator(VEH_AIRCRAFT, new_owner)
		};

		Vehicle *v;
		FOR_ALL_VEHICLES(v) {
			if (v->owner == old_owner && IsCompanyBuildableVehicleType(v->type)) {
				if (new_owner == INVALID_OWNER) {
					if (v->Previous() == NULL) delete v;
				} else {
					v->owner = new_owner;
					v->colourmap = PAL_NONE;
					if (IsEngineCountable(v)) Company::Get(new_owner)->num_engines[v->engine_type]++;
					if (v->IsPrimaryVehicle()) v->unitnumber = unitidgen[v->type].NextID();
				}
			}
		}
	}

	/*  Change ownership of tiles */
	{
		TileIndex tile = 0;
		do {
			ChangeTileOwner(tile, old_owner, new_owner);
		} while (++tile != MapSize());

		if (new_owner != INVALID_OWNER) {
			/* Update all signals because there can be new segment that was owned by two companies
			 * and signals were not propagated
			 * Similiar with crossings - it is needed to bar crossings that weren't before
			 * because of different owner of crossing and approaching train */
			tile = 0;

			do {
				if (IsTileType(tile, MP_RAILWAY) && IsTileOwner(tile, new_owner) && HasSignals(tile)) {
					TrackBits tracks = GetTrackBits(tile);
					do { // there may be two tracks with signals for TRACK_BIT_HORZ and TRACK_BIT_VERT
						Track track = RemoveFirstTrack(&tracks);
						if (HasSignalOnTrack(tile, track)) AddTrackToSignalBuffer(tile, track, new_owner);
					} while (tracks != TRACK_BIT_NONE);
				} else if (IsLevelCrossingTile(tile) && IsTileOwner(tile, new_owner)) {
					UpdateLevelCrossing(tile);
				}
			} while (++tile != MapSize());
		}

		/* update signals in buffer */
		UpdateSignalsInBuffer();
	}

	/* convert owner of stations (including deleted ones, but excluding buoys) */
	Station *st;
	FOR_ALL_STATIONS(st) {
		if (st->owner == old_owner) {
			/* if a company goes bankrupt, set owner to OWNER_NONE so the sign doesn't disappear immediately
			 * also, drawing station window would cause reading invalid company's colour */
			st->owner = new_owner == INVALID_OWNER ? OWNER_NONE : new_owner;
		}
	}

	/* do the same for waypoints (we need to do this here so deleted waypoints are converted too) */
	Waypoint *wp;
	FOR_ALL_WAYPOINTS(wp) {
		if (wp->owner == old_owner) {
			wp->owner = new_owner == INVALID_OWNER ? OWNER_NONE : new_owner;
		}
	}

	/* In all cases clear replace engine rules.
	 * Even if it was copied, it could interfere with new owner's rules */
	RemoveAllEngineReplacementForCompany(Company::Get(old_owner));

	if (new_owner == INVALID_OWNER) {
		RemoveAllGroupsForCompany(old_owner);
	} else {
		Group *g;
		FOR_ALL_GROUPS(g) {
			if (g->owner == old_owner) g->owner = new_owner;
		}
	}

	Sign *si;
	FOR_ALL_SIGNS(si) {
		if (si->owner == old_owner) si->owner = new_owner == INVALID_OWNER ? OWNER_NONE : new_owner;
	}

	/* Change colour of existing windows */
	if (new_owner != INVALID_OWNER) ChangeWindowOwner(old_owner, new_owner);

	_current_company = old;

	MarkWholeScreenDirty();
}

static void ChangeNetworkOwner(Owner current_owner, Owner new_owner)
{
#ifdef ENABLE_NETWORK
	if (!_networking) return;

	if (current_owner == _local_company) {
		SetLocalCompany(new_owner);
	}

	if (!_network_server) return;

	NetworkServerChangeOwner(current_owner, new_owner);
#endif /* ENABLE_NETWORK */
}

static void CompanyCheckBankrupt(Company *c)
{
	/*  If the company has money again, it does not go bankrupt */
	if (c->money >= 0) {
		c->quarters_of_bankrupcy = 0;
		return;
	}

	c->quarters_of_bankrupcy++;

	CompanyNewsInformation *cni = MallocT<CompanyNewsInformation>(1);
	cni->FillData(c);

	switch (c->quarters_of_bankrupcy) {
		case 0:
		case 1:
			free(cni);
			break;

		case 2:
			SetDParam(0, STR_NEWS_COMPANY_IN_TROUBLE_TITLE);
			SetDParam(1, STR_NEWS_COMPANY_IN_TROUBLE_DESCRIPTION);
			SetDParamStr(2, cni->company_name);
			AddCompanyNewsItem(STR_NEWS_MESSAGE, NS_COMPANY_TROUBLE, cni);
			AI::BroadcastNewEvent(new AIEventCompanyInTrouble(c->index));
			break;
		case 3: {
			/* XXX - In multiplayer, should we ask other companies if it wants to take
		          over when it is a human company? -- TrueLight */
			if (!c->is_ai) {
				SetDParam(0, STR_NEWS_COMPANY_IN_TROUBLE_TITLE);
				SetDParam(1, STR_NEWS_COMPANY_IN_TROUBLE_DESCRIPTION);
				SetDParamStr(2, cni->company_name);
				AddCompanyNewsItem(STR_NEWS_MESSAGE, NS_COMPANY_TROUBLE, cni);
				break;
			}

			/* Check if the company has any value.. if not, declare it bankrupt
			 *  right now */
			Money val = CalculateCompanyValue(c);
			if (val > 0) {
				c->bankrupt_value = val;
				c->bankrupt_asked = 1 << c->index; // Don't ask the owner
				c->bankrupt_timeout = 0;
				free(cni);
				break;
			}
			/* Else, falltrue to case 4... */
		}
		default:
		case 4:
			if (!_networking && _local_company == c->index) {
				/* If we are in offline mode, leave the company playing. Eg. there
				 * is no THE-END, otherwise mark the client as spectator to make sure
				 * he/she is no long in control of this company. However... when you
				 * join another company (cheat) the "unowned" company can bankrupt. */
				c->bankrupt_asked = MAX_UVALUE(CompanyMask);
				c->bankrupt_timeout = 0x456;
				break;
			}

			/* Close everything the owner has open */
			DeleteCompanyWindows(c->index);

			/* Show bankrupt news */
			SetDParam(0, STR_NEWS_COMPANY_BANKRUPT_TITLE);
			SetDParam(1, STR_NEWS_COMPANY_BANKRUPT_DESCRIPTION);
			SetDParamStr(2, cni->company_name);
			AddCompanyNewsItem(STR_NEWS_MESSAGE, NS_COMPANY_BANKRUPT, cni);

			/* Remove the company */
			ChangeNetworkOwner(c->index, COMPANY_SPECTATOR);
			ChangeOwnershipOfCompanyItems(c->index, INVALID_OWNER);

			if (c->is_ai) AI::Stop(c->index);

			CompanyID c_index = c->index;
			delete c;
			AI::BroadcastNewEvent(new AIEventCompanyBankrupt(c_index));
	}
}

static void CompaniesGenStatistics()
{
	Station *st;
	Company *c;

	FOR_ALL_STATIONS(st) {
		_current_company = st->owner;
		CommandCost cost(EXPENSES_PROPERTY, _price.station_value >> 1);
		SubtractMoneyFromCompany(cost);
	}

	if (!HasBit(1 << 0 | 1 << 3 | 1 << 6 | 1 << 9, _cur_month))
		return;

	FOR_ALL_COMPANIES(c) {
		memmove(&c->old_economy[1], &c->old_economy[0], sizeof(c->old_economy) - sizeof(c->old_economy[0]));
		c->old_economy[0] = c->cur_economy;
		memset(&c->cur_economy, 0, sizeof(c->cur_economy));

		if (c->num_valid_stat_ent != 24) c->num_valid_stat_ent++;

		UpdateCompanyRatingAndValue(c, true);
		if (c->block_preview != 0) c->block_preview--;
		CompanyCheckBankrupt(c);
	}

	InvalidateWindow(WC_INCOME_GRAPH, 0);
	InvalidateWindow(WC_OPERATING_PROFIT, 0);
	InvalidateWindow(WC_DELIVERED_CARGO, 0);
	InvalidateWindow(WC_PERFORMANCE_HISTORY, 0);
	InvalidateWindow(WC_COMPANY_VALUE, 0);
	InvalidateWindow(WC_COMPANY_LEAGUE, 0);
}

static void AddSingleInflation(Money *value, uint16 *frac, int32 amt)
{
	/* Is it safe to add inflation ? */
	if ((INT64_MAX / amt) < (*value + 1)) {
		*value = INT64_MAX / amt;
		*frac = 0;
	} else {
		int64 tmp = (int64)*value * amt + *frac;
		*frac   = GB(tmp, 0, 16);
		*value += tmp >> 16;
	}
}

static void AddInflation(bool check_year = true)
{
	/* The cargo payment inflation differs from the normal inflation, so the
	 * relative amount of money you make with a transport decreases slowly over
	 * the 170 years. After a few hundred years we reach a level in which the
	 * games will become unplayable as the maximum income will be less than
	 * the minimum running cost.
	 *
	 * Furthermore there are a lot of inflation related overflows all over the
	 * place. Solving them is hardly possible because inflation will always
	 * reach the overflow threshold some day. So we'll just perform the
	 * inflation mechanism during the first 170 years (the amount of years that
	 * one had in the original TTD) and stop doing the inflation after that
	 * because it only causes problems that can't be solved nicely and the
	 * inflation doesn't add anything after that either; it even makes playing
	 * it impossible due to the diverging cost and income rates.
	 */
	if (check_year && (_cur_year - _settings_game.game_creation.starting_year) >= (ORIGINAL_MAX_YEAR - ORIGINAL_BASE_YEAR)) return;

	/* Approximation for (100 + infl_amount)% ** (1 / 12) - 100%
	 * scaled by 65536
	 * 12 -> months per year
	 * This is only a good approxiamtion for small values
	 */
	int32 inf = _economy.infl_amount * 54;

	for (uint i = 0; i != NUM_PRICES; i++) {
		AddSingleInflation((Money*)&_price + i, _price_frac + i, inf);
	}

	AddSingleInflation(&_economy.max_loan_unround, &_economy.max_loan_unround_fract, inf);

	if (_economy.max_loan + 50000 <= _economy.max_loan_unround) _economy.max_loan += 50000;

	inf = _economy.infl_amount_pr * 54;
	for (CargoID i = 0; i < NUM_CARGO; i++) {
		AddSingleInflation(
			(Money*)_cargo_payment_rates + i,
			_cargo_payment_rates_frac + i,
			inf
		);
	}

	InvalidateWindowClasses(WC_BUILD_VEHICLE);
	InvalidateWindowClasses(WC_REPLACE_VEHICLE);
	InvalidateWindowClasses(WC_VEHICLE_DETAILS);
	InvalidateWindow(WC_PAYMENT_RATES, 0);
}

static void CompaniesPayInterest()
{
	const Company *c;

	FOR_ALL_COMPANIES(c) {
		_current_company = c->index;

		/* Over a year the paid interest should be "loan * interest percentage",
		 * but... as that number is likely not dividable by 12 (pay each month),
		 * one needs to account for that in the monthly fee calculations.
		 * To easily calculate what one should pay "this" month, you calculate
		 * what (total) should have been paid up to this month and you substract
		 * whatever has been paid in the previous months. This will mean one month
		 * it'll be a bit more and the other it'll be a bit less than the average
		 * monthly fee, but on average it will be exact. */
		Money yearly_fee = c->current_loan * _economy.interest_rate / 100;
		Money up_to_previous_month = yearly_fee * _cur_month / 12;
		Money up_to_this_month = yearly_fee * (_cur_month + 1) / 12;

		SubtractMoneyFromCompany(CommandCost(EXPENSES_LOAN_INT, up_to_this_month - up_to_previous_month));

		SubtractMoneyFromCompany(CommandCost(EXPENSES_OTHER, _price.station_value >> 2));
	}
}

static void HandleEconomyFluctuations()
{
	if (_settings_game.difficulty.economy == 0) return;

	if (--_economy.fluct == 0) {
		_economy.fluct = -(int)GB(Random(), 0, 2);
		AddNewsItem(STR_NEWS_BEGIN_OF_RECESSION, NS_ECONOMY);
	} else if (_economy.fluct == -12) {
		_economy.fluct = GB(Random(), 0, 8) + 312;
		AddNewsItem(STR_NEWS_END_OF_RECESSION, NS_ECONOMY);
	}
}

static byte _price_category[NUM_PRICES] = {
	0, 2, 2, 2, 2, 2, 2, 2,
	2, 2, 2, 2, 2, 2, 2, 2,
	2, 2, 2, 2, 2, 2, 2, 2,
	2, 2, 2, 2, 2, 2, 2, 2,
	2, 2, 2, 2, 2, 2, 2, 2,
	2, 2, 1, 1, 1, 1, 1, 1,
	2,
};

static const Money _price_base[NUM_PRICES] = {
	    100, ///< station_value
	    100, ///< build_rail
	     95, ///< build_road
	     65, ///< build_signals
	    275, ///< build_bridge
	    600, ///< build_train_depot
	    500, ///< build_road_depot
	    700, ///< build_ship_depot
	    450, ///< build_tunnel
	    200, ///< train_station_track
	    180, ///< train_station_length
	    600, ///< build_airport
	    200, ///< build_bus_station
	    200, ///< build_truck_station
	    350, ///< build_dock
	 400000, ///< build_railvehicle
	   2000, ///< build_railwagon
	 700000, ///< aircraft_base
	  14000, ///< roadveh_base
	  65000, ///< ship_base
	     20, ///< build_trees
	    250, ///< terraform
	     20, ///< clear_grass
	     40, ///< clear_roughland
	    200, ///< clear_rocks
	    500, ///< clear_fields
	     20, ///< remove_trees
	    -70, ///< remove_rail
	     10, ///< remove_signals
	     50, ///< clear_bridge
	     80, ///< remove_train_depot
	     80, ///< remove_road_depot
	     90, ///< remove_ship_depot
	     30, ///< clear_tunnel
	  10000, ///< clear_water
	     50, ///< remove_rail_station
	     30, ///< remove_airport
	     50, ///< remove_bus_station
	     50, ///< remove_truck_station
	     55, ///< remove_dock
	   1600, ///< remove_house
	     40, ///< remove_road
	   5600, ///< running_rail[0] steam
	   5200, ///< running_rail[1] diesel
	   4800, ///< running_rail[2] electric
	   9600, ///< aircraft_running
	   1600, ///< roadveh_running
	   5600, ///< ship_running
	1000000, ///< build_industry
};

static byte price_base_multiplier[NUM_PRICES];

/**
 * Reset changes to the price base multipliers.
 */
void ResetPriceBaseMultipliers()
{
	uint i;

	/* 8 means no multiplier. */
	for (i = 0; i < NUM_PRICES; i++)
		price_base_multiplier[i] = 8;
}

/**
 * Change a price base by the given factor.
 * The price base is altered by factors of two, with an offset of 8.
 * NewBaseCost = OldBaseCost * 2^(n-8)
 * @param price Index of price base to change.
 * @param factor Amount to change by.
 */
void SetPriceBaseMultiplier(uint price, byte factor)
{
	assert(price < NUM_PRICES);
	price_base_multiplier[price] = factor;
}

/**
 * Initialize the variables that will maintain the daily industry change system.
 * @param init_counter specifies if the counter is required to be initialized
 */
void StartupIndustryDailyChanges(bool init_counter)
{
	uint map_size = MapLogX() + MapLogY();
	/* After getting map size, it needs to be scaled appropriately and divided by 31,
	 * which stands for the days in a month.
	 * Using just 31 will make it so that a monthly reset (based on the real number of days of that month)
	 * would not be needed.
	 * Since it is based on "fractionnal parts", the leftover days will not make much of a difference
	 * on the overall total number of changes performed */
	_economy.industry_daily_increment = (1 << map_size) / 31;

	if (init_counter) {
		/* A new game or a savegame from an older version will require the counter to be initialized */
		_economy.industry_daily_change_counter = 0;
	}
}

void StartupEconomy()
{
	int i;

	assert(sizeof(_price) == NUM_PRICES * sizeof(Money));

	for (i = 0; i != NUM_PRICES; i++) {
		Money price = _price_base[i];
		if (_price_category[i] != 0) {
			uint mod = _price_category[i] == 1 ? _settings_game.difficulty.vehicle_costs : _settings_game.difficulty.construction_cost;
			if (mod < 1) {
				price = price * 3 >> 2;
			} else if (mod > 1) {
				price = price * 9 >> 3;
			}
		}
		if (price_base_multiplier[i] > 8) {
			price <<= price_base_multiplier[i] - 8;
		} else {
			price >>= 8 - price_base_multiplier[i];
		}
		((Money*)&_price)[i] = price;
		_price_frac[i] = 0;
	}

	_economy.interest_rate = _settings_game.difficulty.initial_interest;
	_economy.infl_amount = _settings_game.difficulty.initial_interest;
	_economy.infl_amount_pr = max(0, _settings_game.difficulty.initial_interest - 1);
	_economy.max_loan_unround = _economy.max_loan = _settings_game.difficulty.max_loan;
	_economy.fluct = GB(Random(), 0, 8) + 168;

	StartupIndustryDailyChanges(true); // As we are starting a new game, initialize the counter too

}

void ResetEconomy()
{
	/* Test if resetting the economy is needed. */
	bool needed = false;

	for (CargoID c = 0; c < NUM_CARGO; c++) {
		const CargoSpec *cs = GetCargo(c);
		if (!cs->IsValid()) continue;
		if (_cargo_payment_rates[c] == 0) {
			needed = true;
			break;
		}
	}

	if (!needed) return;

	/* Remember old unrounded maximum loan value. NewGRF has the ability
	 * to change all the other inflation affected base costs. */
	Money old_value = _economy.max_loan_unround;

	/* Reset the economy */
	StartupEconomy();
	InitializeLandscapeVariables(false);

	/* Reapply inflation, ignoring the year */
	while (old_value > _economy.max_loan_unround) {
		AddInflation(false);
	}
}

Money GetPriceByIndex(uint8 index)
{
	if (index > NUM_PRICES) return 0;

	return ((Money*)&_price)[index];
}

Money GetTransportedGoodsIncome(uint num_pieces, uint dist, byte transit_days, CargoID cargo_type)
{
	const CargoSpec *cs = GetCargo(cargo_type);

	/* Use callback to calculate cargo profit, if available */
	if (HasBit(cs->callback_mask, CBM_CARGO_PROFIT_CALC)) {
		uint32 var18 = min(dist, 0xFFFF) | (min(num_pieces, 0xFF) << 16) | (transit_days << 24);
		uint16 callback = GetCargoCallback(CBID_CARGO_PROFIT_CALC, 0, var18, cs);
		if (callback != CALLBACK_FAILED) {
			int result = GB(callback, 0, 14);

			/* Simulate a 15 bit signed value */
			if (HasBit(callback, 14)) result = 0x4000 - result;

			/* "The result should be a signed multiplier that gets multiplied
			 * by the amount of cargo moved and the price factor, then gets
			 * divided by 8192." */
			return result * num_pieces * _cargo_payment_rates[cargo_type] / 8192;
		}
	}

	/* zero the distance (thus income) if it's the bank and very short transport. */
	if (_settings_game.game_creation.landscape == LT_TEMPERATE && cs->label == 'VALU' && dist < 10) return 0;


	static const int MIN_TIME_FACTOR = 31;
	static const int MAX_TIME_FACTOR = 255;

	const int days1 = cs->transit_days[0];
	const int days2 = cs->transit_days[1];
	const int days_over_days1 = max(   transit_days - days1, 0);
	const int days_over_days2 = max(days_over_days1 - days2, 0);

	/*
	 * The time factor is calculated based on the time it took
	 * (transit_days) compared two cargo-depending values. The
	 * range is divided into three parts:
	 *
	 *  - constant for fast transits
	 *  - linear decreasing with time with a slope of -1 for medium transports
	 *  - linear decreasing with time with a slope of -2 for slow transports
	 *
	 */
	const int time_factor = max(MAX_TIME_FACTOR - days_over_days1 - days_over_days2, MIN_TIME_FACTOR);

	return BigMulS(dist * time_factor * num_pieces, _cargo_payment_rates[cargo_type], 21);
}

/**
 * @note THIS STRUCTURE WILL BE REMOVED SOON!
 */
struct FindIndustryToDeliverData {
	const Rect *rect;            ///< Station acceptance rectangle
	CargoID cargo_type;          ///< Cargo type that was delivered

	Industry *ind;               ///< Returns found industry
	const IndustrySpec *indspec; ///< Spec of ind
	uint cargo_index;            ///< Index of cargo_type in acceptance list of ind
};

/**
 * @note THIS FUNCTION WILL BE REMOVED SOON!
 */
static bool FindIndustryToDeliver(TileIndex ind_tile, void *user_data)
{
	FindIndustryToDeliverData *callback_data = (FindIndustryToDeliverData *)user_data;
	const Rect *rect = callback_data->rect;
	CargoID cargo_type = callback_data->cargo_type;

	/* Only process industry tiles */
	if (!IsTileType(ind_tile, MP_INDUSTRY)) return false;

	/* Only process tiles in the station acceptance rectangle */
	int x = TileX(ind_tile);
	int y = TileY(ind_tile);
	if (x < rect->left || x > rect->right || y < rect->top || y > rect->bottom) return false;

	Industry *ind = GetIndustryByTile(ind_tile);
	const IndustrySpec *indspec = GetIndustrySpec(ind->type);

	uint cargo_index;
	for (cargo_index = 0; cargo_index < lengthof(ind->accepts_cargo); cargo_index++) {
		if (cargo_type == ind->accepts_cargo[cargo_index]) break;
	}
	/* Check if matching cargo has been found */
	if (cargo_index >= lengthof(ind->accepts_cargo)) return false;

	/* Check if industry temporarly refuses acceptance */
	if (HasBit(indspec->callback_flags, CBM_IND_REFUSE_CARGO)) {
		uint16 res = GetIndustryCallback(CBID_INDUSTRY_REFUSE_CARGO, 0, GetReverseCargoTranslation(cargo_type, indspec->grf_prop.grffile), ind, ind->type, ind->xy);
		if (res == 0) return false;
	}

	/* Found industry accepting the cargo */
	callback_data->ind = ind;
	callback_data->indspec = indspec;
	callback_data->cargo_index = cargo_index;
	return true;
}

/**
 * Transfer goods from station to industry.
 * All cargo is delivered to the nearest (Manhattan) industry to the station sign, which is inside the acceptance rectangle and actually accepts the cargo.
 * @param st The station that accepted the cargo
 * @param cargo_type Type of cargo delivered
 * @param nun_pieces Amount of cargo delivered
 * @note THIS FUNCTION WILL BE REMOVED SOON!
 */
static Industry *DeliverGoodsToIndustryCheckOldStyle(const Station *st, CargoID cargo_type, int num_pieces)
{
	if (st->rect.IsEmpty()) return NULL;

	/* Compute acceptance rectangle */
	int catchment_radius = st->GetCatchmentRadius();
	Rect rect = {
		max<int>(st->rect.left   - catchment_radius, 0),
		max<int>(st->rect.top    - catchment_radius, 0),
		min<int>(st->rect.right  + catchment_radius, MapMaxX()),
		min<int>(st->rect.bottom + catchment_radius, MapMaxY())
	};

	/* Compute maximum extent of acceptance rectangle wrt. station sign */
	TileIndex start_tile = st->xy;
	uint max_radius = max(
		max(DistanceManhattan(start_tile, TileXY(rect.left , rect.top)), DistanceManhattan(start_tile, TileXY(rect.left , rect.bottom))),
		max(DistanceManhattan(start_tile, TileXY(rect.right, rect.top)), DistanceManhattan(start_tile, TileXY(rect.right, rect.bottom)))
	);

	FindIndustryToDeliverData callback_data;
	callback_data.rect = &rect;
	callback_data.cargo_type = cargo_type;
	callback_data.ind = NULL;
	callback_data.indspec = NULL;
	callback_data.cargo_index = 0;

	/* Find the nearest industrytile to the station sign inside the catchment area, whose industry accepts the cargo.
	 * This fails in three cases:
	 *  1) The station accepts the cargo because there are enough houses around it accepting the cargo.
	 *  2) The industries in the catchment area temporarily reject the cargo, and the daily station loop has not yet updated station acceptance.
	 *  3) The results of callbacks CBID_INDUSTRY_REFUSE_CARGO and CBID_INDTILE_CARGO_ACCEPTANCE are inconsistent. (documented behaviour)
	 */
	if (CircularTileSearch(&start_tile, 2 * max_radius + 1, FindIndustryToDeliver, &callback_data)) return callback_data.ind;

	return NULL;
}

/** The industries we've currently brought cargo to. */
static SmallIndustryList _cargo_delivery_destinations;

/**
 * Transfer goods from station to industry.
 * All cargo is delivered to the nearest (Manhattan) industry to the station sign, which is inside the acceptance rectangle and actually accepts the cargo.
 * @param st The station that accepted the cargo
 * @param cargo_type Type of cargo delivered
 * @param nun_pieces Amount of cargo delivered
 */
static void DeliverGoodsToIndustry(const Station *st, CargoID cargo_type, int num_pieces)
{
	/* Find the nearest industrytile to the station sign inside the catchment area, whose industry accepts the cargo.
	 * This fails in three cases:
	 *  1) The station accepts the cargo because there are enough houses around it accepting the cargo.
	 *  2) The industries in the catchment area temporarily reject the cargo, and the daily station loop has not yet updated station acceptance.
	 *  3) The results of callbacks CBID_INDUSTRY_REFUSE_CARGO and CBID_INDTILE_CARGO_ACCEPTANCE are inconsistent. (documented behaviour)
	 */

	for (uint i = 0; i < st->industries_near.Length(); i++) {
		Industry *ind = st->industries_near[i];
		const IndustrySpec *indspec = GetIndustrySpec(ind->type);

		uint cargo_index;
		for (cargo_index = 0; cargo_index < lengthof(ind->accepts_cargo); cargo_index++) {
			if (cargo_type == ind->accepts_cargo[cargo_index]) break;
		}
		/* Check if matching cargo has been found */
		if (cargo_index >= lengthof(ind->accepts_cargo)) continue;

		/* Check if industry temporarily refuses acceptance */
		if (HasBit(indspec->callback_flags, CBM_IND_REFUSE_CARGO)) {
			uint16 res = GetIndustryCallback(CBID_INDUSTRY_REFUSE_CARGO, 0, GetReverseCargoTranslation(cargo_type, indspec->grf_prop.grffile), ind, ind->type, ind->xy);
			if (res == 0) continue;
		}

		/* Insert the industry into _cargo_delivery_destinations, if not yet contained */
		_cargo_delivery_destinations.Include(ind);

		assert(DeliverGoodsToIndustryCheckOldStyle(st, cargo_type, num_pieces) == ind); // safety check, will be removed soon

		ind->incoming_cargo_waiting[cargo_index] = min(num_pieces + ind->incoming_cargo_waiting[cargo_index], 0xFFFF);

		return;
	}

	assert(DeliverGoodsToIndustryCheckOldStyle(st, cargo_type, num_pieces) == NULL); // safety check, will be removed soon
}

/**
 * Delivers goods to industries/towns and calculates the payment
 * @param num_pieces amount of cargo delivered
 * @param source Originstation of the cargo
 * @param dest Station the cargo has been unloaded
 * @param source_tile The origin of the cargo for distance calculation
 * @param days_in_transit Travel time
 * @param company The company delivering the cargo
 * The cargo is just added to the stockpile of the industry. It is due to the caller to trigger the industry's production machinery
 */
static Money DeliverGoods(int num_pieces, CargoID cargo_type, StationID source, StationID dest, TileIndex source_tile, byte days_in_transit, Company *company)
{
	bool subsidised = false;

	assert(num_pieces > 0);

	/* Update company statistics */
	company->cur_economy.delivered_cargo += num_pieces;
	SetBit(company->cargo_types, cargo_type);

	const Station *s_to = Station::Get(dest);

	if (source != INVALID_STATION) {
		const Station *s_from = Station::Get(source);

		/* Check if a subsidy applies. */
		subsidised = CheckSubsidised(s_from, s_to, cargo_type, company->index);
	}

	/* Increase town's counter for some special goods types */
	const CargoSpec *cs = GetCargo(cargo_type);
	if (cs->town_effect == TE_FOOD) s_to->town->new_act_food += num_pieces;
	if (cs->town_effect == TE_WATER) s_to->town->new_act_water += num_pieces;

	/* Give the goods to the industry. */
	DeliverGoodsToIndustry(s_to, cargo_type, num_pieces);

	/* Determine profit */
	Money profit = GetTransportedGoodsIncome(num_pieces, DistanceManhattan(source_tile, s_to->xy), days_in_transit, cargo_type);

	/* Modify profit if a subsidy is in effect */
	if (subsidised) {
		switch (_settings_game.difficulty.subsidy_multiplier) {
			case 0:  profit += profit >> 1; break;
			case 1:  profit *= 2; break;
			case 2:  profit *= 3; break;
			default: profit *= 4; break;
		}
	}

	return profit;
}

/**
 * Inform the industry about just delivered cargo
 * DeliverGoodsToIndustry() silently incremented incoming_cargo_waiting, now it is time to do something with the new cargo.
 * @param i The industry to process
 */
static void TriggerIndustryProduction(Industry *i)
{
	const IndustrySpec *indspec = GetIndustrySpec(i->type);
	uint16 callback = indspec->callback_flags;

	i->was_cargo_delivered = true;
	i->last_cargo_accepted_at = _date;

	if (HasBit(callback, CBM_IND_PRODUCTION_CARGO_ARRIVAL) || HasBit(callback, CBM_IND_PRODUCTION_256_TICKS)) {
		if (HasBit(callback, CBM_IND_PRODUCTION_CARGO_ARRIVAL)) {
			IndustryProductionCallback(i, 0);
		} else {
			InvalidateWindow(WC_INDUSTRY_VIEW, i->index);
		}
	} else {
		for (uint cargo_index = 0; cargo_index < lengthof(i->incoming_cargo_waiting); cargo_index++) {
			uint cargo_waiting = i->incoming_cargo_waiting[cargo_index];
			if (cargo_waiting == 0) continue;

			i->produced_cargo_waiting[0] = min(i->produced_cargo_waiting[0] + (cargo_waiting * indspec->input_cargo_multiplier[cargo_index][0] / 256), 0xFFFF);
			i->produced_cargo_waiting[1] = min(i->produced_cargo_waiting[1] + (cargo_waiting * indspec->input_cargo_multiplier[cargo_index][1] / 256), 0xFFFF);

			i->incoming_cargo_waiting[cargo_index] = 0;
		}
	}

	TriggerIndustry(i, INDUSTRY_TRIGGER_RECEIVED_CARGO);
	StartStopIndustryTileAnimation(i, IAT_INDUSTRY_RECEIVED_CARGO);
}

/**
 * Makes us a new cargo payment helper.
 * @param front The front of the train
 * @param destinations List to add the destinations of 'our' cargo to
 */
CargoPayment::CargoPayment(Vehicle *front) :
	front(front),
	current_station(front->last_station_visited)
{
}

CargoPayment::~CargoPayment()
{
	if (this->CleaningPool()) return;

	this->front->cargo_payment = NULL;

	if (this->visual_profit == 0) return;

	CompanyID old_company = _current_company;
	_current_company = this->front->owner;

	SubtractMoneyFromCompany(CommandCost(this->front->GetExpenseType(true), -this->route_profit));
	this->front->profit_this_year += this->visual_profit << 8;

	if (this->route_profit != 0) {
		if (IsLocalCompany() && !PlayVehicleSound(this->front, VSE_LOAD_UNLOAD)) {
			SndPlayVehicleFx(SND_14_CASHTILL, this->front);
		}

		ShowCostOrIncomeAnimation(this->front->x_pos, this->front->y_pos, this->front->z_pos, -this->visual_profit);
	} else {
		ShowFeederIncomeAnimation(this->front->x_pos, this->front->y_pos, this->front->z_pos, this->visual_profit);
	}

	_current_company = old_company;
}

/**
 * Handle payment for final delivery of the given cargo packet.
 * @param cp The cargo packet to pay for.
 * @param count The number of packets to pay for.
 */
void CargoPayment::PayFinalDelivery(CargoPacket *cp, uint count)
{
	if (this->owner == NULL) {
		this->owner = Company::Get(this->front->owner);
	}

	/* Handle end of route payment */
	Money profit = DeliverGoods(count, this->ct, cp->source, this->current_station, cp->source_xy, cp->days_in_transit, this->owner);
	this->route_profit += profit;

	/* The vehicle's profit is whatever route profit there is minus feeder shares. */
	this->visual_profit += profit - cp->feeder_share;
}

/**
 * Handle payment for transfer of the given cargo packet.
 * @param cp The cargo packet to pay for.
 * @param count The number of packets to pay for.
 */
void CargoPayment::PayTransfer(CargoPacket *cp, uint count)
{
	Money profit = GetTransportedGoodsIncome(
		count,
		/* pay transfer vehicle for only the part of transfer it has done: ie. cargo_loaded_at_xy to here */
		DistanceManhattan(cp->loaded_at_xy, Station::Get(this->current_station)->xy),
		cp->days_in_transit,
		this->ct);

	this->visual_profit += profit; // accumulate transfer profits for whole vehicle
	cp->feeder_share    += profit; // account for the (virtual) profit already made for the cargo packet
}

/**
 * Prepare the vehicle to be unloaded.
 * @param front_v the vehicle to be unloaded
 */
void PrepareUnload(Station * curr_station, Vehicle *front_v, StationID next_station_id)
{
	/* At this moment loading cannot be finished */
	ClrBit(front_v->vehicle_flags, VF_LOADING_FINISHED);

	/* Start unloading in at the first possible moment */
	front_v->load_unload_time_rem = 1;

	if (front_v->current_order.GetUnloadType() & OUFB_NO_UNLOAD) {
		/* vehicle will keep all its cargo and LoadUnloadVehicle will never call MoveToStation */
		UpdateFlows(curr_station, front_v, next_station_id);
	} else {
		for (Vehicle *v = front_v; v != NULL; v = v->Next()) {
			if (v->cargo_cap > 0 && !v->cargo.Empty()) {
				SetBit(v->vehicle_flags, VF_CARGO_UNLOADING);
			}
			v->cargo.InvalidateCache();
		}
	}

	assert(front_v->cargo_payment == NULL);
	front_v->cargo_payment = new CargoPayment(front_v);
}

/**
 * Moves packets from the reservation list back into the station
 */
static void ReimportReserved(Station * st, CargoReservation & reserved) {
	for (CargoReservation::iterator i = reserved.begin(); i != reserved.end(); ++i) {
		st->goods[i->first].cargo.Import(i->second);
	}
}

/**
 * reserves cargo if the full load order and improved_load is set. Moves rejected packets from the rejection list
 * back into the station
 */
static void ReserveAndUnreject(Station * st, Vehicle * u, StationID next_station, CargoReservation & reserved, CargoReservation & rejected)
{
	if (_settings_game.order.improved_load && (u->current_order.GetLoadType() & OLFB_FULL_LOAD)) {
		/* Update reserved cargo */
		for (Vehicle * v = u; v != NULL; v = v->Next()) {
			CargoID cargo = v->cargo_type;
			CargoList & list = st->goods[cargo].cargo;
			list.ReservePacketsForLoading(&reserved[cargo], v->cargo_cap - v->cargo.Count(), next_station, &rejected[cargo]);
		}
	}
	ReimportReserved(st, rejected);
}

/**
 * Loads/unload the vehicle if possible.
 * @param v the vehicle to be (un)loaded
 * @param reserved   the amount of each cargo type that is
 *                   left on the platform to be
 *                   picked up by another vehicle when all
 *                   previous vehicles have loaded.
 */
static void LoadUnloadVehicle(Vehicle *v, CargoReservation & reserved)
{
	CargoReservation rejected;
	assert(v->current_order.IsType(OT_LOADING));

	Vehicle *u = v;
	StationID last_visited = u->last_station_visited;
	Station *st = Station::Get(last_visited);

	StationID next_station = INVALID_STATION;
	OrderList * orders = u->orders.list;
	if (orders != NULL) {
		next_station = orders->GetNextStoppingStation(u->cur_order_index, v->type == VEH_TRAIN || v->type == VEH_ROAD);
	}

	/* We have not waited enough time till the next round of loading/unloading */
	if (--u->load_unload_time_rem != 0) {
		ReserveAndUnreject(st, u, next_station, reserved, rejected);
		return;
	}

	OrderUnloadFlags unload_flags = u->current_order.GetUnloadType();

	if (v->type == VEH_TRAIN && (!IsTileType(v->tile, MP_STATION) || GetStationIndex(v->tile) != st->index)) {
		/* The train reversed in the station. Take the "easy" way
		 * out and let the train just leave as it always did. */
		SetBit(v->vehicle_flags, VF_LOADING_FINISHED);
		return;
	}

	int unloading_time = 0;

	int result = 0;

	bool completely_emptied = true;
	bool anything_unloaded = false;
	bool anything_loaded   = false;
	uint32 cargo_not_full  = 0;
	uint32 cargo_full      = 0;

	v->cur_speed = 0;

	CargoPayment *payment = v->cargo_payment;

	for (; v != NULL; v = v->Next()) {
		if (v->cargo_cap == 0) continue;

		byte load_amount = EngInfo(v->engine_type)->load_amount;

		/* The default loadamount for mail is 1/4 of the load amount for passengers */
		if (v->type == VEH_AIRCRAFT && !IsNormalAircraft(v)) load_amount = (load_amount + 3) / 4;

		if (_settings_game.order.gradual_loading && HasBit(EngInfo(v->engine_type)->callbackmask, CBM_VEHICLE_LOAD_AMOUNT)) {
			uint16 cb_load_amount = GetVehicleCallback(CBID_VEHICLE_LOAD_AMOUNT, 0, 0, v->engine_type, v);
			if (cb_load_amount != CALLBACK_FAILED && GB(cb_load_amount, 0, 8) != 0) load_amount = GB(cb_load_amount, 0, 8);
		}

		GoodsEntry *ge = &st->goods[v->cargo_type];

		if (HasBit(v->vehicle_flags, VF_CARGO_UNLOADING) && (unload_flags & OUFB_NO_UNLOAD) == 0) {
			/* vehicle wants to unload something */

			uint cargo_count = v->cargo.Count();
			uint amount_unloaded = _settings_game.order.gradual_loading ? min(cargo_count, load_amount) : cargo_count;

			payment->SetCargo(v->cargo_type);
			uint delivered = v->cargo.MoveToStation(ge, amount_unloaded, unload_flags, last_visited, next_station, payment);

<<<<<<< HEAD
=======
			if (HasBit(ge->acceptance_pickup, GoodsEntry::ACCEPTANCE) && !(u->current_order.GetUnloadType() & OUFB_TRANSFER)) {
				/* The cargo has reached it's final destination, the packets may now be destroyed */
				remaining = v->cargo.MoveTo(NULL, amount_unloaded, CargoList::MTA_FINAL_DELIVERY, payment, last_visited);

				result |= 1;
				accepted = true;
			}

			/* The !accepted || v->cargo.Count == cargo_count clause is there
			 * to make it possible to force unload vehicles at the station where
			 * they were loaded, but to not force unload the vehicle when the
			 * station is still accepting the cargo in the vehicle. It doesn't
			 * accept cargo that was loaded at the same station. */
			if ((u->current_order.GetUnloadType() & (OUFB_UNLOAD | OUFB_TRANSFER)) && (!accepted || v->cargo.Count() == cargo_count)) {
				remaining = v->cargo.MoveTo(&ge->cargo, amount_unloaded, u->current_order.GetUnloadType() & OUFB_TRANSFER ? CargoList::MTA_TRANSFER : CargoList::MTA_UNLOAD, payment);
				SetBit(ge->acceptance_pickup, GoodsEntry::PICKUP);

				result |= 2;
			} else if (!accepted) {
				/* The order changed while unloading (unset unload/transfer) or the
				 * station does not accept our goods. */
				ClrBit(v->vehicle_flags, VF_CARGO_UNLOADING);

				/* Say we loaded something, otherwise we'll think we didn't unload
				 * something and we didn't load something, so we must be finished
				 * at this station. Setting the unloaded means that we will get a
				 * retry for loading in the next cycle. */
				anything_unloaded = true;
				continue;
			}

			/* Deliver goods to the station */
>>>>>>> aaaf7dc5
			st->time_since_unload = 0;
			unloading_time += delivered;
			anything_unloaded = true;
			result |= 1;

			if (!_settings_game.order.gradual_loading || delivered < amount_unloaded || delivered == 0){
				/* done delivering */
				if (!v->cargo.Empty()) {
					completely_emptied = false;
					v->cargo.UpdateFlows(next_station, ge);
				}
				ClrBit(v->vehicle_flags, VF_CARGO_UNLOADING);
			}
			continue;
		}

		/* Do not pick up goods when we have no-load set. */
		if (u->current_order.GetLoadType() & OLFB_NO_LOAD) continue;

		/* update stats */
		int t;
		switch (u->type) {
			case VEH_TRAIN: t = Train::From(u)->tcache.cached_max_speed; break;
			case VEH_ROAD:  t = u->max_speed / 2;           break;
			default:        t = u->max_speed;               break;
		}

		/* if last speed is 0, we treat that as if no vehicle has ever visited the station. */
		ge->last_speed = min(t, 255);
		ge->last_age = _cur_year - u->build_year;
		ge->days_since_pickup = 0;

		/* If there's goods waiting at the station, and the vehicle
		 * has capacity for it, load it on the vehicle. */
		int cap_left = v->cargo_cap - v->cargo.Count();
		if (cap_left > 0) {
			if (!ge->cargo.Empty()) {
				uint cap = cap_left;
				uint count = ge->cargo.Count();

				if (cap > count) cap = count;
				if (_settings_game.order.gradual_loading) cap = min(cap, load_amount);

				if (v->cargo.Empty()) TriggerVehicle(v, VEHICLE_TRIGGER_NEW_CARGO);

				/* The full load order could be seen as interference by the user.
				 * In that case force_load should be set and all cargo available
				 * be moved onto the vehicle.
				 */
				uint loaded = ge->cargo.MoveToVehicle(&v->cargo, cap, next_station, &rejected[v->cargo_type], st->xy);

				/* TODO: Regarding this, when we do gradual loading, we
				 * should first unload all vehicles and then start
				 * loading them. Since this will cause
				 * VEHICLE_TRIGGER_EMPTY to be called at the time when
				 * the whole vehicle chain is really totally empty, the
				 * completely_emptied assignment can then be safely
				 * removed; that's how TTDPatch behaves too. --pasky */
				if (loaded > 0) {
					completely_emptied = false;
					anything_loaded = true;
				}

				st->time_since_load = 0;
				st->last_vehicle_type = v->type;

				StationAnimationTrigger(st, st->xy, STAT_ANIM_CARGO_TAKEN, v->cargo_type);

				unloading_time += loaded;

				result |= 2;
			} else if (_settings_game.order.improved_load && !reserved[v->cargo_type].empty()) {
				/* Skip loading this vehicle if another train/vehicle is already handling
				 * the same cargo type at this station */
				SetBit(cargo_not_full, v->cargo_type);
				continue;
			}
		}


		if (v->cargo.Count() >= v->cargo_cap) {
			SetBit(cargo_full, v->cargo_type);
		} else {
			SetBit(cargo_not_full, v->cargo_type);
		}
	}

	/* Only set completly_emptied, if we just unloaded all remaining cargo */
	completely_emptied &= anything_unloaded;

	/* We update these variables here, so gradual loading still fills
	 * all wagons at the same time instead of using the same 'improved'
	 * loading algorithm for the wagons (only fill wagon when there is
	 * enough to fill the previous wagons) */
	ReserveAndUnreject(st, u, next_station, reserved, rejected);

	v = u;

	if (!anything_unloaded) delete payment;

	if (anything_loaded || anything_unloaded) {
		if (_settings_game.order.gradual_loading) {
			/* The time it takes to load one 'slice' of cargo or passengers depends
			 * on the vehicle type - the values here are those found in TTDPatch */
			const uint gradual_loading_wait_time[] = { 40, 20, 10, 20 };

			unloading_time = gradual_loading_wait_time[v->type];
		}
	} else {
		bool finished_loading = true;
		if (v->current_order.GetLoadType() & OLFB_FULL_LOAD) {
			if (v->current_order.GetLoadType() == OLF_FULL_LOAD_ANY) {
				/* if the aircraft carries passengers and is NOT full, then
				 * continue loading, no matter how much mail is in */
				if ((v->type == VEH_AIRCRAFT && IsCargoInClass(v->cargo_type, CC_PASSENGERS) && v->cargo_cap > v->cargo.Count()) ||
						(cargo_not_full && (cargo_full & ~cargo_not_full) == 0)) { // There are stull non-full cargos
					finished_loading = false;
				}
			} else if (cargo_not_full != 0) {
				finished_loading = false;
			}
		}
		unloading_time = 20;

		SB(v->vehicle_flags, VF_LOADING_FINISHED, 1, finished_loading);
	}

	if (v->type == VEH_TRAIN) {
		/* Each platform tile is worth 2 rail vehicles. */
		int overhang = Train::From(v)->tcache.cached_total_length - st->GetPlatformLength(v->tile) * TILE_SIZE;
		if (overhang > 0) {
			unloading_time <<= 1;
			unloading_time += (overhang * unloading_time) / 8;
		}
	}

	/* Calculate the loading indicator fill percent and display
	 * In the Game Menu do not display indicators
	 * If _settings_client.gui.loading_indicators == 2, show indicators (bool can be promoted to int as 0 or 1 - results in 2 > 0,1 )
	 * if _settings_client.gui.loading_indicators == 1, _local_company must be the owner or must be a spectator to show ind., so 1 > 0
	 * if _settings_client.gui.loading_indicators == 0, do not display indicators ... 0 is never greater than anything
	 */
	if (_game_mode != GM_MENU && (_settings_client.gui.loading_indicators > (uint)(v->owner != _local_company && _local_company != COMPANY_SPECTATOR))) {
		StringID percent_up_down = STR_NULL;
		int percent = CalcPercentVehicleFilled(v, &percent_up_down);
		if (v->fill_percent_te_id == INVALID_TE_ID) {
			v->fill_percent_te_id = ShowFillingPercent(v->x_pos, v->y_pos, v->z_pos + 20, percent, percent_up_down);
		} else {
			UpdateFillingPercent(v->fill_percent_te_id, percent, percent_up_down);
		}
	}

	v->load_unload_time_rem = unloading_time;

	if (completely_emptied) {
		TriggerVehicle(v, VEHICLE_TRIGGER_EMPTY);
	}

	if (result != 0) {
		InvalidateWindow(GetWindowClassForVehicleType(v->type), v->owner);
		InvalidateWindow(WC_VEHICLE_DETAILS, v->index);

		st->MarkTilesDirty(true);
		v->MarkDirty();

		if (result & 2) InvalidateWindow(WC_STATION_VIEW, last_visited);
	}
}

/**
 * Load/unload the vehicles in this station according to the order
 * they entered.
 * @param st the station to do the loading/unloading for
 */
void LoadUnloadStation(Station *st)
{
	/* No vehicle is here... */
	if (st->loading_vehicles.empty()) return;

	CargoReservation reserved;

	std::list<Vehicle *>::iterator iter;
	for (iter = st->loading_vehicles.begin(); iter != st->loading_vehicles.end(); ++iter) {
		Vehicle *v = *iter;
		if (!(v->vehstatus & (VS_STOPPED | VS_CRASHED))) LoadUnloadVehicle(v, reserved);
	}

	ReimportReserved(st, reserved);

	/* Call the production machinery of industries */
	const Industry * const *isend = _cargo_delivery_destinations.End();
	for (Industry **iid = _cargo_delivery_destinations.Begin(); iid != isend; iid++) {
		TriggerIndustryProduction(*iid);
	}
	_cargo_delivery_destinations.Clear();
}

void CompaniesMonthlyLoop()
{
	CompaniesGenStatistics();
	if (_settings_game.economy.inflation) AddInflation();
	CompaniesPayInterest();
	/* Reset the _current_company flag */
	_current_company = OWNER_NONE;
	HandleEconomyFluctuations();
}

static void DoAcquireCompany(Company *c)
{
	Company *owner;
	int i;
	Money value;
	CompanyID ci = c->index;

	CompanyNewsInformation *cni = MallocT<CompanyNewsInformation>(1);
	cni->FillData(c, Company::Get(_current_company));

	SetDParam(0, STR_NEWS_COMPANY_MERGER_TITLE);
	SetDParam(1, c->bankrupt_value == 0 ? STR_NEWS_MERGER_TAKEOVER_TITLE : STR_NEWS_COMPANY_MERGER_DESCRIPTION);
	SetDParamStr(2, cni->company_name);
	SetDParamStr(3, cni->other_company_name);
	SetDParam(4, c->bankrupt_value);
	AddCompanyNewsItem(STR_NEWS_MESSAGE, NS_COMPANY_MERGER, cni);
	AI::BroadcastNewEvent(new AIEventCompanyMerger(ci, _current_company));

	/* original code does this a little bit differently */
	ChangeNetworkOwner(ci, _current_company);
	ChangeOwnershipOfCompanyItems(ci, _current_company);

	if (c->bankrupt_value == 0) {
		owner = Company::Get(_current_company);
		owner->current_loan += c->current_loan;
	}

	value = CalculateCompanyValue(c) >> 2;
	CompanyID old_company = _current_company;
	for (i = 0; i != 4; i++) {
		if (c->share_owners[i] != COMPANY_SPECTATOR) {
			_current_company = c->share_owners[i];
			SubtractMoneyFromCompany(CommandCost(EXPENSES_OTHER, -value));
		}
	}
	_current_company = old_company;

	if (c->is_ai) AI::Stop(c->index);

	DeleteCompanyWindows(ci);
	InvalidateWindowClassesData(WC_TRAINS_LIST, 0);
	InvalidateWindowClassesData(WC_SHIPS_LIST, 0);
	InvalidateWindowClassesData(WC_ROADVEH_LIST, 0);
	InvalidateWindowClassesData(WC_AIRCRAFT_LIST, 0);

	delete c;
}

extern int GetAmountOwnedBy(const Company *c, Owner owner);

/** Acquire shares in an opposing company.
 * @param tile unused
 * @param flags type of operation
 * @param p1 company to buy the shares from
 * @param p2 unused
 */
CommandCost CmdBuyShareInCompany(TileIndex tile, DoCommandFlag flags, uint32 p1, uint32 p2, const char *text)
{
	CommandCost cost(EXPENSES_OTHER);

	Company *c = Company::GetIfValid(p1);

	/* Check if buying shares is allowed (protection against modified clients)
	 * Cannot buy own shares */
	if (c == NULL || !_settings_game.economy.allow_shares || _current_company == (CompanyID)p1) return CMD_ERROR;

	/* Protect new companies from hostile takeovers */
	if (_cur_year - c->inaugurated_year < 6) return_cmd_error(STR_PROTECTED);

	/* Those lines are here for network-protection (clients can be slow) */
	if (GetAmountOwnedBy(c, COMPANY_SPECTATOR) == 0) return cost;

	/* We can not buy out a real company (temporarily). TODO: well, enable it obviously */
	if (GetAmountOwnedBy(c, COMPANY_SPECTATOR) == 1 && !c->is_ai) return cost;

	cost.AddCost(CalculateCompanyValue(c) >> 2);
	if (flags & DC_EXEC) {
		OwnerByte *b = c->share_owners;
		int i;

		while (*b != COMPANY_SPECTATOR) b++; // share owners is guaranteed to contain at least one COMPANY_SPECTATOR
		*b = _current_company;

		for (i = 0; c->share_owners[i] == _current_company;) {
			if (++i == 4) {
				c->bankrupt_value = 0;
				DoAcquireCompany(c);
				break;
			}
		}
		InvalidateWindow(WC_COMPANY, p1);
	}
	return cost;
}

/** Sell shares in an opposing company.
 * @param tile unused
 * @param flags type of operation
 * @param p1 company to sell the shares from
 * @param p2 unused
 */
CommandCost CmdSellShareInCompany(TileIndex tile, DoCommandFlag flags, uint32 p1, uint32 p2, const char *text)
{
	Company *c = Company::GetIfValid(p1);

	/* Check if selling shares is allowed (protection against modified clients)
	 * Cannot sell own shares */
	if (c == NULL || !_settings_game.economy.allow_shares || _current_company == (CompanyID)p1) return CMD_ERROR;

	/* Those lines are here for network-protection (clients can be slow) */
	if (GetAmountOwnedBy(c, _current_company) == 0) return CommandCost();

	/* adjust it a little to make it less profitable to sell and buy */
	Money cost = CalculateCompanyValue(c) >> 2;
	cost = -(cost - (cost >> 7));

	if (flags & DC_EXEC) {
		OwnerByte *b = c->share_owners;
		while (*b != _current_company) b++; // share owners is guaranteed to contain company
		*b = COMPANY_SPECTATOR;
		InvalidateWindow(WC_COMPANY, p1);
	}
	return CommandCost(EXPENSES_OTHER, cost);
}

/** Buy up another company.
 * When a competing company is gone bankrupt you get the chance to purchase
 * that company.
 * @todo currently this only works for AI companies
 * @param tile unused
 * @param flags type of operation
 * @param p1 company to buy up
 * @param p2 unused
 */
CommandCost CmdBuyCompany(TileIndex tile, DoCommandFlag flags, uint32 p1, uint32 p2, const char *text)
{
	Company *c = Company::GetIfValid(p1);

	/* Disable takeovers in multiplayer games */
	if (c == NULL || _networking) return CMD_ERROR;

	/* Do not allow companies to take over themselves */
	if ((CompanyID)p1 == _current_company) return CMD_ERROR;

	if (!c->is_ai) return CMD_ERROR;

	if (flags & DC_EXEC) {
		DoAcquireCompany(c);
	}
	return CommandCost(EXPENSES_OTHER, c->bankrupt_value);
}<|MERGE_RESOLUTION|>--- conflicted
+++ resolved
@@ -1352,41 +1352,6 @@
 			payment->SetCargo(v->cargo_type);
 			uint delivered = v->cargo.MoveToStation(ge, amount_unloaded, unload_flags, last_visited, next_station, payment);
 
-<<<<<<< HEAD
-=======
-			if (HasBit(ge->acceptance_pickup, GoodsEntry::ACCEPTANCE) && !(u->current_order.GetUnloadType() & OUFB_TRANSFER)) {
-				/* The cargo has reached it's final destination, the packets may now be destroyed */
-				remaining = v->cargo.MoveTo(NULL, amount_unloaded, CargoList::MTA_FINAL_DELIVERY, payment, last_visited);
-
-				result |= 1;
-				accepted = true;
-			}
-
-			/* The !accepted || v->cargo.Count == cargo_count clause is there
-			 * to make it possible to force unload vehicles at the station where
-			 * they were loaded, but to not force unload the vehicle when the
-			 * station is still accepting the cargo in the vehicle. It doesn't
-			 * accept cargo that was loaded at the same station. */
-			if ((u->current_order.GetUnloadType() & (OUFB_UNLOAD | OUFB_TRANSFER)) && (!accepted || v->cargo.Count() == cargo_count)) {
-				remaining = v->cargo.MoveTo(&ge->cargo, amount_unloaded, u->current_order.GetUnloadType() & OUFB_TRANSFER ? CargoList::MTA_TRANSFER : CargoList::MTA_UNLOAD, payment);
-				SetBit(ge->acceptance_pickup, GoodsEntry::PICKUP);
-
-				result |= 2;
-			} else if (!accepted) {
-				/* The order changed while unloading (unset unload/transfer) or the
-				 * station does not accept our goods. */
-				ClrBit(v->vehicle_flags, VF_CARGO_UNLOADING);
-
-				/* Say we loaded something, otherwise we'll think we didn't unload
-				 * something and we didn't load something, so we must be finished
-				 * at this station. Setting the unloaded means that we will get a
-				 * retry for loading in the next cycle. */
-				anything_unloaded = true;
-				continue;
-			}
-
-			/* Deliver goods to the station */
->>>>>>> aaaf7dc5
 			st->time_since_unload = 0;
 			unloading_time += delivered;
 			anything_unloaded = true;
