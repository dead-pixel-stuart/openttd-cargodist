--- conflicted
+++ resolved
@@ -1081,7 +1081,7 @@
  * @param curr_station the station where the consist is at the moment
  * @param front_v the vehicle to be unloaded
  */
-void PrepareUnload(Station *curr_station, Vehicle *front_v)
+void PrepareUnload(Vehicle *front_v)
 {
 	Station *curr_station = Station::Get(front_v->last_station_visited);
 	curr_station->loading_vehicles.push_back(front_v);
@@ -1096,12 +1096,7 @@
 		/* vehicle will keep all its cargo and LoadUnloadVehicle will never call MoveToStation,
 		 * so we have to update the flow stats here.
 		 */
-<<<<<<< HEAD
-		StationID next_station_id = front_v->orders.list->GetNextStoppingStation(
-				front_v->cur_auto_order_index, curr_station->index);
-=======
 		StationID next_station_id = front_v->GetNextStoppingStation();
->>>>>>> ca1a52ae
 		if (next_station_id == INVALID_STATION) {
 			return;
 		} else {
@@ -1133,17 +1128,10 @@
  * Reserves cargo if the full load order and improved_load is set.
  * @param st The station where the consist is loading at the moment.
  * @param u The front of the loading vehicle consist.
-<<<<<<< HEAD
- * @param next_stations Station the vehicle might stop at next.
- * @return Bit field for the cargo classes with bits for the reserved cargos set (if anything was reserved).
- */
-uint32 ReserveConsist(Station *st, Vehicle *u, const StationIDVector &next_stations)
-=======
  * @param next_station Station the vehicle will stop at next.
  * @return Bit field for the cargo classes with bits for the reserved cargos set (if anything was reserved).
  */
 uint32 ReserveConsist(Station *st, Vehicle *u, StationID next_station)
->>>>>>> ca1a52ae
 {
 	uint32 ret = 0;
 	if (_settings_game.order.improved_load && (u->current_order.GetLoadType() & OLFB_FULL_LOAD)) {
@@ -1172,19 +1160,10 @@
 
 			int cap = v->cargo_cap - v->cargo.Count();
 			if (cap > 0) {
-<<<<<<< HEAD
-				for (const StationID *next = next_stations.Begin(); next != next_stations.End(); ++next) {
-					int reserved = st->goods[v->cargo_type].cargo.MoveTo(&v->cargo, cap, *next, true);
-					if (reserved > 0) {
-						cap -= reserved;
-						SetBit(ret, v->cargo_type);
-					}
-=======
 				int reserved = st->goods[v->cargo_type].cargo.MoveTo(&v->cargo, cap, next_station, true);
 				if (reserved > 0) {
 					cap -= reserved;
 					SetBit(ret, v->cargo_type);
->>>>>>> ca1a52ae
 				}
 			}
 		}
@@ -1205,23 +1184,11 @@
 	StationID last_visited = v->last_station_visited;
 	Station *st = Station::Get(last_visited);
 
-<<<<<<< HEAD
-	StationIDVector next_stations;
-	OrderList *orders = v->orders.list;
-	if (orders != NULL) {
-		orders->GetNextStoppingStation(v->cur_auto_order_index, last_visited, &next_stations);
-	}
-
-	/* We have not waited enough time till the next round of loading/unloading */
-	if (v->load_unload_ticks != 0) {
-		uint32 new_reserved = ReserveConsist(st, v, next_stations);
-=======
 	StationID next_station = v->GetNextStoppingStation();
 
 	/* We have not waited enough time till the next round of loading/unloading */
 	if (v->load_unload_ticks != 0) {
 		uint32 new_reserved = ReserveConsist(st, v, next_station);
->>>>>>> ca1a52ae
 		return cargos_reserved | new_reserved;
 	}
 
@@ -1278,11 +1245,7 @@
 			uint prev_count = ge->cargo.Count();
 			payment->SetCargo(v->cargo_type);
 			uint delivered = ge->cargo.TakeFrom(&v->cargo, amount_unloaded, unload_flags,
-<<<<<<< HEAD
-					next_stations, u->last_loading_station == last_visited, payment);
-=======
 					next_station, u->last_loading_station == last_visited, payment);
->>>>>>> ca1a52ae
 
 			st->time_since_unload = 0;
 			unloading_time += delivered;
@@ -1316,9 +1279,6 @@
 
 		/* Do not pick up goods when we have no-load set or loading is stopped. */
 		if (u->current_order.GetLoadType() & OLFB_NO_LOAD || HasBit(u->vehicle_flags, VF_STOP_LOADING)) continue;
-<<<<<<< HEAD
-		capacities[v->cargo_type] += v->cargo_cap;
-=======
 		SmallPair<CargoID, uint> *i = capacities.Find(v->cargo_type);
 		if (i == capacities.End()) {
 			/* Braindead smallmap not providing a good method for that. */
@@ -1328,7 +1288,6 @@
 		} else {
 			i->second += v->cargo_cap;
 		}
->>>>>>> ca1a52ae
 
 		/* update stats */
 		int t;
@@ -1364,14 +1323,6 @@
 			int loaded = 0;
 			if (_settings_game.order.improved_load) {
 				loaded += v->cargo.LoadReserved(cap_left);
-<<<<<<< HEAD
-			}
-
-			for (const StationID *next = next_stations.Begin();
-					loaded < cap_left && next != next_stations.End(); ++next) {
-				loaded += ge->cargo.MoveTo(&v->cargo, cap_left - loaded, *next);
-=======
->>>>>>> ca1a52ae
 			}
 
 			loaded += ge->cargo.MoveTo(&v->cargo, cap_left - loaded, next_station);
@@ -1418,17 +1369,10 @@
 		}
 	}
 
-<<<<<<< HEAD
-	for (const SmallPair<CargoID, uint> *i = capacities.Begin(); i != capacities.End(); ++i) {
-		for (const StationID *next = next_stations.Begin(); next != next_stations.End(); ++next) {
-			/* Refresh the link and give it a minimum capacity. */
-			IncreaseStats(st, i->first, *next, i->second / next_stations.Length(), UINT_MAX);
-=======
 	if (next_station != INVALID_STATION) {
 		for (const SmallPair<CargoID, uint> *i = capacities.Begin(); i != capacities.End(); ++i) {
 			/* Refresh the link and give it a minimum capacity. */
 			IncreaseStats(st, i->first, next_station, i->second, UINT_MAX);
->>>>>>> ca1a52ae
 		}
 	}
 	
