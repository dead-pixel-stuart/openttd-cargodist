/* $Id$ */

/*
 * This file is part of OpenTTD.
 * OpenTTD is free software; you can redistribute it and/or modify it under the terms of the GNU General Public License as published by the Free Software Foundation, version 2.
 * OpenTTD is distributed in the hope that it will be useful, but WITHOUT ANY WARRANTY; without even the implied warranty of MERCHANTABILITY or FITNESS FOR A PARTICULAR PURPOSE.
 * See the GNU General Public License for more details. You should have received a copy of the GNU General Public License along with OpenTTD. If not, see <http://www.gnu.org/licenses/>.
 */

/** @file economy.cpp Handling of the economy. */

#include "stdafx.h"
#include "openttd.h"
#include "tile_cmd.h"
#include "company_func.h"
#include "command_func.h"
#include "industry.h"
#include "town.h"
#include "news_func.h"
#include "network/network.h"
#include "network/network_func.h"
#include "vehicle_gui.h"
#include "ai/ai.hpp"
#include "aircraft.h"
#include "train.h"
#include "newgrf_engine.h"
#include "newgrf_sound.h"
#include "newgrf_industries.h"
#include "newgrf_industrytiles.h"
#include "newgrf_station.h"
#include "unmovable.h"
#include "group.h"
#include "strings_func.h"
#include "functions.h"
#include "window_func.h"
#include "date_func.h"
#include "vehicle_func.h"
#include "sound_func.h"
#include "gfx_func.h"
#include "autoreplace_func.h"
#include "company_gui.h"
#include "signs_base.h"
#include "subsidy_base.h"
#include "subsidy_func.h"
#include "station_base.h"
#include "waypoint_base.h"
#include "economy_base.h"
#include "core/pool_func.hpp"
#include "debug.h"

#include "table/strings.h"
#include "table/sprites.h"
#include "table/pricebase.h"


/* Initialize the cargo payment-pool */
CargoPaymentPool _cargo_payment_pool("CargoPayment");
INSTANTIATE_POOL_METHODS(CargoPayment)

/**
 * Multiply two integer values and shift the results to right.
 *
 * This function multiplies two integer values. The result is
 * shifted by the amount of shift to right.
 *
 * @param a The first integer
 * @param b The second integer
 * @param shift The amount to shift the value to right.
 * @return The shifted result
 */
static inline int32 BigMulS(const int32 a, const int32 b, const uint8 shift)
{
	return (int32)((int64)a * (int64)b >> shift);
}

/**
 * Multiply two unsigned integers and shift the results to right.
 *
 * This function multiplies two unsigned integers. The result is
 * shifted by the amount of shift to right.
 *
 * @param a The first unsigned integer
 * @param b The second unsigned integer
 * @param shift The amount to shift the value to right.
 * @return The shifted result
 */
static inline uint32 BigMulSU(const uint32 a, const uint32 b, const uint8 shift)
{
	return (uint32)((uint64)a * (uint64)b >> shift);
}

typedef SmallVector<Industry *, 16> SmallIndustryList;

/* Score info */
const ScoreInfo _score_info[] = {
	{ SCORE_VEHICLES,        120, 100 },
	{ SCORE_STATIONS,         80, 100 },
	{ SCORE_MIN_PROFIT,    10000, 100 },
	{ SCORE_MIN_INCOME,    50000,  50 },
	{ SCORE_MAX_INCOME,   100000, 100 },
	{ SCORE_DELIVERED,     40000, 400 },
	{ SCORE_CARGO,             8,  50 },
	{ SCORE_MONEY,      10000000,  50 },
	{ SCORE_LOAN,         250000,  50 },
	{ SCORE_TOTAL,             0,   0 }
};

int _score_part[MAX_COMPANIES][SCORE_END];
Economy _economy;
Prices _price;
Money _additional_cash_required;
static byte _price_base_multiplier[NUM_PRICES];

Money CalculateCompanyValue(const Company *c)
{
	Owner owner = c->index;
	Money value = 0;

	Station *st;
	uint num = 0;

	FOR_ALL_STATIONS(st) {
		if (st->owner == owner) num += CountBits((byte)st->facilities);
	}

	value += num * _price.station_value * 25;

	Vehicle *v;
	FOR_ALL_VEHICLES(v) {
		if (v->owner != owner) continue;

		if (v->type == VEH_TRAIN ||
				v->type == VEH_ROAD ||
				(v->type == VEH_AIRCRAFT && Aircraft::From(v)->IsNormalAircraft()) ||
				v->type == VEH_SHIP) {
			value += v->value * 3 >> 1;
		}
	}

	/* Add real money value */
	value -= c->current_loan;
	value += c->money;

	return max(value, (Money)1);
}

/** if update is set to true, the economy is updated with this score
 *  (also the house is updated, should only be true in the on-tick event)
 * @param update the economy with calculated score
 * @param c company been evaluated
 * @return actual score of this company
 * */
int UpdateCompanyRatingAndValue(Company *c, bool update)
{
	Owner owner = c->index;
	int score = 0;

	memset(_score_part[owner], 0, sizeof(_score_part[owner]));

	/* Count vehicles */
	{
		Vehicle *v;
		Money min_profit = 0;
		bool min_profit_first = true;
		uint num = 0;

		FOR_ALL_VEHICLES(v) {
			if (v->owner != owner) continue;
			if (IsCompanyBuildableVehicleType(v->type) && v->IsPrimaryVehicle()) {
				if (v->profit_last_year > 0) num++; // For the vehicle score only count profitable vehicles
				if (v->age > 730) {
					/* Find the vehicle with the lowest amount of profit */
					if (min_profit_first || min_profit > v->profit_last_year) {
						min_profit = v->profit_last_year;
						min_profit_first = false;
					}
				}
			}
		}

		min_profit >>= 8; // remove the fract part

		_score_part[owner][SCORE_VEHICLES] = num;
		/* Don't allow negative min_profit to show */
		if (min_profit > 0)
			_score_part[owner][SCORE_MIN_PROFIT] = ClampToI32(min_profit);
	}

	/* Count stations */
	{
		uint num = 0;
		const Station *st;

		FOR_ALL_STATIONS(st) {
			/* Only count stations that are actually serviced */
			if (st->owner == owner && (st->time_since_load <= 20 || st->time_since_unload <= 20)) num += CountBits((byte)st->facilities);
		}
		_score_part[owner][SCORE_STATIONS] = num;
	}

	/* Generate statistics depending on recent income statistics */
	{
		int numec = min(c->num_valid_stat_ent, 12);
		if (numec != 0) {
			const CompanyEconomyEntry *cee = c->old_economy;
			Money min_income = cee->income + cee->expenses;
			Money max_income = cee->income + cee->expenses;

			do {
				min_income = min(min_income, cee->income + cee->expenses);
				max_income = max(max_income, cee->income + cee->expenses);
			} while (++cee, --numec);

			if (min_income > 0) {
				_score_part[owner][SCORE_MIN_INCOME] = ClampToI32(min_income);
			}

			_score_part[owner][SCORE_MAX_INCOME] = ClampToI32(max_income);
		}
	}

	/* Generate score depending on amount of transported cargo */
	{
		const CompanyEconomyEntry *cee;
		int numec;
		uint32 total_delivered;

		numec = min(c->num_valid_stat_ent, 4);
		if (numec != 0) {
			cee = c->old_economy;
			total_delivered = 0;
			do {
				total_delivered += cee->delivered_cargo;
			} while (++cee, --numec);

			_score_part[owner][SCORE_DELIVERED] = total_delivered;
		}
	}

	/* Generate score for variety of cargo */
	{
		uint num = CountBits(c->cargo_types);
		_score_part[owner][SCORE_CARGO] = num;
		if (update) c->cargo_types = 0;
	}

	/* Generate score for company's money */
	{
		if (c->money > 0) {
			_score_part[owner][SCORE_MONEY] = ClampToI32(c->money);
		}
	}

	/* Generate score for loan */
	{
		_score_part[owner][SCORE_LOAN] = ClampToI32(_score_info[SCORE_LOAN].needed - c->current_loan);
	}

	/* Now we calculate the score for each item.. */
	{
		int total_score = 0;
		int s;
		score = 0;
		for (ScoreID i = SCORE_BEGIN; i < SCORE_END; i++) {
			/* Skip the total */
			if (i == SCORE_TOTAL) continue;
			/*  Check the score */
			s = Clamp(_score_part[owner][i], 0, _score_info[i].needed) * _score_info[i].score / _score_info[i].needed;
			score += s;
			total_score += _score_info[i].score;
		}

		_score_part[owner][SCORE_TOTAL] = score;

		/*  We always want the score scaled to SCORE_MAX (1000) */
		if (total_score != SCORE_MAX) score = score * SCORE_MAX / total_score;
	}

	if (update) {
		c->old_economy[0].performance_history = score;
		UpdateCompanyHQ(c, score);
		c->old_economy[0].company_value = CalculateCompanyValue(c);
	}

	SetWindowDirty(WC_PERFORMANCE_DETAIL, 0);
	return score;
}

/*  use INVALID_OWNER as new_owner to delete the company. */
void ChangeOwnershipOfCompanyItems(Owner old_owner, Owner new_owner)
{
	Town *t;
	CompanyID old = _current_company;

	assert(old_owner != new_owner);

	{
		Company *c;
		uint i;

		/* See if the old_owner had shares in other companies */
		_current_company = old_owner;
		FOR_ALL_COMPANIES(c) {
			for (i = 0; i < 4; i++) {
				if (c->share_owners[i] == old_owner) {
					/* Sell his shares */
					CommandCost res = DoCommand(0, c->index, 0, DC_EXEC, CMD_SELL_SHARE_IN_COMPANY);
					/* Because we are in a DoCommand, we can't just execute an other one and
					 *  expect the money to be removed. We need to do it ourself! */
					SubtractMoneyFromCompany(res);
				}
			}
		}

		/* Sell all the shares that people have on this company */
		c = Company::Get(old_owner);
		for (i = 0; i < 4; i++) {
			_current_company = c->share_owners[i];
			if (_current_company != INVALID_OWNER) {
				/* Sell the shares */
				CommandCost res = DoCommand(0, old_owner, 0, DC_EXEC, CMD_SELL_SHARE_IN_COMPANY);
				/* Because we are in a DoCommand, we can't just execute an other one and
				 *  expect the money to be removed. We need to do it ourself! */
				SubtractMoneyFromCompany(res);
			}
		}
	}

	_current_company = old_owner;

	/* Temporarily increase the company's money, to be sure that
	 * removing his/her property doesn't fail because of lack of money.
	 * Not too drastically though, because it could overflow */
	if (new_owner == INVALID_OWNER) {
		Company::Get(old_owner)->money = UINT64_MAX >> 2; // jackpot ;p
	}

	Subsidy *s;
	FOR_ALL_SUBSIDIES(s) {
		if (s->awarded == old_owner) {
			if (new_owner == INVALID_OWNER) {
				delete s;
			} else {
				s->awarded = new_owner;
			}
		}
	}
	if (new_owner == INVALID_OWNER) RebuildSubsidisedSourceAndDestinationCache();

	/* Take care of rating in towns */
	FOR_ALL_TOWNS(t) {
		/* If a company takes over, give the ratings to that company. */
		if (new_owner != INVALID_OWNER) {
			if (HasBit(t->have_ratings, old_owner)) {
				if (HasBit(t->have_ratings, new_owner)) {
					/* use max of the two ratings. */
					t->ratings[new_owner] = max(t->ratings[new_owner], t->ratings[old_owner]);
				} else {
					SetBit(t->have_ratings, new_owner);
					t->ratings[new_owner] = t->ratings[old_owner];
				}
			}
		}

		/* Reset the ratings for the old owner */
		t->ratings[old_owner] = RATING_INITIAL;
		ClrBit(t->have_ratings, old_owner);
	}

	{
		FreeUnitIDGenerator unitidgen[] = {
			FreeUnitIDGenerator(VEH_TRAIN, new_owner), FreeUnitIDGenerator(VEH_ROAD,     new_owner),
			FreeUnitIDGenerator(VEH_SHIP,  new_owner), FreeUnitIDGenerator(VEH_AIRCRAFT, new_owner)
		};

		Vehicle *v;
		FOR_ALL_VEHICLES(v) {
			if (v->owner == old_owner && IsCompanyBuildableVehicleType(v->type)) {
				if (new_owner == INVALID_OWNER) {
					if (v->Previous() == NULL) delete v;
				} else {
					v->owner = new_owner;
					v->colourmap = PAL_NONE;
					if (v->IsEngineCountable()) Company::Get(new_owner)->num_engines[v->engine_type]++;
					if (v->IsPrimaryVehicle()) v->unitnumber = unitidgen[v->type].NextID();
				}
			}
		}
	}

	/*  Change ownership of tiles */
	{
		TileIndex tile = 0;
		do {
			ChangeTileOwner(tile, old_owner, new_owner);
		} while (++tile != MapSize());

		if (new_owner != INVALID_OWNER) {
			/* Update all signals because there can be new segment that was owned by two companies
			 * and signals were not propagated
			 * Similiar with crossings - it is needed to bar crossings that weren't before
			 * because of different owner of crossing and approaching train */
			tile = 0;

			do {
				if (IsTileType(tile, MP_RAILWAY) && IsTileOwner(tile, new_owner) && HasSignals(tile)) {
					TrackBits tracks = GetTrackBits(tile);
					do { // there may be two tracks with signals for TRACK_BIT_HORZ and TRACK_BIT_VERT
						Track track = RemoveFirstTrack(&tracks);
						if (HasSignalOnTrack(tile, track)) AddTrackToSignalBuffer(tile, track, new_owner);
					} while (tracks != TRACK_BIT_NONE);
				} else if (IsLevelCrossingTile(tile) && IsTileOwner(tile, new_owner)) {
					UpdateLevelCrossing(tile);
				}
			} while (++tile != MapSize());
		}

		/* update signals in buffer */
		UpdateSignalsInBuffer();
	}

	/* convert owner of stations (including deleted ones, but excluding buoys) */
	Station *st;
	FOR_ALL_STATIONS(st) {
		if (st->owner == old_owner) {
			/* if a company goes bankrupt, set owner to OWNER_NONE so the sign doesn't disappear immediately
			 * also, drawing station window would cause reading invalid company's colour */
			st->owner = new_owner == INVALID_OWNER ? OWNER_NONE : new_owner;
		}
	}

	/* do the same for waypoints (we need to do this here so deleted waypoints are converted too) */
	Waypoint *wp;
	FOR_ALL_WAYPOINTS(wp) {
		if (wp->owner == old_owner) {
			wp->owner = new_owner == INVALID_OWNER ? OWNER_NONE : new_owner;
		}
	}

	/* In all cases clear replace engine rules.
	 * Even if it was copied, it could interfere with new owner's rules */
	RemoveAllEngineReplacementForCompany(Company::Get(old_owner));

	if (new_owner == INVALID_OWNER) {
		RemoveAllGroupsForCompany(old_owner);
	} else {
		Group *g;
		FOR_ALL_GROUPS(g) {
			if (g->owner == old_owner) g->owner = new_owner;
		}
	}

	Sign *si;
	FOR_ALL_SIGNS(si) {
		if (si->owner == old_owner) si->owner = new_owner == INVALID_OWNER ? OWNER_NONE : new_owner;
	}

	/* Change colour of existing windows */
	if (new_owner != INVALID_OWNER) ChangeWindowOwner(old_owner, new_owner);

	_current_company = old;

	MarkWholeScreenDirty();
}

static void ChangeNetworkOwner(Owner current_owner, Owner new_owner)
{
#ifdef ENABLE_NETWORK
	if (!_networking) return;

	if (current_owner == _local_company) {
		SetLocalCompany(new_owner);
	}

	if (!_network_server) return;

	NetworkServerChangeOwner(current_owner, new_owner);
#endif /* ENABLE_NETWORK */
}

static void CompanyCheckBankrupt(Company *c)
{
	/*  If the company has money again, it does not go bankrupt */
	if (c->money >= 0) {
		c->quarters_of_bankruptcy = 0;
		c->bankrupt_asked = 0;
		return;
	}

	c->quarters_of_bankruptcy++;

	CompanyNewsInformation *cni = MallocT<CompanyNewsInformation>(1);
	cni->FillData(c);

	switch (c->quarters_of_bankruptcy) {
		case 0:
		case 1:
			free(cni);
			break;

		case 2:
			SetDParam(0, STR_NEWS_COMPANY_IN_TROUBLE_TITLE);
			SetDParam(1, STR_NEWS_COMPANY_IN_TROUBLE_DESCRIPTION);
			SetDParamStr(2, cni->company_name);
			AddCompanyNewsItem(STR_MESSAGE_NEWS_FORMAT, NS_COMPANY_TROUBLE, cni);
			AI::BroadcastNewEvent(new AIEventCompanyInTrouble(c->index));
			break;
		case 3: {
			/* Check if the company has any value.. if not, declare it bankrupt
			 *  right now */
			Money val = CalculateCompanyValue(c);
			if (val > 0) {
				c->bankrupt_value = val;
				c->bankrupt_asked = 1 << c->index; // Don't ask the owner
				c->bankrupt_timeout = 0;
				free(cni);
				break;
			}
			/* Else, falltrue to case 4... */
		}
		default:
		case 4:
			if (!_networking && _local_company == c->index) {
				/* If we are in offline mode, leave the company playing. Eg. there
				 * is no THE-END, otherwise mark the client as spectator to make sure
				 * he/she is no long in control of this company. However... when you
				 * join another company (cheat) the "unowned" company can bankrupt. */
				c->bankrupt_asked = MAX_UVALUE(CompanyMask);
				free(cni);
				break;
			}

			/* Close everything the owner has open */
			DeleteCompanyWindows(c->index);

			/* Show bankrupt news */
			SetDParam(0, STR_NEWS_COMPANY_BANKRUPT_TITLE);
			SetDParam(1, STR_NEWS_COMPANY_BANKRUPT_DESCRIPTION);
			SetDParamStr(2, cni->company_name);
			AddCompanyNewsItem(STR_MESSAGE_NEWS_FORMAT, NS_COMPANY_BANKRUPT, cni);

			/* Remove the company */
			ChangeNetworkOwner(c->index, COMPANY_SPECTATOR);
			ChangeOwnershipOfCompanyItems(c->index, INVALID_OWNER);

			if (c->is_ai) AI::Stop(c->index);

			CompanyID c_index = c->index;
			delete c;
			AI::BroadcastNewEvent(new AIEventCompanyBankrupt(c_index));
	}
}

static void CompaniesGenStatistics()
{
	Station *st;
	Company *c;

	FOR_ALL_STATIONS(st) {
		_current_company = st->owner;
		CommandCost cost(EXPENSES_PROPERTY, _price.station_value >> 1);
		SubtractMoneyFromCompany(cost);
	}

	if (!HasBit(1 << 0 | 1 << 3 | 1 << 6 | 1 << 9, _cur_month))
		return;

	FOR_ALL_COMPANIES(c) {
		memmove(&c->old_economy[1], &c->old_economy[0], sizeof(c->old_economy) - sizeof(c->old_economy[0]));
		c->old_economy[0] = c->cur_economy;
		memset(&c->cur_economy, 0, sizeof(c->cur_economy));

		if (c->num_valid_stat_ent != MAX_HISTORY_MONTHS) c->num_valid_stat_ent++;

		UpdateCompanyRatingAndValue(c, true);
		if (c->block_preview != 0) c->block_preview--;
		CompanyCheckBankrupt(c);
	}

	SetWindowDirty(WC_INCOME_GRAPH, 0);
	SetWindowDirty(WC_OPERATING_PROFIT, 0);
	SetWindowDirty(WC_DELIVERED_CARGO, 0);
	SetWindowDirty(WC_PERFORMANCE_HISTORY, 0);
	SetWindowDirty(WC_COMPANY_VALUE, 0);
	SetWindowDirty(WC_COMPANY_LEAGUE, 0);
}

/**
 * Add monthly inflation
 * @param check_year Shall the inflation get stopped after 170 years?
 */
void AddInflation(bool check_year)
{
	/* The cargo payment inflation differs from the normal inflation, so the
	 * relative amount of money you make with a transport decreases slowly over
	 * the 170 years. After a few hundred years we reach a level in which the
	 * games will become unplayable as the maximum income will be less than
	 * the minimum running cost.
	 *
	 * Furthermore there are a lot of inflation related overflows all over the
	 * place. Solving them is hardly possible because inflation will always
	 * reach the overflow threshold some day. So we'll just perform the
	 * inflation mechanism during the first 170 years (the amount of years that
	 * one had in the original TTD) and stop doing the inflation after that
	 * because it only causes problems that can't be solved nicely and the
	 * inflation doesn't add anything after that either; it even makes playing
	 * it impossible due to the diverging cost and income rates.
	 */
	if (check_year && (_cur_year - _settings_game.game_creation.starting_year) >= (ORIGINAL_MAX_YEAR - ORIGINAL_BASE_YEAR)) return;

	/* Approximation for (100 + infl_amount)% ** (1 / 12) - 100%
	 * scaled by 65536
	 * 12 -> months per year
	 * This is only a good approxiamtion for small values
	 */
	_economy.inflation_prices  += min((_economy.inflation_prices  * _economy.infl_amount    * 54) >> 16, MAX_INFLATION);
	_economy.inflation_payment += min((_economy.inflation_payment * _economy.infl_amount_pr * 54) >> 16, MAX_INFLATION);
}

/**
 * Computes all prices, payments and maximum loan.
 */
void RecomputePrices()
{
	/* Setup maximum loan */
	_economy.max_loan = (_settings_game.difficulty.max_loan * _economy.inflation_prices >> 16) / 50000 * 50000;

	assert_compile(sizeof(_price) == NUM_PRICES * sizeof(Money));

	/* Setup price bases */
	for (uint i = 0; i < NUM_PRICES; i++) {
		Money price = _price_base_specs[i].start_price;

		/* Apply difficulty settings */
		uint mod = 1;
		switch (_price_base_specs[i].category) {
			case PCAT_RUNNING:
				mod = _settings_game.difficulty.vehicle_costs;
				break;

			case PCAT_CONSTRUCTION:
				mod = _settings_game.difficulty.construction_cost;
				break;

			default: break;
		}
		if (mod < 1) {
			price = price * 3 >> 2;
		} else if (mod > 1) {
			price = price * 9 >> 3;
		}

		/* Apply inflation */
		price = (int64)price * _economy.inflation_prices;

		/* Apply newgrf modifiers, and remove fractional part of inflation */
		int shift = _price_base_multiplier[i] - 8 - 16;
		if (shift >= 0) {
			price <<= shift;
		} else {
			price >>= -shift;
		}

		/* Store value */
		((Money *)&_price)[i] = price;
	}

	/* Setup cargo payment */
	CargoSpec *cs;
	FOR_ALL_CARGOSPECS(cs) {
		cs->current_payment = ((int64)cs->initial_payment * _economy.inflation_payment) >> 16;
	}

	SetWindowClassesDirty(WC_BUILD_VEHICLE);
	SetWindowClassesDirty(WC_REPLACE_VEHICLE);
	SetWindowClassesDirty(WC_VEHICLE_DETAILS);
	SetWindowDirty(WC_PAYMENT_RATES, 0);
}

static void CompaniesPayInterest()
{
	const Company *c;

	FOR_ALL_COMPANIES(c) {
		_current_company = c->index;

		/* Over a year the paid interest should be "loan * interest percentage",
		 * but... as that number is likely not dividable by 12 (pay each month),
		 * one needs to account for that in the monthly fee calculations.
		 * To easily calculate what one should pay "this" month, you calculate
		 * what (total) should have been paid up to this month and you substract
		 * whatever has been paid in the previous months. This will mean one month
		 * it'll be a bit more and the other it'll be a bit less than the average
		 * monthly fee, but on average it will be exact. */
		Money yearly_fee = c->current_loan * _economy.interest_rate / 100;
		Money up_to_previous_month = yearly_fee * _cur_month / 12;
		Money up_to_this_month = yearly_fee * (_cur_month + 1) / 12;

		SubtractMoneyFromCompany(CommandCost(EXPENSES_LOAN_INT, up_to_this_month - up_to_previous_month));

		SubtractMoneyFromCompany(CommandCost(EXPENSES_OTHER, _price.station_value >> 2));
	}
}

static void HandleEconomyFluctuations()
{
	if (_settings_game.difficulty.economy != 0) {
		/* When economy is Fluctuating, decrease counter */
		_economy.fluct--;
	} else if (_economy.fluct <= 0) {
		/* When it's Steady and we are in recession, end it now */
		_economy.fluct = -12;
	} else {
		/* No need to do anything else in other cases */
		return;
	}

	if (_economy.fluct == 0) {
		_economy.fluct = -(int)GB(Random(), 0, 2);
		AddNewsItem(STR_NEWS_BEGIN_OF_RECESSION, NS_ECONOMY);
	} else if (_economy.fluct == -12) {
		_economy.fluct = GB(Random(), 0, 8) + 312;
		AddNewsItem(STR_NEWS_END_OF_RECESSION, NS_ECONOMY);
	}
}


/**
 * Reset changes to the price base multipliers.
 */
void ResetPriceBaseMultipliers()
{
	uint i;

	/* 8 means no multiplier. */
	for (i = 0; i < NUM_PRICES; i++)
		_price_base_multiplier[i] = 8;
}

/**
 * Change a price base by the given factor.
 * The price base is altered by factors of two, with an offset of 8.
 * NewBaseCost = OldBaseCost * 2^(n-8)
 * @param price Index of price base to change.
 * @param factor Amount to change by.
 */
void SetPriceBaseMultiplier(uint price, byte factor)
{
	assert(price < NUM_PRICES);
	_price_base_multiplier[price] = min(factor, MAX_PRICE_MODIFIER);
}

/**
 * Initialize the variables that will maintain the daily industry change system.
 * @param init_counter specifies if the counter is required to be initialized
 */
void StartupIndustryDailyChanges(bool init_counter)
{
	uint map_size = MapLogX() + MapLogY();
	/* After getting map size, it needs to be scaled appropriately and divided by 31,
	 * which stands for the days in a month.
	 * Using just 31 will make it so that a monthly reset (based on the real number of days of that month)
	 * would not be needed.
	 * Since it is based on "fractionnal parts", the leftover days will not make much of a difference
	 * on the overall total number of changes performed */
	_economy.industry_daily_increment = (1 << map_size) / 31;

	if (init_counter) {
		/* A new game or a savegame from an older version will require the counter to be initialized */
		_economy.industry_daily_change_counter = 0;
	}
}

void StartupEconomy()
{
	_economy.interest_rate = _settings_game.difficulty.initial_interest;
	_economy.infl_amount = _settings_game.difficulty.initial_interest;
	_economy.infl_amount_pr = max(0, _settings_game.difficulty.initial_interest - 1);
	_economy.fluct = GB(Random(), 0, 8) + 168;

	/* Set up prices */
	RecomputePrices();

	StartupIndustryDailyChanges(true); // As we are starting a new game, initialize the counter too

}

/**
 * Resets economy to initial values
 */
void InitializeEconomy()
{
	_economy.inflation_prices = _economy.inflation_payment = 1 << 16;
}

Money GetPriceByIndex(uint8 index)
{
	if (index > NUM_PRICES) return 0;

	return ((Money*)&_price)[index];
}

Money GetTransportedGoodsIncome(uint num_pieces, uint dist, byte transit_days, CargoID cargo_type)
{
	const CargoSpec *cs = CargoSpec::Get(cargo_type);
	if (!cs->IsValid()) {
		/* User changed newgrfs and some vehicle still carries some cargo which is no longer available. */
		return 0;
	}

	/* Use callback to calculate cargo profit, if available */
	if (HasBit(cs->callback_mask, CBM_CARGO_PROFIT_CALC)) {
		uint32 var18 = min(dist, 0xFFFF) | (min(num_pieces, 0xFF) << 16) | (transit_days << 24);
		uint16 callback = GetCargoCallback(CBID_CARGO_PROFIT_CALC, 0, var18, cs);
		if (callback != CALLBACK_FAILED) {
			int result = GB(callback, 0, 14);

			/* Simulate a 15 bit signed value */
			if (HasBit(callback, 14)) result -= 0x4000;

			/* "The result should be a signed multiplier that gets multiplied
			 * by the amount of cargo moved and the price factor, then gets
			 * divided by 8192." */
			return result * num_pieces * cs->current_payment / 8192;
		}
	}

	static const int MIN_TIME_FACTOR = 31;
	static const int MAX_TIME_FACTOR = 255;

	const int days1 = cs->transit_days[0];
	const int days2 = cs->transit_days[1];
	const int days_over_days1 = max(   transit_days - days1, 0);
	const int days_over_days2 = max(days_over_days1 - days2, 0);

	/*
	 * The time factor is calculated based on the time it took
	 * (transit_days) compared two cargo-depending values. The
	 * range is divided into three parts:
	 *
	 *  - constant for fast transits
	 *  - linear decreasing with time with a slope of -1 for medium transports
	 *  - linear decreasing with time with a slope of -2 for slow transports
	 *
	 */
	const int time_factor = max(MAX_TIME_FACTOR - days_over_days1 - days_over_days2, MIN_TIME_FACTOR);

	return BigMulS(dist * time_factor * num_pieces, cs->current_payment, 21);
}

/** The industries we've currently brought cargo to. */
static SmallIndustryList _cargo_delivery_destinations;

/**
 * Transfer goods from station to industry.
 * All cargo is delivered to the nearest (Manhattan) industry to the station sign, which is inside the acceptance rectangle and actually accepts the cargo.
 * @param st The station that accepted the cargo
 * @param cargo_type Type of cargo delivered
 * @param num_pieces Amount of cargo delivered
 * @param source The source of the cargo
 * @return actually accepted pieces of cargo
 */
static uint DeliverGoodsToIndustry(const Station *st, CargoID cargo_type, uint num_pieces, IndustryID source)
{
	/* Find the nearest industrytile to the station sign inside the catchment area, whose industry accepts the cargo.
	 * This fails in three cases:
	 *  1) The station accepts the cargo because there are enough houses around it accepting the cargo.
	 *  2) The industries in the catchment area temporarily reject the cargo, and the daily station loop has not yet updated station acceptance.
	 *  3) The results of callbacks CBID_INDUSTRY_REFUSE_CARGO and CBID_INDTILE_CARGO_ACCEPTANCE are inconsistent. (documented behaviour)
	 */

	uint accepted = 0;

	for (uint i = 0; i < st->industries_near.Length() && num_pieces != 0; i++) {
		Industry *ind = st->industries_near[i];
		if (ind->index == source) continue;

		const IndustrySpec *indspec = GetIndustrySpec(ind->type);

		uint cargo_index;
		for (cargo_index = 0; cargo_index < lengthof(ind->accepts_cargo); cargo_index++) {
			if (cargo_type == ind->accepts_cargo[cargo_index]) break;
		}
		/* Check if matching cargo has been found */
		if (cargo_index >= lengthof(ind->accepts_cargo)) continue;

		/* Check if industry temporarily refuses acceptance */
		if (HasBit(indspec->callback_mask, CBM_IND_REFUSE_CARGO)) {
			uint16 res = GetIndustryCallback(CBID_INDUSTRY_REFUSE_CARGO, 0, GetReverseCargoTranslation(cargo_type, indspec->grf_prop.grffile), ind, ind->type, ind->xy);
			if (res == 0) continue;
		}

		/* Insert the industry into _cargo_delivery_destinations, if not yet contained */
		_cargo_delivery_destinations.Include(ind);

		uint amount = min(num_pieces, 0xFFFFU - ind->incoming_cargo_waiting[cargo_index]);
		ind->incoming_cargo_waiting[cargo_index] += amount;
		num_pieces -= amount;
		accepted += amount;
	}

	return accepted;
}

/**
 * Delivers goods to industries/towns and calculates the payment
 * @param num_pieces amount of cargo delivered
 * @param cargo_type the type of cargo that is delivered
 * @param dest Station the cargo has been unloaded
 * @param source_tile The origin of the cargo for distance calculation
 * @param days_in_transit Travel time
 * @param company The company delivering the cargo
 * @param src_type Type of source of cargo (industry, town, headquarters)
 * @param src Index of source of cargo
 * @return Revenue for delivering cargo
 * @note The cargo is just added to the stockpile of the industry. It is due to the caller to trigger the industry's production machinery
 */
static Money DeliverGoods(int num_pieces, CargoID cargo_type, StationID dest, TileIndex source_tile, byte days_in_transit, Company *company, SourceType src_type, SourceID src)
{
	assert(num_pieces > 0);

	/* Update company statistics */
	company->cur_economy.delivered_cargo += num_pieces;
	SetBit(company->cargo_types, cargo_type);

	const Station *st = Station::Get(dest);

	/* Increase town's counter for some special goods types */
	const CargoSpec *cs = CargoSpec::Get(cargo_type);
	if (cs->town_effect == TE_FOOD) st->town->new_act_food += num_pieces;
	if (cs->town_effect == TE_WATER) st->town->new_act_water += num_pieces;

	/* Give the goods to the industry. */
	uint accepted = DeliverGoodsToIndustry(st, cargo_type, num_pieces, src_type == ST_INDUSTRY ? src : INVALID_INDUSTRY);

	/* If this cargo type is always accepted, accept all */
	if (HasBit(st->always_accepted, cargo_type)) accepted = num_pieces;

	/* Determine profit */
	Money profit = GetTransportedGoodsIncome(accepted, DistanceManhattan(source_tile, st->xy), days_in_transit, cargo_type);

	/* Modify profit if a subsidy is in effect */
	if (CheckSubsidised(cargo_type, company->index, src_type, src, st))  {
		switch (_settings_game.difficulty.subsidy_multiplier) {
			case 0:  profit += profit >> 1; break;
			case 1:  profit *= 2; break;
			case 2:  profit *= 3; break;
			default: profit *= 4; break;
		}
	}

	return profit;
}

/**
 * Inform the industry about just delivered cargo
 * DeliverGoodsToIndustry() silently incremented incoming_cargo_waiting, now it is time to do something with the new cargo.
 * @param i The industry to process
 */
static void TriggerIndustryProduction(Industry *i)
{
	const IndustrySpec *indspec = GetIndustrySpec(i->type);
	uint16 callback = indspec->callback_mask;

	i->was_cargo_delivered = true;
	i->last_cargo_accepted_at = _date;

	if (HasBit(callback, CBM_IND_PRODUCTION_CARGO_ARRIVAL) || HasBit(callback, CBM_IND_PRODUCTION_256_TICKS)) {
		if (HasBit(callback, CBM_IND_PRODUCTION_CARGO_ARRIVAL)) {
			IndustryProductionCallback(i, 0);
		} else {
			SetWindowDirty(WC_INDUSTRY_VIEW, i->index);
		}
	} else {
		for (uint cargo_index = 0; cargo_index < lengthof(i->incoming_cargo_waiting); cargo_index++) {
			uint cargo_waiting = i->incoming_cargo_waiting[cargo_index];
			if (cargo_waiting == 0) continue;

			i->produced_cargo_waiting[0] = min(i->produced_cargo_waiting[0] + (cargo_waiting * indspec->input_cargo_multiplier[cargo_index][0] / 256), 0xFFFF);
			i->produced_cargo_waiting[1] = min(i->produced_cargo_waiting[1] + (cargo_waiting * indspec->input_cargo_multiplier[cargo_index][1] / 256), 0xFFFF);

			i->incoming_cargo_waiting[cargo_index] = 0;
		}
	}

	TriggerIndustry(i, INDUSTRY_TRIGGER_RECEIVED_CARGO);
	StartStopIndustryTileAnimation(i, IAT_INDUSTRY_RECEIVED_CARGO);
}

/**
 * Makes us a new cargo payment helper.
 * @param front The front of the train
 */
CargoPayment::CargoPayment(Vehicle *front) :
	front(front),
	current_station(front->last_station_visited)
{
}

CargoPayment::~CargoPayment()
{
	if (this->CleaningPool()) return;

	this->front->cargo_payment = NULL;

	if (this->visual_profit == 0 && this->visual_transfer == 0) return;

	CompanyID old_company = _current_company;
	_current_company = this->front->owner;

	SubtractMoneyFromCompany(CommandCost(this->front->GetExpenseType(true), -this->route_profit));
	this->front->profit_this_year += (this->visual_profit + this->visual_transfer) << 8;

	int transfer_offset = 0;
	if (this->route_profit != 0) {
		if (IsLocalCompany() && !PlayVehicleSound(this->front, VSE_LOAD_UNLOAD)) {
			SndPlayVehicleFx(SND_14_CASHTILL, this->front);
		}

		ShowCostOrIncomeAnimation(this->front->x_pos, this->front->y_pos, this->front->z_pos, -this->visual_profit);
		transfer_offset = 6;
	}

	if (this->visual_transfer != 0){
		ShowFeederIncomeAnimation(this->front->x_pos + transfer_offset, this->front->y_pos + transfer_offset, this->front->z_pos, this->visual_transfer);
	}

	_current_company = old_company;
}

/**
 * Handle payment for final delivery of the given cargo packet.
 * @param cp The cargo packet to pay for.
 * @param count The number of packets to pay for.
 */
void CargoPayment::PayFinalDelivery(const CargoPacket *cp, uint count)
{
	if (this->owner == NULL) {
		this->owner = Company::Get(this->front->owner);
	}

	/* Handle end of route payment */
	Money profit = DeliverGoods(count, this->ct, this->current_station, cp->SourceStationXY(), cp->DaysInTransit(), this->owner, cp->SourceSubsidyType(), cp->SourceSubsidyID());
	this->route_profit += profit;

	/* The vehicle's profit is whatever route profit there is minus feeder shares. */
	this->visual_profit += profit - cp->FeederShare();
}

/**
 * Handle payment for transfer of the given cargo packet.
 * @param cp The cargo packet to pay for; actual payment won't be made!.
 * @param count The number of packets to pay for.
 * @return The amount of money paid for the transfer.
 */
Money CargoPayment::PayTransfer(const CargoPacket *cp, uint count)
{
	Money profit = GetTransportedGoodsIncome(
		count,
		/* pay transfer vehicle for only the part of transfer it has done: ie. cargo_loaded_at_xy to here */
		DistanceManhattan(cp->LoadedAtXY(), Station::Get(this->current_station)->xy),
		cp->DaysInTransit(),
		this->ct);

	this->visual_transfer += profit; // accumulate transfer profits for whole vehicle
	return profit; // account for the (virtual) profit already made for the cargo packet
}

/**
 * Prepare the vehicle to be unloaded.
 * @param front_v the vehicle to be unloaded
 */
void PrepareUnload(Station * curr_station, Vehicle *front_v, StationID next_station_id)
{
	/* At this moment loading cannot be finished */
	ClrBit(front_v->vehicle_flags, VF_LOADING_FINISHED);

	/* Start unloading in at the first possible moment */
	front_v->time_counter = 1;

	if ((front_v->current_order.GetUnloadType() & OUFB_NO_UNLOAD) != 0) {
		/* vehicle will keep all its cargo and LoadUnloadVehicle will never call MoveToStation */
		UpdateFlows(curr_station, front_v, next_station_id);
	} else {
		for (Vehicle *v = front_v; v != NULL; v = v->Next()) {
			if (v->cargo_cap > 0 && !v->cargo.Empty()) {
				SetBit(v->vehicle_flags, VF_CARGO_UNLOADING);
			}
		}
	}

	assert(front_v->cargo_payment == NULL);
	front_v->cargo_payment = new CargoPayment(front_v);
}

/**
 * reserves cargo if the full load order and improved_load is set.
<<<<<<< HEAD
 */
uint32 ReserveConsist(Station * st, Vehicle * u, StationID next_station)
=======
 * @param st The station where the consist is loading at the moment
 * @param u The front of the loading vehicle consist
 * @return bit field for the cargo classes with bit for the reserved cargos set (if anything was reserved).
 */
uint32 ReserveConsist(Station * st, Vehicle * u)
>>>>>>> 888bb26d
{
	uint32 ret = 0;
	if (_settings_game.order.improved_load && (u->current_order.GetLoadType() & OLFB_FULL_LOAD)) {
		/* Update reserved cargo */
		for (Vehicle * v = u; v != NULL; v = v->Next()) {
			int cap = v->cargo_cap - v->cargo.Count() - v->reserved.Count();
			if (cap > 0) {
				StationCargoList & list = st->goods[v->cargo_type].cargo;
<<<<<<< HEAD
				if (list.MoveToVehicle(&v->reserved, cap, next_station, st->xy) > 0) {
					SetBit(ret, v->cargo_type);
				}
			} else if (cap < 0) {
				DEBUG(misc, 0, "too much cargo reserved!");
=======
				list.MoveTo(&v->reserved, cap, StationCargoList::MTA_CARGO_LOAD, NULL, st->xy);
				SetBit(ret, v->cargo_type);
>>>>>>> 888bb26d
			}
		}
	}
	return ret;
}


/**
 * Loads/unload the vehicle if possible.
 * @param v the vehicle to be (un)loaded
<<<<<<< HEAD
=======
 * @param cargos_reserved bit field: the cargo classes for which cargo has been reserved in this loading cycle
 * @return the updated cargo_reserved
>>>>>>> 888bb26d
 */
static uint32 LoadUnloadVehicle(Vehicle *v, uint32 cargos_reserved)
{
	assert(v->current_order.IsType(OT_LOADING));

	assert(v->time_counter != 0);

	StationID last_visited = v->last_station_visited;
	Station *st = Station::Get(last_visited);

<<<<<<< HEAD
	StationID next_station = INVALID_STATION;
	OrderList * orders = v->orders.list;
	if (orders != NULL) {
		next_station = orders->GetNextStoppingStation(v->cur_order_index, v->type == VEH_TRAIN || v->type == VEH_ROAD);
	}

	/* We have not waited enough time till the next round of loading/unloading */
	if (--v->time_counter != 0) {
		cargos_reserved |= ReserveConsist(st, v, next_station);
		return cargos_reserved;
	}

	OrderUnloadFlags unload_flags = v->current_order.GetUnloadType();

=======
	/* We have not waited enough time till the next round of loading/unloading */
	if (--v->time_counter != 0) {
		return cargos_reserved | ReserveConsist(st, v);
	}

>>>>>>> 888bb26d
	if (v->type == VEH_TRAIN && (!IsTileType(v->tile, MP_STATION) || GetStationIndex(v->tile) != st->index)) {
		/* The train reversed in the station. Take the "easy" way
		 * out and let the train just leave as it always did. */
		SetBit(v->vehicle_flags, VF_LOADING_FINISHED);
		v->time_counter = 1;
		return cargos_reserved;
	}

	int unloading_time = 0;
	Vehicle *u = v;
	int result = 0;

	bool completely_emptied = true;
	bool anything_unloaded = false;
	bool anything_loaded   = false;
	uint32 cargo_not_full  = 0;
	uint32 cargo_full      = 0;

	v->cur_speed = 0;

	CargoPayment *payment = v->cargo_payment;

	for (; v != NULL; v = v->Next()) {
		if (v->cargo_cap == 0) continue;

		const Engine *e = Engine::Get(v->engine_type);
		byte load_amount = e->info.load_amount;

		/* The default loadamount for mail is 1/4 of the load amount for passengers */
		if (v->type == VEH_AIRCRAFT && !Aircraft::From(v)->IsNormalAircraft()) load_amount = (load_amount + 3) / 4;

		if (_settings_game.order.gradual_loading && HasBit(e->info.callback_mask, CBM_VEHICLE_LOAD_AMOUNT)) {
			uint16 cb_load_amount = GetVehicleCallback(CBID_VEHICLE_LOAD_AMOUNT, 0, 0, v->engine_type, v);
			if (cb_load_amount != CALLBACK_FAILED && GB(cb_load_amount, 0, 8) != 0) load_amount = GB(cb_load_amount, 0, 8);
		}

		GoodsEntry *ge = &st->goods[v->cargo_type];

		if (HasBit(v->vehicle_flags, VF_CARGO_UNLOADING) && (unload_flags & OUFB_NO_UNLOAD) == 0) {
			/* vehicle wants to unload something */

			uint cargo_count = v->cargo.Count();
			uint amount_unloaded = _settings_game.order.gradual_loading ? min(cargo_count, load_amount) : cargo_count;

			payment->SetCargo(v->cargo_type);
			uint delivered = v->cargo.MoveToStation(ge, amount_unloaded, unload_flags, last_visited, next_station, payment);

<<<<<<< HEAD
=======
			if (HasBit(ge->acceptance_pickup, GoodsEntry::ACCEPTANCE) && !(u->current_order.GetUnloadType() & OUFB_TRANSFER)) {
				/* The cargo has reached it's final destination, the packets may now be destroyed */
				remaining = v->cargo.MoveTo<StationCargoList>(NULL, amount_unloaded, VehicleCargoList::MTA_FINAL_DELIVERY, payment, last_visited);

				result |= 1;
				accepted = true;
			}

			/* The !accepted || v->cargo.Count == cargo_count clause is there
			 * to make it possible to force unload vehicles at the station where
			 * they were loaded, but to not force unload the vehicle when the
			 * station is still accepting the cargo in the vehicle. It doesn't
			 * accept cargo that was loaded at the same station. */
			if ((u->current_order.GetUnloadType() & (OUFB_UNLOAD | OUFB_TRANSFER)) && (!accepted || v->cargo.Count() == cargo_count)) {
				remaining = v->cargo.MoveTo(&ge->cargo, amount_unloaded, u->current_order.GetUnloadType() & OUFB_TRANSFER ? VehicleCargoList::MTA_TRANSFER : VehicleCargoList::MTA_UNLOAD, payment);
				SetBit(ge->acceptance_pickup, GoodsEntry::PICKUP);

				result |= 2;
			} else if (!accepted) {
				/* The order changed while unloading (unset unload/transfer) or the
				 * station does not accept our goods. */
				ClrBit(v->vehicle_flags, VF_CARGO_UNLOADING);

				/* Say we loaded something, otherwise we'll think we didn't unload
				 * something and we didn't load something, so we must be finished
				 * at this station. Setting the unloaded means that we will get a
				 * retry for loading in the next cycle. */
				anything_unloaded = true;
				continue;
			}

			/* Deliver goods to the station */
>>>>>>> 888bb26d
			st->time_since_unload = 0;
			unloading_time += delivered;
			anything_unloaded = true;
			result |= 1;

			if (!_settings_game.order.gradual_loading || delivered < amount_unloaded || delivered == 0){
				/* done delivering */
				if (!v->cargo.Empty()) {
					completely_emptied = false;
					/* update stats for kept cargo */
					v->cargo.UpdateFlows(next_station, ge);
				}
				ClrBit(v->vehicle_flags, VF_CARGO_UNLOADING);
			}

			continue;
		}

		/* Do not pick up goods when we have no-load set. */
		if (u->current_order.GetLoadType() & OLFB_NO_LOAD) continue;

		/* update stats */
		int t;
		switch (u->type) {
			case VEH_TRAIN:    t = Train::From(u)->tcache.cached_max_speed; break;
			case VEH_ROAD:     t = u->max_speed / 2;        break;
			case VEH_SHIP:     t = u->max_speed;            break;
			case VEH_AIRCRAFT: t = u->max_speed * 10 / 129; break; // convert to old units
			default: NOT_REACHED();
		}

		/* if last speed is 0, we treat that as if no vehicle has ever visited the station. */
		ge->last_speed = min(t, 255);
		ge->last_age = _cur_year - u->build_year;
		ge->days_since_pickup = 0;

		/* If there's goods waiting at the station, and the vehicle
		 * has capacity for it, load it on the vehicle. */
		int cap_left = v->cargo_cap - v->cargo.Count();
		if (cap_left > 0) {
			uint cap = cap_left;
<<<<<<< HEAD

			if (_settings_game.order.gradual_loading) cap = min(cap, load_amount);
=======
			if (_settings_game.order.gradual_loading) cap = min(cap, load_amount);
			if (v->cargo.Empty()) TriggerVehicle(v, VEHICLE_TRIGGER_NEW_CARGO);

			uint reserved_count = v->reserved.Count();
			uint station_count = ge->cargo.Count();
			if (_settings_game.order.improved_load) {
				v->reserved.MoveTo(&v->cargo, cap, VehicleCargoList::MTA_UNLOAD, NULL);
			}
			if (v->reserved.Count() == 0) {
				ge->cargo.MoveTo(&v->cargo, cap - reserved_count, StationCargoList::MTA_CARGO_LOAD, NULL, st->xy);
			}
			uint loaded = reserved_count + station_count - v->reserved.Count() - ge->cargo.Count();
>>>>>>> 888bb26d


			uint loaded = 0;
			if (_settings_game.order.improved_load) {
				loaded += v->reserved.MoveToVehicle(&v->cargo, cap, st->xy);
			}
			if (loaded < cap) {
				assert(v->reserved.Count() == 0);
				loaded += ge->cargo.MoveToVehicle(&v->cargo, cap - loaded, next_station, st->xy);
			}
			/* TODO: Regarding this, when we do gradual loading, we
			 * should first unload all vehicles and then start
			 * loading them. Since this will cause
			 * VEHICLE_TRIGGER_EMPTY to be called at the time when
			 * the whole vehicle chain is really totally empty, the
			 * completely_emptied assignment can then be safely
			 * removed; that's how TTDPatch behaves too. --pasky */
			if (loaded > 0) {
				completely_emptied = false;
				anything_loaded = true;
<<<<<<< HEAD
=======

>>>>>>> 888bb26d
				st->time_since_load = 0;
				st->last_vehicle_type = v->type;

				StationAnimationTrigger(st, st->xy, STAT_ANIM_CARGO_TAKEN, v->cargo_type);

				unloading_time += loaded;

				result |= 2;
<<<<<<< HEAD
			} else if (_settings_game.order.improved_load && HasBit(cargos_reserved, v->cargo_type)) {
=======
			} else if  (_settings_game.order.improved_load && HasBit(cargos_reserved, v->cargo_type)) {
>>>>>>> 888bb26d
				/* Skip loading this vehicle if another train/vehicle is already handling
				 * the same cargo type at this station */
				SetBit(cargo_not_full, v->cargo_type);
				continue;
			}
		}

		if (v->cargo.Count() >= v->cargo_cap) {
			SetBit(cargo_full, v->cargo_type);
		} else {
			SetBit(cargo_not_full, v->cargo_type);
		}
	}

	/* Only set completly_emptied, if we just unloaded all remaining cargo */
	completely_emptied &= anything_unloaded;

	v = u;

	if (!anything_unloaded) delete payment;

	if (anything_loaded || anything_unloaded) {
		if (_settings_game.order.gradual_loading) {
			/* The time it takes to load one 'slice' of cargo or passengers depends
			 * on the vehicle type - the values here are those found in TTDPatch */
			const uint gradual_loading_wait_time[] = { 40, 20, 10, 20 };

			unloading_time = gradual_loading_wait_time[v->type];
		}
	} else {
		bool finished_loading = true;
		if (v->current_order.GetLoadType() & OLFB_FULL_LOAD) {
			if (v->current_order.GetLoadType() == OLF_FULL_LOAD_ANY) {
				/* if the aircraft carries passengers and is NOT full, then
				 * continue loading, no matter how much mail is in */
				if ((v->type == VEH_AIRCRAFT && IsCargoInClass(v->cargo_type, CC_PASSENGERS) && v->cargo_cap > v->cargo.Count()) ||
						(cargo_not_full && (cargo_full & ~cargo_not_full) == 0)) { // There are stull non-full cargos
					finished_loading = false;
				}
			} else if (cargo_not_full != 0) {
				finished_loading = false;
			}
		}
		unloading_time = 20;

		SB(v->vehicle_flags, VF_LOADING_FINISHED, 1, finished_loading);
	}

	if (v->type == VEH_TRAIN) {
		/* Each platform tile is worth 2 rail vehicles. */
		int overhang = Train::From(v)->tcache.cached_total_length - st->GetPlatformLength(v->tile) * TILE_SIZE;
		if (overhang > 0) {
			unloading_time <<= 1;
			unloading_time += (overhang * unloading_time) / 8;
		}
	}

	/* Calculate the loading indicator fill percent and display
	 * In the Game Menu do not display indicators
	 * If _settings_client.gui.loading_indicators == 2, show indicators (bool can be promoted to int as 0 or 1 - results in 2 > 0,1 )
	 * if _settings_client.gui.loading_indicators == 1, _local_company must be the owner or must be a spectator to show ind., so 1 > 0
	 * if _settings_client.gui.loading_indicators == 0, do not display indicators ... 0 is never greater than anything
	 */
	if (_game_mode != GM_MENU && (_settings_client.gui.loading_indicators > (uint)(v->owner != _local_company && _local_company != COMPANY_SPECTATOR))) {
		StringID percent_up_down = STR_NULL;
		int percent = CalcPercentVehicleFilled(v, &percent_up_down);
		if (v->fill_percent_te_id == INVALID_TE_ID) {
			v->fill_percent_te_id = ShowFillingPercent(v->x_pos, v->y_pos, v->z_pos + 20, percent, percent_up_down);
		} else {
			UpdateFillingPercent(v->fill_percent_te_id, percent, percent_up_down);
		}
	}

	/* Always wait at least 1, otherwise we'll wait 'infinitively' long. */
	v->time_counter = max(1, unloading_time);

	if (completely_emptied) {
		TriggerVehicle(v, VEHICLE_TRIGGER_EMPTY);
	}

	if (result != 0) {
		SetWindowDirty(GetWindowClassForVehicleType(v->type), v->owner);
		SetWindowDirty(WC_VEHICLE_DETAILS, v->index);

		st->MarkTilesDirty(true);
		v->MarkDirty();

		if (result & 2) SetWindowDirty(WC_STATION_VIEW, last_visited);
	}
<<<<<<< HEAD

=======
>>>>>>> 888bb26d
	return cargos_reserved;
}

/**
 * Load/unload the vehicles in this station according to the order
 * they entered.
 * @param st the station to do the loading/unloading for
 */
void LoadUnloadStation(Station *st)
{
	/* No vehicle is here... */
	if (st->loading_vehicles.empty()) return;

<<<<<<< HEAD
	uint32 cargos_reserved = 0;
	std::list<Vehicle *>::iterator iter;
	for (iter = st->loading_vehicles.begin(); iter != st->loading_vehicles.end(); ++iter) {
		Vehicle *v = *iter;
		if (!(v->vehstatus & (VS_STOPPED | VS_CRASHED))) {
			cargos_reserved = LoadUnloadVehicle(v, cargos_reserved);
		}
=======
	uint cargos_reserved = 0;

	std::list<Vehicle *>::iterator iter;
	for (iter = st->loading_vehicles.begin(); iter != st->loading_vehicles.end(); ++iter) {
		Vehicle *v = *iter;
		if (!(v->vehstatus & (VS_STOPPED | VS_CRASHED))) cargos_reserved = LoadUnloadVehicle(v, cargos_reserved);
>>>>>>> 888bb26d
	}

	/* Call the production machinery of industries */
	const Industry * const *isend = _cargo_delivery_destinations.End();
	for (Industry **iid = _cargo_delivery_destinations.Begin(); iid != isend; iid++) {
		TriggerIndustryProduction(*iid);
	}
	_cargo_delivery_destinations.Clear();
}

void CompaniesMonthlyLoop()
{
	CompaniesGenStatistics();
	if (_settings_game.economy.inflation) {
		AddInflation();
		RecomputePrices();
	}
	CompaniesPayInterest();
	/* Reset the _current_company flag */
	_current_company = OWNER_NONE;
	HandleEconomyFluctuations();
}

static void DoAcquireCompany(Company *c)
{
	Company *owner;
	int i;
	Money value;
	CompanyID ci = c->index;

	CompanyNewsInformation *cni = MallocT<CompanyNewsInformation>(1);
	cni->FillData(c, Company::Get(_current_company));

	SetDParam(0, STR_NEWS_COMPANY_MERGER_TITLE);
	SetDParam(1, c->bankrupt_value == 0 ? STR_NEWS_MERGER_TAKEOVER_TITLE : STR_NEWS_COMPANY_MERGER_DESCRIPTION);
	SetDParamStr(2, cni->company_name);
	SetDParamStr(3, cni->other_company_name);
	SetDParam(4, c->bankrupt_value);
	AddCompanyNewsItem(STR_MESSAGE_NEWS_FORMAT, NS_COMPANY_MERGER, cni);
	AI::BroadcastNewEvent(new AIEventCompanyMerger(ci, _current_company));

	/* original code does this a little bit differently */
	ChangeNetworkOwner(ci, _current_company);
	ChangeOwnershipOfCompanyItems(ci, _current_company);

	if (c->bankrupt_value == 0) {
		owner = Company::Get(_current_company);
		owner->current_loan += c->current_loan;
	}

	value = CalculateCompanyValue(c) >> 2;
	CompanyID old_company = _current_company;
	for (i = 0; i != 4; i++) {
		if (c->share_owners[i] != COMPANY_SPECTATOR) {
			_current_company = c->share_owners[i];
			SubtractMoneyFromCompany(CommandCost(EXPENSES_OTHER, -value));
		}
	}
	_current_company = old_company;

	if (c->is_ai) AI::Stop(c->index);

	DeleteCompanyWindows(ci);
	InvalidateWindowClassesData(WC_TRAINS_LIST, 0);
	InvalidateWindowClassesData(WC_SHIPS_LIST, 0);
	InvalidateWindowClassesData(WC_ROADVEH_LIST, 0);
	InvalidateWindowClassesData(WC_AIRCRAFT_LIST, 0);

	delete c;
}

extern int GetAmountOwnedBy(const Company *c, Owner owner);

/** Acquire shares in an opposing company.
 * @param tile unused
 * @param flags type of operation
 * @param p1 company to buy the shares from
 * @param p2 unused
 * @param text unused
 * @return the cost of this operation or an error
 */
CommandCost CmdBuyShareInCompany(TileIndex tile, DoCommandFlag flags, uint32 p1, uint32 p2, const char *text)
{
	CommandCost cost(EXPENSES_OTHER);

	Company *c = Company::GetIfValid(p1);

	/* Check if buying shares is allowed (protection against modified clients)
	 * Cannot buy own shares */
	if (c == NULL || !_settings_game.economy.allow_shares || _current_company == (CompanyID)p1) return CMD_ERROR;

	/* Protect new companies from hostile takeovers */
	if (_cur_year - c->inaugurated_year < 6) return_cmd_error(STR_ERROR_PROTECTED);

	/* Those lines are here for network-protection (clients can be slow) */
	if (GetAmountOwnedBy(c, COMPANY_SPECTATOR) == 0) return cost;

	/* We can not buy out a real company (temporarily). TODO: well, enable it obviously */
	if (GetAmountOwnedBy(c, COMPANY_SPECTATOR) == 1 && !c->is_ai) return cost;

	cost.AddCost(CalculateCompanyValue(c) >> 2);
	if (flags & DC_EXEC) {
		OwnerByte *b = c->share_owners;
		int i;

		while (*b != COMPANY_SPECTATOR) b++; // share owners is guaranteed to contain at least one COMPANY_SPECTATOR
		*b = _current_company;

		for (i = 0; c->share_owners[i] == _current_company;) {
			if (++i == 4) {
				c->bankrupt_value = 0;
				DoAcquireCompany(c);
				break;
			}
		}
		SetWindowDirty(WC_COMPANY, p1);
	}
	return cost;
}

/** Sell shares in an opposing company.
 * @param tile unused
 * @param flags type of operation
 * @param p1 company to sell the shares from
 * @param p2 unused
 * @param text unused
 * @return the cost of this operation or an error
 */
CommandCost CmdSellShareInCompany(TileIndex tile, DoCommandFlag flags, uint32 p1, uint32 p2, const char *text)
{
	Company *c = Company::GetIfValid(p1);

	/* Check if selling shares is allowed (protection against modified clients)
	 * Cannot sell own shares */
	if (c == NULL || !_settings_game.economy.allow_shares || _current_company == (CompanyID)p1) return CMD_ERROR;

	/* Those lines are here for network-protection (clients can be slow) */
	if (GetAmountOwnedBy(c, _current_company) == 0) return CommandCost();

	/* adjust it a little to make it less profitable to sell and buy */
	Money cost = CalculateCompanyValue(c) >> 2;
	cost = -(cost - (cost >> 7));

	if (flags & DC_EXEC) {
		OwnerByte *b = c->share_owners;
		while (*b != _current_company) b++; // share owners is guaranteed to contain company
		*b = COMPANY_SPECTATOR;
		SetWindowDirty(WC_COMPANY, p1);
	}
	return CommandCost(EXPENSES_OTHER, cost);
}

/** Buy up another company.
 * When a competing company is gone bankrupt you get the chance to purchase
 * that company.
 * @todo currently this only works for AI companies
 * @param tile unused
 * @param flags type of operation
 * @param p1 company to buy up
 * @param p2 unused
 * @param text unused
 * @return the cost of this operation or an error
 */
CommandCost CmdBuyCompany(TileIndex tile, DoCommandFlag flags, uint32 p1, uint32 p2, const char *text)
{
	Company *c = Company::GetIfValid(p1);
	if (c == NULL) return CMD_ERROR;

	/* Disable takeovers when not asked */
	if (!HasBit(c->bankrupt_asked, _current_company)) return CMD_ERROR;

	/* Disable taking over the local company in single player */
	if (!_networking && _local_company == c->index) return CMD_ERROR;

	/* Do not allow companies to take over themselves */
	if ((CompanyID)p1 == _current_company) return CMD_ERROR;

	/* Get the cost here as the company is deleted in DoAcquireCompany. */
	CommandCost cost(EXPENSES_OTHER, c->bankrupt_value);

	if (flags & DC_EXEC) {
		DoAcquireCompany(c);
	}
	return cost;
}<|MERGE_RESOLUTION|>--- conflicted
+++ resolved
@@ -1095,16 +1095,12 @@
 
 /**
  * reserves cargo if the full load order and improved_load is set.
-<<<<<<< HEAD
- */
-uint32 ReserveConsist(Station * st, Vehicle * u, StationID next_station)
-=======
  * @param st The station where the consist is loading at the moment
  * @param u The front of the loading vehicle consist
+ * @param next_station The next station the vehicle will stop at
  * @return bit field for the cargo classes with bit for the reserved cargos set (if anything was reserved).
  */
-uint32 ReserveConsist(Station * st, Vehicle * u)
->>>>>>> 888bb26d
+uint32 ReserveConsist(Station * st, Vehicle * u, StationID next_station)
 {
 	uint32 ret = 0;
 	if (_settings_game.order.improved_load && (u->current_order.GetLoadType() & OLFB_FULL_LOAD)) {
@@ -1113,16 +1109,9 @@
 			int cap = v->cargo_cap - v->cargo.Count() - v->reserved.Count();
 			if (cap > 0) {
 				StationCargoList & list = st->goods[v->cargo_type].cargo;
-<<<<<<< HEAD
 				if (list.MoveToVehicle(&v->reserved, cap, next_station, st->xy) > 0) {
 					SetBit(ret, v->cargo_type);
 				}
-			} else if (cap < 0) {
-				DEBUG(misc, 0, "too much cargo reserved!");
-=======
-				list.MoveTo(&v->reserved, cap, StationCargoList::MTA_CARGO_LOAD, NULL, st->xy);
-				SetBit(ret, v->cargo_type);
->>>>>>> 888bb26d
 			}
 		}
 	}
@@ -1133,11 +1122,8 @@
 /**
  * Loads/unload the vehicle if possible.
  * @param v the vehicle to be (un)loaded
-<<<<<<< HEAD
-=======
  * @param cargos_reserved bit field: the cargo classes for which cargo has been reserved in this loading cycle
  * @return the updated cargo_reserved
->>>>>>> 888bb26d
  */
 static uint32 LoadUnloadVehicle(Vehicle *v, uint32 cargos_reserved)
 {
@@ -1148,7 +1134,6 @@
 	StationID last_visited = v->last_station_visited;
 	Station *st = Station::Get(last_visited);
 
-<<<<<<< HEAD
 	StationID next_station = INVALID_STATION;
 	OrderList * orders = v->orders.list;
 	if (orders != NULL) {
@@ -1157,19 +1142,11 @@
 
 	/* We have not waited enough time till the next round of loading/unloading */
 	if (--v->time_counter != 0) {
-		cargos_reserved |= ReserveConsist(st, v, next_station);
-		return cargos_reserved;
+		return cargos_reserved | ReserveConsist(st, v, next_station);
 	}
 
 	OrderUnloadFlags unload_flags = v->current_order.GetUnloadType();
 
-=======
-	/* We have not waited enough time till the next round of loading/unloading */
-	if (--v->time_counter != 0) {
-		return cargos_reserved | ReserveConsist(st, v);
-	}
-
->>>>>>> 888bb26d
 	if (v->type == VEH_TRAIN && (!IsTileType(v->tile, MP_STATION) || GetStationIndex(v->tile) != st->index)) {
 		/* The train reversed in the station. Take the "easy" way
 		 * out and let the train just leave as it always did. */
@@ -1217,41 +1194,6 @@
 			payment->SetCargo(v->cargo_type);
 			uint delivered = v->cargo.MoveToStation(ge, amount_unloaded, unload_flags, last_visited, next_station, payment);
 
-<<<<<<< HEAD
-=======
-			if (HasBit(ge->acceptance_pickup, GoodsEntry::ACCEPTANCE) && !(u->current_order.GetUnloadType() & OUFB_TRANSFER)) {
-				/* The cargo has reached it's final destination, the packets may now be destroyed */
-				remaining = v->cargo.MoveTo<StationCargoList>(NULL, amount_unloaded, VehicleCargoList::MTA_FINAL_DELIVERY, payment, last_visited);
-
-				result |= 1;
-				accepted = true;
-			}
-
-			/* The !accepted || v->cargo.Count == cargo_count clause is there
-			 * to make it possible to force unload vehicles at the station where
-			 * they were loaded, but to not force unload the vehicle when the
-			 * station is still accepting the cargo in the vehicle. It doesn't
-			 * accept cargo that was loaded at the same station. */
-			if ((u->current_order.GetUnloadType() & (OUFB_UNLOAD | OUFB_TRANSFER)) && (!accepted || v->cargo.Count() == cargo_count)) {
-				remaining = v->cargo.MoveTo(&ge->cargo, amount_unloaded, u->current_order.GetUnloadType() & OUFB_TRANSFER ? VehicleCargoList::MTA_TRANSFER : VehicleCargoList::MTA_UNLOAD, payment);
-				SetBit(ge->acceptance_pickup, GoodsEntry::PICKUP);
-
-				result |= 2;
-			} else if (!accepted) {
-				/* The order changed while unloading (unset unload/transfer) or the
-				 * station does not accept our goods. */
-				ClrBit(v->vehicle_flags, VF_CARGO_UNLOADING);
-
-				/* Say we loaded something, otherwise we'll think we didn't unload
-				 * something and we didn't load something, so we must be finished
-				 * at this station. Setting the unloaded means that we will get a
-				 * retry for loading in the next cycle. */
-				anything_unloaded = true;
-				continue;
-			}
-
-			/* Deliver goods to the station */
->>>>>>> 888bb26d
 			st->time_since_unload = 0;
 			unloading_time += delivered;
 			anything_unloaded = true;
@@ -1293,24 +1235,7 @@
 		int cap_left = v->cargo_cap - v->cargo.Count();
 		if (cap_left > 0) {
 			uint cap = cap_left;
-<<<<<<< HEAD
-
 			if (_settings_game.order.gradual_loading) cap = min(cap, load_amount);
-=======
-			if (_settings_game.order.gradual_loading) cap = min(cap, load_amount);
-			if (v->cargo.Empty()) TriggerVehicle(v, VEHICLE_TRIGGER_NEW_CARGO);
-
-			uint reserved_count = v->reserved.Count();
-			uint station_count = ge->cargo.Count();
-			if (_settings_game.order.improved_load) {
-				v->reserved.MoveTo(&v->cargo, cap, VehicleCargoList::MTA_UNLOAD, NULL);
-			}
-			if (v->reserved.Count() == 0) {
-				ge->cargo.MoveTo(&v->cargo, cap - reserved_count, StationCargoList::MTA_CARGO_LOAD, NULL, st->xy);
-			}
-			uint loaded = reserved_count + station_count - v->reserved.Count() - ge->cargo.Count();
->>>>>>> 888bb26d
-
 
 			uint loaded = 0;
 			if (_settings_game.order.improved_load) {
@@ -1330,10 +1255,7 @@
 			if (loaded > 0) {
 				completely_emptied = false;
 				anything_loaded = true;
-<<<<<<< HEAD
-=======
-
->>>>>>> 888bb26d
+
 				st->time_since_load = 0;
 				st->last_vehicle_type = v->type;
 
@@ -1342,11 +1264,7 @@
 				unloading_time += loaded;
 
 				result |= 2;
-<<<<<<< HEAD
-			} else if (_settings_game.order.improved_load && HasBit(cargos_reserved, v->cargo_type)) {
-=======
 			} else if  (_settings_game.order.improved_load && HasBit(cargos_reserved, v->cargo_type)) {
->>>>>>> 888bb26d
 				/* Skip loading this vehicle if another train/vehicle is already handling
 				 * the same cargo type at this station */
 				SetBit(cargo_not_full, v->cargo_type);
@@ -1436,10 +1354,6 @@
 
 		if (result & 2) SetWindowDirty(WC_STATION_VIEW, last_visited);
 	}
-<<<<<<< HEAD
-
-=======
->>>>>>> 888bb26d
 	return cargos_reserved;
 }
 
@@ -1453,22 +1367,12 @@
 	/* No vehicle is here... */
 	if (st->loading_vehicles.empty()) return;
 
-<<<<<<< HEAD
 	uint32 cargos_reserved = 0;
-	std::list<Vehicle *>::iterator iter;
-	for (iter = st->loading_vehicles.begin(); iter != st->loading_vehicles.end(); ++iter) {
-		Vehicle *v = *iter;
-		if (!(v->vehstatus & (VS_STOPPED | VS_CRASHED))) {
-			cargos_reserved = LoadUnloadVehicle(v, cargos_reserved);
-		}
-=======
-	uint cargos_reserved = 0;
 
 	std::list<Vehicle *>::iterator iter;
 	for (iter = st->loading_vehicles.begin(); iter != st->loading_vehicles.end(); ++iter) {
 		Vehicle *v = *iter;
 		if (!(v->vehstatus & (VS_STOPPED | VS_CRASHED))) cargos_reserved = LoadUnloadVehicle(v, cargos_reserved);
->>>>>>> 888bb26d
 	}
 
 	/* Call the production machinery of industries */
