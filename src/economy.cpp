--- conflicted
+++ resolved
@@ -1061,13 +1061,8 @@
 		cp->DaysInTransit(),
 		this->ct);
 
-<<<<<<< HEAD
 	this->visual_transfer += profit; // accumulate transfer profits for whole vehicle
-	cp->feeder_share      += profit; // account for the (virtual) profit already made for the cargo packet
-=======
-	this->visual_profit += profit; // accumulate transfer profits for whole vehicle
 	return profit; // account for the (virtual) profit already made for the cargo packet
->>>>>>> 428f9be8
 }
 
 /**
