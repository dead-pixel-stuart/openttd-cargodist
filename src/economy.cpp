/* $Id$ */

/** @file economy.cpp Handling of the economy. */

#include "stdafx.h"
#include "openttd.h"
#include "tile_cmd.h"
#include "company_func.h"
#include "command_func.h"
#include "industry_map.h"
#include "town.h"
#include "news_func.h"
#include "network/network.h"
#include "network/network_func.h"
#include "vehicle_gui.h"
#include "ai/ai.hpp"
#include "aircraft.h"
#include "newgrf_engine.h"
#include "newgrf_sound.h"
#include "newgrf_industries.h"
#include "newgrf_industrytiles.h"
#include "newgrf_station.h"
#include "unmovable.h"
#include "group.h"
#include "strings_func.h"
#include "functions.h"
#include "window_func.h"
#include "date_func.h"
#include "vehicle_func.h"
#include "sound_func.h"
#include "gfx_func.h"
#include "autoreplace_func.h"
#include "company_gui.h"
#include "signs_base.h"

#include "table/strings.h"
#include "table/sprites.h"

/**
 * Multiply two integer values and shift the results to right.
 *
 * This function multiplies two integer values. The result is
 * shifted by the amount of shift to right.
 *
 * @param a The first integer
 * @param b The second integer
 * @param shift The amount to shift the value to right.
 * @return The shifted result
 */
static inline int32 BigMulS(const int32 a, const int32 b, const uint8 shift)
{
	return (int32)((int64)a * (int64)b >> shift);
}

/**
 * Multiply two unsigned integers and shift the results to right.
 *
 * This function multiplies two unsigned integers. The result is
 * shifted by the amount of shift to right.
 *
 * @param a The first unsigned integer
 * @param b The second unsigned integer
 * @param shift The amount to shift the value to right.
 * @return The shifted result
 */
static inline uint32 BigMulSU(const uint32 a, const uint32 b, const uint8 shift)
{
	return (uint32)((uint64)a * (uint64)b >> shift);
}

typedef SmallVector<Industry *, 16> SmallIndustryList;

/* Score info */
const ScoreInfo _score_info[] = {
	{ SCORE_VEHICLES,        120, 100 },
	{ SCORE_STATIONS,         80, 100 },
	{ SCORE_MIN_PROFIT,    10000, 100 },
	{ SCORE_MIN_INCOME,    50000,  50 },
	{ SCORE_MAX_INCOME,   100000, 100 },
	{ SCORE_DELIVERED,     40000, 400 },
	{ SCORE_CARGO,             8,  50 },
	{ SCORE_MONEY,      10000000,  50 },
	{ SCORE_LOAN,         250000,  50 },
	{ SCORE_TOTAL,             0,   0 }
};

int _score_part[MAX_COMPANIES][SCORE_END];
Economy _economy;
Subsidy _subsidies[MAX_COMPANIES];
Prices _price;
uint16 _price_frac[NUM_PRICES];
Money  _cargo_payment_rates[NUM_CARGO];
uint16 _cargo_payment_rates_frac[NUM_CARGO];
Money _additional_cash_required;

Money CalculateCompanyValue(const Company *c)
{
	Owner owner = c->index;
	Money value = 0;

	Station *st;
	uint num = 0;

	FOR_ALL_STATIONS(st) {
		if (st->owner == owner) num += CountBits(st->facilities);
	}

	value += num * _price.station_value * 25;

	Vehicle *v;
	FOR_ALL_VEHICLES(v) {
		if (v->owner != owner) continue;

		if (v->type == VEH_TRAIN ||
				v->type == VEH_ROAD ||
				(v->type == VEH_AIRCRAFT && IsNormalAircraft(v)) ||
				v->type == VEH_SHIP) {
			value += v->value * 3 >> 1;
		}
	}

	/* Add real money value */
	value -= c->current_loan;
	value += c->money;

	return max(value, (Money)1);
}

/** if update is set to true, the economy is updated with this score
 *  (also the house is updated, should only be true in the on-tick event)
 * @param update the economy with calculated score
 * @param c company been evaluated
 * @return actual score of this company
 * */
int UpdateCompanyRatingAndValue(Company *c, bool update)
{
	Owner owner = c->index;
	int score = 0;

	memset(_score_part[owner], 0, sizeof(_score_part[owner]));

	/* Count vehicles */
	{
		Vehicle *v;
		Money min_profit = 0;
		bool min_profit_first = true;
		uint num = 0;

		FOR_ALL_VEHICLES(v) {
			if (v->owner != owner) continue;
			if (IsCompanyBuildableVehicleType(v->type) && v->IsPrimaryVehicle()) {
				num++;
				if (v->age > 730) {
					/* Find the vehicle with the lowest amount of profit */
					if (min_profit_first || min_profit > v->profit_last_year) {
						min_profit = v->profit_last_year;
						min_profit_first = false;
					}
				}
			}
		}

		min_profit >>= 8; // remove the fract part

		_score_part[owner][SCORE_VEHICLES] = num;
		/* Don't allow negative min_profit to show */
		if (min_profit > 0)
			_score_part[owner][SCORE_MIN_PROFIT] = ClampToI32(min_profit);
	}

	/* Count stations */
	{
		uint num = 0;
		const Station *st;

		FOR_ALL_STATIONS(st) {
			if (st->owner == owner) num += CountBits(st->facilities);
		}
		_score_part[owner][SCORE_STATIONS] = num;
	}

	/* Generate statistics depending on recent income statistics */
	{
		int numec = min(c->num_valid_stat_ent, 12);
		if (numec != 0) {
			const CompanyEconomyEntry *cee = c->old_economy;
			Money min_income = cee->income + cee->expenses;
			Money max_income = cee->income + cee->expenses;

			do {
				min_income = min(min_income, cee->income + cee->expenses);
				max_income = max(max_income, cee->income + cee->expenses);
			} while (++cee, --numec);

			if (min_income > 0) {
				_score_part[owner][SCORE_MIN_INCOME] = ClampToI32(min_income);
			}

			_score_part[owner][SCORE_MAX_INCOME] = ClampToI32(max_income);
		}
	}

	/* Generate score depending on amount of transported cargo */
	{
		const CompanyEconomyEntry *cee;
		int numec;
		uint32 total_delivered;

		numec = min(c->num_valid_stat_ent, 4);
		if (numec != 0) {
			cee = c->old_economy;
			total_delivered = 0;
			do {
				total_delivered += cee->delivered_cargo;
			} while (++cee, --numec);

			_score_part[owner][SCORE_DELIVERED] = total_delivered;
		}
	}

	/* Generate score for variety of cargo */
	{
		uint num = CountBits(c->cargo_types);
		_score_part[owner][SCORE_CARGO] = num;
		if (update) c->cargo_types = 0;
	}

	/* Generate score for company's money */
	{
		if (c->money > 0) {
			_score_part[owner][SCORE_MONEY] = ClampToI32(c->money);
		}
	}

	/* Generate score for loan */
	{
		_score_part[owner][SCORE_LOAN] = ClampToI32(_score_info[SCORE_LOAN].needed - c->current_loan);
	}

	/* Now we calculate the score for each item.. */
	{
		int total_score = 0;
		int s;
		score = 0;
		for (ScoreID i = SCORE_BEGIN; i < SCORE_END; i++) {
			/* Skip the total */
			if (i == SCORE_TOTAL) continue;
			/*  Check the score */
			s = Clamp(_score_part[owner][i], 0, _score_info[i].needed) * _score_info[i].score / _score_info[i].needed;
			score += s;
			total_score += _score_info[i].score;
		}

		_score_part[owner][SCORE_TOTAL] = score;

		/*  We always want the score scaled to SCORE_MAX (1000) */
		if (total_score != SCORE_MAX) score = score * SCORE_MAX / total_score;
	}

	if (update) {
		c->old_economy[0].performance_history = score;
		UpdateCompanyHQ(c, score);
		c->old_economy[0].company_value = CalculateCompanyValue(c);
	}

	InvalidateWindow(WC_PERFORMANCE_DETAIL, 0);
	return score;
}

/*  use INVALID_OWNER as new_owner to delete the company. */
void ChangeOwnershipOfCompanyItems(Owner old_owner, Owner new_owner)
{
	Town *t;
	CompanyID old = _current_company;

	assert(old_owner != new_owner);

	{
		Company *c;
		uint i;

		/* See if the old_owner had shares in other companies */
		_current_company = old_owner;
		FOR_ALL_COMPANIES(c) {
			for (i = 0; i < 4; i++) {
				if (c->share_owners[i] == old_owner) {
					/* Sell his shares */
					CommandCost res = DoCommand(0, c->index, 0, DC_EXEC, CMD_SELL_SHARE_IN_COMPANY);
					/* Because we are in a DoCommand, we can't just execute an other one and
					 *  expect the money to be removed. We need to do it ourself! */
					SubtractMoneyFromCompany(res);
				}
			}
		}

		/* Sell all the shares that people have on this company */
		c = GetCompany(old_owner);
		for (i = 0; i < 4; i++) {
			_current_company = c->share_owners[i];
			if (_current_company != INVALID_OWNER) {
				/* Sell the shares */
				CommandCost res = DoCommand(0, old_owner, 0, DC_EXEC, CMD_SELL_SHARE_IN_COMPANY);
				/* Because we are in a DoCommand, we can't just execute an other one and
				 *  expect the money to be removed. We need to do it ourself! */
				SubtractMoneyFromCompany(res);
			}
		}
	}

	_current_company = old_owner;

	/* Temporarily increase the company's money, to be sure that
	 * removing his/her property doesn't fail because of lack of money.
	 * Not too drastically though, because it could overflow */
	if (new_owner == INVALID_OWNER) {
		GetCompany(old_owner)->money = UINT64_MAX >> 2; // jackpot ;p
	}

	if (new_owner == INVALID_OWNER) {
		Subsidy *s;

		for (s = _subsidies; s != endof(_subsidies); s++) {
			if (s->cargo_type != CT_INVALID && s->age >= 12) {
				if (GetStation(s->to)->owner == old_owner) s->cargo_type = CT_INVALID;
			}
		}
	}

	/* Take care of rating in towns */
	FOR_ALL_TOWNS(t) {
		/* If a company takes over, give the ratings to that company. */
		if (new_owner != INVALID_OWNER) {
			if (HasBit(t->have_ratings, old_owner)) {
				if (HasBit(t->have_ratings, new_owner)) {
					/* use max of the two ratings. */
					t->ratings[new_owner] = max(t->ratings[new_owner], t->ratings[old_owner]);
				} else {
					SetBit(t->have_ratings, new_owner);
					t->ratings[new_owner] = t->ratings[old_owner];
				}
			}
		}

		/* Reset the ratings for the old owner */
		t->ratings[old_owner] = RATING_INITIAL;
		ClrBit(t->have_ratings, old_owner);
	}

	{
		FreeUnitIDGenerator unitidgen[] = {
			FreeUnitIDGenerator(VEH_TRAIN, new_owner), FreeUnitIDGenerator(VEH_ROAD,     new_owner),
			FreeUnitIDGenerator(VEH_SHIP,  new_owner), FreeUnitIDGenerator(VEH_AIRCRAFT, new_owner)
		};

		Vehicle *v;
		FOR_ALL_VEHICLES(v) {
			if (v->owner == old_owner && IsCompanyBuildableVehicleType(v->type)) {
				if (new_owner == INVALID_OWNER) {
					if (v->Previous() == NULL) delete v;
				} else {
					v->owner = new_owner;
					v->colourmap = PAL_NONE;
					if (IsEngineCountable(v)) GetCompany(new_owner)->num_engines[v->engine_type]++;
					if (v->IsPrimaryVehicle()) v->unitnumber = unitidgen[v->type].NextID();
				}
			}
		}
	}

	/*  Change ownership of tiles */
	{
		TileIndex tile = 0;
		do {
			ChangeTileOwner(tile, old_owner, new_owner);
		} while (++tile != MapSize());

		if (new_owner != INVALID_OWNER) {
			/* Update all signals because there can be new segment that was owned by two companies
			 * and signals were not propagated
			 * Similiar with crossings - it is needed to bar crossings that weren't before
			 * because of different owner of crossing and approaching train */
			tile = 0;

			do {
				if (IsTileType(tile, MP_RAILWAY) && IsTileOwner(tile, new_owner) && HasSignals(tile)) {
					TrackBits tracks = GetTrackBits(tile);
					do { // there may be two tracks with signals for TRACK_BIT_HORZ and TRACK_BIT_VERT
						Track track = RemoveFirstTrack(&tracks);
						if (HasSignalOnTrack(tile, track)) AddTrackToSignalBuffer(tile, track, new_owner);
					} while (tracks != TRACK_BIT_NONE);
				} else if (IsLevelCrossingTile(tile) && IsTileOwner(tile, new_owner)) {
					UpdateLevelCrossing(tile);
				}
			} while (++tile != MapSize());
		}

		/* update signals in buffer */
		UpdateSignalsInBuffer();
	}

	/* convert owner of stations (including deleted ones, but excluding buoys) */
	Station *st;
	FOR_ALL_STATIONS(st) {
		if (st->owner == old_owner) {
			/* if a company goes bankrupt, set owner to OWNER_NONE so the sign doesn't disappear immediately
			 * also, drawing station window would cause reading invalid company's colour */
			st->owner = new_owner == INVALID_OWNER ? OWNER_NONE : new_owner;
		}
	}

	/* do the same for waypoints (we need to do this here so deleted waypoints are converted too) */
	Waypoint *wp;
	FOR_ALL_WAYPOINTS(wp) {
		if (wp->owner == old_owner) {
			wp->owner = new_owner == INVALID_OWNER ? OWNER_NONE : new_owner;
		}
	}

	/* In all cases clear replace engine rules.
	 * Even if it was copied, it could interfere with new owner's rules */
	RemoveAllEngineReplacementForCompany(GetCompany(old_owner));

	if (new_owner == INVALID_OWNER) {
		RemoveAllGroupsForCompany(old_owner);
	} else {
		Group *g;
		FOR_ALL_GROUPS(g) {
			if (g->owner == old_owner) g->owner = new_owner;
		}
	}

	Sign *si;
	FOR_ALL_SIGNS(si) {
		if (si->owner == old_owner) si->owner = new_owner == INVALID_OWNER ? OWNER_NONE : new_owner;
	}

	/* Change colour of existing windows */
	if (new_owner != INVALID_OWNER) ChangeWindowOwner(old_owner, new_owner);

	_current_company = old;

	MarkWholeScreenDirty();
}

static void ChangeNetworkOwner(Owner current_owner, Owner new_owner)
{
#ifdef ENABLE_NETWORK
	if (!_networking) return;

	if (current_owner == _local_company) {
		_network_playas = new_owner;
		SetLocalCompany(new_owner);
	}

	if (!_network_server) return;

	NetworkServerChangeOwner(current_owner, new_owner);
#endif /* ENABLE_NETWORK */
}

static void CompanyCheckBankrupt(Company *c)
{
	/*  If the company has money again, it does not go bankrupt */
	if (c->money >= 0) {
		c->quarters_of_bankrupcy = 0;
		return;
	}

	c->quarters_of_bankrupcy++;

	CompanyNewsInformation *cni = MallocT<CompanyNewsInformation>(1);
	cni->FillData(c);

	switch (c->quarters_of_bankrupcy) {
		case 0:
		case 1:
			free(cni);
			break;

		case 2:
			SetDParam(0, STR_NEWS_COMPANY_IN_TROUBLE_TITLE);
			SetDParam(1, STR_NEWS_COMPANY_IN_TROUBLE_DESCRIPTION);
			SetDParamStr(2, cni->company_name);
			AddNewsItem(STR_NEWS_MESSAGE, NS_COMPANY_TROUBLE, 0, 0, cni);
			AI::BroadcastNewEvent(new AIEventCompanyInTrouble(c->index));
			break;
		case 3: {
			/* XXX - In multiplayer, should we ask other companies if it wants to take
		          over when it is a human company? -- TrueLight */
			if (IsHumanCompany(c->index)) {
				SetDParam(0, STR_NEWS_COMPANY_IN_TROUBLE_TITLE);
				SetDParam(1, STR_NEWS_COMPANY_IN_TROUBLE_DESCRIPTION);
				SetDParamStr(2, cni->company_name);
				AddNewsItem(STR_NEWS_MESSAGE, NS_COMPANY_TROUBLE, 0, 0, cni);
				break;
			}

			/* Check if the company has any value.. if not, declare it bankrupt
			 *  right now */
			Money val = CalculateCompanyValue(c);
			if (val > 0) {
				c->bankrupt_value = val;
				c->bankrupt_asked = 1 << c->index; // Don't ask the owner
				c->bankrupt_timeout = 0;
				free(cni);
				break;
			}
			/* Else, falltrue to case 4... */
		}
		default:
		case 4:
			if (!_networking && _local_company == c->index) {
				/* If we are in offline mode, leave the company playing. Eg. there
				 * is no THE-END, otherwise mark the client as spectator to make sure
				 * he/she is no long in control of this company. However... when you
				 * join another company (cheat) the "unowned" company can bankrupt. */
				c->bankrupt_asked = MAX_UVALUE(CompanyMask);
				c->bankrupt_timeout = 0x456;
				break;
			}

			/* Close everything the owner has open */
			DeleteCompanyWindows(c->index);

			/* Show bankrupt news */
			SetDParam(0, STR_NEWS_COMPANY_BANKRUPT_TITLE);
			SetDParam(1, STR_NEWS_COMPANY_BANKRUPT_DESCRIPTION);
			SetDParamStr(2, cni->company_name);
			AddNewsItem(STR_NEWS_MESSAGE, NS_COMPANY_BANKRUPT, 0, 0, cni);

			/* Remove the company */
			ChangeNetworkOwner(c->index, COMPANY_SPECTATOR);
			ChangeOwnershipOfCompanyItems(c->index, INVALID_OWNER);

			if (!IsHumanCompany(c->index)) AI::Stop(c->index);

			CompanyID c_index = c->index;
			delete c;
			AI::BroadcastNewEvent(new AIEventCompanyBankrupt(c_index));
	}
}

static void CompaniesGenStatistics()
{
	Station *st;
	Company *c;

	FOR_ALL_STATIONS(st) {
		_current_company = st->owner;
		CommandCost cost(EXPENSES_PROPERTY, _price.station_value >> 1);
		SubtractMoneyFromCompany(cost);
	}

	if (!HasBit(1 << 0 | 1 << 3 | 1 << 6 | 1 << 9, _cur_month))
		return;

	FOR_ALL_COMPANIES(c) {
		memmove(&c->old_economy[1], &c->old_economy[0], sizeof(c->old_economy) - sizeof(c->old_economy[0]));
		c->old_economy[0] = c->cur_economy;
		memset(&c->cur_economy, 0, sizeof(c->cur_economy));

		if (c->num_valid_stat_ent != 24) c->num_valid_stat_ent++;

		UpdateCompanyRatingAndValue(c, true);
		CompanyCheckBankrupt(c);

		if (c->block_preview != 0) c->block_preview--;
	}

	InvalidateWindow(WC_INCOME_GRAPH, 0);
	InvalidateWindow(WC_OPERATING_PROFIT, 0);
	InvalidateWindow(WC_DELIVERED_CARGO, 0);
	InvalidateWindow(WC_PERFORMANCE_HISTORY, 0);
	InvalidateWindow(WC_COMPANY_VALUE, 0);
	InvalidateWindow(WC_COMPANY_LEAGUE, 0);
}

static void AddSingleInflation(Money *value, uint16 *frac, int32 amt)
{
	/* Is it safe to add inflation ? */
	if ((INT64_MAX / amt) < (*value + 1)) {
		*value = INT64_MAX / amt;
		*frac = 0;
	} else {
		int64 tmp = (int64)*value * amt + *frac;
		*frac   = GB(tmp, 0, 16);
		*value += tmp >> 16;
	}
}

static void AddInflation(bool check_year = true)
{
	/* The cargo payment inflation differs from the normal inflation, so the
	 * relative amount of money you make with a transport decreases slowly over
	 * the 170 years. After a few hundred years we reach a level in which the
	 * games will become unplayable as the maximum income will be less than
	 * the minimum running cost.
	 *
	 * Furthermore there are a lot of inflation related overflows all over the
	 * place. Solving them is hardly possible because inflation will always
	 * reach the overflow threshold some day. So we'll just perform the
	 * inflation mechanism during the first 170 years (the amount of years that
	 * one had in the original TTD) and stop doing the inflation after that
	 * because it only causes problems that can't be solved nicely and the
	 * inflation doesn't add anything after that either; it even makes playing
	 * it impossible due to the diverging cost and income rates.
	 */
	if (check_year && (_cur_year - _settings_game.game_creation.starting_year) >= (ORIGINAL_MAX_YEAR - ORIGINAL_BASE_YEAR)) return;

	/* Approximation for (100 + infl_amount)% ** (1 / 12) - 100%
	 * scaled by 65536
	 * 12 -> months per year
	 * This is only a good approxiamtion for small values
	 */
	int32 inf = _economy.infl_amount * 54;

	for (uint i = 0; i != NUM_PRICES; i++) {
		AddSingleInflation((Money*)&_price + i, _price_frac + i, inf);
	}

	AddSingleInflation(&_economy.max_loan_unround, &_economy.max_loan_unround_fract, inf);

	if (_economy.max_loan + 50000 <= _economy.max_loan_unround) _economy.max_loan += 50000;

	inf = _economy.infl_amount_pr * 54;
	for (CargoID i = 0; i < NUM_CARGO; i++) {
		AddSingleInflation(
			(Money*)_cargo_payment_rates + i,
			_cargo_payment_rates_frac + i,
			inf
		);
	}

	InvalidateWindowClasses(WC_BUILD_VEHICLE);
	InvalidateWindowClasses(WC_REPLACE_VEHICLE);
	InvalidateWindowClasses(WC_VEHICLE_DETAILS);
	InvalidateWindow(WC_PAYMENT_RATES, 0);
}

static void CompaniesPayInterest()
{
	const Company *c;

	FOR_ALL_COMPANIES(c) {
		_current_company = c->index;

		/* Over a year the paid interest should be "loan * interest percentage",
		 * but... as that number is likely not dividable by 12 (pay each month),
		 * one needs to account for that in the monthly fee calculations.
		 * To easily calculate what one should pay "this" month, you calculate
		 * what (total) should have been paid up to this month and you substract
		 * whatever has been paid in the previous months. This will mean one month
		 * it'll be a bit more and the other it'll be a bit less than the average
		 * monthly fee, but on average it will be exact. */
		Money yearly_fee = c->current_loan * _economy.interest_rate / 100;
		Money up_to_previous_month = yearly_fee * _cur_month / 12;
		Money up_to_this_month = yearly_fee * (_cur_month + 1) / 12;

		SubtractMoneyFromCompany(CommandCost(EXPENSES_LOAN_INT, up_to_this_month - up_to_previous_month));

		SubtractMoneyFromCompany(CommandCost(EXPENSES_OTHER, _price.station_value >> 2));
	}
}

static void HandleEconomyFluctuations()
{
	if (_settings_game.difficulty.economy == 0) return;

	if (--_economy.fluct == 0) {
		_economy.fluct = -(int)GB(Random(), 0, 2);
		AddNewsItem(STR_NEWS_BEGIN_OF_RECESSION, NS_ECONOMY, 0, 0);
	} else if (_economy.fluct == -12) {
		_economy.fluct = GB(Random(), 0, 8) + 312;
		AddNewsItem(STR_NEWS_END_OF_RECESSION, NS_ECONOMY, 0, 0);
	}
}

static byte _price_category[NUM_PRICES] = {
	0, 2, 2, 2, 2, 2, 2, 2,
	2, 2, 2, 2, 2, 2, 2, 2,
	2, 2, 2, 2, 2, 2, 2, 2,
	2, 2, 2, 2, 2, 2, 2, 2,
	2, 2, 2, 2, 2, 2, 2, 2,
	2, 2, 1, 1, 1, 1, 1, 1,
	2,
};

static const Money _price_base[NUM_PRICES] = {
	    100, ///< station_value
	    100, ///< build_rail
	     95, ///< build_road
	     65, ///< build_signals
	    275, ///< build_bridge
	    600, ///< build_train_depot
	    500, ///< build_road_depot
	    700, ///< build_ship_depot
	    450, ///< build_tunnel
	    200, ///< train_station_track
	    180, ///< train_station_length
	    600, ///< build_airport
	    200, ///< build_bus_station
	    200, ///< build_truck_station
	    350, ///< build_dock
	 400000, ///< build_railvehicle
	   2000, ///< build_railwagon
	 700000, ///< aircraft_base
	  14000, ///< roadveh_base
	  65000, ///< ship_base
	     20, ///< build_trees
	    250, ///< terraform
	     20, ///< clear_grass
	     40, ///< clear_roughland
	    200, ///< clear_rocks
	    500, ///< clear_fields
	     20, ///< remove_trees
	    -70, ///< remove_rail
	     10, ///< remove_signals
	     50, ///< clear_bridge
	     80, ///< remove_train_depot
	     80, ///< remove_road_depot
	     90, ///< remove_ship_depot
	     30, ///< clear_tunnel
	  10000, ///< clear_water
	     50, ///< remove_rail_station
	     30, ///< remove_airport
	     50, ///< remove_bus_station
	     50, ///< remove_truck_station
	     55, ///< remove_dock
	   1600, ///< remove_house
	     40, ///< remove_road
	   5600, ///< running_rail[0] steam
	   5200, ///< running_rail[1] diesel
	   4800, ///< running_rail[2] electric
	   9600, ///< aircraft_running
	   1600, ///< roadveh_running
	   5600, ///< ship_running
	1000000, ///< build_industry
};

static byte price_base_multiplier[NUM_PRICES];

/**
 * Reset changes to the price base multipliers.
 */
void ResetPriceBaseMultipliers()
{
	uint i;

	/* 8 means no multiplier. */
	for (i = 0; i < NUM_PRICES; i++)
		price_base_multiplier[i] = 8;
}

/**
 * Change a price base by the given factor.
 * The price base is altered by factors of two, with an offset of 8.
 * NewBaseCost = OldBaseCost * 2^(n-8)
 * @param price Index of price base to change.
 * @param factor Amount to change by.
 */
void SetPriceBaseMultiplier(uint price, byte factor)
{
	assert(price < NUM_PRICES);
	price_base_multiplier[price] = factor;
}

/**
 * Initialize the variables that will maintain the daily industry change system.
 * @param init_counter specifies if the counter is required to be initialized
 */
void StartupIndustryDailyChanges(bool init_counter)
{
	uint map_size = MapLogX() + MapLogY();
	/* After getting map size, it needs to be scaled appropriately and divided by 31,
	 * which stands for the days in a month.
	 * Using just 31 will make it so that a monthly reset (based on the real number of days of that month)
	 * would not be needed.
	 * Since it is based on "fractionnal parts", the leftover days will not make much of a difference
	 * on the overall total number of changes performed */
	_economy.industry_daily_increment = (1 << map_size) / 31;

	if (init_counter) {
		/* A new game or a savegame from an older version will require the counter to be initialized */
		_economy.industry_daily_change_counter = 0;
	}
}

void StartupEconomy()
{
	int i;

	assert(sizeof(_price) == NUM_PRICES * sizeof(Money));

	for (i = 0; i != NUM_PRICES; i++) {
		Money price = _price_base[i];
		if (_price_category[i] != 0) {
			uint mod = _price_category[i] == 1 ? _settings_game.difficulty.vehicle_costs : _settings_game.difficulty.construction_cost;
			if (mod < 1) {
				price = price * 3 >> 2;
			} else if (mod > 1) {
				price = price * 9 >> 3;
			}
		}
		if (price_base_multiplier[i] > 8) {
			price <<= price_base_multiplier[i] - 8;
		} else {
			price >>= 8 - price_base_multiplier[i];
		}
		((Money*)&_price)[i] = price;
		_price_frac[i] = 0;
	}

	_economy.interest_rate = _settings_game.difficulty.initial_interest;
	_economy.infl_amount = _settings_game.difficulty.initial_interest;
	_economy.infl_amount_pr = max(0, _settings_game.difficulty.initial_interest - 1);
	_economy.max_loan_unround = _economy.max_loan = _settings_game.difficulty.max_loan;
	_economy.fluct = GB(Random(), 0, 8) + 168;

	StartupIndustryDailyChanges(true); // As we are starting a new game, initialize the counter too

}

void ResetEconomy()
{
	/* Test if resetting the economy is needed. */
	bool needed = false;

	for (CargoID c = 0; c < NUM_CARGO; c++) {
		const CargoSpec *cs = GetCargo(c);
		if (!cs->IsValid()) continue;
		if (_cargo_payment_rates[c] == 0) {
			needed = true;
			break;
		}
	}

	if (!needed) return;

	/* Remember old unrounded maximum loan value. NewGRF has the ability
	 * to change all the other inflation affected base costs. */
	Money old_value = _economy.max_loan_unround;

	/* Reset the economy */
	StartupEconomy();
	InitializeLandscapeVariables(false);

	/* Reapply inflation, ignoring the year */
	while (old_value > _economy.max_loan_unround) {
		AddInflation(false);
	}
}

Money GetPriceByIndex(uint8 index)
{
	if (index > NUM_PRICES) return 0;

	return ((Money*)&_price)[index];
}


Pair SetupSubsidyDecodeParam(const Subsidy *s, bool mode)
{
	TileIndex tile;
	TileIndex tile2;
	Pair tp;

	/* if mode is false, use the singular form */
	const CargoSpec *cs = GetCargo(s->cargo_type);
	SetDParam(0, mode ? cs->name : cs->name_single);

	if (s->age < 12) {
		if (cs->town_effect != TE_PASSENGERS && cs->town_effect != TE_MAIL) {
			SetDParam(1, STR_INDUSTRY);
			SetDParam(2, s->from);
			tile = GetIndustry(s->from)->xy;

			if (cs->town_effect != TE_GOODS && cs->town_effect != TE_FOOD) {
				SetDParam(4, STR_INDUSTRY);
				SetDParam(5, s->to);
				tile2 = GetIndustry(s->to)->xy;
			} else {
				SetDParam(4, STR_TOWN);
				SetDParam(5, s->to);
				tile2 = GetTown(s->to)->xy;
			}
		} else {
			SetDParam(1, STR_TOWN);
			SetDParam(2, s->from);
			tile = GetTown(s->from)->xy;

			SetDParam(4, STR_TOWN);
			SetDParam(5, s->to);
			tile2 = GetTown(s->to)->xy;
		}
	} else {
		SetDParam(1, s->from);
		tile = GetStation(s->from)->xy;

		SetDParam(2, s->to);
		tile2 = GetStation(s->to)->xy;
	}

	tp.a = tile;
	tp.b = tile2;

	return tp;
}

void DeleteSubsidyWithTown(TownID index)
{
	Subsidy *s;

	for (s = _subsidies; s != endof(_subsidies); s++) {
		if (s->cargo_type != CT_INVALID && s->age < 12) {
			const CargoSpec *cs = GetCargo(s->cargo_type);
			if (((cs->town_effect == TE_PASSENGERS || cs->town_effect == TE_MAIL) && (index == s->from || index == s->to)) ||
				((cs->town_effect == TE_GOODS || cs->town_effect == TE_FOOD) && index == s->to)) {
				s->cargo_type = CT_INVALID;
			}
		}
	}
}

void DeleteSubsidyWithIndustry(IndustryID index)
{
	Subsidy *s;

	for (s = _subsidies; s != endof(_subsidies); s++) {
		if (s->cargo_type != CT_INVALID && s->age < 12) {
			const CargoSpec *cs = GetCargo(s->cargo_type);
			if (cs->town_effect != TE_PASSENGERS && cs->town_effect != TE_MAIL &&
				(index == s->from || (cs->town_effect != TE_GOODS && cs->town_effect != TE_FOOD && index == s->to))) {
				s->cargo_type = CT_INVALID;
			}
		}
	}
}

void DeleteSubsidyWithStation(StationID index)
{
	Subsidy *s;
	bool dirty = false;

	for (s = _subsidies; s != endof(_subsidies); s++) {
		if (s->cargo_type != CT_INVALID && s->age >= 12 &&
				(s->from == index || s->to == index)) {
			s->cargo_type = CT_INVALID;
			dirty = true;
		}
	}

	if (dirty)
		InvalidateWindow(WC_SUBSIDIES_LIST, 0);
}

struct FoundRoute {
	uint distance;
	CargoID cargo;
	void *from;
	void *to;
};

static void FindSubsidyPassengerRoute(FoundRoute *fr)
{
	Town *from, *to;

	fr->distance = UINT_MAX;

	fr->from = from = GetRandomTown();
	if (from == NULL || from->population < 400) return;

	fr->to = to = GetRandomTown();
	if (from == to || to == NULL || to->population < 400 || to->pct_pass_transported > 42)
		return;

	fr->distance = DistanceManhattan(from->xy, to->xy);
}

static void FindSubsidyCargoRoute(FoundRoute *fr)
{
	Industry *i;
	int trans, total;
	CargoID cargo;

	fr->distance = UINT_MAX;

	fr->from = i = GetRandomIndustry();
	if (i == NULL) return;

	/* Randomize cargo type */
	if (HasBit(Random(), 0) && i->produced_cargo[1] != CT_INVALID) {
		cargo = i->produced_cargo[1];
		trans = i->last_month_pct_transported[1];
		total = i->last_month_production[1];
	} else {
		cargo = i->produced_cargo[0];
		trans = i->last_month_pct_transported[0];
		total = i->last_month_production[0];
	}

	/* Quit if no production in this industry
	 * or if the cargo type is passengers
	 * or if the pct transported is already large enough */
	if (total == 0 || trans > 42 || cargo == CT_INVALID) return;

	const CargoSpec *cs = GetCargo(cargo);
	if (cs->town_effect == TE_PASSENGERS) return;

	fr->cargo = cargo;

	if (cs->town_effect == TE_GOODS || cs->town_effect == TE_FOOD) {
		/*  The destination is a town */
		Town *t = GetRandomTown();

		/* Only want big towns */
		if (t == NULL || t->population < 900) return;

		fr->distance = DistanceManhattan(i->xy, t->xy);
		fr->to = t;
	} else {
		/* The destination is an industry */
		Industry *i2 = GetRandomIndustry();

		/* The industry must accept the cargo */
		if (i2 == NULL || i == i2 ||
				(cargo != i2->accepts_cargo[0] &&
				cargo != i2->accepts_cargo[1] &&
				cargo != i2->accepts_cargo[2])) {
			return;
		}
		fr->distance = DistanceManhattan(i->xy, i2->xy);
		fr->to = i2;
	}
}

static bool CheckSubsidyDuplicate(Subsidy *s)
{
	const Subsidy *ss;

	for (ss = _subsidies; ss != endof(_subsidies); ss++) {
		if (s != ss &&
				ss->from == s->from &&
				ss->to == s->to &&
				ss->cargo_type == s->cargo_type) {
			s->cargo_type = CT_INVALID;
			return true;
		}
	}
	return false;
}


static void SubsidyMonthlyHandler()
{
	Subsidy *s;
	Pair pair;
	Station *st;
	uint n;
	FoundRoute fr;
	bool modified = false;

	for (s = _subsidies; s != endof(_subsidies); s++) {
		if (s->cargo_type == CT_INVALID) continue;

		if (s->age == 12 - 1) {
			pair = SetupSubsidyDecodeParam(s, 1);
			AddNewsItem(STR_NEWS_OFFER_OF_SUBSIDY_EXPIRED, NS_SUBSIDIES, pair.a, pair.b);
			s->cargo_type = CT_INVALID;
			modified = true;
			AI::BroadcastNewEvent(new AIEventSubsidyOfferExpired(s - _subsidies));
		} else if (s->age == 2 * 12 - 1) {
			st = GetStation(s->to);
			if (st->owner == _local_company) {
				pair = SetupSubsidyDecodeParam(s, 1);
				AddNewsItem(STR_NEWS_SUBSIDY_WITHDRAWN_SERVICE, NS_SUBSIDIES, pair.a, pair.b);
			}
			s->cargo_type = CT_INVALID;
			modified = true;
			AI::BroadcastNewEvent(new AIEventSubsidyExpired(s - _subsidies));
		} else {
			s->age++;
		}
	}

	/* 25% chance to go on */
	if (Chance16(1, 4)) {
		/*  Find a free slot*/
		s = _subsidies;
		while (s->cargo_type != CT_INVALID) {
			if (++s == endof(_subsidies))
				goto no_add;
		}

		n = 1000;
		do {
			FindSubsidyPassengerRoute(&fr);
			if (fr.distance <= 70) {
				s->cargo_type = CT_PASSENGERS;
				s->from = ((Town*)fr.from)->index;
				s->to = ((Town*)fr.to)->index;
				goto add_subsidy;
			}
			FindSubsidyCargoRoute(&fr);
			if (fr.distance <= 70) {
				s->cargo_type = fr.cargo;
				s->from = ((Industry*)fr.from)->index;
				{
					const CargoSpec *cs = GetCargo(fr.cargo);
					s->to = (cs->town_effect == TE_GOODS || cs->town_effect == TE_FOOD) ? ((Town*)fr.to)->index : ((Industry*)fr.to)->index;
				}
	add_subsidy:
				if (!CheckSubsidyDuplicate(s)) {
					s->age = 0;
					pair = SetupSubsidyDecodeParam(s, 0);
					AddNewsItem(STR_NEWS_SERVICE_SUBSIDY_OFFERED, NS_SUBSIDIES, pair.a, pair.b);
					AI::BroadcastNewEvent(new AIEventSubsidyOffer(s - _subsidies));
					modified = true;
					break;
				}
			}
		} while (n--);
	}
no_add:;
	if (modified)
		InvalidateWindow(WC_SUBSIDIES_LIST, 0);
}

Money GetTransportedGoodsIncome(uint num_pieces, uint dist, byte transit_days, CargoID cargo_type)
{
	const CargoSpec *cs = GetCargo(cargo_type);

	/* Use callback to calculate cargo profit, if available */
	if (HasBit(cs->callback_mask, CBM_CARGO_PROFIT_CALC)) {
		uint32 var18 = min(dist, 0xFFFF) | (min(num_pieces, 0xFF) << 16) | (transit_days << 24);
		uint16 callback = GetCargoCallback(CBID_CARGO_PROFIT_CALC, 0, var18, cs);
		if (callback != CALLBACK_FAILED) {
			int result = GB(callback, 0, 14);

			/* Simulate a 15 bit signed value */
			if (HasBit(callback, 14)) result = 0x4000 - result;

			/* "The result should be a signed multiplier that gets multiplied
			 * by the amount of cargo moved and the price factor, then gets
			 * divided by 8192." */
			return result * num_pieces * _cargo_payment_rates[cargo_type] / 8192;
		}
	}

	/* zero the distance (thus income) if it's the bank and very short transport. */
	if (_settings_game.game_creation.landscape == LT_TEMPERATE && cs->label == 'VALU' && dist < 10) return 0;


	static const int MIN_TIME_FACTOR = 31;
	static const int MAX_TIME_FACTOR = 255;

	const int days1 = cs->transit_days[0];
	const int days2 = cs->transit_days[1];
	const int days_over_days1 = max(   transit_days - days1, 0);
	const int days_over_days2 = max(days_over_days1 - days2, 0);

	/*
	 * The time factor is calculated based on the time it took
	 * (transit_days) compared two cargo-depending values. The
	 * range is divided into three parts:
	 *
	 *  - constant for fast transits
	 *  - linear decreasing with time with a slope of -1 for medium transports
	 *  - linear decreasing with time with a slope of -2 for slow transports
	 *
	 */
	const int time_factor = max(MAX_TIME_FACTOR - days_over_days1 - days_over_days2, MIN_TIME_FACTOR);

	return BigMulS(dist * time_factor * num_pieces, _cargo_payment_rates[cargo_type], 21);
}


struct FindIndustryToDeliverData {
	const Rect *rect;            ///< Station acceptance rectangle
	CargoID cargo_type;          ///< Cargo type that was delivered

	Industry *ind;               ///< Returns found industry
	const IndustrySpec *indspec; ///< Spec of ind
	uint cargo_index;            ///< Index of cargo_type in acceptance list of ind
};

static bool FindIndustryToDeliver(TileIndex ind_tile, void *user_data)
{
	FindIndustryToDeliverData *callback_data = (FindIndustryToDeliverData *)user_data;
	const Rect *rect = callback_data->rect;
	CargoID cargo_type = callback_data->cargo_type;

	/* Only process industry tiles */
	if (!IsTileType(ind_tile, MP_INDUSTRY)) return false;

	/* Only process tiles in the station acceptance rectangle */
	int x = TileX(ind_tile);
	int y = TileY(ind_tile);
	if (x < rect->left || x > rect->right || y < rect->top || y > rect->bottom) return false;

	Industry *ind = GetIndustryByTile(ind_tile);
	const IndustrySpec *indspec = GetIndustrySpec(ind->type);

	uint cargo_index;
	for (cargo_index = 0; cargo_index < lengthof(ind->accepts_cargo); cargo_index++) {
		if (cargo_type == ind->accepts_cargo[cargo_index]) break;
	}
	/* Check if matching cargo has been found */
	if (cargo_index >= lengthof(ind->accepts_cargo)) return false;

	/* Check if industry temporarly refuses acceptance */
	if (HasBit(indspec->callback_flags, CBM_IND_REFUSE_CARGO)) {
		uint16 res = GetIndustryCallback(CBID_INDUSTRY_REFUSE_CARGO, 0, GetReverseCargoTranslation(cargo_type, indspec->grf_prop.grffile), ind, ind->type, ind->xy);
		if (res == 0) return false;
	}

	/* Found industry accepting the cargo */
	callback_data->ind = ind;
	callback_data->indspec = indspec;
	callback_data->cargo_index = cargo_index;
	return true;
}

/**
 * Transfer goods from station to industry.
 * All cargo is delivered to the nearest (Manhattan) industry to the station sign, which is inside the acceptance rectangle and actually accepts the cargo.
 * @param st The station that accepted the cargo
 * @param cargo_type Type of cargo delivered
 * @param nun_pieces Amount of cargo delivered
 * @param industry_set The destination industry will be inserted into this set
 */
static void DeliverGoodsToIndustry(const Station *st, CargoID cargo_type, int num_pieces, SmallIndustryList *industry_set)
{
	if (st->rect.IsEmpty()) return;

	/* Compute acceptance rectangle */
	int catchment_radius = st->GetCatchmentRadius();
	Rect rect = {
		max<int>(st->rect.left   - catchment_radius, 0),
		max<int>(st->rect.top    - catchment_radius, 0),
		min<int>(st->rect.right  + catchment_radius, MapMaxX()),
		min<int>(st->rect.bottom + catchment_radius, MapMaxY())
	};

	/* Compute maximum extent of acceptance rectangle wrt. station sign */
	TileIndex start_tile = st->xy;
	uint max_radius = max(
		max(DistanceManhattan(start_tile, TileXY(rect.left , rect.top)), DistanceManhattan(start_tile, TileXY(rect.left , rect.bottom))),
		max(DistanceManhattan(start_tile, TileXY(rect.right, rect.top)), DistanceManhattan(start_tile, TileXY(rect.right, rect.bottom)))
	);

	FindIndustryToDeliverData callback_data;
	callback_data.rect = &rect;
	callback_data.cargo_type = cargo_type;
	callback_data.ind = NULL;
	callback_data.indspec = NULL;
	callback_data.cargo_index = 0;

	/* Find the nearest industrytile to the station sign inside the catchment area, whose industry accepts the cargo.
	 * This fails in three cases:
	 *  1) The station accepts the cargo because there are enough houses around it accepting the cargo.
	 *  2) The industries in the catchment area temporarily reject the cargo, and the daily station loop has not yet updated station acceptance.
	 *  3) The results of callbacks CBID_INDUSTRY_REFUSE_CARGO and CBID_INDTILE_CARGO_ACCEPTANCE are inconsistent. (documented behaviour)
	 */
	if (CircularTileSearch(&start_tile, 2 * max_radius + 1, FindIndustryToDeliver, &callback_data)) {
		Industry *best = callback_data.ind;
		uint accepted_cargo_index = callback_data.cargo_index;
		assert(best != NULL);

		/* Insert the industry into industry_set, if not yet contained */
		if (industry_set != NULL) industry_set->Include(best);

		best->incoming_cargo_waiting[accepted_cargo_index] = min(num_pieces + best->incoming_cargo_waiting[accepted_cargo_index], 0xFFFF);
	}
}

static bool CheckSubsidised(Station *from, Station *to, CargoID cargo_type)
{
	Subsidy *s;
	TileIndex xy;
	Pair pair;

	/* check if there is an already existing subsidy that applies to us */
	for (s = _subsidies; s != endof(_subsidies); s++) {
		if (s->cargo_type == cargo_type &&
				s->age >= 12 &&
				s->from == from->index &&
				s->to == to->index) {
			return true;
		}
	}

	/* check if there's a new subsidy that applies.. */
	for (s = _subsidies; s != endof(_subsidies); s++) {
		if (s->cargo_type == cargo_type && s->age < 12) {
			/* Check distance from source */
			const CargoSpec *cs = GetCargo(cargo_type);
			if (cs->town_effect == TE_PASSENGERS || cs->town_effect == TE_MAIL) {
				xy = GetTown(s->from)->xy;
			} else {
				xy = GetIndustry(s->from)->xy;
			}
			if (DistanceMax(xy, from->xy) > 9) continue;

			/* Check distance from dest */
			switch (cs->town_effect) {
				case TE_PASSENGERS:
				case TE_MAIL:
				case TE_GOODS:
				case TE_FOOD:
					xy = GetTown(s->to)->xy;
					break;

				default:
					xy = GetIndustry(s->to)->xy;
					break;
			}
			if (DistanceMax(xy, to->xy) > 9) continue;

			/* Found a subsidy, change the values to indicate that it's in use */
			s->age = 12;
			s->from = from->index;
			s->to = to->index;

			/* Add a news item */
			pair = SetupSubsidyDecodeParam(s, 0);
			InjectDParam(1);

			SetDParam(0, _current_company);
			AddNewsItem(
				STR_NEWS_SERVICE_SUBSIDY_AWARDED_HALF + _settings_game.difficulty.subsidy_multiplier,
				NS_SUBSIDIES,
				pair.a, pair.b
			);
			AI::BroadcastNewEvent(new AIEventSubsidyAwarded(s - _subsidies));

			InvalidateWindow(WC_SUBSIDIES_LIST, 0);
			return true;
		}
	}
	return false;
}

/**
 * Delivers goods to industries/towns and calculates the payment
 * @param num_pieces amount of cargo delivered
 * @param source Originstation of the cargo
 * @param dest Station the cargo has been unloaded
 * @param source_tile The origin of the cargo for distance calculation
 * @param days_in_transit Travel time
 * @param industry_set The delivered industry will be inserted into this set, if not yet contained
 * The cargo is just added to the stockpile of the industry. It is due to the caller to trigger the industry's production machinery
 */
static Money DeliverGoods(int num_pieces, CargoID cargo_type, StationID source, StationID dest, TileIndex source_tile, byte days_in_transit, SmallIndustryList *industry_set)
{
	bool subsidised;
	Station *s_from, *s_to;
	Money profit;

	assert(num_pieces > 0);

	/* Update company statistics */
	{
		Company *c = GetCompany(_current_company);
		c->cur_economy.delivered_cargo += num_pieces;
		SetBit(c->cargo_types, cargo_type);
	}

	/* Get station pointers. */
	s_from = GetStation(source);
	s_to = GetStation(dest);

	/* Check if a subsidy applies. */
	subsidised = CheckSubsidised(s_from, s_to, cargo_type);

	/* Increase town's counter for some special goods types */
	const CargoSpec *cs = GetCargo(cargo_type);
	if (cs->town_effect == TE_FOOD) s_to->town->new_act_food += num_pieces;
	if (cs->town_effect == TE_WATER) s_to->town->new_act_water += num_pieces;

	/* Give the goods to the industry. */
	DeliverGoodsToIndustry(s_to, cargo_type, num_pieces, industry_set);

	/* Determine profit */
	profit = GetTransportedGoodsIncome(num_pieces, DistanceManhattan(source_tile, s_to->xy), days_in_transit, cargo_type);

	/* Modify profit if a subsidy is in effect */
	if (subsidised) {
		switch (_settings_game.difficulty.subsidy_multiplier) {
			case 0:  profit += profit >> 1; break;
			case 1:  profit *= 2; break;
			case 2:  profit *= 3; break;
			default: profit *= 4; break;
		}
	}

	return profit;
}

/**
 * Inform the industry about just delivered cargo
 * DeliverGoodsToIndustry() silently incremented incoming_cargo_waiting, now it is time to do something with the new cargo.
 * @param i The industry to process
 */
static void TriggerIndustryProduction(Industry *i)
{
	const IndustrySpec *indspec = GetIndustrySpec(i->type);
	uint16 callback = indspec->callback_flags;

	i->was_cargo_delivered = true;
	i->last_cargo_accepted_at = _date;

	if (HasBit(callback, CBM_IND_PRODUCTION_CARGO_ARRIVAL) || HasBit(callback, CBM_IND_PRODUCTION_256_TICKS)) {
		if (HasBit(callback, CBM_IND_PRODUCTION_CARGO_ARRIVAL)) {
			IndustryProductionCallback(i, 0);
		} else {
			InvalidateWindow(WC_INDUSTRY_VIEW, i->index);
		}
	} else {
		for (uint cargo_index = 0; cargo_index < lengthof(i->incoming_cargo_waiting); cargo_index++) {
			uint cargo_waiting = i->incoming_cargo_waiting[cargo_index];
			if (cargo_waiting == 0) continue;

			i->produced_cargo_waiting[0] = min(i->produced_cargo_waiting[0] + (cargo_waiting * indspec->input_cargo_multiplier[cargo_index][0] / 256), 0xFFFF);
			i->produced_cargo_waiting[1] = min(i->produced_cargo_waiting[1] + (cargo_waiting * indspec->input_cargo_multiplier[cargo_index][1] / 256), 0xFFFF);

			i->incoming_cargo_waiting[cargo_index] = 0;
		}
	}

	TriggerIndustry(i, INDUSTRY_TRIGGER_RECEIVED_CARGO);
	StartStopIndustryTileAnimation(i, IAT_INDUSTRY_RECEIVED_CARGO);
}

/**
 * Performs the vehicle payment _and_ marks the vehicle to be unloaded.
 * @param front_v the vehicle to be unloaded
 */
void VehiclePayment(Vehicle *front_v)
{
	int result = 0;

	Money vehicle_profit = 0; // Money paid to the train
	Money route_profit   = 0; // The grand total amount for the route. A-D of transfer chain A-B-C-D
	Money virtual_profit = 0; // The virtual profit for entire vehicle chain

	StationID curr_station_id = front_v->last_station_visited;
	Station *curr_station = GetStation(curr_station_id);

	/* The owner of the train wants to be paid */
	CompanyID old_company = _current_company;
	_current_company = front_v->owner;

	/* At this moment loading cannot be finished */
	ClrBit(front_v->vehicle_flags, VF_LOADING_FINISHED);

	/* Start unloading in at the first possible moment */
	front_v->load_unload_time_rem = 1;

	/* Collect delivered industries */
	static SmallIndustryList industry_set;
	industry_set.Clear();

	for (Vehicle *v = front_v; v != NULL; v = v->Next()) {

<<<<<<< HEAD
		const Order * curr = &front_v->current_order;
		OrderUnloadFlags order_flags = curr->GetUnloadType();
		GoodsEntry *ge = &st->goods[v->cargo_type];
		CargoList & cargo_list = v->cargo;
		if (v->cargo_cap > 0) {
			if (last_station_id != INVALID_STATION && last_station_id != last_visited) {
				LinkStat & in =	ge->link_stats[last_station_id];
				in.capacity += GetCapIncrease(in.capacity, v->cargo_cap);
				in.usage += GetCapIncrease(in.usage, v->cargo.Count());
				assert(in.capacity > 0);
			}

			if (next_station != NULL) {
				LinkStat & out = next_station->goods[v->cargo_type].link_stats[last_visited];
				out.frozen += v->cargo_cap;
				out.capacity = max(out.capacity, out.frozen);
				assert(out.capacity > 0);
			}
		} else {
=======
		if (v->cargo_cap == 0) {
>>>>>>> 5e7b35b0
			continue;
		}

		/* No cargo to unload */
		if (cargo_list.Empty()) {
			continue;
		} else if (front_v->current_order.GetUnloadType() & OUFB_NO_UNLOAD) {
			/* vehicle will keep all its cargo and LoadUnloadVehicle will never call MoveToStation */
			cargo_list.UpdateFlows(next_station_id, ge);
			continue;
		}

		/* All cargo has already been paid for, no need to pay again */
		if (!cargo_list.UnpaidCargo()) {
			SetBit(v->vehicle_flags, VF_CARGO_UNLOADING);
			continue;
		}

<<<<<<< HEAD

		const CargoList::List *cargos = cargo_list.Packets();
		UnloadDescription ul(ge, last_visited, next_station_id, order_flags);

		for (CargoList::List::const_iterator it = cargos->begin(); it != cargos->end(); it++) {
			CargoPacket *cp = *it;
=======
		GoodsEntry *ge = &curr_station->goods[v->cargo_type];
		const CargoList::List *cargos = v->cargo.Packets();

		for (CargoList::List::const_iterator it = cargos->begin(); it != cargos->end(); it++) {
			CargoPacket *cp = *it;
			if (!cp->paid_for &&
					cp->source != curr_station_id &&
					HasBit(ge->acceptance_pickup, GoodsEntry::ACCEPTANCE) &&
					(front_v->current_order.GetUnloadType() & OUFB_TRANSFER) == 0) {
				/* Deliver goods to the station */
				curr_station->time_since_unload = 0;

				/* handle end of route payment */
				Money profit = DeliverGoods(cp->count, v->cargo_type, cp->source, curr_station_id, cp->source_xy, cp->days_in_transit, &industry_set);
				cp->paid_for = true;
				route_profit   += profit; // display amount paid for final route delivery, A-D of a chain A-B-C-D
				vehicle_profit += profit - cp->feeder_share;                    // whole vehicle is not payed for transfers picked up earlier
>>>>>>> 5e7b35b0

			UnloadType unload_flags = cargo_list.WillUnload(ul, cp);

			if (unload_flags & (UL_DELIVER | UL_TRANSFER)) {
				SetBit(v->vehicle_flags, VF_CARGO_UNLOADING);
				result = 2;
			}

			if (!cp->paid_for) {
				if (unload_flags & UL_DELIVER) {
					/* Deliver goods to the station */
					st->time_since_unload = 0;

					/* handle end of route payment */
					Money profit = DeliverGoods(cp->count, v->cargo_type, cp->source, last_visited, cp->source_xy, cp->days_in_transit, &industry_set);
					cp->paid_for = true;
					route_profit   += profit; // display amount paid for final route delivery, A-D of a chain A-B-C-D
					vehicle_profit += profit - cp->feeder_share;                    // whole vehicle is not payed for transfers picked up earlier
					result = 1;
				} else if (unload_flags & UL_TRANSFER) {
					Money profit = GetTransportedGoodsIncome(
<<<<<<< HEAD
							cp->count,
							/* pay transfer vehicle for only the part of transfer it has done: ie. cargo_loaded_at_xy to here */
							DistanceManhattan(cp->loaded_at_xy, GetStation(last_visited)->xy),
							cp->days_in_transit,
							v->cargo_type);
=======
						cp->count,
						/* pay transfer vehicle for only the part of transfer it has done: ie. cargo_loaded_at_xy to here */
						DistanceManhattan(cp->loaded_at_xy, GetStation(curr_station_id)->xy),
						cp->days_in_transit,
						v->cargo_type);
>>>>>>> 5e7b35b0

					front_v->profit_this_year += profit << 8;
					virtual_profit   += profit; // accumulate transfer profits for whole vehicle
					cp->feeder_share += profit; // account for the (virtual) profit already made for the cargo packet
					cp->paid_for      = true;   // record that the cargo has been paid for to eliminate double counting
				}
			}
		}

		if (!HasBit(v->vehicle_flags, VF_CARGO_UNLOADING)) {
			/* vehicle will keep all its cargo and LoadUnloadVehicle will never call MoveToStation */
			cargo_list.UpdateFlows(next_station_id, ge);
		}
		/* TODO: is it necessary to invalidate the cache here? */
		cargo_list.InvalidateCache();
	}

	/* Call the production machinery of industries only once for every vehicle chain */
	const Industry * const *isend = industry_set.End();
	for (Industry **iid = industry_set.Begin(); iid != isend; iid++) {
		TriggerIndustryProduction(*iid);
	}

	if (virtual_profit > 0) {
		ShowFeederIncomeAnimation(front_v->x_pos, front_v->y_pos, front_v->z_pos, virtual_profit);
	}

	if (route_profit != 0) {
		front_v->profit_this_year += vehicle_profit << 8;
		SubtractMoneyFromCompany(CommandCost(front_v->GetExpenseType(true), -route_profit));

		if (IsLocalCompany() && !PlayVehicleSound(front_v, VSE_LOAD_UNLOAD)) {
			SndPlayVehicleFx(SND_14_CASHTILL, front_v);
		}

		ShowCostOrIncomeAnimation(front_v->x_pos, front_v->y_pos, front_v->z_pos, -vehicle_profit);
	}

	_current_company = old_company;
}

/**
 * Moves packets from the reservation list back into the station
 */
static void ReimportReserved(Station * st, CargoReservation & reserved) {
	for (CargoReservation::iterator i = reserved.begin(); i != reserved.end(); ++i) {
		st->goods[i->first].cargo.Import(i->second);
	}
}

/**
 * reserves cargo if the full load order and improved_load is set. Moves rejected packets from the rejection list
 * back into the station
 */
static void ReserveAndUnreject(Station * st, Vehicle * u, StationID next_station, CargoReservation & reserved, CargoReservation & rejected)
{
	if (_settings_game.order.improved_load && (u->current_order.GetLoadType() & OLFB_FULL_LOAD)) {
		/* Update reserved cargo */
		for (Vehicle * v = u; v != NULL; v = v->Next()) {
			CargoID cargo = v->cargo_type;
			CargoList & list = st->goods[cargo].cargo;
			list.ReservePacketsForLoading(&reserved[cargo], v->cargo_cap - v->cargo.Count(), next_station, &rejected[cargo]);
		}
	}
	ReimportReserved(st, rejected);
}

/**
 * Loads/unload the vehicle if possible.
 * @param v the vehicle to be (un)loaded
 * @param cargo_left the amount of each cargo type that is
 *                   virtually left on the platform to be
 *                   picked up by another vehicle when all
 *                   previous vehicles have loaded.
 */
static void LoadUnloadVehicle(Vehicle *v, CargoReservation & reserved)
{
	CargoReservation rejected;
	assert(v->current_order.IsType(OT_LOADING));

	Vehicle *u = v;
	StationID last_visited = u->last_station_visited;
	Station *st = GetStation(last_visited);

	StationID next_station = u->orders.list->GetNextStoppingStation(u->cur_order_index);

	/* We have not waited enough time till the next round of loading/unloading */
	if (--u->load_unload_time_rem != 0) {
		ReserveAndUnreject(st, u, next_station, reserved, rejected);
		return;
	}

	OrderUnloadFlags unload_flags = u->current_order.GetUnloadType();


	if (v->type == VEH_TRAIN && (!IsTileType(v->tile, MP_STATION) || GetStationIndex(v->tile) != st->index)) {
		/* The train reversed in the station. Take the "easy" way
		 * out and let the train just leave as it always did. */
		SetBit(v->vehicle_flags, VF_LOADING_FINISHED);
		return;
	}

	int unloading_time = 0;

	int result = 0;

	bool completely_emptied = true;
	bool anything_unloaded = false;
	bool anything_loaded   = false;
	uint32 cargo_not_full  = 0;
	uint32 cargo_full      = 0;

	v->cur_speed = 0;

	/* loop over all vehicles in the current consist */
	for (; v != NULL; v = v->Next()) {
		if (v->cargo_cap == 0) continue;

		byte load_amount = EngInfo(v->engine_type)->load_amount;

		/* The default loadamount for mail is 1/4 of the load amount for passengers */
		if (v->type == VEH_AIRCRAFT && !IsNormalAircraft(v)) load_amount = (load_amount + 3) / 4;

		if (_settings_game.order.gradual_loading && HasBit(EngInfo(v->engine_type)->callbackmask, CBM_VEHICLE_LOAD_AMOUNT)) {
			uint16 cb_load_amount = GetVehicleCallback(CBID_VEHICLE_LOAD_AMOUNT, 0, 0, v->engine_type, v);
			if (cb_load_amount != CALLBACK_FAILED && GB(cb_load_amount, 0, 8) != 0) load_amount = GB(cb_load_amount, 0, 8);
		}

		GoodsEntry *ge = &st->goods[v->cargo_type];

		if (HasBit(v->vehicle_flags, VF_CARGO_UNLOADING) && (unload_flags & OUFB_NO_UNLOAD) == 0) {
			/* vehicle wants to unload something */

			uint cargo_count = v->cargo.Count();
			uint amount_unloaded = _settings_game.order.gradual_loading ? min(cargo_count, load_amount) : cargo_count;

			uint delivered = v->cargo.MoveToStation(ge, amount_unloaded, unload_flags, last_visited, next_station);

			st->time_since_unload = 0;
			unloading_time += delivered;
			anything_unloaded = true;
			result |= 1;

			if (!_settings_game.order.gradual_loading || delivered < amount_unloaded || delivered == 0){
				/* done delivering */
				if (!v->cargo.Empty()) {
					completely_emptied = false;
				}
				ClrBit(v->vehicle_flags, VF_CARGO_UNLOADING);
			}
			continue;
		}

		/* Do not pick up goods when we have no-load set. */
		if (u->current_order.GetLoadType() & OLFB_NO_LOAD) continue;

		/* update stats */
		int t;
		switch (u->type) {
			case VEH_TRAIN: t = u->u.rail.cached_max_speed; break;
			case VEH_ROAD:  t = u->max_speed / 2;           break;
			default:        t = u->max_speed;               break;
		}

		/* if last speed is 0, we treat that as if no vehicle has ever visited the station. */
		ge->last_speed = min(t, 255);
		ge->last_age = _cur_year - u->build_year;
		ge->days_since_pickup = 0;

		/* If there's goods waiting at the station, and the vehicle
		 * has capacity for it, load it on the vehicle. */
		int cap_left = v->cargo_cap - v->cargo.Count();
		if (!ge->cargo.Empty() && cap_left > 0) {
			uint cap = cap_left;
			uint count = ge->cargo.Count();

			if (cap > count) cap = count;
			if (_settings_game.order.gradual_loading) cap = min(cap, load_amount);

			if (v->cargo.Empty()) TriggerVehicle(v, VEHICLE_TRIGGER_NEW_CARGO);

			/* The full load order could be seen as interference by the user.
			 * In that case force_load should be set and all cargo available
			 * be moved onto the vehicle.
			 */
			uint loaded = ge->cargo.MoveToVehicle(&v->cargo, cap, next_station, &rejected[v->cargo_type], st->xy);

			/* TODO: Regarding this, when we do gradual loading, we
			 * should first unload all vehicles and then start
			 * loading them. Since this will cause
			 * VEHICLE_TRIGGER_EMPTY to be called at the time when
			 * the whole vehicle chain is really totally empty, the
			 * completely_emptied assignment can then be safely
			 * removed; that's how TTDPatch behaves too. --pasky */
			if (loaded > 0) {
				completely_emptied = false;
				anything_loaded = true;
			}

			st->time_since_load = 0;
			st->last_vehicle_type = v->type;

			StationAnimationTrigger(st, st->xy, STAT_ANIM_CARGO_TAKEN, v->cargo_type);

			unloading_time += loaded;

			result |= 2;
		} else if (_settings_game.order.improved_load && ge->cargo.Empty()) {
			/* Skip loading this vehicle if another train/vehicle is already handling
			 * the same cargo type at this station */
			SetBit(cargo_not_full, v->cargo_type);
			continue;
		}


		if (v->cargo.Count() >= v->cargo_cap) {
			SetBit(cargo_full, v->cargo_type);
		} else {
			SetBit(cargo_not_full, v->cargo_type);
		}
	}

	/* Only set completly_emptied, if we just unloaded all remaining cargo */
	completely_emptied &= anything_unloaded;

	/* We update these variables here, so gradual loading still fills
	 * all wagons at the same time instead of using the same 'improved'
	 * loading algorithm for the wagons (only fill wagon when there is
	 * enough to fill the previous wagons) */
	ReserveAndUnreject(st, u, next_station, reserved, rejected);

	v = u;

	if (anything_loaded || anything_unloaded) {
		if (_settings_game.order.gradual_loading) {
			/* The time it takes to load one 'slice' of cargo or passengers depends
			 * on the vehicle type - the values here are those found in TTDPatch */
			const uint gradual_loading_wait_time[] = { 40, 20, 10, 20 };

			unloading_time = gradual_loading_wait_time[v->type];
		}
	} else {
		bool finished_loading = true;
		if (v->current_order.GetLoadType() & OLFB_FULL_LOAD) {
			if (v->current_order.GetLoadType() == OLF_FULL_LOAD_ANY) {
				/* if the aircraft carries passengers and is NOT full, then
				 * continue loading, no matter how much mail is in */
				if ((v->type == VEH_AIRCRAFT && IsCargoInClass(v->cargo_type, CC_PASSENGERS) && v->cargo_cap > v->cargo.Count()) ||
						(cargo_not_full && (cargo_full & ~cargo_not_full) == 0)) { // There are stull non-full cargos
					finished_loading = false;
				}
			} else if (cargo_not_full != 0) {
				finished_loading = false;
			}
		}
		unloading_time = 20;

		SB(v->vehicle_flags, VF_LOADING_FINISHED, 1, finished_loading);
	}

	if (v->type == VEH_TRAIN) {
		/* Each platform tile is worth 2 rail vehicles. */
		int overhang = v->u.rail.cached_total_length - st->GetPlatformLength(v->tile) * TILE_SIZE;
		if (overhang > 0) {
			unloading_time <<= 1;
			unloading_time += (overhang * unloading_time) / 8;
		}
	}

	/* Calculate the loading indicator fill percent and display
	 * In the Game Menu do not display indicators
	 * If _settings_client.gui.loading_indicators == 2, show indicators (bool can be promoted to int as 0 or 1 - results in 2 > 0,1 )
	 * if _settings_client.gui.loading_indicators == 1, _local_company must be the owner or must be a spectator to show ind., so 1 > 0
	 * if _settings_client.gui.loading_indicators == 0, do not display indicators ... 0 is never greater than anything
	 */
	if (_game_mode != GM_MENU && (_settings_client.gui.loading_indicators > (uint)(v->owner != _local_company && _local_company != COMPANY_SPECTATOR))) {
		StringID percent_up_down = STR_NULL;
		int percent = CalcPercentVehicleFilled(v, &percent_up_down);
		if (v->fill_percent_te_id == INVALID_TE_ID) {
			v->fill_percent_te_id = ShowFillingPercent(v->x_pos, v->y_pos, v->z_pos + 20, percent, percent_up_down);
		} else {
			UpdateFillingPercent(v->fill_percent_te_id, percent, percent_up_down);
		}
	}

	v->load_unload_time_rem = unloading_time;

	if (completely_emptied) {
		TriggerVehicle(v, VEHICLE_TRIGGER_EMPTY);
	}

	if (result != 0) {
		InvalidateWindow(GetWindowClassForVehicleType(v->type), v->owner);
		InvalidateWindow(WC_VEHICLE_DETAILS, v->index);

		st->MarkTilesDirty(true);
		v->MarkDirty();

		if (result & 2) InvalidateWindow(WC_STATION_VIEW, last_visited);
	}
}

/**
 * Load/unload the vehicles in this station according to the order
 * they entered.
 * @param st the station to do the loading/unloading for
 */
void LoadUnloadStation(Station *st)
{
	CargoReservation reserved;

	std::list<Vehicle *>::iterator iter;
	for (iter = st->loading_vehicles.begin(); iter != st->loading_vehicles.end(); ++iter) {
		Vehicle *v = *iter;
		if (!(v->vehstatus & (VS_STOPPED | VS_CRASHED))) LoadUnloadVehicle(v, reserved);
	}

	ReimportReserved(st, reserved);
}

void CompaniesMonthlyLoop()
{
	CompaniesGenStatistics();
	if (_settings_game.economy.inflation) AddInflation();
	CompaniesPayInterest();
	/* Reset the _current_company flag */
	_current_company = OWNER_NONE;
	HandleEconomyFluctuations();
	SubsidyMonthlyHandler();
}

static void DoAcquireCompany(Company *c)
{
	Company *owner;
	int i;
	Money value;
	CompanyID ci = c->index;

	CompanyNewsInformation *cni = MallocT<CompanyNewsInformation>(1);
	cni->FillData(c, GetCompany(_current_company));

	SetDParam(0, STR_NEWS_COMPANY_MERGER_TITLE);
	SetDParam(1, c->bankrupt_value == 0 ? STR_NEWS_MERGER_TAKEOVER_TITLE : STR_NEWS_COMPANY_MERGER_DESCRIPTION);
	SetDParamStr(2, cni->company_name);
	SetDParamStr(3, cni->other_company_name);
	SetDParam(4, c->bankrupt_value);
	AddNewsItem(STR_NEWS_MESSAGE, NS_COMPANY_MERGER, 0, 0, cni);
	AI::BroadcastNewEvent(new AIEventCompanyMerger(ci, _current_company));

	/* original code does this a little bit differently */
	ChangeNetworkOwner(ci, _current_company);
	ChangeOwnershipOfCompanyItems(ci, _current_company);

	if (c->bankrupt_value == 0) {
		owner = GetCompany(_current_company);
		owner->current_loan += c->current_loan;
	}

	value = CalculateCompanyValue(c) >> 2;
	CompanyID old_company = _current_company;
	for (i = 0; i != 4; i++) {
		if (c->share_owners[i] != COMPANY_SPECTATOR) {
			_current_company = c->share_owners[i];
			SubtractMoneyFromCompany(CommandCost(EXPENSES_OTHER, -value));
		}
	}
	_current_company = old_company;

	if (!IsHumanCompany(c->index)) AI::Stop(c->index);

	DeleteCompanyWindows(ci);
	InvalidateWindowClassesData(WC_TRAINS_LIST, 0);
	InvalidateWindowClassesData(WC_SHIPS_LIST, 0);
	InvalidateWindowClassesData(WC_ROADVEH_LIST, 0);
	InvalidateWindowClassesData(WC_AIRCRAFT_LIST, 0);

	delete c;
}

extern int GetAmountOwnedBy(const Company *c, Owner owner);

/** Acquire shares in an opposing company.
 * @param tile unused
 * @param flags type of operation
 * @param p1 company to buy the shares from
 * @param p2 unused
 */
CommandCost CmdBuyShareInCompany(TileIndex tile, DoCommandFlag flags, uint32 p1, uint32 p2, const char *text)
{
	CommandCost cost(EXPENSES_OTHER);

	/* Check if buying shares is allowed (protection against modified clients)
	 * Cannot buy own shares */
	if (!IsValidCompanyID((CompanyID)p1) || !_settings_game.economy.allow_shares || _current_company == (CompanyID)p1) return CMD_ERROR;

	Company *c = GetCompany((CompanyID)p1);

	/* Protect new companies from hostile takeovers */
	if (_cur_year - c->inaugurated_year < 6) return_cmd_error(STR_PROTECTED);

	/* Those lines are here for network-protection (clients can be slow) */
	if (GetAmountOwnedBy(c, COMPANY_SPECTATOR) == 0) return cost;

	/* We can not buy out a real company (temporarily). TODO: well, enable it obviously */
	if (GetAmountOwnedBy(c, COMPANY_SPECTATOR) == 1 && !c->is_ai) return cost;

	cost.AddCost(CalculateCompanyValue(c) >> 2);
	if (flags & DC_EXEC) {
		OwnerByte *b = c->share_owners;
		int i;

		while (*b != COMPANY_SPECTATOR) b++; // share owners is guaranteed to contain at least one COMPANY_SPECTATOR
		*b = _current_company;

		for (i = 0; c->share_owners[i] == _current_company;) {
			if (++i == 4) {
				c->bankrupt_value = 0;
				DoAcquireCompany(c);
				break;
			}
		}
		InvalidateWindow(WC_COMPANY, p1);
	}
	return cost;
}

/** Sell shares in an opposing company.
 * @param tile unused
 * @param flags type of operation
 * @param p1 company to sell the shares from
 * @param p2 unused
 */
CommandCost CmdSellShareInCompany(TileIndex tile, DoCommandFlag flags, uint32 p1, uint32 p2, const char *text)
{
	/* Check if selling shares is allowed (protection against modified clients)
	 * Cannot sell own shares */
	if (!IsValidCompanyID((CompanyID)p1) || !_settings_game.economy.allow_shares || _current_company == (CompanyID)p1) return CMD_ERROR;

	Company *c = GetCompany((CompanyID)p1);

	/* Those lines are here for network-protection (clients can be slow) */
	if (GetAmountOwnedBy(c, _current_company) == 0) return CommandCost();

	/* adjust it a little to make it less profitable to sell and buy */
	Money cost = CalculateCompanyValue(c) >> 2;
	cost = -(cost - (cost >> 7));

	if (flags & DC_EXEC) {
		OwnerByte *b = c->share_owners;
		while (*b != _current_company) b++; // share owners is guaranteed to contain company
		*b = COMPANY_SPECTATOR;
		InvalidateWindow(WC_COMPANY, p1);
	}
	return CommandCost(EXPENSES_OTHER, cost);
}

/** Buy up another company.
 * When a competing company is gone bankrupt you get the chance to purchase
 * that company.
 * @todo currently this only works for AI companies
 * @param tile unused
 * @param flags type of operation
 * @param p1 company to buy up
 * @param p2 unused
 */
CommandCost CmdBuyCompany(TileIndex tile, DoCommandFlag flags, uint32 p1, uint32 p2, const char *text)
{
	CompanyID cid = (CompanyID)p1;

	/* Disable takeovers in multiplayer games */
	if (!IsValidCompanyID(cid) || _networking) return CMD_ERROR;

	/* Do not allow companies to take over themselves */
	if (cid == _current_company) return CMD_ERROR;

	Company *c = GetCompany(cid);

	if (!c->is_ai) return CMD_ERROR;

	if (flags & DC_EXEC) {
		DoAcquireCompany(c);
	}
	return CommandCost(EXPENSES_OTHER, c->bankrupt_value);
}<|MERGE_RESOLUTION|>--- conflicted
+++ resolved
@@ -1435,7 +1435,7 @@
  * Performs the vehicle payment _and_ marks the vehicle to be unloaded.
  * @param front_v the vehicle to be unloaded
  */
-void VehiclePayment(Vehicle *front_v)
+void VehiclePayment(Station * curr_station, Vehicle *front_v, StationID next_station_id)
 {
 	int result = 0;
 
@@ -1444,7 +1444,6 @@
 	Money virtual_profit = 0; // The virtual profit for entire vehicle chain
 
 	StationID curr_station_id = front_v->last_station_visited;
-	Station *curr_station = GetStation(curr_station_id);
 
 	/* The owner of the train wants to be paid */
 	CompanyID old_company = _current_company;
@@ -1460,40 +1459,18 @@
 	static SmallIndustryList industry_set;
 	industry_set.Clear();
 
+	const Order * curr = &front_v->current_order;
+	OrderUnloadFlags order_flags = curr->GetUnloadType();
+
 	for (Vehicle *v = front_v; v != NULL; v = v->Next()) {
 
-<<<<<<< HEAD
-		const Order * curr = &front_v->current_order;
-		OrderUnloadFlags order_flags = curr->GetUnloadType();
-		GoodsEntry *ge = &st->goods[v->cargo_type];
 		CargoList & cargo_list = v->cargo;
-		if (v->cargo_cap > 0) {
-			if (last_station_id != INVALID_STATION && last_station_id != last_visited) {
-				LinkStat & in =	ge->link_stats[last_station_id];
-				in.capacity += GetCapIncrease(in.capacity, v->cargo_cap);
-				in.usage += GetCapIncrease(in.usage, v->cargo.Count());
-				assert(in.capacity > 0);
-			}
-
-			if (next_station != NULL) {
-				LinkStat & out = next_station->goods[v->cargo_type].link_stats[last_visited];
-				out.frozen += v->cargo_cap;
-				out.capacity = max(out.capacity, out.frozen);
-				assert(out.capacity > 0);
-			}
-		} else {
-=======
 		if (v->cargo_cap == 0) {
->>>>>>> 5e7b35b0
 			continue;
 		}
 
 		/* No cargo to unload */
 		if (cargo_list.Empty()) {
-			continue;
-		} else if (front_v->current_order.GetUnloadType() & OUFB_NO_UNLOAD) {
-			/* vehicle will keep all its cargo and LoadUnloadVehicle will never call MoveToStation */
-			cargo_list.UpdateFlows(next_station_id, ge);
 			continue;
 		}
 
@@ -1503,32 +1480,12 @@
 			continue;
 		}
 
-<<<<<<< HEAD
-
-		const CargoList::List *cargos = cargo_list.Packets();
-		UnloadDescription ul(ge, last_visited, next_station_id, order_flags);
+		GoodsEntry *ge = &curr_station->goods[v->cargo_type];
+		const CargoList::List *cargos = v->cargo.Packets();
+		UnloadDescription ul(ge, curr_station_id, next_station_id, order_flags);
 
 		for (CargoList::List::const_iterator it = cargos->begin(); it != cargos->end(); it++) {
 			CargoPacket *cp = *it;
-=======
-		GoodsEntry *ge = &curr_station->goods[v->cargo_type];
-		const CargoList::List *cargos = v->cargo.Packets();
-
-		for (CargoList::List::const_iterator it = cargos->begin(); it != cargos->end(); it++) {
-			CargoPacket *cp = *it;
-			if (!cp->paid_for &&
-					cp->source != curr_station_id &&
-					HasBit(ge->acceptance_pickup, GoodsEntry::ACCEPTANCE) &&
-					(front_v->current_order.GetUnloadType() & OUFB_TRANSFER) == 0) {
-				/* Deliver goods to the station */
-				curr_station->time_since_unload = 0;
-
-				/* handle end of route payment */
-				Money profit = DeliverGoods(cp->count, v->cargo_type, cp->source, curr_station_id, cp->source_xy, cp->days_in_transit, &industry_set);
-				cp->paid_for = true;
-				route_profit   += profit; // display amount paid for final route delivery, A-D of a chain A-B-C-D
-				vehicle_profit += profit - cp->feeder_share;                    // whole vehicle is not payed for transfers picked up earlier
->>>>>>> 5e7b35b0
 
 			UnloadType unload_flags = cargo_list.WillUnload(ul, cp);
 
@@ -1540,29 +1497,21 @@
 			if (!cp->paid_for) {
 				if (unload_flags & UL_DELIVER) {
 					/* Deliver goods to the station */
-					st->time_since_unload = 0;
+					curr_station->time_since_unload = 0;
 
 					/* handle end of route payment */
-					Money profit = DeliverGoods(cp->count, v->cargo_type, cp->source, last_visited, cp->source_xy, cp->days_in_transit, &industry_set);
+					Money profit = DeliverGoods(cp->count, v->cargo_type, cp->source, curr_station_id, cp->source_xy, cp->days_in_transit, &industry_set);
 					cp->paid_for = true;
 					route_profit   += profit; // display amount paid for final route delivery, A-D of a chain A-B-C-D
 					vehicle_profit += profit - cp->feeder_share;                    // whole vehicle is not payed for transfers picked up earlier
 					result = 1;
 				} else if (unload_flags & UL_TRANSFER) {
 					Money profit = GetTransportedGoodsIncome(
-<<<<<<< HEAD
-							cp->count,
-							/* pay transfer vehicle for only the part of transfer it has done: ie. cargo_loaded_at_xy to here */
-							DistanceManhattan(cp->loaded_at_xy, GetStation(last_visited)->xy),
-							cp->days_in_transit,
-							v->cargo_type);
-=======
 						cp->count,
 						/* pay transfer vehicle for only the part of transfer it has done: ie. cargo_loaded_at_xy to here */
 						DistanceManhattan(cp->loaded_at_xy, GetStation(curr_station_id)->xy),
 						cp->days_in_transit,
 						v->cargo_type);
->>>>>>> 5e7b35b0
 
 					front_v->profit_this_year += profit << 8;
 					virtual_profit   += profit; // accumulate transfer profits for whole vehicle
