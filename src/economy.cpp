--- conflicted
+++ resolved
@@ -34,7 +34,6 @@
 #include "company_gui.h"
 #include "signs_base.h"
 #include "subsidy_func.h"
-#include "economy_base.h"
 #include "station_base.h"
 #include "economy_base.h"
 
@@ -72,6 +71,8 @@
 {
 	return (uint32)((uint64)a * (uint64)b >> shift);
 }
+
+typedef SmallVector<Industry *, 16> SmallIndustryList;
 
 /* Score info */
 const ScoreInfo _score_info[] = {
@@ -1141,11 +1142,6 @@
 }
 
 /**
-<<<<<<< HEAD
- * Marks the vehicle to be unloaded if appropriate.
- * @param front_v the vehicle to be unloaded
- */
-=======
  * Makes us a new cargo payment helper.
  * @param front The front of the train
  * @param destinations List to add the destinations of 'our' cargo to
@@ -1226,7 +1222,7 @@
  * Performs the vehicle payment _and_ marks the vehicle to be unloaded.
  * @param front_v the vehicle to be unloaded
  */
-void VehiclePayment(Vehicle *front_v)
+void VehiclePayment(Station * curr_station, Vehicle *front_v, StationID next_station_id)
 {
 	int result = 0;
 
@@ -1236,134 +1232,67 @@
 
 	StationID last_visited = front_v->last_station_visited;
 	Station *st = Station::Get(last_visited);
->>>>>>> 0784ea3d
-
-void PrepareUnload(Station * curr_station, Vehicle *front_v, StationID next_station_id)
-{
+
 	/* At this moment loading cannot be finished */
 	ClrBit(front_v->vehicle_flags, VF_LOADING_FINISHED);
 
 	/* Start unloading in at the first possible moment */
 	front_v->load_unload_time_rem = 1;
 
-<<<<<<< HEAD
 	if (front_v->current_order.GetUnloadType() & OUFB_NO_UNLOAD) {
 		/* vehicle will keep all its cargo and LoadUnloadVehicle will never call MoveToStation */
 		UpdateFlows(curr_station, front_v, next_station_id);
 	} else {
+		CargoPayment payment(front_v);
+
 		for (Vehicle *v = front_v; v != NULL; v = v->Next()) {
-			if (v->cargo_cap > 0 && !v->cargo.Empty()) {
+			/* No cargo to unload */
+			if (v->cargo_cap == 0 || v->cargo.Empty() || (front_v->current_order.GetUnloadType() & OUFB_NO_UNLOAD)) continue;
+
+			/* All cargo has already been paid for, no need to pay again */
+			if (!v->cargo.UnpaidCargo()) {
 				SetBit(v->vehicle_flags, VF_CARGO_UNLOADING);
+				continue;
 			}
-=======
-	CargoPayment payment(front_v);
-
-	for (Vehicle *v = front_v; v != NULL; v = v->Next()) {
-		/* No cargo to unload */
-		if (v->cargo_cap == 0 || v->cargo.Empty() || (front_v->current_order.GetUnloadType() & OUFB_NO_UNLOAD)) continue;
-
-		/* All cargo has already been paid for, no need to pay again */
-		if (!v->cargo.UnpaidCargo()) {
-			SetBit(v->vehicle_flags, VF_CARGO_UNLOADING);
-			continue;
->>>>>>> 0784ea3d
-		}
-	}
-}
-
-<<<<<<< HEAD
-/**
- * Constructor. Sets the _current_company to the vehicle's owner.
- */
-Payment::Payment(Vehicle * v, StationID station, SmallIndustryList &ind) :
-		front(v), transfer_pay(0), final_pay(0), vehicle_profit(0), industries(&ind),
-		current_cargo(CT_INVALID), current_station(station)
-{
-	/* The owner of the train wants to be paid */
-	_current_company = front->owner;
-}
-
-/**
- * records transfer credits
- */
-void Payment::PayTransfer(CargoPacket *cp, uint count)
-{
-	Money profit = GetTransportedGoodsIncome(
-		count,
-		/* pay transfer vehicle for only the part of transfer it has done: ie. cargo_loaded_at_xy to here */
-		DistanceManhattan(cp->loaded_at_xy, Station::Get(this->current_station)->xy),
-		cp->days_in_transit,
-		this->current_cargo);
-
-	cp->feeder_share += profit; // account for the (virtual) profit already made for the cargo packet
-	this->transfer_pay += profit; // accumulate transfer profits for whole vehicle
-	this->vehicle_profit += profit;
-}
-=======
-		GoodsEntry *ge = &st->goods[v->cargo_type];
-		const CargoList::List *cargos = v->cargo.Packets();
-
-		payment.SetCargo(v->cargo_type);
-
-		for (CargoList::List::const_iterator it = cargos->begin(); it != cargos->end(); it++) {
-			CargoPacket *cp = *it;
-			if (!cp->paid_for &&
+		
+			GoodsEntry *ge = &st->goods[v->cargo_type];
+			const CargoList::List *cargos = v->cargo.Packets();
+
+			payment.SetCargo(v->cargo_type);
+
+			for (CargoList::List::const_iterator it = cargos->begin(); it != cargos->end(); it++) {
+				CargoPacket *cp = *it;
+				if (!cp->paid_for &&
 					cp->source != last_visited &&
 					HasBit(ge->acceptance_pickup, GoodsEntry::ACCEPTANCE) &&
 					(front_v->current_order.GetUnloadType() & OUFB_TRANSFER) == 0) {
-				/* Deliver goods to the station */
-				st->time_since_unload = 0;
-
-				payment.PayFinalDelivery(cp, cp->count);
->>>>>>> 0784ea3d
-
-/**
- * records a final delivery payment
- */
-void Payment::PayFinal(CargoPacket * cp, uint count)
-{
-	Money profit = DeliverGoods(
-			count, this->current_cargo, cp->source, this->current_station,
-			cp->source_xy, cp->days_in_transit, industries);
-
-<<<<<<< HEAD
-	Station::Get(this->current_station)->time_since_unload = 0;
-	this->final_pay += profit;
-	this->vehicle_profit += profit - cp->feeder_share;
-}
-=======
-				SetBit(v->vehicle_flags, VF_CARGO_UNLOADING);
-			} else if (front_v->current_order.GetUnloadType() & (OUFB_UNLOAD | OUFB_TRANSFER)) {
-				if (!cp->paid_for && (front_v->current_order.GetUnloadType() & OUFB_TRANSFER) != 0) {
-					payment.PayTransfer(cp, cp->count);
+					/* Deliver goods to the station */
+					st->time_since_unload = 0;
+
+					payment.PayFinalDelivery(cp, cp->count);
+
+					result |= 1;
+
+					SetBit(v->vehicle_flags, VF_CARGO_UNLOADING);
+				} else if (front_v->current_order.GetUnloadType() & (OUFB_UNLOAD | OUFB_TRANSFER)) {
+					if (!cp->paid_for && (front_v->current_order.GetUnloadType() & OUFB_TRANSFER) != 0) {
+						payment.PayTransfer(cp, cp->count);
+					}
+					result |= 2;
+
+					SetBit(v->vehicle_flags, VF_CARGO_UNLOADING);
 				}
-				result |= 2;
->>>>>>> 0784ea3d
-
-/**
- * plays a sound if there has been any profit
- */
-void Payment::PlaySoundIfProfit()
-{
-	if (this->vehicle_profit != 0) {
-		if (this->front->owner == _local_company && !PlayVehicleSound(front, VSE_LOAD_UNLOAD)) {
-			SndPlayVehicleFx(SND_14_CASHTILL, this->front);
-		}
-	}
-}
-
-<<<<<<< HEAD
-/**
- * performs the payment for this unloading cycle and resets _current_company
- */
-Payment::~Payment()
-{
-	if (this->vehicle_profit != 0) {
-		this->front->profit_this_year += this->vehicle_profit << 8;
-	}
-	SubtractMoneyFromCompany(CommandCost(this->front->GetExpenseType(true), -this->final_pay));
-
-	_current_company = this->old_company;
+			}
+			v->cargo.InvalidateCache();
+		}
+	}
+
+	/* Call the production machinery of industries */
+	const Industry * const *isend = _cargo_delivery_destinations.End();
+	for (Industry **iid = _cargo_delivery_destinations.Begin(); iid != isend; iid++) {
+		TriggerIndustryProduction(*iid);
+	}
+	_cargo_delivery_destinations.Clear();
 }
 
 /**
@@ -1390,14 +1319,6 @@
 		}
 	}
 	ReimportReserved(st, rejected);
-=======
-	/* Call the production machinery of industries */
-	const Industry * const *isend = _cargo_delivery_destinations.End();
-	for (Industry **iid = _cargo_delivery_destinations.Begin(); iid != isend; iid++) {
-		TriggerIndustryProduction(*iid);
-	}
-	_cargo_delivery_destinations.Clear();
->>>>>>> 0784ea3d
 }
 
 /**
@@ -1407,9 +1328,8 @@
  *                   left on the platform to be
  *                   picked up by another vehicle when all
  *                   previous vehicles have loaded.
- * @param industry_set the industries to be triggered after this loading cycle
- */
-static void LoadUnloadVehicle(Vehicle *v, CargoReservation & reserved, SmallIndustryList &industry_set)
+ */
+static void LoadUnloadVehicle(Vehicle *v, CargoReservation & reserved)
 {
 	CargoReservation rejected;
 	assert(v->current_order.IsType(OT_LOADING));
@@ -1450,9 +1370,7 @@
 	uint32 cargo_full      = 0;
 
 	v->cur_speed = 0;
-	Payment payment(v, last_visited, industry_set);
-
-	/* loop over all vehicles in the current consist */
+
 	for (; v != NULL; v = v->Next()) {
 		if (v->cargo_cap == 0) continue;
 
@@ -1470,12 +1388,11 @@
 
 		if (HasBit(v->vehicle_flags, VF_CARGO_UNLOADING) && (unload_flags & OUFB_NO_UNLOAD) == 0) {
 			/* vehicle wants to unload something */
-			payment.SetCargo(v->cargo_type);
 
 			uint cargo_count = v->cargo.Count();
 			uint amount_unloaded = _settings_game.order.gradual_loading ? min(cargo_count, load_amount) : cargo_count;
 
-			uint delivered = v->cargo.MoveToStation(ge, amount_unloaded, unload_flags, last_visited, next_station, &payment);
+			uint delivered = v->cargo.MoveToStation(ge, amount_unloaded, unload_flags, last_visited, next_station);
 
 			st->time_since_unload = 0;
 			unloading_time += delivered;
@@ -1619,12 +1536,11 @@
 	 */
 	if (_game_mode != GM_MENU && (_settings_client.gui.loading_indicators > (uint)(v->owner != _local_company && _local_company != COMPANY_SPECTATOR))) {
 		StringID percent_up_down = STR_NULL;
-		int percent = CalcPercentVehicleFilled(v, &percent_up_down, payment.GetVehicleProfit());
+		int percent = CalcPercentVehicleFilled(v, &percent_up_down);
 		if (v->fill_percent_te_id == INVALID_TE_ID) {
-			payment.PlaySoundIfProfit();
-			v->fill_percent_te_id = ShowFillingPercent(v->x_pos, v->y_pos, v->z_pos + 20, percent, payment.GetVehicleProfit(), percent_up_down);
+			v->fill_percent_te_id = ShowFillingPercent(v->x_pos, v->y_pos, v->z_pos + 20, percent, percent_up_down);
 		} else {
-			UpdateFillingPercent(v->fill_percent_te_id, percent, payment.GetVehicleProfit(), percent_up_down);
+			UpdateFillingPercent(v->fill_percent_te_id, percent, percent_up_down);
 		}
 	}
 
@@ -1652,23 +1568,16 @@
  */
 void LoadUnloadStation(Station *st)
 {
-<<<<<<< HEAD
 	CargoReservation reserved;
-=======
 	/* No vehicle is here... */
 	if (st->loading_vehicles.empty()) return;
 
-	int cargo_left[NUM_CARGO];
-
-	for (uint i = 0; i < NUM_CARGO; i++) cargo_left[i] = st->goods[i].cargo.Count();
->>>>>>> 0784ea3d
-
 	std::list<Vehicle *>::iterator iter;
 	static SmallIndustryList industry_set;
 
 	for (iter = st->loading_vehicles.begin(); iter != st->loading_vehicles.end(); ++iter) {
 		Vehicle *v = *iter;
-		if (!(v->vehstatus & (VS_STOPPED | VS_CRASHED))) LoadUnloadVehicle(v, reserved, industry_set);
+		if (!(v->vehstatus & (VS_STOPPED | VS_CRASHED))) LoadUnloadVehicle(v, reserved);
 	}
 
 	ReimportReserved(st, reserved);
