/* $Id$ */

/*
 * This file is part of OpenTTD.
 * OpenTTD is free software; you can redistribute it and/or modify it under the terms of the GNU General Public License as published by the Free Software Foundation, version 2.
 * OpenTTD is distributed in the hope that it will be useful, but WITHOUT ANY WARRANTY; without even the implied warranty of MERCHANTABILITY or FITNESS FOR A PARTICULAR PURPOSE.
 * See the GNU General Public License for more details. You should have received a copy of the GNU General Public License along with OpenTTD. If not, see <http://www.gnu.org/licenses/>.
 */

/** @file smallmap_gui.cpp GUI that shows a small map of the world with metadata like owner or height. */

#include "stdafx.h"
#include "clear_map.h"
#include "industry.h"
#include "station_map.h"
#include "landscape.h"
#include "window_gui.h"
#include "tree_map.h"
#include "viewport_func.h"
#include "gfx_func.h"
#include "town.h"
#include "blitter/factory.hpp"
#include "tunnelbridge_map.h"
#include "strings_func.h"
#include "core/endian_func.hpp"
#include "vehicle_base.h"
#include "sound_func.h"
#include "window_func.h"
<<<<<<< HEAD
#include "cargotype.h"
#include "openttd.h"
#include "company_func.h"
#include "station_base.h"
=======
#include "zoom_func.h"
>>>>>>> bacae6e9

#include "table/strings.h"
#include "table/sprites.h"

#include <cmath>
#include <vector>

/** Widget numbers of the small map window. */
enum SmallMapWindowWidgets {
	SM_WIDGET_CLOSEBOX,
	SM_WIDGET_CAPTION,
	SM_WIDGET_STICKYBOX,
	SM_WIDGET_MAP_BORDER,
	SM_WIDGET_MAP,
	SM_WIDGET_LEGEND,
	SM_WIDGET_BUTTONSPANEL,
	SM_WIDGET_BLANK,
	SM_WIDGET_ZOOM_IN,
	SM_WIDGET_ZOOM_OUT,
	SM_WIDGET_CONTOUR,
	SM_WIDGET_VEHICLES,
	SM_WIDGET_INDUSTRIES,
	SM_WIDGET_LINKSTATS,
	SM_WIDGET_ROUTES,
	SM_WIDGET_VEGETATION,
	SM_WIDGET_OWNERS,
	SM_WIDGET_CENTERMAP,
	SM_WIDGET_TOGGLETOWNNAME,
	SM_WIDGET_BOTTOMPANEL,
	SM_WIDGET_ENABLE_ALL,
	SM_WIDGET_DISABLE_ALL,
	SM_WIDGET_RESIZEBOX,
};

static const Widget _smallmap_widgets[] = {
{  WWT_CLOSEBOX,   RESIZE_NONE,  COLOUR_BROWN,     0,    10,     0,    13, STR_BLACK_CROSS,          STR_TOOLTIP_CLOSE_WINDOW},                       // SM_WIDGET_CLOSEBOX
{   WWT_CAPTION,  RESIZE_RIGHT,  COLOUR_BROWN,    11,   337,     0,    13, STR_SMALLMAP_CAPTION,     STR_TOOLTIP_WINDOW_TITLE_DRAG_THIS},             // SM_WIDGET_CAPTION
{ WWT_STICKYBOX,     RESIZE_LR,  COLOUR_BROWN,   338,   349,     0,    13, 0x0,                      STR_TOOLTIP_STICKY},                             // SM_WIDGET_STICKYBOX
{     WWT_PANEL,     RESIZE_RB,  COLOUR_BROWN,     0,   349,    14,   157, 0x0,                      STR_NULL},                                       // SM_WIDGET_MAP_BORDER
{     WWT_INSET,     RESIZE_RB,  COLOUR_BROWN,     2,   347,    16,   155, 0x0,                      STR_NULL},                                       // SM_WIDGET_MAP
<<<<<<< HEAD
{     WWT_PANEL,    RESIZE_RTB,  COLOUR_BROWN,     0,   217,   158,   201, 0x0,                      STR_NULL},                                       // SM_WIDGET_LEGEND
{     WWT_PANEL,   RESIZE_LRTB,  COLOUR_BROWN,   218,   349,   158,   158, 0x0,                      STR_NULL},                                       // SM_WIDGET_BUTTONSPANEL
{    WWT_IMGBTN,   RESIZE_LRTB,  COLOUR_BROWN,   262,   283,   158,   179, SPR_DOT_SMALL,            STR_NULL},                                       // SM_WIDGET_BLANK
{    WWT_IMGBTN,   RESIZE_LRTB,  COLOUR_BROWN,   218,   239,   158,   179, SPR_IMG_ZOOMIN,           STR_TOOLBAR_TOOLTIP_ZOOM_THE_VIEW_IN},           // SM_WIDGET_ZOOM_IN
{    WWT_IMGBTN,   RESIZE_LRTB,  COLOUR_BROWN,   218,   239,   180,   201, SPR_IMG_ZOOMOUT,          STR_TOOLBAR_TOOLTIP_ZOOM_THE_VIEW_OUT},          // SM_WIDGET_ZOOM_OUT
=======
{     WWT_PANEL,    RESIZE_RTB,  COLOUR_BROWN,     0,   239,   158,   201, 0x0,                      STR_NULL},                                       // SM_WIDGET_LEGEND
{     WWT_PANEL,   RESIZE_LRTB,  COLOUR_BROWN,   240,   349,   158,   158, 0x0,                      STR_NULL},                                       // SM_WIDGET_BUTTONSPANEL
{WWT_PUSHIMGBTN,   RESIZE_LRTB,  COLOUR_BROWN,   240,   261,   158,   179, SPR_IMG_ZOOMIN,           STR_TOOLBAR_TOOLTIP_ZOOM_THE_VIEW_IN},           // SM_WIDGET_ZOOM_IN
{WWT_PUSHIMGBTN,   RESIZE_LRTB,  COLOUR_BROWN,   240,   261,   180,   201, SPR_IMG_ZOOMOUT,          STR_TOOLBAR_TOOLTIP_ZOOM_THE_VIEW_OUT},          // SM_WIDGET_ZOOM_OUT
>>>>>>> bacae6e9
{    WWT_IMGBTN,   RESIZE_LRTB,  COLOUR_BROWN,   284,   305,   158,   179, SPR_IMG_SHOW_COUNTOURS,   STR_SMALLMAP_TOOLTIP_SHOW_LAND_CONTOURS_ON_MAP}, // SM_WIDGET_CONTOUR
{    WWT_IMGBTN,   RESIZE_LRTB,  COLOUR_BROWN,   306,   327,   158,   179, SPR_IMG_SHOW_VEHICLES,    STR_SMALLMAP_TOOLTIP_SHOW_VEHICLES_ON_MAP},      // SM_WIDGET_VEHICLES
{    WWT_IMGBTN,   RESIZE_LRTB,  COLOUR_BROWN,   328,   349,   158,   179, SPR_IMG_INDUSTRY,         STR_SMALLMAP_TOOLTIP_SHOW_INDUSTRIES_ON_MAP},    // SM_WIDGET_INDUSTRIES
{    WWT_IMGBTN,   RESIZE_LRTB,  COLOUR_BROWN,   262,   283,   180,   201, SPR_IMG_GRAPHS,           STR_SMALLMAP_TOOLTIP_SHOW_LINK_STATS_ON_MAP},    // SM_WIDGET_LINKSTATS
{    WWT_IMGBTN,   RESIZE_LRTB,  COLOUR_BROWN,   284,   305,   180,   201, SPR_IMG_SHOW_ROUTES,      STR_SMALLMAP_TOOLTIP_SHOW_TRANSPORT_ROUTES_ON},  // SM_WIDGET_ROUTES
{    WWT_IMGBTN,   RESIZE_LRTB,  COLOUR_BROWN,   306,   327,   180,   201, SPR_IMG_PLANTTREES,       STR_SMALLMAP_TOOLTIP_SHOW_VEGETATION_ON_MAP},    // SM_WIDGET_VEGETATION
{    WWT_IMGBTN,   RESIZE_LRTB,  COLOUR_BROWN,   328,   349,   180,   201, SPR_IMG_COMPANY_GENERAL,  STR_SMALLMAP_TOOLTIP_SHOW_LAND_OWNERS_ON_MAP},   // SM_WIDGET_OWNERS
<<<<<<< HEAD
{    WWT_IMGBTN,   RESIZE_LRTB,  COLOUR_BROWN,   240,   261,   158,   179, SPR_IMG_SMALLMAP,         STR_SMALLMAP_CENTER},                            // SM_WIDGET_CENTERMAP
{    WWT_IMGBTN,   RESIZE_LRTB,  COLOUR_BROWN,   240,   261,   180,   201, SPR_IMG_TOWN,             STR_SMALLMAP_TOOLTIP_TOGGLE_TOWN_NAMES_ON_OFF},  // SM_WIDGET_TOGGLETOWNNAME
{     WWT_PANEL,    RESIZE_RTB,  COLOUR_BROWN,     0,   337,   202,   213, 0x0,                      STR_NULL},                                       // SM_WIDGET_BOTTOMPANEL
{   WWT_TEXTBTN,     RESIZE_TB,  COLOUR_BROWN,     0,    99,   202,   213, STR_SMALLMAP_ENABLE_ALL,  STR_NULL},                                       // SM_WIDGET_ENABLE_ALL
{   WWT_TEXTBTN,     RESIZE_TB,  COLOUR_BROWN,   100,   201,   202,   213, STR_SMALLMAP_DISABLE_ALL, STR_NULL},                                       // SM_WIDGET_DISABLE_ALL
=======
{WWT_PUSHIMGBTN,   RESIZE_LRTB,  COLOUR_BROWN,   262,   283,   158,   179, SPR_IMG_SMALLMAP,         STR_SMALLMAP_CENTER},                            // SM_WIDGET_CENTERMAP
{    WWT_IMGBTN,   RESIZE_LRTB,  COLOUR_BROWN,   262,   283,   180,   201, SPR_IMG_TOWN,             STR_SMALLMAP_TOOLTIP_TOGGLE_TOWN_NAMES_ON_OFF},  // SM_WIDGET_TOGGLETOWNNAME
{     WWT_PANEL,    RESIZE_RTB,  COLOUR_BROWN,     0,   337,   202,   213, 0x0,                      STR_NULL},                                       // SM_WIDGET_BOTTOMPANEL
{   WWT_TEXTBTN,     RESIZE_TB,  COLOUR_BROWN,     0,    99,   202,   213, STR_SMALLMAP_ENABLE_ALL,  STR_NULL},                                       // SM_WIDGET_ENABLEINDUSTRIES
{   WWT_TEXTBTN,     RESIZE_TB,  COLOUR_BROWN,   100,   201,   202,   213, STR_SMALLMAP_DISABLE_ALL, STR_NULL},                                       // SM_WIDGET_DISABLEINDUSTRIES
>>>>>>> bacae6e9
{ WWT_RESIZEBOX,   RESIZE_LRTB,  COLOUR_BROWN,   338,   349,   202,   213, 0x0,                      STR_TOOLTIP_RESIZE},                             // SM_WIDGET_RESIZEBOX
{  WIDGETS_END},
};

/* Todo: Stacked panel (SM_WIDGET_BUTTONSPANEL) is used to allow vertical growth of SM_WIDGET_LEGEND. As such, its proper place is above both button
 *       rows, have 0 height, and allow vertical resizing.
 *       However, #ResizeWindowForWidget freaks out in that case. As it does not seem easy to fix, the problem is parked until later.
 */
static const NWidgetPart _nested_smallmap_widgets[] = {
	NWidget(NWID_HORIZONTAL),
		NWidget(WWT_CLOSEBOX, COLOUR_BROWN, SM_WIDGET_CLOSEBOX),
		NWidget(WWT_CAPTION, COLOUR_BROWN, SM_WIDGET_CAPTION), SetDataTip(STR_SMALLMAP_CAPTION, STR_TOOLTIP_WINDOW_TITLE_DRAG_THIS),
		NWidget(WWT_STICKYBOX, COLOUR_BROWN, SM_WIDGET_STICKYBOX),
	EndContainer(),
	/* Small map display. */
	NWidget(WWT_PANEL, COLOUR_BROWN, SM_WIDGET_MAP_BORDER),
		NWidget(WWT_INSET, COLOUR_BROWN, SM_WIDGET_MAP), SetMinimalSize(346, 140), SetResize(1, 1), SetPadding(2, 2, 2, 2), EndContainer(),
	EndContainer(),
	/* Panel. */
	NWidget(NWID_HORIZONTAL),
		NWidget(WWT_PANEL, COLOUR_BROWN, SM_WIDGET_LEGEND), SetMinimalSize(218, 44), SetResize(1, 0), EndContainer(),
		NWidget(NWID_LAYERED),
			NWidget(NWID_VERTICAL),
				/* Top button row. */
				NWidget(NWID_HORIZONTAL),
					NWidget(WWT_PUSHIMGBTN, COLOUR_BROWN, SM_WIDGET_ZOOM_IN), SetMinimalSize(22, 22),
												SetDataTip(SPR_IMG_ZOOMIN, STR_TOOLBAR_TOOLTIP_ZOOM_THE_VIEW_IN),
					NWidget(WWT_PUSHIMGBTN, COLOUR_BROWN, SM_WIDGET_CENTERMAP), SetMinimalSize(22, 22),
												SetDataTip(SPR_IMG_SMALLMAP, STR_SMALLMAP_CENTER),
					NWidget(WWT_IMGBTN, COLOUR_BROWN, SM_WIDGET_BLANK), SetMinimalSize(22, 22),
												SetDataTip(SPR_DOT_SMALL, STR_NULL),
					NWidget(WWT_IMGBTN, COLOUR_BROWN, SM_WIDGET_CONTOUR), SetMinimalSize(22, 22),
												SetDataTip(SPR_IMG_SHOW_COUNTOURS, STR_SMALLMAP_TOOLTIP_SHOW_LAND_CONTOURS_ON_MAP),
					NWidget(WWT_IMGBTN, COLOUR_BROWN, SM_WIDGET_VEHICLES), SetMinimalSize(22, 22),
												SetDataTip(SPR_IMG_SHOW_VEHICLES, STR_SMALLMAP_TOOLTIP_SHOW_VEHICLES_ON_MAP),
					NWidget(WWT_IMGBTN, COLOUR_BROWN, SM_WIDGET_INDUSTRIES), SetMinimalSize(22, 22),
												SetDataTip(SPR_IMG_INDUSTRY, STR_SMALLMAP_TOOLTIP_SHOW_INDUSTRIES_ON_MAP),
				EndContainer(),
				/* Bottom button row. */
				NWidget(NWID_HORIZONTAL),
					NWidget(WWT_PUSHIMGBTN, COLOUR_BROWN, SM_WIDGET_ZOOM_OUT), SetMinimalSize(22, 22),
												SetDataTip(SPR_IMG_ZOOMOUT, STR_TOOLBAR_TOOLTIP_ZOOM_THE_VIEW_OUT),
					NWidget(WWT_IMGBTN, COLOUR_BROWN, SM_WIDGET_TOGGLETOWNNAME), SetMinimalSize(22, 22),
												SetDataTip(SPR_IMG_TOWN, STR_SMALLMAP_TOOLTIP_TOGGLE_TOWN_NAMES_ON_OFF),
					NWidget(WWT_IMGBTN, COLOUR_BROWN, SM_WIDGET_LINKSTATS), SetMinimalSize(22, 22),
												SetDataTip(SPR_IMG_GRAPHS, STR_SMALLMAP_TOOLTIP_SHOW_LINK_STATS_ON_MAP),
					NWidget(WWT_IMGBTN, COLOUR_BROWN, SM_WIDGET_ROUTES), SetMinimalSize(22, 22),
												SetDataTip(SPR_IMG_SHOW_ROUTES, STR_SMALLMAP_TOOLTIP_SHOW_TRANSPORT_ROUTES_ON),
					NWidget(WWT_IMGBTN, COLOUR_BROWN, SM_WIDGET_VEGETATION), SetMinimalSize(22, 22),
												SetDataTip(SPR_IMG_PLANTTREES, STR_SMALLMAP_TOOLTIP_SHOW_VEGETATION_ON_MAP),
					NWidget(WWT_IMGBTN, COLOUR_BROWN, SM_WIDGET_OWNERS), SetMinimalSize(22, 22),
												SetDataTip(SPR_IMG_COMPANY_GENERAL, STR_SMALLMAP_TOOLTIP_SHOW_LAND_OWNERS_ON_MAP),
				EndContainer(),
			EndContainer(),
			NWidget(NWID_VERTICAL),
				NWidget(WWT_PANEL, COLOUR_BROWN, SM_WIDGET_BUTTONSPANEL), SetMinimalSize(132, 1), SetFill(false, false), EndContainer(),
				NWidget(NWID_SPACER), SetFill(false, true),
			EndContainer(),
		EndContainer(),
	EndContainer(),
	/* Bottom button row and resize box. */
	NWidget(NWID_HORIZONTAL),
		NWidget(WWT_PANEL, COLOUR_BROWN, SM_WIDGET_BOTTOMPANEL),
			NWidget(NWID_HORIZONTAL),
				NWidget(WWT_TEXTBTN, COLOUR_BROWN, SM_WIDGET_ENABLE_ALL), SetMinimalSize(100, 12), SetDataTip(STR_SMALLMAP_ENABLE_ALL, STR_NULL),
				NWidget(WWT_TEXTBTN, COLOUR_BROWN, SM_WIDGET_DISABLE_ALL), SetMinimalSize(102, 12), SetDataTip(STR_SMALLMAP_DISABLE_ALL, STR_NULL),
				NWidget(NWID_SPACER), SetFill(true, false), SetResize(1, 0),
			EndContainer(),
		EndContainer(),
		NWidget(WWT_RESIZEBOX, COLOUR_BROWN, SM_WIDGET_RESIZEBOX),
	EndContainer(),
};


/* number of used industries */
static int _smallmap_industry_count;

/* number of cargos in the link stats legend */
static int _smallmap_cargo_count;

enum SmallMapStats {
	STAT_CAPACITY,
	STAT_BEGIN = STAT_CAPACITY,
	STAT_USAGE,
	STAT_PLANNED,
	STAT_SENT,
	STAT_TEXT,
	STAT_GRAPH,
	STAT_END,
	NUM_STATS = STAT_END,
};

/** Macro for ordinary entry of LegendAndColour */
#define MK(a, b) {a, b, INVALID_INDUSTRYTYPE, true, false, false}
/** Macro for end of list marker in arrays of LegendAndColour */
#define MKEND() {0, STR_NULL, INVALID_INDUSTRYTYPE, true, true, false}
/** Macro for break marker in arrays of LegendAndColour.
 * It will have valid data, though */
#define MS(a, b) {a, b, INVALID_INDUSTRYTYPE, true, false, true}

/** Structure for holding relevant data for legends in small map */
struct LegendAndColour {
	uint16 colour;     ///< colour of the item on the map
	StringID legend;   ///< string corresponding to the coloured item
	IndustryType type; ///< type of industry
	bool show_on_map;  ///< for filtering industries, if true is shown on map in colour
	bool end;          ///< this is the end of the list
	bool col_break;    ///< perform a break and go one collumn further
};

/** Legend text giving the colours to look for on the minimap */
static const LegendAndColour _legend_land_contours[] = {
	MK(0x5A, STR_SMALLMAP_LEGENDA_100M),
	MK(0x5C, STR_SMALLMAP_LEGENDA_200M),
	MK(0x5E, STR_SMALLMAP_LEGENDA_300M),
	MK(0x1F, STR_SMALLMAP_LEGENDA_400M),
	MK(0x27, STR_SMALLMAP_LEGENDA_500M),

	MS(0xD7, STR_SMALLMAP_LEGENDA_ROADS),
	MK(0x0A, STR_SMALLMAP_LEGENDA_RAILROADS),
	MK(0x98, STR_SMALLMAP_LEGENDA_STATIONS_AIRPORTS_DOCKS),
	MK(0xB5, STR_SMALLMAP_LEGENDA_BUILDINGS_INDUSTRIES),
	MK(0x0F, STR_SMALLMAP_LEGENDA_VEHICLES),
	MKEND()
};

static const LegendAndColour _legend_vehicles[] = {
	MK(0xB8, STR_SMALLMAP_LEGENDA_TRAINS),
	MK(0xBF, STR_SMALLMAP_LEGENDA_ROAD_VEHICLES),
	MK(0x98, STR_SMALLMAP_LEGENDA_SHIPS),
	MK(0x0F, STR_SMALLMAP_LEGENDA_AIRCRAFT),
	MS(0xD7, STR_SMALLMAP_LEGENDA_TRANSPORT_ROUTES),
	MK(0xB5, STR_SMALLMAP_LEGENDA_BUILDINGS_INDUSTRIES),
	MKEND()
};

static const LegendAndColour _legend_routes[] = {
	MK(0xD7, STR_SMALLMAP_LEGENDA_ROADS),
	MK(0x0A, STR_SMALLMAP_LEGENDA_RAILROADS),
	MK(0xB5, STR_SMALLMAP_LEGENDA_BUILDINGS_INDUSTRIES),
	MS(0x56, STR_SMALLMAP_LEGENDA_RAILROAD_STATION),

	MK(0xC2, STR_SMALLMAP_LEGENDA_TRUCK_LOADING_BAY),
	MK(0xBF, STR_SMALLMAP_LEGENDA_BUS_STATION),
	MK(0xB8, STR_SMALLMAP_LEGENDA_AIRPORT_HELIPORT),
	MK(0x98, STR_SMALLMAP_LEGENDA_DOCK),
	MKEND()
};

static const LegendAndColour _legend_vegetation[] = {
	MK(0x52, STR_SMALLMAP_LEGENDA_ROUGH_LAND),
	MK(0x54, STR_SMALLMAP_LEGENDA_GRASS_LAND),
	MK(0x37, STR_SMALLMAP_LEGENDA_BARE_LAND),
	MK(0x25, STR_SMALLMAP_LEGENDA_FIELDS),
	MK(0x57, STR_SMALLMAP_LEGENDA_TREES),
	MK(0xD0, STR_SMALLMAP_LEGENDA_FOREST),
	MS(0x0A, STR_SMALLMAP_LEGENDA_ROCKS),

	MK(0xC2, STR_SMALLMAP_LEGENDA_DESERT),
	MK(0x98, STR_SMALLMAP_LEGENDA_SNOW),
	MK(0xD7, STR_SMALLMAP_LEGENDA_TRANSPORT_ROUTES),
	MK(0xB5, STR_SMALLMAP_LEGENDA_BUILDINGS_INDUSTRIES),
	MKEND()
};

static const LegendAndColour _legend_land_owners[] = {
	MK(0xCA, STR_SMALLMAP_LEGENDA_WATER),
	MK(0x54, STR_SMALLMAP_LEGENDA_NO_OWNER),
	MK(0xB4, STR_SMALLMAP_LEGENDA_TOWNS),
	MK(0x20, STR_SMALLMAP_LEGENDA_INDUSTRIES),
	MKEND()
};
#undef MK
#undef MS
#undef MKEND

/** Allow room for all industries, plus a terminator entry
 * This is required in order to have the indutry slots all filled up */
static LegendAndColour _legend_from_industries[NUM_INDUSTRYTYPES + 1];
/* For connecting industry type to position in industries list(small map legend) */
static uint _industry_to_list_pos[NUM_INDUSTRYTYPES];

/**
 * Fills an array for the industries legends.
 */
void BuildIndustriesLegend()
{
	uint j = 0;

	/* Add each name */
	for (IndustryType i = 0; i < NUM_INDUSTRYTYPES; i++) {
		const IndustrySpec *indsp = GetIndustrySpec(i);
		if (indsp->enabled) {
			_legend_from_industries[j].legend = indsp->name;
			_legend_from_industries[j].colour = indsp->map_colour;
			_legend_from_industries[j].type = i;
			_legend_from_industries[j].show_on_map = true;
			_legend_from_industries[j].col_break = false;
			_legend_from_industries[j].end = false;

			/* Store widget number for this industry type */
			_industry_to_list_pos[i] = j;
			j++;
		}
	}
	/* Terminate the list */
	_legend_from_industries[j].end = true;

	/* Store number of enabled industries */
	_smallmap_industry_count = j;
}

static LegendAndColour _legend_linkstats[NUM_CARGO + NUM_STATS + 1];

/**
 * Populate legend table for the route map view.
 */
void BuildLinkStatsLegend()
{
	/* Clear the legend */
	memset(_legend_linkstats, 0, sizeof(_legend_linkstats));

	uint i = 0;

	for (CargoID c = CT_BEGIN; c != CT_END; ++c) {
		const CargoSpec *cs = CargoSpec::Get(c);
		if (!cs->IsValid()) continue;

		_legend_linkstats[i].legend = cs->name;
		_legend_linkstats[i].colour = cs->legend_colour;
		_legend_linkstats[i].type = c;
		_legend_linkstats[i].show_on_map = true;

		i++;
	}

	_legend_linkstats[i].col_break = true;

	_smallmap_cargo_count = i;

	/* the colours cannot be resolved before the gfx system is initialized.
	 * So we have to build the legend when creating the window.
	 */
	for (uint st = 0; st < NUM_STATS; ++st) {
		LegendAndColour & legend_entry = _legend_linkstats[i + st];
		switch(st) {
		case STAT_CAPACITY:
			legend_entry.colour = _colour_gradient[COLOUR_WHITE][7];
			legend_entry.legend = STR_SMALLMAP_LEGENDA_CAPACITY;
			legend_entry.show_on_map = true;
			break;
		case STAT_USAGE:
			legend_entry.colour = _colour_gradient[COLOUR_GREY][1];
			legend_entry.legend = STR_SMALLMAP_LEGENDA_USAGE;
			legend_entry.show_on_map = false;
			break;
		case STAT_PLANNED:
			legend_entry.colour = _colour_gradient[COLOUR_RED][5];
			legend_entry.legend = STR_SMALLMAP_LEGENDA_PLANNED;
			legend_entry.show_on_map = true;
			break;
		case STAT_SENT:
			legend_entry.colour = _colour_gradient[COLOUR_YELLOW][5];
			legend_entry.legend = STR_SMALLMAP_LEGENDA_SENT;
			legend_entry.show_on_map = false;
			break;
		case STAT_TEXT:
			legend_entry.colour = _colour_gradient[COLOUR_GREY][7];
			legend_entry.legend = STR_SMALLMAP_LEGENDA_SHOW_TEXT;
			legend_entry.show_on_map = false;
			break;
		case STAT_GRAPH:
			legend_entry.colour = _colour_gradient[COLOUR_GREY][7];
			legend_entry.legend = STR_SMALLMAP_LEGENDA_SHOW_GRAPH;
			legend_entry.show_on_map = true;
			break;
		}
	}

	_legend_linkstats[i + NUM_STATS].end = true;
}

static const LegendAndColour * const _legend_table[] = {
	_legend_land_contours,
	_legend_vehicles,
	_legend_from_industries,
	_legend_linkstats,
	_legend_routes,
	_legend_vegetation,
	_legend_land_owners,
};

#define MKCOLOUR(x) TO_LE32X(x)

/**
 * Height encodings; MAX_TILE_HEIGHT + 1 levels, from 0 to MAX_TILE_HEIGHT
 */
static const uint32 _map_height_bits[] = {
	MKCOLOUR(0x5A5A5A5A),
	MKCOLOUR(0x5A5B5A5B),
	MKCOLOUR(0x5B5B5B5B),
	MKCOLOUR(0x5B5C5B5C),
	MKCOLOUR(0x5C5C5C5C),
	MKCOLOUR(0x5C5D5C5D),
	MKCOLOUR(0x5D5D5D5D),
	MKCOLOUR(0x5D5E5D5E),
	MKCOLOUR(0x5E5E5E5E),
	MKCOLOUR(0x5E5F5E5F),
	MKCOLOUR(0x5F5F5F5F),
	MKCOLOUR(0x5F1F5F1F),
	MKCOLOUR(0x1F1F1F1F),
	MKCOLOUR(0x1F271F27),
	MKCOLOUR(0x27272727),
	MKCOLOUR(0x27272727),
};
assert_compile(lengthof(_map_height_bits) == MAX_TILE_HEIGHT + 1);

struct AndOr {
	uint32 mor;
	uint32 mand;
};

static inline uint32 ApplyMask(uint32 colour, const AndOr *mask)
{
	return (colour & mask->mand) | mask->mor;
}


static const AndOr _smallmap_contours_andor[] = {
	{MKCOLOUR(0x00000000), MKCOLOUR(0xFFFFFFFF)},
	{MKCOLOUR(0x000A0A00), MKCOLOUR(0xFF0000FF)},
	{MKCOLOUR(0x00D7D700), MKCOLOUR(0xFF0000FF)},
	{MKCOLOUR(0x00B5B500), MKCOLOUR(0xFF0000FF)},
	{MKCOLOUR(0x00000000), MKCOLOUR(0xFFFFFFFF)},
	{MKCOLOUR(0x98989898), MKCOLOUR(0x00000000)},
	{MKCOLOUR(0xCACACACA), MKCOLOUR(0x00000000)},
	{MKCOLOUR(0x00000000), MKCOLOUR(0xFFFFFFFF)},
	{MKCOLOUR(0xB5B5B5B5), MKCOLOUR(0x00000000)},
	{MKCOLOUR(0x00000000), MKCOLOUR(0xFFFFFFFF)},
	{MKCOLOUR(0x00B5B500), MKCOLOUR(0xFF0000FF)},
	{MKCOLOUR(0x000A0A00), MKCOLOUR(0xFF0000FF)},
};

static const AndOr _smallmap_vehicles_andor[] = {
	{MKCOLOUR(0x00000000), MKCOLOUR(0xFFFFFFFF)},
	{MKCOLOUR(0x00D7D700), MKCOLOUR(0xFF0000FF)},
	{MKCOLOUR(0x00D7D700), MKCOLOUR(0xFF0000FF)},
	{MKCOLOUR(0x00B5B500), MKCOLOUR(0xFF0000FF)},
	{MKCOLOUR(0x00000000), MKCOLOUR(0xFFFFFFFF)},
	{MKCOLOUR(0x00D7D700), MKCOLOUR(0xFF0000FF)},
	{MKCOLOUR(0xCACACACA), MKCOLOUR(0x00000000)},
	{MKCOLOUR(0x00000000), MKCOLOUR(0xFFFFFFFF)},
	{MKCOLOUR(0xB5B5B5B5), MKCOLOUR(0x00000000)},
	{MKCOLOUR(0x00000000), MKCOLOUR(0xFFFFFFFF)},
	{MKCOLOUR(0x00B5B500), MKCOLOUR(0xFF0000FF)},
	{MKCOLOUR(0x00D7D700), MKCOLOUR(0xFF0000FF)},
};

static const AndOr _smallmap_vegetation_andor[] = {
	{MKCOLOUR(0x00000000), MKCOLOUR(0xFFFFFFFF)},
	{MKCOLOUR(0x00D7D700), MKCOLOUR(0xFF0000FF)},
	{MKCOLOUR(0x00D7D700), MKCOLOUR(0xFF0000FF)},
	{MKCOLOUR(0x00B5B500), MKCOLOUR(0xFF0000FF)},
	{MKCOLOUR(0x00575700), MKCOLOUR(0xFF0000FF)},
	{MKCOLOUR(0x00D7D700), MKCOLOUR(0xFF0000FF)},
	{MKCOLOUR(0xCACACACA), MKCOLOUR(0x00000000)},
	{MKCOLOUR(0x00000000), MKCOLOUR(0xFFFFFFFF)},
	{MKCOLOUR(0xB5B5B5B5), MKCOLOUR(0x00000000)},
	{MKCOLOUR(0x00000000), MKCOLOUR(0xFFFFFFFF)},
	{MKCOLOUR(0x00B5B500), MKCOLOUR(0xFF0000FF)},
	{MKCOLOUR(0x00D7D700), MKCOLOUR(0xFF0000FF)},
};

typedef uint32 GetSmallMapPixels(TileIndex tile); // typedef callthrough function


static inline TileType GetEffectiveTileType(TileIndex tile)
{
	TileType t = GetTileType(tile);

	if (t == MP_TUNNELBRIDGE) {
		TransportType tt = GetTunnelBridgeTransportType(tile);

		switch (tt) {
			case TRANSPORT_RAIL: t = MP_RAILWAY; break;
			case TRANSPORT_ROAD: t = MP_ROAD;    break;
			default:             t = MP_WATER;   break;
		}
	}
	return t;
}

/**
 * Return the colour a tile would be displayed with in the small map in mode "Contour".
 * @param tile The tile of which we would like to get the colour.
 * @return The colour of tile in the small map in mode "Contour"
 */
static inline uint32 GetSmallMapContoursPixels(TileIndex tile)
{
	TileType t = GetEffectiveTileType(tile);

	return ApplyMask(_map_height_bits[TileHeight(tile)], &_smallmap_contours_andor[t]);
}

/**
 * Return the colour a tile would be displayed with in the small map in mode "Vehicles".
 *
 * @param tile The tile of which we would like to get the colour.
 * @return The colour of tile in the small map in mode "Vehicles"
 */
static inline uint32 GetSmallMapVehiclesPixels(TileIndex tile)
{
	TileType t = GetEffectiveTileType(tile);

	return ApplyMask(MKCOLOUR(0x54545454), &_smallmap_vehicles_andor[t]);
}

/**
 * Return the colour a tile would be displayed with in the small map in mode "Industries".
 *
 * @param tile The tile of which we would like to get the colour.
 * @return The colour of tile in the small map in mode "Industries"
 */
static inline uint32 GetSmallMapIndustriesPixels(TileIndex tile)
{
	TileType t = GetEffectiveTileType(tile);

	if (t == MP_INDUSTRY) {
		/* If industry is allowed to be seen, use its colour on the map */
		if (_legend_from_industries[_industry_to_list_pos[Industry::GetByTile(tile)->type]].show_on_map) {
			return GetIndustrySpec(Industry::GetByTile(tile)->type)->map_colour * 0x01010101;
		} else {
			/* otherwise, return the colour of the clear tiles, which will make it disappear */
			return ApplyMask(MKCOLOUR(0x54545454), &_smallmap_vehicles_andor[MP_CLEAR]);
		}
	}

	return ApplyMask(MKCOLOUR(0x54545454), &_smallmap_vehicles_andor[t]);
}

/**
 * Return the colour a tile would be displayed with in the small map in mode "Routes".
 *
 * @param tile The tile of which we would like to get the colour.
 * @return The colour of tile  in the small map in mode "Routes"
 */
static inline uint32 GetSmallMapRoutesPixels(TileIndex tile)
{
	TileType t = GetEffectiveTileType(tile);

	if (t == MP_STATION) {
		switch (GetStationType(tile)) {
			case STATION_RAIL:    return MKCOLOUR(0x56565656);
			case STATION_AIRPORT: return MKCOLOUR(0xB8B8B8B8);
			case STATION_TRUCK:   return MKCOLOUR(0xC2C2C2C2);
			case STATION_BUS:     return MKCOLOUR(0xBFBFBFBF);
			case STATION_DOCK:    return MKCOLOUR(0x98989898);
			default:              return MKCOLOUR(0xFFFFFFFF);
		}
	}

	/* ground colour */
	return ApplyMask(MKCOLOUR(0x54545454), &_smallmap_contours_andor[t]);
}


static const uint32 _vegetation_clear_bits[] = {
	MKCOLOUR(0x54545454), ///< full grass
	MKCOLOUR(0x52525252), ///< rough land
	MKCOLOUR(0x0A0A0A0A), ///< rocks
	MKCOLOUR(0x25252525), ///< fields
	MKCOLOUR(0x98989898), ///< snow
	MKCOLOUR(0xC2C2C2C2), ///< desert
	MKCOLOUR(0x54545454), ///< unused
	MKCOLOUR(0x54545454), ///< unused
};

static inline uint32 GetSmallMapVegetationPixels(TileIndex tile)
{
	TileType t = GetEffectiveTileType(tile);

	switch (t) {
		case MP_CLEAR:
			return (IsClearGround(tile, CLEAR_GRASS) && GetClearDensity(tile) < 3) ? MKCOLOUR(0x37373737) : _vegetation_clear_bits[GetClearGround(tile)];

		case MP_INDUSTRY:
			return GetIndustrySpec(Industry::GetByTile(tile)->type)->check_proc == CHECK_FOREST ? MKCOLOUR(0xD0D0D0D0) : MKCOLOUR(0xB5B5B5B5);

		case MP_TREES:
			if (GetTreeGround(tile) == TREE_GROUND_SNOW_DESERT) {
				return (_settings_game.game_creation.landscape == LT_ARCTIC) ? MKCOLOUR(0x98575798) : MKCOLOUR(0xC25757C2);
			}
			return MKCOLOUR(0x54575754);

		default:
			return ApplyMask(MKCOLOUR(0x54545454), &_smallmap_vehicles_andor[t]);
	}
}


static uint32 _owner_colours[OWNER_END + 1];

/**
 * Return the colour a tile would be displayed with in the small map in mode "Owner".
 *
 * @param tile The tile of which we would like to get the colour.
 * @return The colour of tile in the small map in mode "Owner"
 */
static inline uint32 GetSmallMapOwnerPixels(TileIndex tile)
{
	Owner o;

	switch (GetTileType(tile)) {
		case MP_INDUSTRY: o = OWNER_END;          break;
		case MP_HOUSE:    o = OWNER_TOWN;         break;
		default:          o = GetTileOwner(tile); break;
		/* FIXME: For MP_ROAD there are multiple owners.
		 * GetTileOwner returns the rail owner (level crossing) resp. the owner of ROADTYPE_ROAD (normal road),
		 * even if there are no ROADTYPE_ROAD bits on the tile.
		 */
	}

	return _owner_colours[o];
}

/* each tile has 4 x pixels and 1 y pixel */

static GetSmallMapPixels * const _smallmap_draw_procs[] = {
	GetSmallMapContoursPixels,
	GetSmallMapVehiclesPixels,
	GetSmallMapIndustriesPixels,
	GetSmallMapContoursPixels,
	GetSmallMapRoutesPixels,
	GetSmallMapVegetationPixels,
	GetSmallMapOwnerPixels,
};

static const byte _vehicle_type_colours[6] = {
	184, 191, 152, 15, 215, 184
};


<<<<<<< HEAD
static void DrawVertMapIndicator(int x, int y, int x2, int y2)
{
	GfxFillRect(x, y,      x2, y + 3, 69);
	GfxFillRect(x, y2 - 3, x2, y2,    69);
}

static void DrawHorizMapIndicator(int x, int y, int x2, int y2)
{
	GfxFillRect(x,      y, x + 3, y2, 69);
	GfxFillRect(x2 - 3, y, x2,    y2, 69);
}


void DrawVertex(int x, int y, int size, int colour, int boder_colour)
{
	size--;
	int w1 = size / 2;
	int w2 = size / 2 + size % 2;

	GfxFillRect(x - w1, y - w1, x + w2, y + w2, colour);

	w1++;
	w2++;
	GfxDrawLine(x - w1, y - w1, x + w2, y - w1, boder_colour);
	GfxDrawLine(x - w1, y + w2, x + w2, y + w2, boder_colour);
	GfxDrawLine(x - w1, y - w1, x - w1, y + w2, boder_colour);
	GfxDrawLine(x + w2, y - w1, x + w2, y + w2, boder_colour);
}

class SmallMapWindow : public Window
{
=======
class SmallMapWindow : public Window {
>>>>>>> bacae6e9
	enum SmallMapType {
		SMT_CONTOUR,
		SMT_VEHICLES,
		SMT_INDUSTRY,
		SMT_LINKSTATS,
		SMT_ROUTES,
		SMT_VEGETATION,
		SMT_OWNER,
	};

	/** minimum number of rows in the legend */
	static const int LEGEND_MIN_ROWS = 7;

	enum SmallmapWindowDistances {
		SD_MAP_EXTRA_PADDING = 2,     ///< size of borders of the smallmap
		SD_MAP_COLUMN_WIDTH = 4,
		SD_MAP_ROW_OFFSET = 2,
		SD_MAP_MIN_INDUSTRY_WIDTH = 3,
		SD_LEGEND_COLUMN_WIDTH = 109,
		SD_LEGEND_PADDING_LEFT = 4,
		SD_LEGEND_ENTRY_SPACING = 3,
		SD_LEGEND_SYMBOL_WIDTH = 8,
		SD_LEGEND_ROW_HEIGHT = 6,
		SD_LEGEND_MIN_HEIGHT = SD_LEGEND_ROW_HEIGHT * LEGEND_MIN_ROWS,
	};

	typedef std::map<VehicleID, TileIndex> VehiclePositionMap;
	VehiclePositionMap vehicles_on_map;
	
	static SmallMapType map_type;
	static bool show_towns;

	int32 scroll_x;
	int32 scroll_y;

	/**
	 * zoom level of the smallmap.
	 * May be something between ZOOM_LVL_MIN and ZOOM_LVL_MAX.
	 */
	ZoomLevel zoom;

<<<<<<< HEAD
	bool HasButtons()
	{
		return this->map_type == SMT_INDUSTRY || this->map_type == SMT_LINKSTATS;
	}

	Point cursor;

	const Station * supply_details;

	struct BaseCargoDetail {
		BaseCargoDetail() :
			scale(_settings_game.economy.moving_average_length * _settings_game.economy.moving_average_unit)
		{
			this->Clear();
		}

		void AddLink(const LinkStat & orig_link, const FlowStat & orig_flow)
		{
			this->capacity += orig_link.capacity;
			this->usage += orig_link.usage;
			this->planned += orig_flow.planned;
			this->sent += orig_flow.sent;
		}

		void Scale()
		{
			this->capacity = this->capacity * 30 / this->scale;
			this->usage = this->usage * 30 / this->scale;
			this->planned = this->planned * 30 / this->scale;
			this->sent = this->sent * 30 / this->scale;
		}

		void Clear()
		{
			capacity = usage = planned = sent = 0;
		}

		uint capacity;
		uint usage;
		uint planned;
		uint sent;
		uint scale;
	};

	struct CargoDetail : public BaseCargoDetail {
		CargoDetail(const LegendAndColour * c, const LinkStat &ls, const FlowStat &fs) : legend(c)
		{
			this->AddLink(ls, fs);
			this->Scale();
		}

		const LegendAndColour *legend;
	};

	typedef std::vector<CargoDetail> StatVector;

	struct LinkDetails {
		LinkDetails() {Clear();}

		const Station * sta;
		const Station * stb;
		StatVector a_to_b;
		StatVector b_to_a;

		void Clear()
		{
			this->sta = NULL;
			this->stb = NULL;
			this->a_to_b.clear();
			this->b_to_a.clear();
		}

		bool Empty()
		{
			return this->sta == NULL;
		}
	};

	LinkDetails link_details;
=======
	static const uint8 FORCE_REFRESH_PERIOD = 0x1F; ///< map is redrawn after that many ticks
	uint8 refresh; ///< refresh counter, zeroed every FORCE_REFRESH_PERIOD ticks
>>>>>>> bacae6e9

	/* The order of calculations when remapping is _very_ important as it introduces rounding errors.
	 * Everything has to be done just like when drawing the background otherwise the rounding errors are
	 * different on the background and on the overlay which creates "jumping" behaviour. This means:
	 * 1. UnScaleByZoom
	 * 2. divide by TILE_SIZE
	 * 3. subtract or add things or RemapCoords
	 * Note:
	 * We can't divide scroll_{x|y} by TILE_SIZE before scaling as that would mean we can only scroll full tiles.
	 */

	/**
	 * remap coordinates on the main map into coordinates on the smallmap
	 * @param pos_x X position on the main map
	 * @param pos_y Y position on the main map
	 * @return Point in the smallmap
	 */
	inline Point RemapPlainCoords(int pos_x, int pos_y)
	{
		return RemapCoords(
				RemapX(pos_x),
				RemapY(pos_y),
				0
				);
	}

	/**
	 * remap a tile coordinate into coordinates on the smallmap
	 * @param tile the tile to be remapped
	 * @return Point with coordinates of the tile's upper left corner in the smallmap
	 */
	inline Point RemapTileCoords(TileIndex tile)
	{
		return RemapPlainCoords(TileX(tile) * TILE_SIZE, TileY(tile) * TILE_SIZE);
	}

	/**
	 * scale a coordinate from the main map into the smallmap dimension
	 * @param pos coordinate to be scaled
	 * @return scaled coordinate
	 */
	inline int UnScalePlainCoord(int pos)
	{
		return UnScaleByZoomLower(pos, this->zoom) / TILE_SIZE;
	}

	/**
	 * Remap a map X coordinate to a location on this smallmap.
	 * @param pos_x the tile's X coordinate.
	 * @return the X coordinate to draw on.
	 */
	inline int RemapX(int pos_x)
	{
		return UnScalePlainCoord(pos_x) - UnScalePlainCoord(this->scroll_x);
	}

	/**
	 * Remap a map Y coordinate to a location on this smallmap.
	 * @param pos_y the tile's Y coordinate.
	 * @return the Y coordinate to draw on.
	 */
	inline int RemapY(int pos_y)
	{
		return UnScalePlainCoord(pos_y) - UnScalePlainCoord(this->scroll_y);
	}

	/**
	 * choose a different tile from the tiles to be drawn in one pixel
	 * each time. This decreases the chance that certain structures
	 * (railway lines, roads) disappear completely when zooming out.
	 * @param x the X coordinate of the upper right corner of the drawn area
	 * @param y the Y coordinate of the upper right corner of the drawn area
	 * @param xc the unscaled X coordinate x was calcluated from
	 * @param yc the unscaled Y coordinate y was calcluated from
	 */
	void AntiAlias(uint &x, uint &y, uint xc, uint yc)
	{
		int bits_needed = this->zoom - ZOOM_LVL_NORMAL;
		if (bits_needed <= 0) return;
		for(int i = 0; i < bits_needed; ++i) {
			x += ((xc ^ yc) & 0x1) << i;
			yc >>= 1;
			y += ((xc ^ yc) & 0x1) << i;
			xc >>= 1;
		}
		x = min(x, MapMaxX() - 1);
		y = min(y, MapMaxY() - 1);
	}

	/**
	 * Draws at most MAP_COLUMN_WIDTH columns (of one pixel each) of the small map in a certain
	 * mode onto the screen buffer. This function looks exactly the same for all types. Due to
	 * the constraints that no less than MAP_COLUMN_WIDTH pixels can be resolved at once via a
	 * GetSmallMapPixels function and that a single tile may be mapped onto more than one pixel
	 * in the smallmap dst, xc and yc may point to a place outside the area to be drawn.
	 *
	 * col_start, col_end, row_start and row_end give a more precise description of that area which
	 * is respected when drawing.
	 *
	 * @param dst Pointer to a part of the screen buffer to write to.
	 * @param xc First unscaled X coordinate of the first tile in the column.
	 * @param yc First unscaled Y coordinate of the first tile in the column
	 * @param col_start the first column in the buffer to be actually drawn
	 * @param col_end the last column to be actually drawn
	 * @param row_start the first row to be actually drawn
	 * @param row_end the last row to be actually drawn
	 * @see GetSmallMapPixels(TileIndex)
	 */
	void DrawSmallMapStuff(void *dst, uint xc, uint yc, int col_start, int col_end, int row_start, int row_end)
	{
		Blitter *blitter = BlitterFactoryBase::GetCurrentBlitter();
		GetSmallMapPixels *proc = _smallmap_draw_procs[this->map_type];
		for (int row = 0; row < row_end; row += SD_MAP_ROW_OFFSET) {
			if (row >= row_start) {
				/* check if the tile (xc,yc) is within the map range */
				uint min_xy = _settings_game.construction.freeform_edges ? 1 : 0;
				uint x = ScaleByZoomLower(xc, this->zoom);
				uint y = ScaleByZoomLower(yc, this->zoom);
				uint32 val = 0;
				if (IsInsideMM(x, min_xy, MapMaxX()) && IsInsideMM(y, min_xy, MapMaxY())) {
					AntiAlias(x, y, xc, yc);
					val = proc(TileXY(x, y));
				}
				uint8 *val8 = (uint8 *)&val;
				for (int i = col_start; i < col_end; ++i ) {
					blitter->SetPixel(dst, i, 0, val8[i]);
				}
			}

			/* switch to next row in the column */
			xc++;
			yc++;
			dst = blitter->MoveTo(dst, 0, SD_MAP_ROW_OFFSET);
		}
	}

	/**
	 * Adds vehicles to the smallmap.
	 * @param dpi the part of the smallmap to be drawn into
	 */
	void DrawVehicles(DrawPixelInfo *dpi) {
		VehiclePositionMap new_vehicles;
		Vehicle *v;

		FOR_ALL_VEHICLES(v) {
			if (v->type != VEH_EFFECT &&
					(v->vehstatus & (VS_HIDDEN | VS_UNCLICKABLE)) == 0) {
				DrawVehicle(dpi, v, new_vehicles);
			}
		}

		if (this->zoom < ZOOM_LVL_NORMAL) {
			if(this->refresh != 1 && new_vehicles.size() != this->vehicles_on_map.size()) {
				/* redraw the whole map if the vehicles have changed. This prevents artifacts. */
				this->refresh = 1;
			}
			std::swap(new_vehicles, this->vehicles_on_map);
		}
	}


	/**
	 * draws a vehicle in the smallmap if it's in the selected drawing area.
	 * @param dpi the part of the smallmap to be drawn into
	 * @param v the vehicle to be drawn
	 */
	void DrawVehicle(DrawPixelInfo *dpi, Vehicle *v, VehiclePositionMap &new_vehicles)
	{
		Blitter *blitter = BlitterFactoryBase::GetCurrentBlitter();
		int scale = 1;
		if (this->zoom < ZOOM_LVL_NORMAL) {
			scale = 1 << (ZOOM_LVL_NORMAL - this->zoom);
		}

		/* Remap into flat coordinates. */
		Point pt = RemapTileCoords(v->tile);

		int x = pt.x - dpi->left;
		int y = pt.y - dpi->top;

		/* Check if rhombus is inside bounds */
		if ((x + 2 * scale < 0) || //left
				(y + 2 * scale < 0) || //top
				(x - 2 * scale >= dpi->width) || //right
				(y - 2 * scale >= dpi->height)) { //bottom
			return;
		}

		if (this->zoom < ZOOM_LVL_NORMAL) {
			if (this->refresh != 1) {
				VehiclePositionMap::iterator i = this->vehicles_on_map.find(v->index);
				if (i == vehicles_on_map.end() || i->second != v->tile) {
					/* redraw the whole map if the vehicles have changed. This prevents artifacts. */
					this->refresh = 1;
				}
			}
			new_vehicles[v->index] = v->tile;
		}

		byte colour = (this->map_type == SMT_VEHICLES) ? _vehicle_type_colours[v->type]	: 0xF;

		/* Draw rhombus */
		for (int dy = 0; dy < scale; dy++) {
			for (int dx = 0; dx < scale; dx++) {
				pt = RemapCoords(-dx, -dy, 0);
				if (IsInsideMM(y + pt.y, 0, dpi->height)) {
					if (IsInsideMM(x + pt.x, 0, dpi->width)) {
						blitter->SetPixel(dpi->dst_ptr, x + pt.x, y + pt.y, colour);
					}
					if (IsInsideMM(x + pt.x + 1, 0, dpi->width)) {
						blitter->SetPixel(dpi->dst_ptr, x + pt.x + 1, y + pt.y, colour);
					}
				}
			}
		}
	}

	inline Point GetStationMiddle(const Station * st) {
		int x = (st->rect.right + st->rect.left - 1) * TILE_SIZE / 2;
		int y = (st->rect.bottom + st->rect.top - 1) * TILE_SIZE / 2;
		return RemapPlainCoords(x, y);
	}

	void DrawStationDots() {
		supply_details = NULL;

		const Station *st;
		FOR_ALL_STATIONS(st) {
			if (st->owner != _local_company && Company::IsValidID(st->owner)) continue;

			Point pt = GetStationMiddle(st);

			if (this->supply_details == NULL && link_details.Empty() && CheckStationSelected(&pt)) {
				this->supply_details = st;
			}

			/* Add up cargo supplied for each selected cargo type */
			uint q = 0;
			int colour = 0;
			int numCargos = 0;
			for (int i = 0; i < _smallmap_cargo_count; ++i) {
				const LegendAndColour &tbl = _legend_table[this->map_type][i];
				if (!tbl.show_on_map && this->supply_details != st) continue;
				CargoID c = tbl.type;
				int add = st->goods[c].supply;
				if (add > 0) {
					q += add * 30 / _settings_game.economy.moving_average_length / _settings_game.economy.moving_average_unit;
					colour += tbl.colour;
					numCargos++;
				}
			}
			if (numCargos > 1)
				colour /= numCargos;

			uint r = 2;
			if (q >= 10) r++;
			if (q >= 20) r++;
			if (q >= 40) r++;
			if (q >= 80) r++;
			if (q >= 160) r++;

			DrawVertex(pt.x, pt.y, r, colour, _colour_gradient[COLOUR_GREY][this->supply_details == st ? 3 : 1]);
		}
	}

	class LinkDrawer {

	protected:
		virtual void DrawContent() = 0;
		virtual void Highlight() {}
		virtual void AddLink(const LinkStat & orig_link, const FlowStat & orig_flow, const LegendAndColour &cargo_entry) = 0;

		Point pta, ptb;
		SmallMapWindow * window;

		void DrawLink(const Station *sta, const Station *stb) {
			this->pta = window->GetStationMiddle(sta);
			this->ptb = window->GetStationMiddle(stb);

			bool highlight_empty = window->supply_details == NULL && window->link_details.Empty();
			bool highlight =
					(sta == window->link_details.sta && stb == window->link_details.stb) ||
					(highlight_empty && window->CheckLinkSelected(&pta, &ptb));
			bool reverse_empty = window->link_details.b_to_a.empty();
			bool reverse_highlight = (sta == window->link_details.stb && stb == window->link_details.sta);
			if (highlight_empty && highlight) {
				window->link_details.sta = sta;
				window->link_details.stb = stb;
			}

			if (highlight || reverse_highlight) {
				this->Highlight();
			}

			for (int i = 0; i < _smallmap_cargo_count; ++i) {
				const LegendAndColour &cargo_entry = _legend_table[window->map_type][i];
				CargoID cargo = cargo_entry.type;
				if (cargo_entry.show_on_map || highlight || reverse_highlight) {
					FlowStat sum_flows = sta->goods[cargo].GetSumFlowVia(stb->index);
					const LinkStatMap &ls_map = sta->goods[cargo].link_stats;
					LinkStatMap::const_iterator i = ls_map.find(stb->index);
					if (i != ls_map.end()) {
						const LinkStat &link_stat = i->second;
						AddLink(link_stat, sum_flows, cargo_entry);
						if (highlight_empty && highlight) {
							window->link_details.a_to_b.push_back(CargoDetail(&cargo_entry, link_stat, sum_flows));
						} else if (reverse_empty && reverse_highlight) {
							window->link_details.b_to_a.push_back(CargoDetail(&cargo_entry, link_stat, sum_flows));
						}
					}
				}
			}
		}

		virtual void DrawForwBackLinks(const Station * sta, const Station * stb) {
			DrawLink(sta, stb);
			DrawContent();
			DrawLink(stb, sta);
			DrawContent();
		}

	public:
		virtual ~LinkDrawer() {}

		void DrawLinks(SmallMapWindow * window)
		{
			this->window = window;

			std::set<StationID> seen_stations;
			std::set<std::pair<StationID, StationID> > seen_links;

			const Station * sta;
			FOR_ALL_STATIONS(sta) {
				if (sta->owner != _local_company && Company::IsValidID(sta->owner)) continue;
				for (int i = 0; i < _smallmap_cargo_count; ++i) {
					const LegendAndColour &tbl = _legend_table[window->map_type][i];
					if (!tbl.show_on_map) continue;

					CargoID c = tbl.type;
					const LinkStatMap & links = sta->goods[c].link_stats;
					for (LinkStatMap::const_iterator i = links.begin(); i != links.end(); ++i) {
						StationID from = sta->index;
						StationID to = i->first;
						if (Station::IsValidID(to) && seen_stations.find(to) == seen_stations.end()) {
							const Station *stb = Station::Get(to);

							if (stb->owner != _local_company && Company::IsValidID(stb->owner)) continue;
							if (seen_links.find(std::make_pair(to, from)) != seen_links.end()) continue;

							DrawForwBackLinks(sta, stb);
							seen_stations.insert(to);
						}
						seen_links.insert(std::make_pair(from, to));
					}
				}
				seen_stations.clear();
			}
		}
	};

	class LinkLineDrawer : public LinkDrawer {
	public:
		LinkLineDrawer() : highlight(false) {}

	protected:
		typedef std::set<uint16> ColourSet;
		ColourSet colours;
		bool highlight;

		virtual void DrawForwBackLinks(const Station * sta, const Station * stb) {
			DrawLink(sta, stb);
			DrawLink(stb, sta);
			DrawContent();
		}

		virtual void AddLink(const LinkStat & orig_link, const FlowStat & orig_flow, const LegendAndColour &cargo_entry) {
			this->colours.insert(cargo_entry.colour);
		}

		virtual void Highlight() {
			this->highlight = true;
		}

		virtual void DrawContent() {
			uint colour = 0;
			uint num_colours = 0;
			for (ColourSet::iterator i = colours.begin(); i != colours.end(); ++i) {
				colour += *i;
				num_colours++;
			}
			colour /= num_colours;
			byte border_colour = _colour_gradient[COLOUR_GREY][highlight ? 3 : 1];
			GfxDrawLine(this->pta.x - 1, this->pta.y, this->ptb.x - 1, this->ptb.y, border_colour);
			GfxDrawLine(this->pta.x + 1, this->pta.y, this->ptb.x + 1, this->ptb.y, border_colour);
			GfxDrawLine(this->pta.x, this->pta.y - 1, this->ptb.x, this->ptb.y - 1, border_colour);
			GfxDrawLine(this->pta.x, this->pta.y + 1, this->ptb.x, this->ptb.y + 1, border_colour);
			GfxDrawLine(this->pta.x, this->pta.y, this->ptb.x, this->ptb.y, colour);
			this->colours.clear();
			this->highlight = false;
		}
	};

	class LinkValueDrawer : public LinkDrawer, public BaseCargoDetail {
	protected:

		virtual void AddLink(const LinkStat & orig_link, const FlowStat & orig_flow, const LegendAndColour &cargo_entry)
		{
			this->BaseCargoDetail::AddLink(orig_link, orig_flow);
		}
	};

	class LinkTextDrawer : public LinkValueDrawer {
	protected:
		virtual void DrawContent() {
			Scale();
			Point ptm;
			ptm.x = (this->pta.x + 2*this->ptb.x) / 3;
			ptm.y = (this->pta.y + 2*this->ptb.y) / 3;
			int nums = 0;
			if (_legend_linkstats[_smallmap_cargo_count + STAT_CAPACITY].show_on_map) {
				SetDParam(nums++, this->capacity);
			}
			if (_legend_linkstats[_smallmap_cargo_count + STAT_USAGE].show_on_map) {
				SetDParam(nums++, this->usage);
			}
			if (_legend_linkstats[_smallmap_cargo_count + STAT_PLANNED].show_on_map) {
				SetDParam(nums++, this->planned);
			}
			if (_legend_linkstats[_smallmap_cargo_count + STAT_SENT].show_on_map) {
				SetDParam(nums++, this->sent);
			}
			StringID str;
			switch (nums) {
			case 0:
				str = STR_EMPTY; break;
			case 1:
				str = STR_NUM; break;
			case 2:
				str = STR_NUM_RELATION_2; break;
			case 3:
				str = STR_NUM_RELATION_3; break;
			case 4:
				str = STR_NUM_RELATION_4; break;
			default:
				NOT_REACHED();
			}
			DrawString(ptm.x, ptm.x + SD_LEGEND_COLUMN_WIDTH, ptm.y, str , TC_BLACK);
			this->Clear();
		}
	};

	class LinkGraphDrawer : public LinkValueDrawer {
		typedef std::multimap<uint, byte, std::greater<uint> > SizeMap;
	protected:
		virtual void DrawContent() {
			Scale();
			Point ptm;
			SizeMap sizes;
			/* these floats only serve to calculate the size of the coloured boxes for capacity, usage, planned, sent
			 * they are not reused anywhere, so it's network safe.
			 */
			const LegendAndColour *legend_entry = _legend_linkstats + _smallmap_cargo_count + STAT_USAGE;
			if (legend_entry->show_on_map && this->usage > 0) {
				sizes.insert(std::make_pair((uint)sqrt((float)this->usage), legend_entry->colour));
			}
			legend_entry = _legend_linkstats + _smallmap_cargo_count + STAT_CAPACITY;
			if (legend_entry->show_on_map && this->capacity > 0) {
				sizes.insert(std::make_pair((uint)sqrt((float)this->capacity), legend_entry->colour));
			}
			legend_entry = _legend_linkstats + _smallmap_cargo_count + STAT_PLANNED;
			if (legend_entry->show_on_map && this->planned > 0) {
				sizes.insert(std::make_pair((uint)sqrt((float)this->planned),  legend_entry->colour));
			}
			legend_entry = _legend_linkstats + _smallmap_cargo_count + STAT_SENT;
			if (legend_entry->show_on_map && this->sent > 0) {
				sizes.insert(std::make_pair((uint)sqrt((float)this->sent), legend_entry->colour));
			}

			ptm.x = (this->pta.x + this->ptb.x) / 2;
			ptm.y = (this->pta.y + this->ptb.y) / 2;

			for (SizeMap::iterator i = sizes.begin(); i != sizes.end(); ++i) {
				if (this->pta.x > this->ptb.x) {
					ptm.x -= 1;
					GfxFillRect(ptm.x - i->first / 2, ptm.y - i->first * 2, ptm.x, ptm.y, i->second);
				} else {
					ptm.x += 1;
					GfxFillRect(ptm.x, ptm.y - i->first * 2, ptm.x + i->first / 2, ptm.y, i->second);
				}
			}
			this->Clear();
		}
	};

	void DrawIndustries(DrawPixelInfo *dpi) {
		/* Emphasize all industries if current view is zoomed out "Industreis" */
		Blitter *blitter = BlitterFactoryBase::GetCurrentBlitter();
		if ((this->map_type == SMT_INDUSTRY) && (this->zoom > ZOOM_LVL_NORMAL)) {
			const Industry *i;
			FOR_ALL_INDUSTRIES(i) {
				if (_legend_from_industries[_industry_to_list_pos[i->type]].show_on_map) {
					Point pt = RemapTileCoords(i->xy);

					int y = pt.y - dpi->top;
					if (!IsInsideMM(y, 0, dpi->height)) continue;

					int x = pt.x - dpi->left;
					byte colour = GetIndustrySpec(i->type)->map_colour;

					for (int offset = 0; offset < SD_MAP_MIN_INDUSTRY_WIDTH; ++offset) {
						if (IsInsideMM(x + offset, 0, dpi->width)) {
							blitter->SetPixel(dpi->dst_ptr, x + offset, y, colour);
						}
					}
				}
			}
		}
	}

	void DrawLegend(uint x, uint y_org, uint bottom) {
		uint y = y_org;

		for (const LegendAndColour *tbl = _legend_table[this->map_type]; !tbl->end; ++tbl) {
			if (tbl->col_break || y + SD_LEGEND_ROW_HEIGHT > bottom) {
				/* Column break needed, continue at top, SD_LEGEND_COLUMN_WIDTH pixels
				 * (one "row") to the right. */
				x += SD_LEGEND_COLUMN_WIDTH;
				y = y_org;
			}

			StringID string = STR_SMALLMAP_LINKSTATS_LEGEND;
			switch (this->map_type) {
			case SMT_INDUSTRY:
				/* Industry name must be formated, since it's not in tiny font in the specs.
				 * So, draw with a parameter and use the STR_SMALLMAP_INDUSTRY string, which is tiny font.*/
				string = STR_SMALLMAP_INDUSTRY;
				assert(tbl->type < NUM_INDUSTRYTYPES);
				SetDParam(1, _industry_counts[tbl->type]);
				/* fall through */
			case SMT_LINKSTATS:
				SetDParam(0, tbl->legend);
				if (!tbl->show_on_map) {
					/* Simply draw the string, not the black border of the legend colour.
					 * This will enforce the idea of the disabled item */
					DrawString(x + SD_LEGEND_SYMBOL_WIDTH + SD_LEGEND_ENTRY_SPACING, x + SD_LEGEND_COLUMN_WIDTH - 1, y, string, TC_GREY);
				} else {
					DrawString(x + SD_LEGEND_SYMBOL_WIDTH + SD_LEGEND_ENTRY_SPACING, x + SD_LEGEND_COLUMN_WIDTH - 1, y, string, TC_BLACK);
					GfxFillRect(x, y + 1, x + SD_LEGEND_SYMBOL_WIDTH, y + SD_LEGEND_ROW_HEIGHT - 1, 0); // outer border of the legend colour
				}
				break;
			default:
				/* Anything that is not an industry or link stat is using normal process */
				GfxFillRect(x, y + 1, x + SD_LEGEND_SYMBOL_WIDTH, y + SD_LEGEND_ROW_HEIGHT - 1, 0);
				DrawString(x + SD_LEGEND_SYMBOL_WIDTH + SD_LEGEND_ENTRY_SPACING, x + SD_LEGEND_COLUMN_WIDTH - 1, y, tbl->legend);
			}
			GfxFillRect(x + 1, y + 2, x + SD_LEGEND_SYMBOL_WIDTH - 1, y + SD_LEGEND_ROW_HEIGHT - 2, tbl->colour); // legend colour

			y += SD_LEGEND_ROW_HEIGHT;
		}
	}

	static const uint MORE_SPACE_NEEDED = 0x1000;

	uint DrawLinkDetails(StatVector &details, uint x, uint y, uint right, uint bottom) {
		uint x_orig = x;
		SetDParam(0, 9999);
		static uint entry_width = SD_LEGEND_SYMBOL_WIDTH + SD_LEGEND_ENTRY_SPACING +
				GetStringBoundingBox(STR_ABBREV_PASSENGERS).width +
				GetStringBoundingBox(STR_SMALLMAP_LINK_CAPACITY).width +
				GetStringBoundingBox(STR_SMALLMAP_LINK_USAGE).width +
				GetStringBoundingBox(STR_SMALLMAP_LINK_PLANNED).width +
				GetStringBoundingBox(STR_SMALLMAP_LINK_SENT).width;
		if (details.empty()) {
			DrawString(x, x + entry_width, y, STR_TINY_NOTHING, TC_BLACK);
			return y + SD_LEGEND_ROW_HEIGHT;
		}
		for (StatVector::iterator i = details.begin(); i != details.end(); ++i) {
			CargoDetail &detail = *i;
			if (x + entry_width >= right) {
				x = x_orig;
				y += SD_LEGEND_ROW_HEIGHT;
				if (y + 2 * SD_LEGEND_ROW_HEIGHT > bottom) {
					return y | MORE_SPACE_NEEDED;
				}
			}
			uint x_next = x + entry_width;
			if (detail.legend->show_on_map) {
				GfxFillRect(x, y + 1, x + SD_LEGEND_SYMBOL_WIDTH, y + SD_LEGEND_ROW_HEIGHT - 1, 0); // outer border of the legend colour
			}
			GfxFillRect(x + 1, y + 2, x + SD_LEGEND_SYMBOL_WIDTH - 1, y + SD_LEGEND_ROW_HEIGHT - 2, detail.legend->colour); // legend colour
			x += SD_LEGEND_SYMBOL_WIDTH + SD_LEGEND_ENTRY_SPACING;
			TextColour textcol[4];
			for (int stat = STAT_CAPACITY; stat <= STAT_SENT; ++stat) {
				textcol[stat] = (detail.legend->show_on_map && _legend_linkstats[_smallmap_cargo_count + stat].show_on_map) ?
						TC_BLACK : TC_GREY;
			}

			SetDParam(0, STR_ABBREV_PASSENGERS + detail.legend->type);
			x = DrawString(x, x_next - 1, y, STR_SMALLMAP_LINK, detail.legend->show_on_map ? TC_BLACK : TC_GREY);
			SetDParam(0, detail.capacity);
			x = DrawString(x, x_next - 1, y, STR_SMALLMAP_LINK_CAPACITY, textcol[STAT_CAPACITY]);
			SetDParam(0, detail.usage);
			x = DrawString(x, x_next - 1, y, STR_SMALLMAP_LINK_USAGE, textcol[STAT_USAGE]);
			SetDParam(0, detail.planned);
			x = DrawString(x, x_next - 1, y, STR_SMALLMAP_LINK_PLANNED, textcol[STAT_PLANNED]);
			SetDParam(0, detail.sent);
			x = DrawString(x, x_next - 1, y, STR_SMALLMAP_LINK_SENT, textcol[STAT_SENT]);
			x = x_next;
		}
		return y + SD_LEGEND_ROW_HEIGHT;
	}

	uint DrawLinkDetailCaption(uint x, uint y, uint right, StationID sta, StationID stb) {
		SetDParam(0, sta);
		SetDParam(1, stb);
		static uint height = GetStringBoundingBox(STR_SMALLMAP_LINK_CAPTION).height;
		DrawString(x, right - 1, y, STR_SMALLMAP_LINK_CAPTION, TC_BLACK);
		y += height;
		return y;
	}

	void DrawLinkDetails(uint x, uint y, uint right, uint bottom) {
		y = DrawLinkDetailCaption(x, y, right, link_details.sta->index, link_details.stb->index);
		if (y + 2 * SD_LEGEND_ROW_HEIGHT > bottom) {
			DrawString(x, right, y, "...", TC_BLACK);
			return;
		}
		y = DrawLinkDetails(link_details.a_to_b, x, y, right, bottom);
		if (y + 3 * SD_LEGEND_ROW_HEIGHT > bottom) {
			/* caption takes more space -> 3 * row height */
			DrawString(x, right, y, "...", TC_BLACK);
			return;
		}
		y = DrawLinkDetailCaption(x, y + 2, right, link_details.stb->index, link_details.sta->index);
		if (y + 2 * SD_LEGEND_ROW_HEIGHT > bottom) {
			DrawString(x, right, y, "...", TC_BLACK);
			return;
		}
		y = DrawLinkDetails(link_details.b_to_a, x, y, right, bottom);
		if (y & MORE_SPACE_NEEDED) {
			/* only draw "..." if more entries would have been drawn */
			DrawString(x, right, y ^ MORE_SPACE_NEEDED, "...", TC_BLACK);
			return;
		}
	}

	void DrawSupplyDetails(uint x, uint y_org, uint bottom) {
		SetDParam(0, supply_details->index);
		static uint height = GetStringBoundingBox(STR_SMALLMAP_SUPPLY_CAPTION).height;
		DrawString(x, x + 2 * SD_LEGEND_COLUMN_WIDTH - 1, y_org, STR_SMALLMAP_SUPPLY_CAPTION, TC_BLACK);
		y_org += height;
		uint y = y_org;
		for (int i = 0; i < _smallmap_cargo_count; ++i) {
			if (y + SD_LEGEND_ROW_HEIGHT - 1 >= bottom) {
				/* Column break needed, continue at top, SD_LEGEND_COLUMN_WIDTH pixels
				 * (one "row") to the right. */
				x += SD_LEGEND_COLUMN_WIDTH;
				y = y_org;
			}

			const LegendAndColour &tbl = _legend_table[this->map_type][i];

			CargoID c = tbl.type;
			int supply = supply_details->goods[c].supply * 30 / _settings_game.economy.moving_average_length / _settings_game.economy.moving_average_unit;;
			if (supply > 0) {
				TextColour textcol = TC_BLACK;
				if (tbl.show_on_map) {
					GfxFillRect(x, y + 1, x + SD_LEGEND_SYMBOL_WIDTH, y + SD_LEGEND_ROW_HEIGHT - 1, 0); // outer border of the legend colour
				} else {
					textcol = TC_GREY;
				}
				SetDParam(0, c);
				SetDParam(1, supply);
				DrawString(x + SD_LEGEND_SYMBOL_WIDTH + SD_LEGEND_ENTRY_SPACING, x + SD_LEGEND_COLUMN_WIDTH - 1, y, STR_SMALLMAP_SUPPLY, textcol);
				GfxFillRect(x + 1, y + 2, x + SD_LEGEND_SYMBOL_WIDTH - 1, y + SD_LEGEND_ROW_HEIGHT - 2, tbl.colour); // legend colour
				y += SD_LEGEND_ROW_HEIGHT;
			}
		}
	}

	/**
	 * Adds town names to the smallmap.
	 * @param dpi the part of the smallmap to be drawn into
	 */
	void DrawTowns(const DrawPixelInfo *dpi)
	{
		const Town *t;
		FOR_ALL_TOWNS(t) {
			/* Remap the town coordinate */
			Point pt = RemapTileCoords(t->xy);
			int x = pt.x - (t->sign.width_small >> 1);
			int y = pt.y;

			/* Check if the town sign is within bounds */
			if (x + t->sign.width_small > dpi->left &&
					x < dpi->left + dpi->width &&
					y + FONT_HEIGHT_SMALL > dpi->top &&
					y < dpi->top + dpi->height) {
				/* And draw it. */
				SetDParam(0, t->index);
				DrawString(x, x + t->sign.width_small, y, STR_SMALLMAP_TOWN);
			}
		}
	}

	/**
	 * Draws vertical part of map indicator
	 * @param x X coord of left/right border of main viewport
	 * @param y Y coord of top border of main viewport
	 * @param y2 Y coord of bottom border of main viewport
	 */
	static inline void DrawVertMapIndicator(int x, int y, int y2)
	{
		GfxFillRect(x, y,      x, y + 3, 69);
		GfxFillRect(x, y2 - 3, x, y2,    69);
	}

	/**
	 * Draws horizontal part of map indicator
	 * @param x X coord of left border of main viewport
	 * @param x2 X coord of right border of main viewport
	 * @param y Y coord of top/bottom border of main viewport
	 */
	static inline void DrawHorizMapIndicator(int x, int x2, int y)
	{
		GfxFillRect(x,      y, x + 3, y, 69);
		GfxFillRect(x2 - 3, y, x2,    y, 69);
	}

	/**
	 * Adds map indicators to the smallmap.
	 */
	void DrawMapIndicators()
	{
		/* Find main viewport. */
		const ViewPort *vp = FindWindowById(WC_MAIN_WINDOW, 0)->viewport;

		Point pt = RemapCoords(this->scroll_x, this->scroll_y, 0);

		/* UnScale everything separately to produce the same rounding errors as when drawing the background */
		int x = UnScalePlainCoord(vp->virtual_left) - UnScalePlainCoord(pt.x);
		int y = UnScalePlainCoord(vp->virtual_top) - UnScalePlainCoord(pt.y);
		int x2 = x + UnScalePlainCoord(vp->virtual_width);
		int y2 = y + UnScalePlainCoord(vp->virtual_height);

		SmallMapWindow::DrawVertMapIndicator(x, y, y2);
		SmallMapWindow::DrawVertMapIndicator(x2, y, y2);

		SmallMapWindow::DrawHorizMapIndicator(x, x2, y);
		SmallMapWindow::DrawHorizMapIndicator(x, x2, y2);
	}

	/**
	 * Draws the small map.
	 *
	 * Basically, the small map is draw column of pixels by column of pixels. The pixels
	 * are drawn directly into the screen buffer. The final map is drawn in multiple passes.
	 * The passes are:
	 * <ol><li>The colours of tiles in the different modes.</li>
	 * <li>Town names (optional)</li></ol>
	 *
	 * @param dpi pointer to pixel to write onto
	 */
	void DrawSmallMap(DrawPixelInfo *dpi)
	{
		Blitter *blitter = BlitterFactoryBase::GetCurrentBlitter();
		DrawPixelInfo *old_dpi;

		old_dpi = _cur_dpi;
		_cur_dpi = dpi;

		/* setup owner table */
		if (this->map_type == SMT_OWNER) {
			const Company *c;

			/* fill with some special colours */
			_owner_colours[OWNER_TOWN]  = MKCOLOUR(0xB4B4B4B4);
			_owner_colours[OWNER_NONE]  = MKCOLOUR(0x54545454);
			_owner_colours[OWNER_WATER] = MKCOLOUR(0xCACACACA);
			_owner_colours[OWNER_END]   = MKCOLOUR(0x20202020); // industry

			/* now fill with the company colours */
			FOR_ALL_COMPANIES(c) {
				_owner_colours[c->index] =
					_colour_gradient[c->colour][5] * 0x01010101;
			}
		}

		int tile_x = UnScalePlainCoord(this->scroll_x);
		int tile_y = UnScalePlainCoord(this->scroll_y);

		int dx = dpi->left;
		tile_x -= dx / 4;
		tile_y += dx / 4;

		int dy = dpi->top;
		tile_x += dy / 2;
		tile_y += dy / 2;

		/* prevent some artifacts when partially redrawing.
		 * I have no idea how this works.
		 */
		dx &= 3;
		dx += 1;
		if (dy & 1) {
			tile_x++;
			dx += 2;
		}

		/**
		 * As we can resolve no less than 4 pixels of the smallmap at once we have to start drawing at an X position <= -4
		 * otherwise we get artifacts when partially redrawing.
		 * Make sure dx provides for that and update tile_x and tile_y accordingly.
		 */
		while(dx < SD_MAP_COLUMN_WIDTH) {
			dx += SD_MAP_COLUMN_WIDTH;
			tile_x++;
			tile_y--;
		}

		/* The map background is off by a little less than one tile in y direction compared to vehicles and signs.
		 * I have no idea why this is the case.
		 * on zoom levels >= ZOOM_LVL_NORMAL this isn't visible as only full tiles can be shown. However, beginning
		 * at ZOOM_LVL_OUT_2X it's again off by 1 pixel
		 */
		dy = 0;
		if (this->zoom < ZOOM_LVL_NORMAL) {
			dy = UnScaleByZoomLower(2, this->zoom) - 2;
		} else if (this->zoom > ZOOM_LVL_NORMAL) {
			dy = 1;
		}

		/* correct the various problems mentioned above by moving the initial drawing pointer a little */
		void *ptr = blitter->MoveTo(dpi->dst_ptr, -dx, -dy);
		int x = -dx;
		int y = 0;

		for (;;) {
			/* distance from left edge */
			if (x > -SD_MAP_COLUMN_WIDTH) {

				/* distance from right edge */
				if (dpi->width - x <= 0) break;

				int col_start = x < 0 ? -x : 0;
				int col_end = x + SD_MAP_COLUMN_WIDTH > dpi->width ? dpi->width - x : SD_MAP_COLUMN_WIDTH;
				int row_start = dy - y;
				int row_end = dy + dpi->height - y;
				this->DrawSmallMapStuff(ptr, tile_x, tile_y, col_start, col_end, row_start, row_end);
			}

			if (y == 0) {
				tile_y++;
				y++;
				ptr = blitter->MoveTo(ptr, 0, SD_MAP_ROW_OFFSET / 2);
			} else {
				tile_x--;
				y--;
				ptr = blitter->MoveTo(ptr, 0, -SD_MAP_ROW_OFFSET / 2);
			}
			ptr = blitter->MoveTo(ptr, SD_MAP_COLUMN_WIDTH / 2, 0);
			x += SD_MAP_COLUMN_WIDTH / 2;
		}

		/* Draw vehicles */
		if (this->map_type == SMT_CONTOUR || this->map_type == SMT_VEHICLES) this->DrawVehicles(dpi);

<<<<<<< HEAD
		if (this->map_type == SMT_LINKSTATS && _game_mode == GM_NORMAL) {
			LinkLineDrawer lines;
			lines.DrawLinks(this);

			DrawStationDots();

			if (_legend_linkstats[_smallmap_cargo_count + STAT_TEXT].show_on_map) {
				LinkTextDrawer text;
				text.DrawLinks(this);
			}
			if (_legend_linkstats[_smallmap_cargo_count + STAT_GRAPH].show_on_map) {
				LinkGraphDrawer graph;
				graph.DrawLinks(this);
			}
		}

		if (this->show_towns) {
			const Town *t;
=======
		this->DrawIndustries(dpi);
>>>>>>> bacae6e9

		/* Draw town names */
		if (this->show_towns) this->DrawTowns(dpi);

		/* Draw map indicators */
		this->DrawMapIndicators();

		_cur_dpi = old_dpi;
	}

<<<<<<< HEAD
	bool CheckStationSelected(Point *pt) {
		return abs(this->cursor.x - pt->x) < 7 && abs(this->cursor.y - pt->y) < 7;
	}

	bool CheckLinkSelected(Point * pta, Point * ptb) {
		if (this->cursor.x == -1 && this->cursor.y == -1) return false;
		if (CheckStationSelected(pta) || CheckStationSelected(ptb)) return false;
		if (pta->x > ptb->x) Swap(pta, ptb);
		int minx = min(pta->x, ptb->x);
		int maxx = max(pta->x, ptb->x);
		int miny = min(pta->y, ptb->y);
		int maxy = max(pta->y, ptb->y);
		if (!IsInsideMM(cursor.x, minx - 3, maxx + 3) || !IsInsideMM(cursor.y, miny - 3, maxy + 3)) {
			return false;
		}

		if (pta->x == ptb->x || ptb->y == pta->y) {
			return true;
		} else {
			int incliney = (ptb->y - pta->y);
			int inclinex = (ptb->x - pta->x);
			int diff = (cursor.x - minx) * incliney / inclinex - (cursor.y - miny);
			if (incliney < 0) {
				diff += maxy - miny;
			}
			return abs(diff) < 4;
		}
	}

	void SmallMapCenterOnCurrentPos()
	{
		ViewPort *vp = FindWindowById(WC_MAIN_WINDOW, 0)->viewport;

		int zoomed_width = ScaleByZoom((this->widget[SM_WIDGET_MAP].right  - this->widget[SM_WIDGET_MAP].left) * TILE_SIZE, this->zoom);
		int zoomed_height = ScaleByZoom((this->widget[SM_WIDGET_MAP].bottom - this->widget[SM_WIDGET_MAP].top) * TILE_SIZE, this->zoom);
		int x  = ((vp->virtual_width - zoomed_width) / 2 + vp->virtual_left);
		int y  = ((vp->virtual_height - zoomed_height) / 2 + vp->virtual_top);
		this->scroll_x = (y * 2 - x) / 4;
		this->scroll_y = (x + y * 2) / 4;
		this->SetDirty();
	}

=======
>>>>>>> bacae6e9
	/**
	 * Zoom in the map by one level.
	 * @param cx horizontal coordinate of center point, relative to SM_WIDGET_MAP widget
	 * @param cy vertical coordinate of center point, relative to SM_WIDGET_MAP widget
	 */
	void ZoomIn(int cx, int cy)
	{
		if (this->zoom > ZOOM_LVL_MIN) {
			this->zoom--;
			this->DoScroll(cx, cy);
			this->SetWidgetDisabledState(SM_WIDGET_ZOOM_IN, this->zoom == ZOOM_LVL_MIN);
			this->EnableWidget(SM_WIDGET_ZOOM_OUT);
			this->SetDirty();
		}
	}

	/**
	 * Zoom out the map by one level.
	 * @param cx horizontal coordinate of center point, relative to SM_WIDGET_MAP widget
	 * @param cy vertical coordinate of center point, relative to SM_WIDGET_MAP widget
	 */
	void ZoomOut(int cx, int cy)
	{
		if (this->zoom < ZOOM_LVL_MAX) {
			this->zoom++;
			this->DoScroll(cx / -2, cy / -2);
			this->EnableWidget(SM_WIDGET_ZOOM_IN);
			this->SetWidgetDisabledState(SM_WIDGET_ZOOM_OUT, this->zoom == ZOOM_LVL_MAX);
			this->SetDirty();
		}
	}

	void ResizeLegend()
	{
		Widget *legend = &this->widget[SM_WIDGET_LEGEND];
		int legend_height = (legend->bottom - legend->top) - 1;
		int columns = (legend->right - legend->left + 1) / SD_LEGEND_COLUMN_WIDTH;
		int new_legend_height = 0;

		if (this->map_type == SMT_INDUSTRY) {
			new_legend_height = ((_smallmap_industry_count + columns - 1) / columns) * SD_LEGEND_ROW_HEIGHT;
		} else if (this->map_type == SMT_LINKSTATS) {
			new_legend_height = ((_smallmap_cargo_count + columns - 1) / (columns - 1)) * SD_LEGEND_ROW_HEIGHT;
		}

		new_legend_height = max(new_legend_height, (int)SD_LEGEND_MIN_HEIGHT);

		if (new_legend_height != legend_height) {
			/* The legend widget needs manual adjustment as by default
			 * it lays outside the filler widget's bounds. */
			legend->top--;
			/* Resize the filler widget, and move widgets below it. */
			ResizeWindowForWidget(this, SM_WIDGET_BUTTONSPANEL, 0, new_legend_height - legend_height);
			legend->top++;

			/* Resize map border widget so the window stays the same size */
			ResizeWindowForWidget(this, SM_WIDGET_MAP_BORDER, 0, legend_height - new_legend_height);
			/* Manually adjust the map widget as it lies completely within
			 * the map border widget */
			this->widget[SM_WIDGET_MAP].bottom += legend_height - new_legend_height;

			this->SetDirty();
		}
	}

public:
	SmallMapWindow(const WindowDesc *desc, int window_number) : Window(desc, window_number), zoom(ZOOM_LVL_NORMAL), refresh(FORCE_REFRESH_PERIOD)
	{
		this->cursor.x = -1;
		this->cursor.y = -1;
		this->SetWidgetDisabledState(SM_WIDGET_LINKSTATS, _smallmap_cargo_count == 0);
		if (_smallmap_cargo_count == 0 && this->map_type == SMT_LINKSTATS) {
			this->map_type = SMT_CONTOUR;
		}

		this->LowerWidget(this->map_type + SM_WIDGET_CONTOUR);
		this->SetWidgetLoweredState(SM_WIDGET_TOGGLETOWNNAME, this->show_towns);

		this->SmallMapCenterOnCurrentPos();
		this->FindWindowPlacementAndResize(desc);

		this->SetWidgetsHiddenState(!this->HasButtons(), SM_WIDGET_ENABLE_ALL, SM_WIDGET_DISABLE_ALL, WIDGET_LIST_END);
	}

	virtual void OnPaint()
	{
		DrawPixelInfo new_dpi;

		/* draw the window */
		SetDParam(0, STR_SMALLMAP_TYPE_CONTOURS + this->map_type);
		this->DrawWidgets();

		const Widget *wi = &this->widget[SM_WIDGET_MAP];
		if (FillDrawPixelInfo(&new_dpi, wi->left + 1, wi->top + 1, wi->right - wi->left - 1, wi->bottom - wi->top - 1)) {
			this->DrawSmallMap(&new_dpi);
		}

		const Widget *legend = &this->widget[SM_WIDGET_LEGEND];

		if (supply_details != NULL) {
			this->DrawSupplyDetails(SD_LEGEND_PADDING_LEFT, legend->top + 1, legend->bottom);
		} else if (!link_details.Empty()) {
			this->DrawLinkDetails(SD_LEGEND_PADDING_LEFT, legend->top + 1, legend->right, legend->bottom);
		} else {
			this->DrawLegend(SD_LEGEND_PADDING_LEFT, legend->top + 1, legend->bottom);
		}
		supply_details = NULL;
		link_details.Clear();
	}

	virtual void OnClick(Point pt, int widget)
	{
		switch (widget) {
			case SM_WIDGET_MAP: { // Map window
				/*
				 * XXX: scrolling with the left mouse button is done by subsequently
				 * clicking with the left mouse button; clicking once centers the
				 * large map at the selected point. So by unclicking the left mouse
				 * button here, it gets reclicked during the next inputloop, which
				 * would make it look like the mouse is being dragged, while it is
				 * actually being (virtually) clicked every inputloop.
				 */
				_left_button_clicked = false;

				Point pt = RemapCoords(this->scroll_x, this->scroll_y, 0);
				Window *w = FindWindowById(WC_MAIN_WINDOW, 0);
				w->viewport->follow_vehicle = INVALID_VEHICLE;
				int scaled_x_off = ScaleByZoom((_cursor.pos.x - this->left - SD_MAP_EXTRA_PADDING) * TILE_SIZE, this->zoom);
				int scaled_y_off = ScaleByZoom((_cursor.pos.y - this->top - SD_MAP_EXTRA_PADDING - WD_CAPTION_HEIGHT) * TILE_SIZE, this->zoom);
				w->viewport->dest_scrollpos_x = pt.x + scaled_x_off - w->viewport->virtual_width / 2;
				w->viewport->dest_scrollpos_y = pt.y + scaled_y_off - w->viewport->virtual_height / 2;

				this->SetDirty();
			} break;

			case SM_WIDGET_ZOOM_OUT:
				this->ZoomOut(
						(this->widget[SM_WIDGET_MAP].right - this->widget[SM_WIDGET_MAP].left) / 2,
						(this->widget[SM_WIDGET_MAP].bottom - this->widget[SM_WIDGET_MAP].top) / 2
				);
				this->HandleButtonClick(SM_WIDGET_ZOOM_OUT);
				SndPlayFx(SND_15_BEEP);
				break;
			case SM_WIDGET_ZOOM_IN:
				this->ZoomIn(
						(this->widget[SM_WIDGET_MAP].right - this->widget[SM_WIDGET_MAP].left) / 2,
						(this->widget[SM_WIDGET_MAP].bottom - this->widget[SM_WIDGET_MAP].top) / 2
				);
				this->HandleButtonClick(SM_WIDGET_ZOOM_IN);
				SndPlayFx(SND_15_BEEP);
				break;
			case SM_WIDGET_CONTOUR:    // Show land contours
			case SM_WIDGET_VEHICLES:   // Show vehicles
			case SM_WIDGET_INDUSTRIES: // Show industries
			case SM_WIDGET_LINKSTATS:   // Show route map
			case SM_WIDGET_ROUTES:     // Show transport routes
			case SM_WIDGET_VEGETATION: // Show vegetation
			case SM_WIDGET_OWNERS:     // Show land owners
				this->RaiseWidget(this->map_type + SM_WIDGET_CONTOUR);
				this->map_type = (SmallMapType)(widget - SM_WIDGET_CONTOUR);

				/* Hide Enable all/Disable all buttons if is not industry or link graph type small map*/
				this->SetWidgetsHiddenState(!this->HasButtons(), SM_WIDGET_ENABLE_ALL, SM_WIDGET_DISABLE_ALL, WIDGET_LIST_END);

				this->LowerWidget(this->map_type + SM_WIDGET_CONTOUR);

				this->ResizeLegend();

				this->SetDirty();
				SndPlayFx(SND_15_BEEP);
				break;

			case SM_WIDGET_CENTERMAP: // Center the smallmap again
				this->SmallMapCenterOnCurrentPos();
				this->HandleButtonClick(SM_WIDGET_CENTERMAP);
				SndPlayFx(SND_15_BEEP);
				break;

			case SM_WIDGET_TOGGLETOWNNAME: // Toggle town names
				this->show_towns = !this->show_towns;
				this->SetWidgetLoweredState(SM_WIDGET_TOGGLETOWNNAME, this->show_towns);

				this->SetDirty();
				SndPlayFx(SND_15_BEEP);
				break;

			case SM_WIDGET_LEGEND: // Legend
				/* if industry type small map*/
				if (this->map_type == SMT_INDUSTRY || this->map_type == SMT_LINKSTATS) {
					/* if click on industries label, find right industry type and enable/disable it */
					Widget *wi = &this->widget[SM_WIDGET_LEGEND]; // label panel
					uint column = (pt.x - 4) / SD_LEGEND_COLUMN_WIDTH;
					uint line = (pt.y - wi->top - 2) / 6;
					int rows_per_column = (wi->bottom - wi->top) / 6;

					/* check if click is on industry label*/
					int click_pos = (column * rows_per_column) + line;
					if (this->map_type == SMT_INDUSTRY) {
						if (click_pos < _smallmap_industry_count) {
							_legend_from_industries[click_pos].show_on_map = !_legend_from_industries[click_pos].show_on_map;
						}
					} else if (this->map_type == SMT_LINKSTATS) {
						if (click_pos < _smallmap_cargo_count) {
							_legend_linkstats[click_pos].show_on_map = !_legend_linkstats[click_pos].show_on_map;
						} else {
							uint stats_column = _smallmap_cargo_count / rows_per_column;
							if (_smallmap_cargo_count % rows_per_column != 0) stats_column++;

							if (column == stats_column && line < NUM_STATS) {
								click_pos = _smallmap_cargo_count + line;
								_legend_linkstats[click_pos].show_on_map = !_legend_linkstats[click_pos].show_on_map;
							}
						}
					}

					/* Raise the two buttons "all", as we have done a specific choice */
					this->RaiseWidget(SM_WIDGET_ENABLE_ALL);
					this->RaiseWidget(SM_WIDGET_DISABLE_ALL);
					this->SetDirty();
				}
				break;

			case SM_WIDGET_ENABLE_ALL: { // Enable all items
				LegendAndColour *tbl = (this->map_type == SMT_INDUSTRY) ? _legend_from_industries : _legend_linkstats;
				for (; !tbl->end; ++tbl) {
					tbl->show_on_map = true;
				}
				/* toggle appeareance indicating the choice */
				this->LowerWidget(SM_WIDGET_ENABLE_ALL);
				this->RaiseWidget(SM_WIDGET_DISABLE_ALL);
				this->SetDirty();
				break;
			}

			case SM_WIDGET_DISABLE_ALL: { // Disable all items
				LegendAndColour *tbl = (this->map_type == SMT_INDUSTRY) ? _legend_from_industries : _legend_linkstats;
				for (; !tbl->end; ++tbl) {
					tbl->show_on_map = false;
				}
				/* toggle appeareance indicating the choice */
				this->RaiseWidget(SM_WIDGET_ENABLE_ALL);
				this->LowerWidget(SM_WIDGET_DISABLE_ALL);
				this->SetDirty();
				break;
			}
		}
	}

	virtual void OnMouseWheel(int wheel)
	{
		/* Cursor position relative to window */
		int cx = _cursor.pos.x - this->left;
		int cy = _cursor.pos.y - this->top;

		/* Is cursor over the map ? */
		if (IsInsideMM(cx, this->widget[SM_WIDGET_MAP].left, this->widget[SM_WIDGET_MAP].right + 1) &&
				IsInsideMM(cy, this->widget[SM_WIDGET_MAP].top, this->widget[SM_WIDGET_MAP].bottom + 1)) {
			/* Cursor position relative to map */
			cx -= this->widget[SM_WIDGET_MAP].left;
			cy -= this->widget[SM_WIDGET_MAP].top;

			if (wheel < 0) {
				this->ZoomIn(cx, cy);
			} else {
				this->ZoomOut(cx, cy);
			}
		}
	}

	virtual void OnMouseOver(Point pt, int widget) {
		static Point invalid = {-1, -1};
		if (pt.x != cursor.x || pt.y != cursor.y) {
			this->refresh = FORCE_REFRESH;
			if (widget == SM_WIDGET_MAP) {
				cursor = pt;
				cursor.x -= SD_MAP_EXTRA_PADDING;
				cursor.y -= SD_MAP_EXTRA_PADDING + WD_CAPTION_HEIGHT;
			} else {
				cursor = invalid;
			}
		}
	}


	virtual void OnRightClick(Point pt, int widget)
	{
		if (widget == SM_WIDGET_MAP) {
			if (_scrolling_viewport) return;
			_scrolling_viewport = true;
			_cursor.delta.x = 0;
			_cursor.delta.y = 0;
		}
	}

	virtual void OnTick()
	{
		/* update the window every now and then */
		if (--this->refresh != 0) return;

		this->refresh = FORCE_REFRESH_PERIOD;
		this->SetDirty();
	}

	virtual void OnScroll(Point delta)
	{
		_cursor.fix_at = true;
		DoScroll(delta.x, delta.y);
		this->SetDirty();
	}

	/**
	 * Do the actual scrolling, but don't fix the cursor or set the window dirty.
	 * @param dx x offset to scroll in screen dimension
	 * @param dy y offset to scroll in screen dimension
	 */
	void DoScroll(int dx, int dy)
	{
		/* divide as late as possible to avoid premature reduction to 0, which causes "jumpy" behaviour
		 * at the same time make sure this is the exact reverse function of the drawing methods in order to
		 * avoid map indicators shifting around:
		 * 1. add/subtract
		 * 2. * TILE_SIZE
		 * 3. scale
		 */
		int x = dy * 2 - dx;
		int y = dx + dy * 2;

		/* round to next divisible by 4 to allow for smoother scrolling */
		int rem_x = abs(x % 4);
		int rem_y = abs(y % 4);
		if (rem_x != 0) {
			x += x > 0 ? 4 - rem_x : rem_x - 4;
		}
		if (rem_y != 0) {
			y += y > 0 ? 4 - rem_y : rem_y - 4;
		}

		this->scroll_x += ScaleByZoomLower(x / 4 * TILE_SIZE, this->zoom);
		this->scroll_y += ScaleByZoomLower(y / 4 * TILE_SIZE, this->zoom);

		/* enforce the screen limits */
		int hx = this->widget[SM_WIDGET_MAP].right  - this->widget[SM_WIDGET_MAP].left;
		int hy = this->widget[SM_WIDGET_MAP].bottom - this->widget[SM_WIDGET_MAP].top;
		int hvx = ScaleByZoomLower(hy * 4 - hx * 2, this->zoom);
		int hvy = ScaleByZoomLower(hx * 2 + hy * 4, this->zoom);
		this->scroll_x = Clamp(this->scroll_x, -hvx, MapMaxX() * TILE_SIZE);
		this->scroll_y = Clamp(this->scroll_y, -hvy, MapMaxY() * TILE_SIZE - hvy);
	}

	virtual void OnResize(Point delta)
	{
		if (delta.x != 0 && (this->map_type == SMT_INDUSTRY || this->map_type == SMT_LINKSTATS)) this->ResizeLegend();
	}

	void SmallMapCenterOnCurrentPos()
	{
		ViewPort *vp = FindWindowById(WC_MAIN_WINDOW, 0)->viewport;

		int zoomed_width = ScaleByZoom((this->widget[SM_WIDGET_MAP].right  - this->widget[SM_WIDGET_MAP].left) * TILE_SIZE, this->zoom);
		int zoomed_height = ScaleByZoom((this->widget[SM_WIDGET_MAP].bottom - this->widget[SM_WIDGET_MAP].top) * TILE_SIZE, this->zoom);
		int x  = ((vp->virtual_width - zoomed_width) / 2 + vp->virtual_left);
		int y  = ((vp->virtual_height - zoomed_height) / 2 + vp->virtual_top);
		this->scroll_x = (y * 2 - x) / 4;
		this->scroll_y = (x + y * 2) / 4;
		this->SetDirty();
	}
};

SmallMapWindow::SmallMapType SmallMapWindow::map_type = SMT_CONTOUR;
bool SmallMapWindow::show_towns = true;

static const WindowDesc _smallmap_desc(
	WDP_AUTO, WDP_AUTO, 350, 214, 460, 314,
	WC_SMALLMAP, WC_NONE,
	WDF_STD_TOOLTIPS | WDF_STD_BTN | WDF_DEF_WIDGET | WDF_STICKY_BUTTON | WDF_RESIZABLE | WDF_UNCLICK_BUTTONS,
	_smallmap_widgets, _nested_smallmap_widgets, lengthof(_nested_smallmap_widgets)
);

void ShowSmallMap()
{
	AllocateWindowDescFront<SmallMapWindow>(&_smallmap_desc, 0);
}

/**
 * Scrolls the main window to given coordinates.
 * @param x x coordinate
 * @param y y coordinate
 * @param z z coordinate; -1 to scroll to terrain height
 * @param instant scroll instantly (meaningful only when smooth_scrolling is active)
 * @return did the viewport position change?
 */
bool ScrollMainWindowTo(int x, int y, int z, bool instant)
{
	bool res = ScrollWindowTo(x, y, z, FindWindowById(WC_MAIN_WINDOW, 0), instant);

	/* If a user scrolls to a tile (via what way what so ever) and already is on
	 *  that tile (e.g.: pressed twice), move the smallmap to that location,
	 *  so you directly see where you are on the smallmap. */

	if (res) return res;

	SmallMapWindow *w = dynamic_cast<SmallMapWindow*>(FindWindowById(WC_SMALLMAP, 0));
	if (w != NULL) w->SmallMapCenterOnCurrentPos();

	return res;
}<|MERGE_RESOLUTION|>--- conflicted
+++ resolved
@@ -26,14 +26,11 @@
 #include "vehicle_base.h"
 #include "sound_func.h"
 #include "window_func.h"
-<<<<<<< HEAD
 #include "cargotype.h"
 #include "openttd.h"
 #include "company_func.h"
 #include "station_base.h"
-=======
 #include "zoom_func.h"
->>>>>>> bacae6e9
 
 #include "table/strings.h"
 #include "table/sprites.h"
@@ -74,18 +71,11 @@
 { WWT_STICKYBOX,     RESIZE_LR,  COLOUR_BROWN,   338,   349,     0,    13, 0x0,                      STR_TOOLTIP_STICKY},                             // SM_WIDGET_STICKYBOX
 {     WWT_PANEL,     RESIZE_RB,  COLOUR_BROWN,     0,   349,    14,   157, 0x0,                      STR_NULL},                                       // SM_WIDGET_MAP_BORDER
 {     WWT_INSET,     RESIZE_RB,  COLOUR_BROWN,     2,   347,    16,   155, 0x0,                      STR_NULL},                                       // SM_WIDGET_MAP
-<<<<<<< HEAD
 {     WWT_PANEL,    RESIZE_RTB,  COLOUR_BROWN,     0,   217,   158,   201, 0x0,                      STR_NULL},                                       // SM_WIDGET_LEGEND
 {     WWT_PANEL,   RESIZE_LRTB,  COLOUR_BROWN,   218,   349,   158,   158, 0x0,                      STR_NULL},                                       // SM_WIDGET_BUTTONSPANEL
 {    WWT_IMGBTN,   RESIZE_LRTB,  COLOUR_BROWN,   262,   283,   158,   179, SPR_DOT_SMALL,            STR_NULL},                                       // SM_WIDGET_BLANK
-{    WWT_IMGBTN,   RESIZE_LRTB,  COLOUR_BROWN,   218,   239,   158,   179, SPR_IMG_ZOOMIN,           STR_TOOLBAR_TOOLTIP_ZOOM_THE_VIEW_IN},           // SM_WIDGET_ZOOM_IN
-{    WWT_IMGBTN,   RESIZE_LRTB,  COLOUR_BROWN,   218,   239,   180,   201, SPR_IMG_ZOOMOUT,          STR_TOOLBAR_TOOLTIP_ZOOM_THE_VIEW_OUT},          // SM_WIDGET_ZOOM_OUT
-=======
-{     WWT_PANEL,    RESIZE_RTB,  COLOUR_BROWN,     0,   239,   158,   201, 0x0,                      STR_NULL},                                       // SM_WIDGET_LEGEND
-{     WWT_PANEL,   RESIZE_LRTB,  COLOUR_BROWN,   240,   349,   158,   158, 0x0,                      STR_NULL},                                       // SM_WIDGET_BUTTONSPANEL
-{WWT_PUSHIMGBTN,   RESIZE_LRTB,  COLOUR_BROWN,   240,   261,   158,   179, SPR_IMG_ZOOMIN,           STR_TOOLBAR_TOOLTIP_ZOOM_THE_VIEW_IN},           // SM_WIDGET_ZOOM_IN
-{WWT_PUSHIMGBTN,   RESIZE_LRTB,  COLOUR_BROWN,   240,   261,   180,   201, SPR_IMG_ZOOMOUT,          STR_TOOLBAR_TOOLTIP_ZOOM_THE_VIEW_OUT},          // SM_WIDGET_ZOOM_OUT
->>>>>>> bacae6e9
+{WWT_PUSHIMGBTN,   RESIZE_LRTB,  COLOUR_BROWN,   218,   239,   158,   179, SPR_IMG_ZOOMIN,           STR_TOOLBAR_TOOLTIP_ZOOM_THE_VIEW_IN},           // SM_WIDGET_ZOOM_IN
+{WWT_PUSHIMGBTN,   RESIZE_LRTB,  COLOUR_BROWN,   218,   239,   180,   201, SPR_IMG_ZOOMOUT,          STR_TOOLBAR_TOOLTIP_ZOOM_THE_VIEW_OUT},          // SM_WIDGET_ZOOM_OUT
 {    WWT_IMGBTN,   RESIZE_LRTB,  COLOUR_BROWN,   284,   305,   158,   179, SPR_IMG_SHOW_COUNTOURS,   STR_SMALLMAP_TOOLTIP_SHOW_LAND_CONTOURS_ON_MAP}, // SM_WIDGET_CONTOUR
 {    WWT_IMGBTN,   RESIZE_LRTB,  COLOUR_BROWN,   306,   327,   158,   179, SPR_IMG_SHOW_VEHICLES,    STR_SMALLMAP_TOOLTIP_SHOW_VEHICLES_ON_MAP},      // SM_WIDGET_VEHICLES
 {    WWT_IMGBTN,   RESIZE_LRTB,  COLOUR_BROWN,   328,   349,   158,   179, SPR_IMG_INDUSTRY,         STR_SMALLMAP_TOOLTIP_SHOW_INDUSTRIES_ON_MAP},    // SM_WIDGET_INDUSTRIES
@@ -93,19 +83,11 @@
 {    WWT_IMGBTN,   RESIZE_LRTB,  COLOUR_BROWN,   284,   305,   180,   201, SPR_IMG_SHOW_ROUTES,      STR_SMALLMAP_TOOLTIP_SHOW_TRANSPORT_ROUTES_ON},  // SM_WIDGET_ROUTES
 {    WWT_IMGBTN,   RESIZE_LRTB,  COLOUR_BROWN,   306,   327,   180,   201, SPR_IMG_PLANTTREES,       STR_SMALLMAP_TOOLTIP_SHOW_VEGETATION_ON_MAP},    // SM_WIDGET_VEGETATION
 {    WWT_IMGBTN,   RESIZE_LRTB,  COLOUR_BROWN,   328,   349,   180,   201, SPR_IMG_COMPANY_GENERAL,  STR_SMALLMAP_TOOLTIP_SHOW_LAND_OWNERS_ON_MAP},   // SM_WIDGET_OWNERS
-<<<<<<< HEAD
-{    WWT_IMGBTN,   RESIZE_LRTB,  COLOUR_BROWN,   240,   261,   158,   179, SPR_IMG_SMALLMAP,         STR_SMALLMAP_CENTER},                            // SM_WIDGET_CENTERMAP
+{WWT_PUSHIMGBTN,   RESIZE_LRTB,  COLOUR_BROWN,   240,   261,   158,   179, SPR_IMG_SMALLMAP,         STR_SMALLMAP_CENTER},                            // SM_WIDGET_CENTERMAP
 {    WWT_IMGBTN,   RESIZE_LRTB,  COLOUR_BROWN,   240,   261,   180,   201, SPR_IMG_TOWN,             STR_SMALLMAP_TOOLTIP_TOGGLE_TOWN_NAMES_ON_OFF},  // SM_WIDGET_TOGGLETOWNNAME
 {     WWT_PANEL,    RESIZE_RTB,  COLOUR_BROWN,     0,   337,   202,   213, 0x0,                      STR_NULL},                                       // SM_WIDGET_BOTTOMPANEL
 {   WWT_TEXTBTN,     RESIZE_TB,  COLOUR_BROWN,     0,    99,   202,   213, STR_SMALLMAP_ENABLE_ALL,  STR_NULL},                                       // SM_WIDGET_ENABLE_ALL
 {   WWT_TEXTBTN,     RESIZE_TB,  COLOUR_BROWN,   100,   201,   202,   213, STR_SMALLMAP_DISABLE_ALL, STR_NULL},                                       // SM_WIDGET_DISABLE_ALL
-=======
-{WWT_PUSHIMGBTN,   RESIZE_LRTB,  COLOUR_BROWN,   262,   283,   158,   179, SPR_IMG_SMALLMAP,         STR_SMALLMAP_CENTER},                            // SM_WIDGET_CENTERMAP
-{    WWT_IMGBTN,   RESIZE_LRTB,  COLOUR_BROWN,   262,   283,   180,   201, SPR_IMG_TOWN,             STR_SMALLMAP_TOOLTIP_TOGGLE_TOWN_NAMES_ON_OFF},  // SM_WIDGET_TOGGLETOWNNAME
-{     WWT_PANEL,    RESIZE_RTB,  COLOUR_BROWN,     0,   337,   202,   213, 0x0,                      STR_NULL},                                       // SM_WIDGET_BOTTOMPANEL
-{   WWT_TEXTBTN,     RESIZE_TB,  COLOUR_BROWN,     0,    99,   202,   213, STR_SMALLMAP_ENABLE_ALL,  STR_NULL},                                       // SM_WIDGET_ENABLEINDUSTRIES
-{   WWT_TEXTBTN,     RESIZE_TB,  COLOUR_BROWN,   100,   201,   202,   213, STR_SMALLMAP_DISABLE_ALL, STR_NULL},                                       // SM_WIDGET_DISABLEINDUSTRIES
->>>>>>> bacae6e9
 { WWT_RESIZEBOX,   RESIZE_LRTB,  COLOUR_BROWN,   338,   349,   202,   213, 0x0,                      STR_TOOLTIP_RESIZE},                             // SM_WIDGET_RESIZEBOX
 {  WIDGETS_END},
 };
@@ -648,20 +630,6 @@
 };
 
 
-<<<<<<< HEAD
-static void DrawVertMapIndicator(int x, int y, int x2, int y2)
-{
-	GfxFillRect(x, y,      x2, y + 3, 69);
-	GfxFillRect(x, y2 - 3, x2, y2,    69);
-}
-
-static void DrawHorizMapIndicator(int x, int y, int x2, int y2)
-{
-	GfxFillRect(x,      y, x + 3, y2, 69);
-	GfxFillRect(x2 - 3, y, x2,    y2, 69);
-}
-
-
 void DrawVertex(int x, int y, int size, int colour, int boder_colour)
 {
 	size--;
@@ -678,11 +646,7 @@
 	GfxDrawLine(x + w2, y - w1, x + w2, y + w2, boder_colour);
 }
 
-class SmallMapWindow : public Window
-{
-=======
 class SmallMapWindow : public Window {
->>>>>>> bacae6e9
 	enum SmallMapType {
 		SMT_CONTOUR,
 		SMT_VEHICLES,
@@ -724,7 +688,6 @@
 	 */
 	ZoomLevel zoom;
 
-<<<<<<< HEAD
 	bool HasButtons()
 	{
 		return this->map_type == SMT_INDUSTRY || this->map_type == SMT_LINKSTATS;
@@ -804,10 +767,9 @@
 	};
 
 	LinkDetails link_details;
-=======
+
 	static const uint8 FORCE_REFRESH_PERIOD = 0x1F; ///< map is redrawn after that many ticks
 	uint8 refresh; ///< refresh counter, zeroed every FORCE_REFRESH_PERIOD ticks
->>>>>>> bacae6e9
 
 	/* The order of calculations when remapping is _very_ important as it introduces rounding errors.
 	 * Everything has to be done just like when drawing the background otherwise the rounding errors are
@@ -1675,7 +1637,6 @@
 		/* Draw vehicles */
 		if (this->map_type == SMT_CONTOUR || this->map_type == SMT_VEHICLES) this->DrawVehicles(dpi);
 
-<<<<<<< HEAD
 		if (this->map_type == SMT_LINKSTATS && _game_mode == GM_NORMAL) {
 			LinkLineDrawer lines;
 			lines.DrawLinks(this);
@@ -1692,11 +1653,7 @@
 			}
 		}
 
-		if (this->show_towns) {
-			const Town *t;
-=======
 		this->DrawIndustries(dpi);
->>>>>>> bacae6e9
 
 		/* Draw town names */
 		if (this->show_towns) this->DrawTowns(dpi);
@@ -1707,7 +1664,6 @@
 		_cur_dpi = old_dpi;
 	}
 
-<<<<<<< HEAD
 	bool CheckStationSelected(Point *pt) {
 		return abs(this->cursor.x - pt->x) < 7 && abs(this->cursor.y - pt->y) < 7;
 	}
@@ -1737,21 +1693,6 @@
 		}
 	}
 
-	void SmallMapCenterOnCurrentPos()
-	{
-		ViewPort *vp = FindWindowById(WC_MAIN_WINDOW, 0)->viewport;
-
-		int zoomed_width = ScaleByZoom((this->widget[SM_WIDGET_MAP].right  - this->widget[SM_WIDGET_MAP].left) * TILE_SIZE, this->zoom);
-		int zoomed_height = ScaleByZoom((this->widget[SM_WIDGET_MAP].bottom - this->widget[SM_WIDGET_MAP].top) * TILE_SIZE, this->zoom);
-		int x  = ((vp->virtual_width - zoomed_width) / 2 + vp->virtual_left);
-		int y  = ((vp->virtual_height - zoomed_height) / 2 + vp->virtual_top);
-		this->scroll_x = (y * 2 - x) / 4;
-		this->scroll_y = (x + y * 2) / 4;
-		this->SetDirty();
-	}
-
-=======
->>>>>>> bacae6e9
 	/**
 	 * Zoom in the map by one level.
 	 * @param cx horizontal coordinate of center point, relative to SM_WIDGET_MAP widget
@@ -2024,7 +1965,7 @@
 	virtual void OnMouseOver(Point pt, int widget) {
 		static Point invalid = {-1, -1};
 		if (pt.x != cursor.x || pt.y != cursor.y) {
-			this->refresh = FORCE_REFRESH;
+			this->refresh = 1;
 			if (widget == SM_WIDGET_MAP) {
 				cursor = pt;
 				cursor.x -= SD_MAP_EXTRA_PADDING;
