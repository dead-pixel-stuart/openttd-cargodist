--- conflicted
+++ resolved
@@ -557,7 +557,6 @@
 	}
 
 	/**
-<<<<<<< HEAD
 	 * choose a different tile from the tiles to be drawn in one pixel
 	 * each time. This decreases the chance that certain structures
 	 * (railway lines, roads) disappear completely when zooming out.
@@ -581,11 +580,7 @@
 	}
 
 	/**
-	 * Draws one column of the small map in a certain mode onto the screen buffer. This
-	 * function looks exactly the same for all types
-=======
 	 * Draws one column of tiles of the small map in a certain mode onto the screen buffer, skipping the shifted rows in between.
->>>>>>> d04c1386
 	 *
 	 * @param dst Pointer to a part of the screen buffer to write to.
 	 * @param xc The X coordinate of the first tile in the column.
@@ -606,15 +601,10 @@
 
 		do {
 			/* Check if the tile (xc,yc) is within the map range */
-<<<<<<< HEAD
-			uint min_xy = _settings_game.construction.freeform_edges ? 1 : 0;
 			uint x = ScaleByZoomLower(xc, this->zoom);
 			uint y = ScaleByZoomLower(yc, this->zoom);
 
 			if (IsInsideMM(x, min_xy, MapMaxX()) && IsInsideMM(y, min_xy, MapMaxY())) {
-=======
-			if (IsInsideMM(xc, min_xy, MapMaxX()) && IsInsideMM(yc, min_xy, MapMaxY())) {
->>>>>>> d04c1386
 				/* Check if the dst pointer points to a pixel inside the screen buffer */
 				if (dst < _screen.dst_ptr) continue;
 				if (dst >= dst_ptr_abs_end) continue;
