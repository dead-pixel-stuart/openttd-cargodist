/* $Id$ */

/*
 * This file is part of OpenTTD.
 * OpenTTD is free software; you can redistribute it and/or modify it under the terms of the GNU General Public License as published by the Free Software Foundation, version 2.
 * OpenTTD is distributed in the hope that it will be useful, but WITHOUT ANY WARRANTY; without even the implied warranty of MERCHANTABILITY or FITNESS FOR A PARTICULAR PURPOSE.
 * See the GNU General Public License for more details. You should have received a copy of the GNU General Public License along with OpenTTD. If not, see <http://www.gnu.org/licenses/>.
 */

/** @file smallmap_gui.cpp GUI that shows a small map of the world with metadata like owner or height. */

#include "stdafx.h"
#include "clear_map.h"
#include "industry.h"
#include "station_map.h"
#include "landscape.h"
#include "window_gui.h"
#include "tree_map.h"
#include "viewport_func.h"
#include "town.h"
#include "blitter/factory.hpp"
#include "tunnelbridge_map.h"
#include "strings_func.h"
#include "core/endian_func.hpp"
#include "vehicle_base.h"
#include "sound_func.h"
#include "window_func.h"
#include "cargotype.h"
#include "openttd.h"
#include "company_func.h"
#include "station_base.h"
#include "company_base.h"

#include "table/strings.h"
#include "table/sprites.h"

#include <cmath>
#include <vector>

/** Widget numbers of the small map window. */
enum SmallMapWindowWidgets {
	SM_WIDGET_CAPTION,           ///< Caption widget.
	SM_WIDGET_MAP_BORDER,        ///< Border around the smallmap.
	SM_WIDGET_MAP,               ///< Panel containing the smallmap.
	SM_WIDGET_LEGEND,            ///< Bottom panel to display smallmap legends.
	SM_WIDGET_BLANK,
	SM_WIDGET_ZOOM_IN,           ///< Button to zoom in one step.
	SM_WIDGET_ZOOM_OUT,          ///< Button to zoom out one step.
	SM_WIDGET_CONTOUR,           ///< Button to select the contour view (height map).
	SM_WIDGET_VEHICLES,          ///< Button to select the vehicles view.
	SM_WIDGET_INDUSTRIES,        ///< Button to select the industries view.
	SM_WIDGET_LINKSTATS,
	SM_WIDGET_ROUTES,            ///< Button to select the routes view.
	SM_WIDGET_VEGETATION,        ///< Button to select the vegetation view.
	SM_WIDGET_OWNERS,            ///< Button to select the owners view.
	SM_WIDGET_CENTERMAP,         ///< Button to move smallmap center to main window center.
	SM_WIDGET_TOGGLETOWNNAME,    ///< Toggle button to display town names.
	SM_WIDGET_SELECTINDUSTRIES,  ///< Selection widget for the buttons at the industry mode.
	SM_WIDGET_ENABLE_ALL,        ///< Button to enable display of all industries or link stats.
	SM_WIDGET_DISABLE_ALL,       ///< Button to disable display of all industries or link stats.
	SM_WIDGET_SHOW_HEIGHT,       ///< Show heightmap toggle button.
};


static int _smallmap_industry_count; ///< Number of used industries

/* number of cargos in the link stats legend */
static int _smallmap_cargo_count;

enum SmallMapStats {
	STAT_CAPACITY,
	STAT_BEGIN = STAT_CAPACITY,
	STAT_USAGE,
	STAT_PLANNED,
	STAT_SENT,
	STAT_TEXT,
	STAT_GRAPH,
	STAT_END,
	NUM_STATS = STAT_END,
};

/** Macro for ordinary entry of LegendAndColour */
#define MK(a, b) {a, b, {INVALID_INDUSTRYTYPE}, true, false, false}

/** Macro for a height legend entry with configurable colour. */
#define MC(height)  {0, STR_TINY_BLACK_HEIGHT, {height}, true, false, false}

/** Macro for end of list marker in arrays of LegendAndColour */
#define MKEND() {0, STR_NULL, {INVALID_INDUSTRYTYPE}, true, true, false}

/**
 * Macro for break marker in arrays of LegendAndColour.
 * It will have valid data, though
 */
#define MS(a, b) {a, b, {INVALID_INDUSTRYTYPE}, true, false, true}

/** Structure for holding relevant data for legends in small map */
struct LegendAndColour {
	uint8 colour;              ///< Colour of the item on the map.
	StringID legend;           ///< String corresponding to the coloured item.
	union {
		IndustryType type; ///< Type of industry.
		uint8 height;      ///< Height in tiles.
	} u;
	bool show_on_map;          ///< For filtering industries, if \c true, industry is shown on the map in colour.
	bool end;                  ///< This is the end of the list.
	bool col_break;            ///< Perform a column break and go further at the next column.
};

/** Legend text giving the colours to look for on the minimap */
static LegendAndColour _legend_land_contours[] = {
	/* The colours for the following values are set at BuildLandLegend() based on each colour scheme. */
	MC(0),
	MC(4),
	MC(8),
	MC(12),
	MC(14),

	MS(0xD7, STR_SMALLMAP_LEGENDA_ROADS),
	MK(0x0A, STR_SMALLMAP_LEGENDA_RAILROADS),
	MK(0x98, STR_SMALLMAP_LEGENDA_STATIONS_AIRPORTS_DOCKS),
	MK(0xB5, STR_SMALLMAP_LEGENDA_BUILDINGS_INDUSTRIES),
	MK(0x0F, STR_SMALLMAP_LEGENDA_VEHICLES),
	MKEND()
};

static const LegendAndColour _legend_vehicles[] = {
	MK(0xB8, STR_SMALLMAP_LEGENDA_TRAINS),
	MK(0xBF, STR_SMALLMAP_LEGENDA_ROAD_VEHICLES),
	MK(0x98, STR_SMALLMAP_LEGENDA_SHIPS),
	MK(0x0F, STR_SMALLMAP_LEGENDA_AIRCRAFT),

	MS(0xD7, STR_SMALLMAP_LEGENDA_TRANSPORT_ROUTES),
	MK(0xB5, STR_SMALLMAP_LEGENDA_BUILDINGS_INDUSTRIES),
	MKEND()
};

static const LegendAndColour _legend_routes[] = {
	MK(0xD7, STR_SMALLMAP_LEGENDA_ROADS),
	MK(0x0A, STR_SMALLMAP_LEGENDA_RAILROADS),
	MK(0xB5, STR_SMALLMAP_LEGENDA_BUILDINGS_INDUSTRIES),

	MS(0x56, STR_SMALLMAP_LEGENDA_RAILROAD_STATION),
	MK(0xC2, STR_SMALLMAP_LEGENDA_TRUCK_LOADING_BAY),
	MK(0xBF, STR_SMALLMAP_LEGENDA_BUS_STATION),
	MK(0xB8, STR_SMALLMAP_LEGENDA_AIRPORT_HELIPORT),
	MK(0x98, STR_SMALLMAP_LEGENDA_DOCK),
	MKEND()
};

static const LegendAndColour _legend_vegetation[] = {
	MK(0x52, STR_SMALLMAP_LEGENDA_ROUGH_LAND),
	MK(0x54, STR_SMALLMAP_LEGENDA_GRASS_LAND),
	MK(0x37, STR_SMALLMAP_LEGENDA_BARE_LAND),
	MK(0x25, STR_SMALLMAP_LEGENDA_FIELDS),
	MK(0x57, STR_SMALLMAP_LEGENDA_TREES),
	MK(0xD0, STR_SMALLMAP_LEGENDA_FOREST),

	MS(0x0A, STR_SMALLMAP_LEGENDA_ROCKS),
	MK(0xC2, STR_SMALLMAP_LEGENDA_DESERT),
	MK(0x98, STR_SMALLMAP_LEGENDA_SNOW),
	MK(0xD7, STR_SMALLMAP_LEGENDA_TRANSPORT_ROUTES),
	MK(0xB5, STR_SMALLMAP_LEGENDA_BUILDINGS_INDUSTRIES),
	MKEND()
};

static const LegendAndColour _legend_land_owners[] = {
	MK(0xCA, STR_SMALLMAP_LEGENDA_WATER),
	MK(0x54, STR_SMALLMAP_LEGENDA_NO_OWNER),
	MK(0xB4, STR_SMALLMAP_LEGENDA_TOWNS),
	MK(0x20, STR_SMALLMAP_LEGENDA_INDUSTRIES),
	MKEND()
};
#undef MK
#undef MC
#undef MS
#undef MKEND

/**
 * Allow room for all industries, plus a terminator entry
 * This is required in order to have the indutry slots all filled up
 */
static LegendAndColour _legend_from_industries[NUM_INDUSTRYTYPES + 1];
/* For connecting industry type to position in industries list(small map legend) */
static uint _industry_to_list_pos[NUM_INDUSTRYTYPES];
/** Show heightmap in smallmap window. */
static bool _smallmap_show_heightmap;

/**
 * Fills an array for the industries legends.
 */
void BuildIndustriesLegend()
{
	uint j = 0;

	/* Add each name */
	for (uint8 i = 0; i < NUM_INDUSTRYTYPES; i++) {
		IndustryType ind = _sorted_industry_types[i];
		const IndustrySpec *indsp = GetIndustrySpec(ind);
		if (indsp->enabled) {
			_legend_from_industries[j].legend = indsp->name;
			_legend_from_industries[j].colour = indsp->map_colour;
			_legend_from_industries[j].u.type = ind;
			_legend_from_industries[j].show_on_map = true;
			_legend_from_industries[j].col_break = false;
			_legend_from_industries[j].end = false;

			/* Store widget number for this industry type. */
			_industry_to_list_pos[ind] = j;
			j++;
		}
	}
	/* Terminate the list */
	_legend_from_industries[j].end = true;

	/* Store number of enabled industries */
	_smallmap_industry_count = j;
}

static LegendAndColour _legend_linkstats[NUM_CARGO + NUM_STATS + 1];

/**
 * Populate legend table for the route map view.
 */
void BuildLinkStatsLegend()
{
	/* Clear the legend */
	memset(_legend_linkstats, 0, sizeof(_legend_linkstats));

	int i = 0;
	for (; i < _sorted_cargo_specs_size; ++i) {
		const CargoSpec *cs = _sorted_cargo_specs[i];

		_legend_linkstats[i].legend = cs->name;
		_legend_linkstats[i].colour = cs->legend_colour;
		_legend_linkstats[i].u.type = cs->Index();
		_legend_linkstats[i].show_on_map = true;
	}

	_legend_linkstats[i].col_break = true;

	_smallmap_cargo_count = i;

	/* the colours cannot be resolved before the gfx system is initialized.
	 * So we have to build the legend when creating the window.
	 */
	for (uint st = 0; st < NUM_STATS; ++st) {
		LegendAndColour & legend_entry = _legend_linkstats[i + st];
		switch(st) {
		case STAT_CAPACITY:
			legend_entry.colour = _colour_gradient[COLOUR_WHITE][7];
			legend_entry.legend = STR_SMALLMAP_LEGENDA_CAPACITY;
			legend_entry.show_on_map = true;
			break;
		case STAT_USAGE:
			legend_entry.colour = _colour_gradient[COLOUR_GREY][1];
			legend_entry.legend = STR_SMALLMAP_LEGENDA_USAGE;
			legend_entry.show_on_map = false;
			break;
		case STAT_PLANNED:
			legend_entry.colour = _colour_gradient[COLOUR_RED][5];
			legend_entry.legend = STR_SMALLMAP_LEGENDA_PLANNED;
			legend_entry.show_on_map = true;
			break;
		case STAT_SENT:
			legend_entry.colour = _colour_gradient[COLOUR_YELLOW][5];
			legend_entry.legend = STR_SMALLMAP_LEGENDA_SENT;
			legend_entry.show_on_map = false;
			break;
		case STAT_TEXT:
			legend_entry.colour = _colour_gradient[COLOUR_GREY][7];
			legend_entry.legend = STR_SMALLMAP_LEGENDA_SHOW_TEXT;
			legend_entry.show_on_map = false;
			break;
		case STAT_GRAPH:
			legend_entry.colour = _colour_gradient[COLOUR_GREY][7];
			legend_entry.legend = STR_SMALLMAP_LEGENDA_SHOW_GRAPH;
			legend_entry.show_on_map = true;
			break;
		}
	}

	_legend_linkstats[i + NUM_STATS].end = true;
}

static const LegendAndColour * const _legend_table[] = {
	_legend_land_contours,
	_legend_vehicles,
	_legend_from_industries,
	_legend_linkstats,
	_legend_routes,
	_legend_vegetation,
	_legend_land_owners,
};

#define MKCOLOUR(x) TO_LE32X(x)

/** Height map colours for the green colour scheme, ordered by height. */
static const uint32 _green_map_heights[] = {
	MKCOLOUR(0x5A5A5A5A),
	MKCOLOUR(0x5A5B5A5B),
	MKCOLOUR(0x5B5B5B5B),
	MKCOLOUR(0x5B5C5B5C),
	MKCOLOUR(0x5C5C5C5C),
	MKCOLOUR(0x5C5D5C5D),
	MKCOLOUR(0x5D5D5D5D),
	MKCOLOUR(0x5D5E5D5E),
	MKCOLOUR(0x5E5E5E5E),
	MKCOLOUR(0x5E5F5E5F),
	MKCOLOUR(0x5F5F5F5F),
	MKCOLOUR(0x5F1F5F1F),
	MKCOLOUR(0x1F1F1F1F),
	MKCOLOUR(0x1F271F27),
	MKCOLOUR(0x27272727),
	MKCOLOUR(0x27272727),
};
assert_compile(lengthof(_green_map_heights) == MAX_TILE_HEIGHT + 1);

/** Height map colours for the dark green colour scheme, ordered by height. */
static const uint32 _dark_green_map_heights[] = {
	MKCOLOUR(0x60606060),
	MKCOLOUR(0x60616061),
	MKCOLOUR(0x61616161),
	MKCOLOUR(0x61626162),
	MKCOLOUR(0x62626262),
	MKCOLOUR(0x62636263),
	MKCOLOUR(0x63636363),
	MKCOLOUR(0x63646364),
	MKCOLOUR(0x64646464),
	MKCOLOUR(0x64656465),
	MKCOLOUR(0x65656565),
	MKCOLOUR(0x65666566),
	MKCOLOUR(0x66666666),
	MKCOLOUR(0x66676667),
	MKCOLOUR(0x67676767),
	MKCOLOUR(0x67676767),
};
assert_compile(lengthof(_dark_green_map_heights) == MAX_TILE_HEIGHT + 1);

/** Height map colours for the violet colour scheme, ordered by height. */
static const uint32 _violet_map_heights[] = {
	MKCOLOUR(0x80808080),
	MKCOLOUR(0x80818081),
	MKCOLOUR(0x81818181),
	MKCOLOUR(0x81828182),
	MKCOLOUR(0x82828282),
	MKCOLOUR(0x82838283),
	MKCOLOUR(0x83838383),
	MKCOLOUR(0x83848384),
	MKCOLOUR(0x84848484),
	MKCOLOUR(0x84858485),
	MKCOLOUR(0x85858585),
	MKCOLOUR(0x85868586),
	MKCOLOUR(0x86868686),
	MKCOLOUR(0x86878687),
	MKCOLOUR(0x87878787),
	MKCOLOUR(0x87878787),
};
assert_compile(lengthof(_violet_map_heights) == MAX_TILE_HEIGHT + 1);

/** Colour scheme of the smallmap. */
struct SmallMapColourScheme {
	const uint32 *height_colours; ///< Colour of each level in a heightmap.
	uint32 default_colour;   ///< Default colour of the land.
};

/** Available colour schemes for height maps. */
static const SmallMapColourScheme _heightmap_schemes[] = {
	{_green_map_heights,      MKCOLOUR(0x54545454)}, ///< Green colour scheme.
	{_dark_green_map_heights, MKCOLOUR(0x62626262)}, ///< Dark green colour scheme.
	{_violet_map_heights,     MKCOLOUR(0x82828282)}, ///< Violet colour scheme.
};

void BuildLandLegend()
{
	for (LegendAndColour *lc = _legend_land_contours; lc->legend == STR_TINY_BLACK_HEIGHT; lc++) {
		lc->colour = _heightmap_schemes[_settings_client.gui.smallmap_land_colour].height_colours[lc->u.height];
	}
}

struct AndOr {
	uint32 mor;
	uint32 mand;
};

static inline uint32 ApplyMask(uint32 colour, const AndOr *mask)
{
	return (colour & mask->mand) | mask->mor;
}


/** Colour masks for "Contour" and "Routes" modes. */
static const AndOr _smallmap_contours_andor[] = {
	{MKCOLOUR(0x00000000), MKCOLOUR(0xFFFFFFFF)}, // MP_CLEAR
	{MKCOLOUR(0x000A0A00), MKCOLOUR(0xFF0000FF)}, // MP_RAILWAY
	{MKCOLOUR(0x00D7D700), MKCOLOUR(0xFF0000FF)}, // MP_ROAD
	{MKCOLOUR(0x00B5B500), MKCOLOUR(0xFF0000FF)}, // MP_HOUSE
	{MKCOLOUR(0x00000000), MKCOLOUR(0xFFFFFFFF)}, // MP_TREES
	{MKCOLOUR(0x98989898), MKCOLOUR(0x00000000)}, // MP_STATION
	{MKCOLOUR(0xCACACACA), MKCOLOUR(0x00000000)}, // MP_WATER
	{MKCOLOUR(0x00000000), MKCOLOUR(0xFFFFFFFF)}, // MP_VOID
	{MKCOLOUR(0xB5B5B5B5), MKCOLOUR(0x00000000)}, // MP_INDUSTRY
	{MKCOLOUR(0x00000000), MKCOLOUR(0xFFFFFFFF)}, // MP_TUNNELBRIDGE
	{MKCOLOUR(0x00B5B500), MKCOLOUR(0xFF0000FF)}, // MP_OBJECT
	{MKCOLOUR(0x000A0A00), MKCOLOUR(0xFF0000FF)},
};

/** Colour masks for "Vehicles", "Industry", and "Vegetation" modes. */
static const AndOr _smallmap_vehicles_andor[] = {
	{MKCOLOUR(0x00000000), MKCOLOUR(0xFFFFFFFF)}, // MP_CLEAR
	{MKCOLOUR(0x00D7D700), MKCOLOUR(0xFF0000FF)}, // MP_RAILWAY
	{MKCOLOUR(0x00D7D700), MKCOLOUR(0xFF0000FF)}, // MP_ROAD
	{MKCOLOUR(0x00B5B500), MKCOLOUR(0xFF0000FF)}, // MP_HOUSE
	{MKCOLOUR(0x00000000), MKCOLOUR(0xFFFFFFFF)}, // MP_TREES
	{MKCOLOUR(0x00D7D700), MKCOLOUR(0xFF0000FF)}, // MP_STATION
	{MKCOLOUR(0xCACACACA), MKCOLOUR(0x00000000)}, // MP_WATER
	{MKCOLOUR(0x00000000), MKCOLOUR(0xFFFFFFFF)}, // MP_VOID
	{MKCOLOUR(0xB5B5B5B5), MKCOLOUR(0x00000000)}, // MP_INDUSTRY
	{MKCOLOUR(0x00000000), MKCOLOUR(0xFFFFFFFF)}, // MP_TUNNELBRIDGE
	{MKCOLOUR(0x00B5B500), MKCOLOUR(0xFF0000FF)}, // MP_OBJECT
	{MKCOLOUR(0x00D7D700), MKCOLOUR(0xFF0000FF)},
};

/** Mapping of tile type to importance of the tile (higher number means more interesting to show). */
static const byte _tiletype_importance[] = {
	2, // MP_CLEAR
	8, // MP_RAILWAY
	7, // MP_ROAD
	5, // MP_HOUSE
	2, // MP_TREES
	9, // MP_STATION
	2, // MP_WATER
	1, // MP_VOID
	6, // MP_INDUSTRY
	8, // MP_TUNNELBRIDGE
	2, // MP_OBJECT
	0,
};


static inline TileType GetEffectiveTileType(TileIndex tile)
{
	TileType t = GetTileType(tile);

	if (t == MP_TUNNELBRIDGE) {
		TransportType tt = GetTunnelBridgeTransportType(tile);

		switch (tt) {
			case TRANSPORT_RAIL: t = MP_RAILWAY; break;
			case TRANSPORT_ROAD: t = MP_ROAD;    break;
			default:             t = MP_WATER;   break;
		}
	}
	return t;
}

/**
 * Return the colour a tile would be displayed with in the small map in mode "Contour".
 * @param tile The tile of which we would like to get the colour.
 * @param t    Effective tile type of the tile (see #GetEffectiveTileType).
 * @return The colour of tile in the small map in mode "Contour"
 */
static inline uint32 GetSmallMapContoursPixels(TileIndex tile, TileType t)
{
	const SmallMapColourScheme *cs = &_heightmap_schemes[_settings_client.gui.smallmap_land_colour];
	return ApplyMask(cs->height_colours[TileHeight(tile)], &_smallmap_contours_andor[t]);
}

/**
 * Return the colour a tile would be displayed with in the small map in mode "Vehicles".
 *
 * @param tile The tile of which we would like to get the colour.
 * @param t    Effective tile type of the tile (see #GetEffectiveTileType).
 * @return The colour of tile in the small map in mode "Vehicles"
 */
static inline uint32 GetSmallMapVehiclesPixels(TileIndex tile, TileType t)
{
	const SmallMapColourScheme *cs = &_heightmap_schemes[_settings_client.gui.smallmap_land_colour];
	return ApplyMask(cs->default_colour, &_smallmap_vehicles_andor[t]);
}

/**
 * Return the colour a tile would be displayed with in the small map in mode "Industries".
 *
 * @param tile The tile of which we would like to get the colour.
 * @param t    Effective tile type of the tile (see #GetEffectiveTileType).
 * @return The colour of tile in the small map in mode "Industries"
 */
static inline uint32 GetSmallMapIndustriesPixels(TileIndex tile, TileType t)
{
	if (t == MP_INDUSTRY) {
		/* If industry is allowed to be seen, use its colour on the map */
		if (_legend_from_industries[_industry_to_list_pos[Industry::GetByTile(tile)->type]].show_on_map) {
			return GetIndustrySpec(Industry::GetByTile(tile)->type)->map_colour * 0x01010101;
		} else {
			/* Otherwise, return the colour which will make it disappear */
			t = (GetWaterClass(tile) == WATER_CLASS_INVALID) ? MP_CLEAR : MP_WATER;
		}
	}

	const SmallMapColourScheme *cs = &_heightmap_schemes[_settings_client.gui.smallmap_land_colour];
	return ApplyMask(_smallmap_show_heightmap ? cs->height_colours[TileHeight(tile)] : cs->default_colour, &_smallmap_vehicles_andor[t]);
}

/**
 * Return the colour a tile would be displayed with in the small map in mode "Routes".
 *
 * @param tile The tile of which we would like to get the colour.
 * @param t    Effective tile type of the tile (see #GetEffectiveTileType).
 * @return The colour of tile  in the small map in mode "Routes"
 */
static inline uint32 GetSmallMapRoutesPixels(TileIndex tile, TileType t)
{
	if (t == MP_STATION) {
		switch (GetStationType(tile)) {
			case STATION_RAIL:    return MKCOLOUR(0x56565656);
			case STATION_AIRPORT: return MKCOLOUR(0xB8B8B8B8);
			case STATION_TRUCK:   return MKCOLOUR(0xC2C2C2C2);
			case STATION_BUS:     return MKCOLOUR(0xBFBFBFBF);
			case STATION_DOCK:    return MKCOLOUR(0x98989898);
			default:              return MKCOLOUR(0xFFFFFFFF);
		}
	} else if (t == MP_RAILWAY) {
		AndOr andor = {
			GetRailTypeInfo(GetRailType(tile))->map_colour * MKCOLOUR(0x00010100),
			_smallmap_contours_andor[t].mand
		};

		const SmallMapColourScheme *cs = &_heightmap_schemes[_settings_client.gui.smallmap_land_colour];
		return ApplyMask(cs->default_colour, &andor);
	}

	/* Ground colour */
	const SmallMapColourScheme *cs = &_heightmap_schemes[_settings_client.gui.smallmap_land_colour];
	return ApplyMask(cs->default_colour, &_smallmap_contours_andor[t]);
}

/**
 * Return the colour a tile would be displayed with in the small map in mode "link stats".
 *
 * @param tile The tile of which we would like to get the colour.
 * @param t    Effective tile type of the tile (see #GetEffectiveTileType).
 * @return The colour of tile in the small map in mode "link stats"
 */
static inline uint32 GetSmallMapLinkStatsPixels(TileIndex tile, TileType t)
{
	return _smallmap_show_heightmap ? GetSmallMapContoursPixels(tile, t) : GetSmallMapRoutesPixels(tile, t);
}


static const uint32 _vegetation_clear_bits[] = {
	MKCOLOUR(0x54545454), ///< full grass
	MKCOLOUR(0x52525252), ///< rough land
	MKCOLOUR(0x0A0A0A0A), ///< rocks
	MKCOLOUR(0x25252525), ///< fields
	MKCOLOUR(0x98989898), ///< snow
	MKCOLOUR(0xC2C2C2C2), ///< desert
	MKCOLOUR(0x54545454), ///< unused
	MKCOLOUR(0x54545454), ///< unused
};

/**
 * Return the colour a tile would be displayed with in the smallmap in mode "Vegetation".
 *
 * @param tile The tile of which we would like to get the colour.
 * @param t    Effective tile type of the tile (see #GetEffectiveTileType).
 * @return The colour of tile  in the smallmap in mode "Vegetation"
 */
static inline uint32 GetSmallMapVegetationPixels(TileIndex tile, TileType t)
{
	switch (t) {
		case MP_CLEAR:
			return (IsClearGround(tile, CLEAR_GRASS) && GetClearDensity(tile) < 3) ? MKCOLOUR(0x37373737) : _vegetation_clear_bits[GetClearGround(tile)];

		case MP_INDUSTRY:
			return GetIndustrySpec(Industry::GetByTile(tile)->type)->check_proc == CHECK_FOREST ? MKCOLOUR(0xD0D0D0D0) : MKCOLOUR(0xB5B5B5B5);

		case MP_TREES:
			if (GetTreeGround(tile) == TREE_GROUND_SNOW_DESERT || GetTreeGround(tile) == TREE_GROUND_ROUGH_SNOW) {
				return (_settings_game.game_creation.landscape == LT_ARCTIC) ? MKCOLOUR(0x98575798) : MKCOLOUR(0xC25757C2);
			}
			return MKCOLOUR(0x54575754);

		default:
			return ApplyMask(MKCOLOUR(0x54545454), &_smallmap_vehicles_andor[t]);
	}
}


static uint32 _owner_colours[OWNER_END + 1];

/**
 * Return the colour a tile would be displayed with in the small map in mode "Owner".
 *
 * @param tile The tile of which we would like to get the colour.
 * @param t    Effective tile type of the tile (see #GetEffectiveTileType).
 * @return The colour of tile in the small map in mode "Owner"
 */
static inline uint32 GetSmallMapOwnerPixels(TileIndex tile, TileType t)
{
	Owner o;

	switch (t) {
		case MP_INDUSTRY: o = OWNER_END;          break;
		case MP_HOUSE:    o = OWNER_TOWN;         break;
		default:          o = GetTileOwner(tile); break;
		/* FIXME: For MP_ROAD there are multiple owners.
		 * GetTileOwner returns the rail owner (level crossing) resp. the owner of ROADTYPE_ROAD (normal road),
		 * even if there are no ROADTYPE_ROAD bits on the tile.
		 */
	}

	return _owner_colours[o];
}


/** Vehicle colours in #SMT_VEHICLES mode. Indexed by #VehicleTypeByte. */
static const byte _vehicle_type_colours[6] = {
	184, 191, 152, 15, 215, 184
};


void DrawVertex(int x, int y, int size, int colour, int boder_colour)
{
	size--;
	int w1 = size / 2;
	int w2 = size / 2 + size % 2;

	GfxFillRect(x - w1, y - w1, x + w2, y + w2, colour);

	w1++;
	w2++;
	GfxDrawLine(x - w1, y - w1, x + w2, y - w1, boder_colour);
	GfxDrawLine(x - w1, y + w2, x + w2, y + w2, boder_colour);
	GfxDrawLine(x - w1, y - w1, x - w1, y + w2, boder_colour);
	GfxDrawLine(x + w2, y - w1, x + w2, y + w2, boder_colour);
}

/** Class managing the smallmap window. */
class SmallMapWindow : public Window {
	/** Types of legends in the #SM_WIDGET_LEGEND widget. */
	enum SmallMapType {
		SMT_CONTOUR,
		SMT_VEHICLES,
		SMT_INDUSTRY,
		SMT_LINKSTATS,
		SMT_ROUTES,
		SMT_VEGETATION,
		SMT_OWNER,
	};

	/**
	 * Save the Vehicle's old position here, so that we don't get glitches when
	 * redrawing.
	 * The glitches happen when a vehicle occupies a larger area (zoom-in) and
	 * a partial redraw happens which only covers part of the vehicle. If the
	 * vehicle has moved in the meantime, it looks ugly afterwards.
	 */
	struct VehicleAndPosition {
		VehicleAndPosition(const Vehicle *v) : vehicle(v->index)
		{
			this->position.x = v->x_pos;
			this->position.y = v->y_pos;
		}

		Point position;
		VehicleID vehicle;
	};

	typedef std::list<VehicleAndPosition> VehicleList;
	VehicleList vehicles_on_map; ///< cached vehicle positions to avoid glitches
	
	/** Available kinds of zoomlevel changes. */
	enum ZoomLevelChange {
		ZLC_INITIALIZE, ///< Initialize zoom level.
		ZLC_ZOOM_OUT,   ///< Zoom out.
		ZLC_ZOOM_IN,    ///< Zoom in.
	};

	static SmallMapType map_type; ///< Currently displayed legends.
	static bool show_towns;       ///< Display town names in the smallmap.

	static const uint LEGEND_BLOB_WIDTH = 8;              ///< Width of the coloured blob in front of a line text in the #SM_WIDGET_LEGEND widget.
	static const uint INDUSTRY_MIN_NUMBER_OF_COLUMNS = 2; ///< Minimal number of columns in the #SM_WIDGET_LEGEND widget for the #SMT_INDUSTRY legend.
	uint min_number_of_columns;    ///< Minimal number of columns in  legends.
	uint min_number_of_fixed_rows; ///< Minimal number of rows in the legends for the fixed layouts only (all except #SMT_INDUSTRY).
	uint column_width;             ///< Width of a column in the #SM_WIDGET_LEGEND widget.

	bool HasButtons()
	{
		return this->map_type == SMT_INDUSTRY || this->map_type == SMT_LINKSTATS;
	}

	Point cursor;

	struct BaseCargoDetail {
		BaseCargoDetail()
		{
			this->Clear();
		}

		void AddLink(const LinkStat & orig_link, const FlowStat & orig_flow)
		{
			this->capacity += orig_link.Capacity();
			this->usage += orig_link.Usage();
			this->planned += orig_flow.Planned();
			this->sent += orig_flow.Sent();
		}

		void Clear()
		{
			capacity = usage = planned = sent = 0;
		}

		uint capacity;
		uint usage;
		uint planned;
		uint sent;
	};

	struct CargoDetail : public BaseCargoDetail {
		CargoDetail(const LegendAndColour * c, const LinkStat &ls, const FlowStat &fs) : legend(c)
		{
			this->AddLink(ls, fs);
		}

		const LegendAndColour *legend;
	};

	typedef std::vector<CargoDetail> StatVector;

	struct LinkDetails {
		LinkDetails() {Clear();}

		StationID sta;
		StationID stb;
		StatVector a_to_b;
		StatVector b_to_a;

		void Clear()
		{
			this->sta = INVALID_STATION;
			this->stb = INVALID_STATION;
			this->a_to_b.clear();
			this->b_to_a.clear();
		}

		bool Empty() const
		{
			return this->sta == INVALID_STATION;
		}
	};

	/**
	 * those are detected while drawing the links and used when drawing
	 * the legend. They don't represent game state.
	 */
	mutable LinkDetails link_details;
	mutable StationID supply_details;

	int32 scroll_x;  ///< Horizontal world coordinate of the base tile left of the top-left corner of the smallmap display.
	int32 scroll_y;  ///< Vertical world coordinate of the base tile left of the top-left corner of the smallmap display.
	int32 subscroll; ///< Number of pixels (0..3) between the right end of the base tile and the pixel at the top-left corner of the smallmap display.
	int zoom;        ///< Zoom level. Bigger number means more zoom-out (further away).

	static const uint8 FORCE_REFRESH_PERIOD = 0x1F; ///< map is redrawn after that many ticks
	static const uint8 REFRESH_NEXT_TICK = 1;       ///< if refresh has this value the map is redrawn in the next tick
	uint8 refresh; ///< refresh counter, zeroed every FORCE_REFRESH_PERIOD ticks

	/**
	 * Remap tile to location on this smallmap.
	 * @param tile_x X coordinate of the tile.
	 * @param tile_y Y coordinate of the tile.
	 * @return Position to draw on.
	 */
	FORCEINLINE Point RemapTile(int tile_x, int tile_y) const
	{
		if (this->zoom > 0) {
			int x_offset = tile_x - this->scroll_x / (int)TILE_SIZE;
			int y_offset = tile_y - this->scroll_y / (int)TILE_SIZE;

			/* For negative offsets, round towards -inf. */
			if (x_offset < 0) x_offset -= this->zoom - 1;
			if (y_offset < 0) y_offset -= this->zoom - 1;

			return RemapCoords(x_offset / this->zoom, y_offset / this->zoom, 0);
		} else {
			int x_offset = tile_x * (-this->zoom) - this->scroll_x * (-this->zoom) / (int)TILE_SIZE;
			int y_offset = tile_y * (-this->zoom) - this->scroll_y * (-this->zoom) / (int)TILE_SIZE;

			return RemapCoords(x_offset, y_offset, 0);
		}
	}

	/**
	 * Determine the world coordinates relative to the base tile of the smallmap, and the pixel position at
	 * that location for a point in the smallmap.
	 * @param px       Horizontal coordinate of the pixel.
	 * @param py       Vertical coordinate of the pixel.
	 * @param sub[out] Pixel position at the tile (0..3).
	 * @param add_sub  Add current #subscroll to the position.
	 * @return world coordinates being displayed at the given position relative to #scroll_x and #scroll_y.
	 * @note The #subscroll offset is already accounted for.
	 */
	FORCEINLINE Point PixelToWorld(int px, int py, int *sub, bool add_sub = true) const
	{
		if (add_sub) px += this->subscroll;  // Total horizontal offset.

		/* For each two rows down, add a x and a y tile, and
		 * For each four pixels to the right, move a tile to the right. */
		Point pt = {
			((py >> 1) - (px >> 2)) * TILE_SIZE,
			((py >> 1) + (px >> 2)) * TILE_SIZE
		};

		if (this->zoom > 0) {
			pt.x *= this->zoom;
			pt.y *= this->zoom;
		} else {
			pt.x /= (-this->zoom);
			pt.y /= (-this->zoom);
		}

		px &= 3;

		if (py & 1) { // Odd number of rows, handle the 2 pixel shift.
			int offset = this->zoom > 0 ? this->zoom * TILE_SIZE : TILE_SIZE / (-this->zoom);
			if (px < 2) {
				pt.x += offset;
				px += 2;
			} else {
				pt.y += offset;
				px -= 2;
			}
		}

		*sub = px;
		return pt;
	}

	/**
	 * Compute base parameters of the smallmap such that tile (\a tx, \a ty) starts at pixel (\a x, \a y).
	 * @param tx        Tile x coordinate.
	 * @param ty        Tile y coordinate.
	 * @param x         Non-negative horizontal position in the display where the tile starts.
	 * @param y         Non-negative vertical position in the display where the tile starts.
	 * @param sub [out] Value of #subscroll needed.
	 * @return #scroll_x, #scroll_y values.
	 */
	Point ComputeScroll(int tx, int ty, int x, int y, int *sub)
	{
		assert(x >= 0 && y >= 0);

		int new_sub;
		Point tile_xy = PixelToWorld(x, y, &new_sub, false);
		tx -= tile_xy.x;
		ty -= tile_xy.y;

		int offset = this->zoom < 0 ? TILE_SIZE / (-this->zoom) : this->zoom * TILE_SIZE;

		Point scroll;
		if (new_sub == 0) {
			*sub = 0;
			scroll.x = tx + offset;
			scroll.y = ty - offset;
		} else {
			*sub = 4 - new_sub;
			scroll.x = tx + 2 * offset;
			scroll.y = ty - 2 * offset;
		}
		return scroll;
	}

	/**
	 * Initialize or change the zoom level.
	 * @param change  Way to change the zoom level.
	 * @param zoom_pt Position to keep fixed while zooming.
	 * @pre \c *zoom_pt should contain a point in the smallmap display when zooming in or out.
	 */
	void SetZoomLevel(ZoomLevelChange change, const Point *zoom_pt)
	{
		static const int zoomlevels[] = {-8, -4, -2, 1, 2, 4, 6, 8}; // Available zoom levels. Bigger number means more zoom-out (further away).
		static const int MIN_ZOOM_INDEX = 0;
		static const int DEFAULT_ZOOM_INDEX = 3;
		static const int MAX_ZOOM_INDEX = lengthof(zoomlevels) - 1;

		int new_index, cur_index, sub;
		Point position;
		switch (change) {
			case ZLC_INITIALIZE:
				cur_index = - 1; // Definitely different from new_index.
				new_index = DEFAULT_ZOOM_INDEX;
				break;

			case ZLC_ZOOM_IN:
			case ZLC_ZOOM_OUT:
				for (cur_index = MIN_ZOOM_INDEX; cur_index <= MAX_ZOOM_INDEX; cur_index++) {
					if (this->zoom == zoomlevels[cur_index]) break;
				}
				assert(cur_index <= MAX_ZOOM_INDEX);

				position = this->PixelToWorld(zoom_pt->x, zoom_pt->y, &sub);
				new_index = Clamp(cur_index + ((change == ZLC_ZOOM_IN) ? -1 : 1), MIN_ZOOM_INDEX, MAX_ZOOM_INDEX);
				break;

			default: NOT_REACHED();
		}

		if (new_index != cur_index) {
			this->zoom = zoomlevels[new_index];
			if (cur_index >= 0) {
				Point new_pos = this->PixelToWorld(zoom_pt->x, zoom_pt->y, &sub);
				this->SetNewScroll(this->scroll_x + position.x - new_pos.x,
						this->scroll_y + position.y - new_pos.y, sub);
			}
			this->SetWidgetDisabledState(SM_WIDGET_ZOOM_IN,  this->zoom == zoomlevels[MIN_ZOOM_INDEX]);
			this->SetWidgetDisabledState(SM_WIDGET_ZOOM_OUT, this->zoom == zoomlevels[MAX_ZOOM_INDEX]);
			this->SetDirty();
		}
	}

	/**
	 * Decide which colours to show to the user for a group of tiles.
	 * @param ta Tile area to investigate.
	 * @return Colours to display.
	 */
	inline uint32 GetTileColours(const TileArea &ta) const
	{
		int importance = 0;
		TileIndex tile = INVALID_TILE; // Position of the most important tile.
		TileType et = MP_VOID;         // Effective tile type at that position.

		TILE_AREA_LOOP(ti, ta) {
			TileType ttype = GetEffectiveTileType(ti);
			if (_tiletype_importance[ttype] > importance) {
				importance = _tiletype_importance[ttype];
				tile = ti;
				et = ttype;
			}
		}

		switch (this->map_type) {
			case SMT_CONTOUR:
				return GetSmallMapContoursPixels(tile, et);

			case SMT_VEHICLES:
				return GetSmallMapVehiclesPixels(tile, et);

			case SMT_INDUSTRY:
				return GetSmallMapIndustriesPixels(tile, et);

			case SMT_ROUTES:
				return GetSmallMapRoutesPixels(tile, et);

			case SMT_VEGETATION:
				return GetSmallMapVegetationPixels(tile, et);

			case SMT_OWNER:
				return GetSmallMapOwnerPixels(tile, et);

			case SMT_LINKSTATS:
				return GetSmallMapLinkStatsPixels(tile, et);

			default: NOT_REACHED();
		}
	}

	/**
	 * Draws one column of tiles of the small map in a certain mode onto the screen buffer, skipping the shifted rows in between.
	 *
	 * @param dst Pointer to a part of the screen buffer to write to.
	 * @param xc The world X coordinate of the rightmost place in the column.
	 * @param yc The world Y coordinate of the topmost place in the column.
	 * @param pitch Number of pixels to advance in the screen buffer each time a pixel is written.
	 * @param reps Number of lines to draw
	 * @param start_pos Position of first pixel to draw.
	 * @param end_pos Position of last pixel to draw (exclusive).
	 * @param blitter current blitter
	 * @note If pixel position is below \c 0, skip drawing.
	 * @see GetSmallMapPixels(TileIndex)
	 */
	void DrawSmallMapColumn(void *dst, uint xc, uint yc, int pitch, int reps, int start_pos, int end_pos, Blitter *blitter) const
	{
		void *dst_ptr_abs_end = blitter->MoveTo(_screen.dst_ptr, 0, _screen.height);
		uint min_xy = _settings_game.construction.freeform_edges ? 1 : 0;

		int increment = this->zoom > 0 ? this->zoom * TILE_SIZE : TILE_SIZE / (-this->zoom);
		int extent = this->zoom > 0 ? this->zoom : 1;

		do {
			/* Check if the tile (xc,yc) is within the map range */
			if (xc / TILE_SIZE >= MapMaxX() || yc / TILE_SIZE >= MapMaxY()) continue;

			/* Check if the dst pointer points to a pixel inside the screen buffer */
			if (dst < _screen.dst_ptr) continue;
			if (dst >= dst_ptr_abs_end) continue;

			/* Construct tilearea covered by (xc, yc, xc + this->zoom, yc + this->zoom) such that it is within min_xy limits. */
			TileArea ta;
			if (min_xy == 1 && (xc < TILE_SIZE || yc < TILE_SIZE)) {
				if (this->zoom <= 1) continue; // The tile area is empty, don't draw anything.

				ta = TileArea(TileXY(max(min_xy, xc / TILE_SIZE), max(min_xy, yc / TILE_SIZE)), this->zoom - (xc < TILE_SIZE), this->zoom - (yc < TILE_SIZE));
			} else {
				ta = TileArea(TileXY(xc / TILE_SIZE, yc / TILE_SIZE), extent, extent);
			}
			ta.ClampToMap(); // Clamp to map boundaries (may contain MP_VOID tiles!).

			uint32 val = this->GetTileColours(ta);
			uint8 *val8 = (uint8 *)&val;
			int idx = max(0, -start_pos);
			for (int pos = max(0, start_pos); pos < end_pos; pos++) {
				blitter->SetPixel(dst, idx, 0, val8[idx]);
				idx++;
			}
		/* Switch to next tile in the column */
		} while (xc += increment, yc += increment, dst = blitter->MoveTo(dst, pitch, 0), --reps != 0);
	}

	/**
	 * Adds vehicles to the smallmap.
	 * @param dpi the part of the smallmap to be drawn into
	 * @param blitter current blitter
	 */
	void DrawVehicles(const DrawPixelInfo *dpi, Blitter *blitter) const
	{
		for(VehicleList::const_iterator i = this->vehicles_on_map.begin(); i != this->vehicles_on_map.end(); ++i) {
			const Vehicle *v = Vehicle::GetIfValid(i->vehicle);
			if (v == NULL) continue;

			/* Remap into flat coordinates. We have to do that again to account for scrolling */
			Point pt = RemapTile(i->position.x / (int)TILE_SIZE, i->position.y / (int)TILE_SIZE);

			int y = pt.y - dpi->top;
			int x = pt.x - this->subscroll - 3 - dpi->left; // Offset X coordinate.

			int scale = this->zoom < 0 ? -this->zoom : 1;

			/* Calculate pointer to pixel and the colour */
			byte colour = (this->map_type == SMT_VEHICLES) ? _vehicle_type_colours[v->type] : 0xF;

			/* Draw rhombus */
			for (int dy = 0; dy < scale; dy++) {
				for (int dx = 0; dx < scale; dx++) {
					Point pt = RemapCoords(dx, dy, 0);
					if (IsInsideMM(y + pt.y, 0, dpi->height)) {
						if (IsInsideMM(x + pt.x, 0, dpi->width)) {
							blitter->SetPixel(dpi->dst_ptr, x + pt.x, y + pt.y, colour);
						}
						if (IsInsideMM(x + pt.x + 1, 0, dpi->width)) {
							blitter->SetPixel(dpi->dst_ptr, x + pt.x + 1, y + pt.y, colour);
						}
					}
				}
			}
		}
	}

	inline Point GetStationMiddle(const Station *st) const {
		int x = (st->rect.right + st->rect.left + 1) / 2;
		int y = (st->rect.bottom + st->rect.top + 1) / 2;
		Point ret = this->RemapTile(x, y);
		ret.x -= 3 + this->subscroll;
		if (this->zoom < 0) {
			/* add half a tile if width or height is odd */
			if (((st->rect.bottom - st->rect.top) & 1) == 0) {
				Point offset = RemapCoords(0, -this->zoom / 2, 0);
				ret.x += offset.x;
				ret.y += offset.y;
			}
			if (((st->rect.right - st->rect.left) & 1) == 0) {
				Point offset = RemapCoords(-this->zoom / 2, 0, 0);
				ret.x += offset.x;
				ret.y += offset.y;
			}
		}
		return ret;
	}

	StationID DrawStationDots() const {
		const Station *supply_details = NULL;

		const Station *st;
		FOR_ALL_STATIONS(st) {
			if ((st->owner != _local_company && Company::IsValidID(st->owner)) ||
					st->rect.IsEmpty()) continue;

			Point pt = GetStationMiddle(st);

			if (supply_details == NULL && CheckStationSelected(&pt)) {
				supply_details = st;
			}

			/* Add up cargo supplied for each selected cargo type */
			uint q = 0;
			int colour = 0;
			int numCargos = 0;
			for (int i = 0; i < _smallmap_cargo_count; ++i) {
				const LegendAndColour &tbl = _legend_table[this->map_type][i];
				if (!tbl.show_on_map && supply_details != st) continue;
				uint supply = st->goods[tbl.u.type].supply;
				if (supply > 0) {
					q += supply;
					colour += tbl.colour;
					numCargos++;
				}
			}
			if (numCargos > 1) colour /= numCargos;

			uint r = 2;
			if (q >= 10) r++;
			if (q >= 20) r++;
			if (q >= 40) r++;
			if (q >= 80) r++;
			if (q >= 160) r++;

			DrawVertex(pt.x, pt.y, r, colour, _colour_gradient[COLOUR_GREY][supply_details == st ? 3 : 1]);
		}
		return (supply_details == NULL) ? INVALID_STATION : supply_details->index;
	}

	class LinkDrawer {

	protected:
		virtual void DrawContent() = 0;
		virtual void Highlight() {}
		virtual void AddLink(const LinkStat &orig_link, const FlowStat &orig_flow, const LegendAndColour &cargo_entry) = 0;

		FORCEINLINE bool IsLinkVisible()
		{
			const NWidgetBase *wi = this->window->GetWidget<NWidgetCore>(SM_WIDGET_MAP);
			return !((this->pta.x < 0 && this->ptb.x < 0) ||
					(this->pta.y < 0 && this->ptb.y < 0) ||
					(this->pta.x > (int)wi->current_x && this->ptb.x > (int)wi->current_x) ||
					(this->pta.y > (int)wi->current_y && this->ptb.y > (int)wi->current_y));
		}

		Point pta, ptb;
		bool search_link_details;
		LinkDetails link_details;
		const SmallMapWindow *window;

		void DrawLink(StationID sta, StationID stb) {
			bool highlight_empty = this->search_link_details && this->link_details.Empty();
			bool highlight =
					(sta == this->link_details.sta && stb == this->link_details.stb) ||
					(highlight_empty && window->CheckLinkSelected(&this->pta, &this->ptb));
			bool reverse_empty = this->link_details.b_to_a.empty();
			bool reverse_highlight = (sta == this->link_details.stb && stb == this->link_details.sta);
			if (highlight_empty && highlight) {
				this->link_details.sta = sta;
				this->link_details.stb = stb;
			}

			if (highlight || reverse_highlight) {
				this->Highlight();
			}

			for (int i = 0; i < _smallmap_cargo_count; ++i) {
				const LegendAndColour &cargo_entry = _legend_table[window->map_type][i];
				CargoID cargo = cargo_entry.u.type;
				if (cargo_entry.show_on_map || highlight || reverse_highlight) {
					GoodsEntry &ge = Station::Get(sta)->goods[cargo];
					FlowStat sum_flows = ge.GetSumFlowVia(stb);
					const LinkStatMap &ls_map = ge.link_stats;
					LinkStatMap::const_iterator i = ls_map.find(stb);
					if (i != ls_map.end()) {
						const LinkStat &link_stat = i->second;
						this->AddLink(link_stat, sum_flows, cargo_entry);
						if (highlight_empty && highlight) {
							this->link_details.a_to_b.push_back(CargoDetail(&cargo_entry, link_stat, sum_flows));
						} else if (reverse_empty && reverse_highlight) {
							this->link_details.b_to_a.push_back(CargoDetail(&cargo_entry, link_stat, sum_flows));
						}
					}
				}
			}
		}

		virtual void DrawForwBackLinks(StationID sta, StationID stb) {
			this->DrawLink(sta, stb);
			this->DrawContent();
			Swap(this->pta, this->ptb);
			this->DrawLink(stb, sta);
			this->DrawContent();
		}

	public:
		virtual ~LinkDrawer() {}

		LinkDetails DrawLinks(const SmallMapWindow * w, bool search)
		{
			this->link_details.Clear();
			this->window = w;
			this->search_link_details = search;
			std::set<StationID> seen_stations;
			std::set<std::pair<StationID, StationID> > seen_links;

			const Station *sta;
			FOR_ALL_STATIONS(sta) {
				if (sta->owner != _local_company && Company::IsValidID(sta->owner)) continue;
				for (int i = 0; i < _smallmap_cargo_count; ++i) {
					const LegendAndColour &tbl = _legend_table[window->map_type][i];
					if (!tbl.show_on_map) continue;

					CargoID c = tbl.u.type;
					const LinkStatMap &links = sta->goods[c].link_stats;
					for (LinkStatMap::const_iterator i = links.begin(); i != links.end(); ++i) {
						StationID from = sta->index;
						StationID to = i->first;
						if (Station::IsValidID(to) && seen_stations.find(to) == seen_stations.end()) {
							const Station *stb = Station::Get(to);

							if (stb->owner != _local_company && Company::IsValidID(stb->owner)) continue;
							if (sta->rect.IsEmpty() || stb->rect.IsEmpty()) continue;
							if (seen_links.find(std::make_pair(to, from)) != seen_links.end()) continue;

							this->pta = this->window->GetStationMiddle(sta);
							this->ptb = this->window->GetStationMiddle(stb);
							if (!this->IsLinkVisible()) continue;

							this->DrawForwBackLinks(sta->index, stb->index);
							seen_stations.insert(to);
						}
						seen_links.insert(std::make_pair(from, to));
					}
				}
				seen_stations.clear();
			}
			return this->link_details;
		}

	};

	class LinkLineDrawer : public LinkDrawer {
	public:
		LinkLineDrawer() : highlight(false) {}

	protected:
		typedef std::set<uint16> ColourSet;
		ColourSet colours;
		bool highlight;

		virtual void DrawForwBackLinks(StationID sta, StationID stb) {
			this->DrawLink(sta, stb);
			this->DrawLink(stb, sta);
			this->DrawContent();
		}

		virtual void AddLink(const LinkStat & orig_link, const FlowStat & orig_flow, const LegendAndColour &cargo_entry) {
			this->colours.insert(cargo_entry.colour);
		}

		virtual void Highlight() {
			this->highlight = true;
		}

		virtual void DrawContent() {
			uint colour = 0;
			uint num_colours = 0;
			for (ColourSet::iterator i = colours.begin(); i != colours.end(); ++i) {
				colour += *i;
				num_colours++;
			}
			colour /= num_colours;
			byte border_colour = _colour_gradient[COLOUR_GREY][highlight ? 3 : 1];
			GfxDrawLine(this->pta.x - 1, this->pta.y, this->ptb.x - 1, this->ptb.y, border_colour);
			GfxDrawLine(this->pta.x + 1, this->pta.y, this->ptb.x + 1, this->ptb.y, border_colour);
			GfxDrawLine(this->pta.x, this->pta.y - 1, this->ptb.x, this->ptb.y - 1, border_colour);
			GfxDrawLine(this->pta.x, this->pta.y + 1, this->ptb.x, this->ptb.y + 1, border_colour);
			GfxDrawLine(this->pta.x, this->pta.y, this->ptb.x, this->ptb.y, colour);
			this->colours.clear();
			this->highlight = false;
		}
	};

	class LinkValueDrawer : public LinkDrawer, public BaseCargoDetail {
	protected:

		virtual void AddLink(const LinkStat & orig_link, const FlowStat & orig_flow, const LegendAndColour &cargo_entry)
		{
			this->BaseCargoDetail::AddLink(orig_link, orig_flow);
		}
	};

	class LinkTextDrawer : public LinkValueDrawer {
	protected:
		virtual void DrawContent() {
			Point ptm;
			ptm.x = (this->pta.x + 2*this->ptb.x) / 3;
			ptm.y = (this->pta.y + 2*this->ptb.y) / 3;
			int nums = 0;
			if (_legend_linkstats[_smallmap_cargo_count + STAT_CAPACITY].show_on_map) {
				SetDParam(nums++, this->capacity);
			}
			if (_legend_linkstats[_smallmap_cargo_count + STAT_USAGE].show_on_map) {
				SetDParam(nums++, this->usage);
			}
			if (_legend_linkstats[_smallmap_cargo_count + STAT_PLANNED].show_on_map) {
				SetDParam(nums++, this->planned);
			}
			if (_legend_linkstats[_smallmap_cargo_count + STAT_SENT].show_on_map) {
				SetDParam(nums++, this->sent);
			}
			StringID str;
			switch (nums) {
			case 0:
				str = STR_EMPTY; break;
			case 1:
				str = STR_NUM; break;
			case 2:
				str = STR_NUM_RELATION_2; break;
			case 3:
				str = STR_NUM_RELATION_3; break;
			case 4:
				str = STR_NUM_RELATION_4; break;
			default:
				NOT_REACHED();
			}
			DrawString(ptm.x, ptm.x + this->window->ColumnWidth(), ptm.y, str, TC_WHITE);
			this->Clear();
		}
	};

	class LinkGraphDrawer : public LinkValueDrawer {
		typedef std::multimap<uint, byte, std::greater<uint> > SizeMap;
	protected:
		virtual void DrawContent() {
			Point ptm;
			SizeMap sizes;
			/* these floats only serve to calculate the size of the coloured boxes for capacity, usage, planned, sent
			 * they are not reused anywhere, so it's network safe.
			 */
			const LegendAndColour *legend_entry = _legend_linkstats + _smallmap_cargo_count + STAT_USAGE;
			if (legend_entry->show_on_map && this->usage > 0) {
				sizes.insert(std::make_pair((uint)sqrt((float)this->usage), legend_entry->colour));
			}
			legend_entry = _legend_linkstats + _smallmap_cargo_count + STAT_CAPACITY;
			if (legend_entry->show_on_map && this->capacity > 0) {
				sizes.insert(std::make_pair((uint)sqrt((float)this->capacity), legend_entry->colour));
			}
			legend_entry = _legend_linkstats + _smallmap_cargo_count + STAT_PLANNED;
			if (legend_entry->show_on_map && this->planned > 0) {
				sizes.insert(std::make_pair((uint)sqrt((float)this->planned),  legend_entry->colour));
			}
			legend_entry = _legend_linkstats + _smallmap_cargo_count + STAT_SENT;
			if (legend_entry->show_on_map && this->sent > 0) {
				sizes.insert(std::make_pair((uint)sqrt((float)this->sent), legend_entry->colour));
			}

			ptm.x = (this->pta.x + this->ptb.x) / 2;
			ptm.y = (this->pta.y + this->ptb.y) / 2;

			for (SizeMap::iterator i = sizes.begin(); i != sizes.end(); ++i) {
				if (this->pta.x > this->ptb.x) {
					ptm.x -= 1;
					GfxFillRect(ptm.x - i->first / 2, ptm.y - i->first * 2, ptm.x, ptm.y, i->second);
				} else {
					ptm.x += 1;
					GfxFillRect(ptm.x, ptm.y - i->first * 2, ptm.x + i->first / 2, ptm.y, i->second);
				}
			}
			this->Clear();
		}
	};

	static const uint MORE_SPACE_NEEDED = 0x1000;

	uint DrawLinkDetails(StatVector &details, uint x, uint y, uint right, uint bottom) const {
		uint x_orig = x;
		SetDParam(0, 9999);
		static uint entry_width = LEGEND_BLOB_WIDTH +
				GetStringBoundingBox(STR_ABBREV_PASSENGERS).width +
				GetStringBoundingBox(STR_SMALLMAP_LINK_CAPACITY).width +
				GetStringBoundingBox(STR_SMALLMAP_LINK_USAGE).width +
				GetStringBoundingBox(STR_SMALLMAP_LINK_PLANNED).width +
				GetStringBoundingBox(STR_SMALLMAP_LINK_SENT).width;
		uint entries_per_row = (right - x_orig) / entry_width;
		if (details.empty()) {
			DrawString(x, x + entry_width, y, STR_TINY_NOTHING, TC_BLACK);
			return y + FONT_HEIGHT_SMALL;
		}
		for (uint i = 0; i < details.size(); ++i) {
			CargoDetail &detail = details[i];
			if (x + entry_width >= right) {
				x = x_orig;
				y += FONT_HEIGHT_SMALL;
				if (y + 2 * FONT_HEIGHT_SMALL > bottom && details.size() - i > entries_per_row) {
					return y | MORE_SPACE_NEEDED;
				}
			}
			uint x_next = x + entry_width;
			if (detail.legend->show_on_map) {
				GfxFillRect(x, y + 1, x + LEGEND_BLOB_WIDTH, y + FONT_HEIGHT_SMALL - 1, 0); // outer border of the legend colour
			}
			GfxFillRect(x + 1, y + 2, x + LEGEND_BLOB_WIDTH - 1, y + FONT_HEIGHT_SMALL - 2, detail.legend->colour); // legend colour
			x += LEGEND_BLOB_WIDTH + WD_FRAMERECT_LEFT;
			TextColour textcol[4];
			for (int stat = STAT_CAPACITY; stat <= STAT_SENT; ++stat) {
				textcol[stat] = (detail.legend->show_on_map && _legend_linkstats[_smallmap_cargo_count + stat].show_on_map) ?
						TC_BLACK : TC_GREY;
			}

			SetDParam(0, CargoSpec::Get(detail.legend->u.type)->abbrev);
			x = DrawString(x, x_next - 1, y, STR_SMALLMAP_LINK, detail.legend->show_on_map ? TC_BLACK : TC_GREY);
			SetDParam(0, detail.capacity);
			x = DrawString(x, x_next - 1, y, STR_SMALLMAP_LINK_CAPACITY, textcol[STAT_CAPACITY]);
			SetDParam(0, detail.usage);
			x = DrawString(x, x_next - 1, y, STR_SMALLMAP_LINK_USAGE, textcol[STAT_USAGE]);
			SetDParam(0, detail.planned);
			x = DrawString(x, x_next - 1, y, STR_SMALLMAP_LINK_PLANNED, textcol[STAT_PLANNED]);
			SetDParam(0, detail.sent);
			x = DrawString(x, x_next - 1, y, STR_SMALLMAP_LINK_SENT, textcol[STAT_SENT]);
			x = x_next;
		}
		return y + FONT_HEIGHT_SMALL;
	}

	uint DrawLinkDetailCaption(uint x, uint y, uint right, StationID sta, StationID stb) const {
		SetDParam(0, sta);
		SetDParam(1, stb);
		static uint height = GetStringBoundingBox(STR_SMALLMAP_LINK_CAPTION).height;
		DrawString(x, right - 1, y, STR_SMALLMAP_LINK_CAPTION, TC_BLACK);
		y += height;
		return y;
	}

	void DrawLinkDetails(uint x, uint y, uint right, uint bottom) const {
		y = DrawLinkDetailCaption(x, y, right, this->link_details.sta, this->link_details.stb);
		if (y + 2 * FONT_HEIGHT_SMALL > bottom) {
			DrawString(x, right, y, "...", TC_BLACK);
			return;
		}
		y = DrawLinkDetails(this->link_details.a_to_b, x, y, right, bottom);
		if (y + 3 * FONT_HEIGHT_SMALL > bottom) {
			/* caption takes more space -> 3 * row height */
			DrawString(x, right, y, "...", TC_BLACK);
			return;
		}
		y = DrawLinkDetailCaption(x, y + 2, right, this->link_details.stb, this->link_details.sta);
		if (y + 2 * FONT_HEIGHT_SMALL > bottom) {
			DrawString(x, right, y, "...", TC_BLACK);
			return;
		}
		y = DrawLinkDetails(this->link_details.b_to_a, x, y, right, bottom);
		if (y & MORE_SPACE_NEEDED) {
			/* only draw "..." if more entries would have been drawn */
			DrawString(x, right, y ^ MORE_SPACE_NEEDED, "...", TC_BLACK);
			return;
		}
	}

	void DrawSupplyDetails(uint x, uint y_org, uint bottom) const {
		const Station *st = Station::GetIfValid(this->supply_details);
		if (st == NULL) return;
		SetDParam(0, this->supply_details);
		static uint height = GetStringBoundingBox(STR_SMALLMAP_SUPPLY_CAPTION).height;
		DrawString(x, x + 2 * this->column_width - 1, y_org, STR_SMALLMAP_SUPPLY_CAPTION, TC_BLACK);
		y_org += height;
		uint y = y_org;
		for (int i = 0; i < _smallmap_cargo_count; ++i) {
			if (y + FONT_HEIGHT_SMALL - 1 >= bottom) {
				/* Column break needed, continue at top, SD_LEGEND_COLUMN_WIDTH pixels
				 * (one "row") to the right. */
				x += this->column_width;
				y = y_org;
			}

			const LegendAndColour &tbl = _legend_table[this->map_type][i];

			CargoID c = tbl.u.type;
			uint supply = st->goods[c].supply;
			if (supply > 0) {
				TextColour textcol = TC_BLACK;
				if (tbl.show_on_map) {
					GfxFillRect(x, y + 1, x + LEGEND_BLOB_WIDTH, y + FONT_HEIGHT_SMALL - 1, 0); // outer border of the legend colour
				} else {
					textcol = TC_GREY;
				}
				SetDParam(0, c);
				SetDParam(1, supply);
				DrawString(x + LEGEND_BLOB_WIDTH + WD_FRAMERECT_LEFT, x + this->column_width - 1, y, STR_SMALLMAP_SUPPLY, textcol);
				GfxFillRect(x + 1, y + 2, x + LEGEND_BLOB_WIDTH - 1, y + FONT_HEIGHT_SMALL - 2, tbl.colour); // legend colour
				y += FONT_HEIGHT_SMALL;
			}
		}
	}

	/**
	 * Adds town names to the smallmap.
	 * @param dpi the part of the smallmap to be drawn into
	 */
	void DrawTowns(const DrawPixelInfo *dpi) const
	{
		const Town *t;
		FOR_ALL_TOWNS(t) {
			/* Remap the town coordinate */
			Point pt = this->RemapTile(TileX(t->xy), TileY(t->xy));
			int x = pt.x - this->subscroll - (t->sign.width_small >> 1);
			int y = pt.y;

			/* Check if the town sign is within bounds */
			if (x + t->sign.width_small > dpi->left &&
					x < dpi->left + dpi->width &&
					y + FONT_HEIGHT_SMALL > dpi->top &&
					y < dpi->top + dpi->height) {
				/* And draw it. */
				SetDParam(0, t->index);
				DrawString(x, x + t->sign.width_small, y, STR_SMALLMAP_TOWN);
			}
		}
	}

	/**
	 * Draws vertical part of map indicator
	 * @param x X coord of left/right border of main viewport
	 * @param y Y coord of top border of main viewport
	 * @param y2 Y coord of bottom border of main viewport
	 */
	static inline void DrawVertMapIndicator(int x, int y, int y2)
	{
		GfxFillRect(x, y,      x, y + 3, 69);
		GfxFillRect(x, y2 - 3, x, y2,    69);
	}

	/**
	 * Draws horizontal part of map indicator
	 * @param x X coord of left border of main viewport
	 * @param x2 X coord of right border of main viewport
	 * @param y Y coord of top/bottom border of main viewport
	 */
	static inline void DrawHorizMapIndicator(int x, int x2, int y)
	{
		GfxFillRect(x,      y, x + 3, y, 69);
		GfxFillRect(x2 - 3, y, x2,    y, 69);
	}

	/**
	 * Adds map indicators to the smallmap.
	 */
	void DrawMapIndicators() const
	{
		/* Find main viewport. */
		const ViewPort *vp = FindWindowById(WC_MAIN_WINDOW, 0)->viewport;

		Point tile = InverseRemapCoords(vp->virtual_left, vp->virtual_top);
		Point tl = this->RemapTile(tile.x >> 4, tile.y >> 4);
		tl.x -= this->subscroll;

		tile = InverseRemapCoords(vp->virtual_left + vp->virtual_width, vp->virtual_top + vp->virtual_height);
		Point br = this->RemapTile(tile.x >> 4, tile.y >> 4);
		br.x -= this->subscroll;

		SmallMapWindow::DrawVertMapIndicator(tl.x, tl.y, br.y);
		SmallMapWindow::DrawVertMapIndicator(br.x, tl.y, br.y);

		SmallMapWindow::DrawHorizMapIndicator(tl.x, br.x, tl.y);
		SmallMapWindow::DrawHorizMapIndicator(tl.x, br.x, br.y);
	}

	/**
	 * Draws the small map.
	 *
	 * Basically, the small map is draw column of pixels by column of pixels. The pixels
	 * are drawn directly into the screen buffer. The final map is drawn in multiple passes.
	 * The passes are:
	 * <ol><li>The colours of tiles in the different modes.</li>
	 * <li>Town names (optional)</li></ol>
	 *
	 * @param dpi pointer to pixel to write onto
	 */
	void DrawSmallMap(DrawPixelInfo *dpi) const
	{
		Blitter *blitter = BlitterFactoryBase::GetCurrentBlitter();
		DrawPixelInfo *old_dpi;

		old_dpi = _cur_dpi;
		_cur_dpi = dpi;

		/* Clear it */
		GfxFillRect(dpi->left, dpi->top, dpi->left + dpi->width - 1, dpi->top + dpi->height - 1, 0);

		/* Setup owner table */
		if (this->map_type == SMT_OWNER) {
			const Company *c;

			/* Fill with some special colours */
			_owner_colours[OWNER_TOWN]  = MKCOLOUR(0xB4B4B4B4);
			_owner_colours[OWNER_NONE]  = _heightmap_schemes[_settings_client.gui.smallmap_land_colour].default_colour;
			_owner_colours[OWNER_WATER] = MKCOLOUR(0xCACACACA);
			_owner_colours[OWNER_END]   = MKCOLOUR(0x20202020); // Industry

			/* Now fill with the company colours */
			FOR_ALL_COMPANIES(c) {
				_owner_colours[c->index] = _colour_gradient[c->colour][5] * 0x01010101;
			}
		}

		/* Which tile is displayed at (dpi->left, dpi->top)? */
		int dx;
		Point position = this->PixelToWorld(dpi->left, dpi->top, &dx);
		int pos_x = this->scroll_x + position.x;
		int pos_y = this->scroll_y + position.y;

		void *ptr = blitter->MoveTo(dpi->dst_ptr, -dx - 4, 0);
		int x = - dx - 4;
		int y = 0;
		int increment = this->zoom > 0 ? this->zoom * TILE_SIZE : TILE_SIZE / (-this->zoom); 

		for (;;) {
			/* Distance from left edge */
			if (x >= -3) {
				if (x >= dpi->width) break; // Exit the loop.

				int end_pos = min(dpi->width, x + 4);
				int reps = (dpi->height - y + 1) / 2; // Number of lines.
				if (reps > 0) {
					this->DrawSmallMapColumn(ptr, pos_x, pos_y, dpi->pitch * 2, reps, x, end_pos, blitter);
				}
			}

			if (y == 0) {
				pos_y += increment;
				y++;
				ptr = blitter->MoveTo(ptr, 0, 1);
			} else {
				pos_x -= increment;
				y--;
				ptr = blitter->MoveTo(ptr, 0, -1);
			}
			ptr = blitter->MoveTo(ptr, 2, 0);
			x += 2;
		}

		/* Draw vehicles */
		if (this->map_type == SMT_CONTOUR || this->map_type == SMT_VEHICLES) this->DrawVehicles(dpi, blitter);

		if (this->map_type == SMT_LINKSTATS && _game_mode == GM_NORMAL) {
			LinkLineDrawer lines;
			this->link_details = lines.DrawLinks(this, true);

			this->supply_details = DrawStationDots();

			if (_legend_linkstats[_smallmap_cargo_count + STAT_TEXT].show_on_map) {
				LinkTextDrawer text;
				text.DrawLinks(this, false);
			}
			if (_legend_linkstats[_smallmap_cargo_count + STAT_GRAPH].show_on_map) {
				LinkGraphDrawer graph;
				graph.DrawLinks(this, false);
			}
		}

		/* Draw town names */
		if (this->show_towns) this->DrawTowns(dpi);

		/* Draw map indicators */
		this->DrawMapIndicators();

		_cur_dpi = old_dpi;
	}

	bool CheckStationSelected(Point *pt) const {
		return abs(this->cursor.x - pt->x) < 7 && abs(this->cursor.y - pt->y) < 7;
	}

	bool CheckLinkSelected(Point *pta, Point *ptb) const {
		if (this->cursor.x == -1 && this->cursor.y == -1) return false;
		if (CheckStationSelected(pta) || CheckStationSelected(ptb)) return false;
		if (pta->x > ptb->x) Swap(pta, ptb);
		int minx = min(pta->x, ptb->x);
		int maxx = max(pta->x, ptb->x);
		int miny = min(pta->y, ptb->y);
		int maxy = max(pta->y, ptb->y);
		if (!IsInsideMM(cursor.x, minx - 3, maxx + 3) || !IsInsideMM(cursor.y, miny - 3, maxy + 3)) {
			return false;
		}

		if (pta->x == ptb->x || ptb->y == pta->y) {
			return true;
		} else {
			int incliney = (ptb->y - pta->y);
			int inclinex = (ptb->x - pta->x);
			int diff = (cursor.x - minx) * incliney / inclinex - (cursor.y - miny);
			if (incliney < 0) {
				diff += maxy - miny;
			}
			return abs(diff) < 4;
		}
	}

	/**
	 * recalculate which vehicles are visible and their positions.
	 */
	void RecalcVehiclePositions() {
		this->vehicles_on_map.clear();
		const Vehicle *v;
		const NWidgetCore *wi = this->GetWidget<NWidgetCore>(SM_WIDGET_MAP);
		int scale = this->zoom < 0 ? -this->zoom : 1;

		FOR_ALL_VEHICLES(v) {
			if (v->type == VEH_EFFECT) continue;
			if (v->vehstatus & (VS_HIDDEN | VS_UNCLICKABLE)) continue;

			/* Remap into flat coordinates. */
			Point pos = RemapTile(v->x_pos / (int)TILE_SIZE, v->y_pos / (int)TILE_SIZE);

			/* Check if rhombus is inside bounds */
			if (IsInsideMM(pos.x, -2 * scale, wi->current_x + 2 * scale) &&
				IsInsideMM(pos.y, -2 * scale, wi->current_y + 2 * scale)) {

				this->vehicles_on_map.push_back(VehicleAndPosition(v));
			}
		}
	}

public:
	SmallMapWindow(const WindowDesc *desc, int window_number) : Window(), supply_details(INVALID_STATION), refresh(FORCE_REFRESH_PERIOD)
	{
		this->cursor.x = -1;
		this->cursor.y = -1;
		this->InitNested(desc, window_number);
		if (_smallmap_cargo_count == 0) {
			this->DisableWidget(SM_WIDGET_LINKSTATS);
			if (this->map_type == SMT_LINKSTATS) {
				this->map_type = SMT_CONTOUR;
			}
		}

		this->LowerWidget(this->map_type + SM_WIDGET_CONTOUR);

		_smallmap_show_heightmap = (this->map_type != SMT_INDUSTRY);
		BuildLandLegend();
		this->SetWidgetLoweredState(SM_WIDGET_SHOW_HEIGHT, _smallmap_show_heightmap);

		this->SetWidgetLoweredState(SM_WIDGET_TOGGLETOWNNAME, this->show_towns);
		this->GetWidget<NWidgetStacked>(SM_WIDGET_SELECTINDUSTRIES)->SetDisplayedPlane(this->map_type != SMT_INDUSTRY && this->map_type != SMT_LINKSTATS);

		this->SetZoomLevel(ZLC_INITIALIZE, NULL);
		this->SmallMapCenterOnCurrentPos();
	}

	/**
	 * Compute maximal required height of the legends.
	 * @return Maximally needed height for displaying the smallmap legends in pixels.
	 */
	inline uint GetMaxLegendHeight() const
	{
		return WD_FRAMERECT_TOP + WD_FRAMERECT_BOTTOM + this->GetMaxNumberRowsLegend(this->min_number_of_columns) * FONT_HEIGHT_SMALL;
	}

	/**
	 * Compute minimal required width of the legends.
	 * @return Minimally needed width for displaying the smallmap legends in pixels.
	 */
	inline uint GetMinLegendWidth() const
	{
		return WD_FRAMERECT_LEFT + this->min_number_of_columns * this->column_width;
	}

	/**
	 * Return number of columns that can be displayed in \a width pixels.
	 * @return Number of columns to display.
	 */
	inline uint GetNumberColumnsLegend(uint width) const
	{
		return width / this->column_width;
	}

	/**
	 * Compute height given a width.
	 * @return Needed height for displaying the smallmap legends in pixels.
	 */
	uint GetLegendHeight(uint width) const
	{
		uint num_columns = this->GetNumberColumnsLegend(width);
		return WD_FRAMERECT_TOP + WD_FRAMERECT_BOTTOM + this->GetMaxNumberRowsLegend(num_columns) * FONT_HEIGHT_SMALL;
	}

	virtual void SetStringParameters(int widget) const
	{
		switch (widget) {
			case SM_WIDGET_CAPTION:
				SetDParam(0, STR_SMALLMAP_TYPE_CONTOURS + this->map_type);
				break;
		}
	}

	virtual void OnInit()
	{
		uint min_width = 0;
		this->min_number_of_columns = INDUSTRY_MIN_NUMBER_OF_COLUMNS;
		this->min_number_of_fixed_rows = 0;
		for (uint i = 0; i < lengthof(_legend_table); i++) {
			uint height = 0;
			uint num_columns = 1;
			for (const LegendAndColour *tbl = _legend_table[i]; !tbl->end; ++tbl) {
				StringID str;
				if (i == SMT_INDUSTRY || i == SMT_LINKSTATS) {
					SetDParam(0, tbl->legend);
					SetDParam(1, IndustryPool::MAX_SIZE);
					str = (i == SMT_INDUSTRY) ? STR_SMALLMAP_INDUSTRY : STR_SMALLMAP_LINKSTATS_LEGEND;
				} else {
					if (tbl->col_break) {
						this->min_number_of_fixed_rows = max(this->min_number_of_fixed_rows, height);
						height = 0;
						num_columns++;
					}
					height++;
					str = tbl->legend;
				}
				min_width = max(GetStringBoundingBox(str).width, min_width);
			}
			this->min_number_of_fixed_rows = max(this->min_number_of_fixed_rows, height);
			this->min_number_of_columns = max(this->min_number_of_columns, num_columns);
		}

		/* The width of a column is the minimum width of all texts + the size of the blob + some spacing */
		this->column_width = min_width + LEGEND_BLOB_WIDTH + WD_FRAMERECT_LEFT + WD_FRAMERECT_RIGHT;
	}

	virtual void DrawWidget(const Rect &r, int widget) const
	{
		switch (widget) {
			case SM_WIDGET_MAP: {
				DrawPixelInfo new_dpi;
				if (!FillDrawPixelInfo(&new_dpi, r.left + 1, r.top + 1, r.right - r.left - 1, r.bottom - r.top - 1)) return;
				this->DrawSmallMap(&new_dpi);
				break;
			}

			case SM_WIDGET_LEGEND: {
				DrawLegend(r);
			} break;
		}
	}

	uint GetNumberRowsLegend(uint columns) const {
		uint number_of_rows = this->min_number_of_fixed_rows;
		if (this->map_type == SMT_INDUSTRY) {
			number_of_rows = max(number_of_rows, (_smallmap_industry_count + columns - 1) / columns);
		} else if (this->map_type == SMT_LINKSTATS) {
			number_of_rows = max(number_of_rows, (_smallmap_cargo_count + columns - 2) / (columns - 1));
		}
		return number_of_rows;
	}

	uint GetMaxNumberRowsLegend(uint columns) const {
		uint number_of_rows = this->min_number_of_fixed_rows;
		number_of_rows = max(number_of_rows, CeilDiv(_smallmap_industry_count, columns));
		number_of_rows = max(number_of_rows, CeilDiv(_smallmap_cargo_count, (columns - 1)));
		return number_of_rows;
	}

	void DrawLegend(const Rect &r) const {
		uint y_org = r.top + WD_FRAMERECT_TOP;
		uint x = r.left + WD_FRAMERECT_LEFT;
		if (this->supply_details != INVALID_STATION) {
			this->DrawSupplyDetails(x, y_org, r.bottom - WD_FRAMERECT_BOTTOM);
		} else if (!link_details.Empty()) {
			this->DrawLinkDetails(x, y_org, r.right - WD_FRAMERECT_RIGHT, r.bottom - WD_FRAMERECT_BOTTOM);
		} else {
			uint columns = this->GetNumberColumnsLegend(r.right - r.left + 1);

			uint number_of_rows = this->GetNumberRowsLegend(columns);

			bool rtl = _dynlang.text_dir == TD_RTL;
			uint y_org = r.top + WD_FRAMERECT_TOP;
			uint x = rtl ? r.right - this->column_width - WD_FRAMERECT_RIGHT : r.left + WD_FRAMERECT_LEFT;
			uint y = y_org;
			uint i = 0; // Row counter for industry legend.
			uint row_height = FONT_HEIGHT_SMALL;

			uint text_left  = rtl ? 0 : LEGEND_BLOB_WIDTH + WD_FRAMERECT_LEFT;
			uint text_right = this->column_width - 1 - (rtl ? LEGEND_BLOB_WIDTH + WD_FRAMERECT_RIGHT : 0);
			uint blob_left  = rtl ? this->column_width - 1 - LEGEND_BLOB_WIDTH : 0;
			uint blob_right = rtl ? this->column_width - 1 : LEGEND_BLOB_WIDTH;

			StringID string = (this->map_type == SMT_INDUSTRY) ? STR_SMALLMAP_INDUSTRY : STR_SMALLMAP_LINKSTATS_LEGEND;

			for (const LegendAndColour *tbl = _legend_table[this->map_type]; !tbl->end; ++tbl) {
				if (tbl->col_break || ((this->map_type == SMT_INDUSTRY || this->map_type == SMT_LINKSTATS) && i++ >= number_of_rows)) {
					/* Column break needed, continue at top, COLUMN_WIDTH pixels
					 * (one "row") to the right. */
					x += rtl ? -(int)this->column_width : this->column_width;
					y = y_org;
					i = 1;
				}

				switch(this->map_type) {
					case SMT_INDUSTRY:
						/* Industry name must be formatted, since it's not in tiny font in the specs.
						 * So, draw with a parameter and use the STR_SMALLMAP_INDUSTRY string, which is tiny font */
						SetDParam(1, Industry::GetIndustryTypeCount(tbl->u.type));
					case SMT_LINKSTATS:
						SetDParam(0, tbl->legend);
						if (!tbl->show_on_map) {
							/* Simply draw the string, not the black border of the legend colour.
							 * This will enforce the idea of the disabled item */
							DrawString(x + text_left, x + text_right, y, string, TC_GREY);
						} else {
							DrawString(x + text_left, x + text_right, y, string, TC_BLACK);
							GfxFillRect(x + blob_left, y + 1, x + blob_right, y + row_height - 1, 0); // outer border of the legend colour
						}
						break;
					default:
						if (this->map_type == SMT_CONTOUR) SetDParam(0, tbl->u.height * TILE_HEIGHT_STEP);

						/* Anything that is not an industry is using normal process */
						GfxFillRect(x + blob_left, y + 1, x + blob_right, y + row_height - 1, 0);
						DrawString(x + text_left, x + text_right, y, tbl->legend);
				}
				GfxFillRect(x + blob_left + 1, y + 2, x + blob_right - 1, y + row_height - 2, tbl->colour); // Legend colour

				y += row_height;
			}
		}
	}



	virtual void OnPaint()
	{
		this->DrawWidgets();
	}

	/**
<<<<<<< HEAD
	 * Select and toggle a legend item. When CTRL is pressed, disable all other
	 * items in the group defined by begin_legend_item and end_legend_item and
	 * keep the clicked one enabled even if it was already enabled before. If
	 * the other items in the group are all disabled already and CTRL is pressed
	 * enable them instead.
	 * @param click_pos the index of the item being selected
	 * @param legend the legend from which we select
	 * @param end_legend_item index one past the last item in the group to be inverted
	 * @param begin_legend_item index of the first item in the group to be inverted
	 */
	void SelectLegendItem(int click_pos, LegendAndColour *legend, int end_legend_item, int begin_legend_item = 0)
	{
		if (_ctrl_pressed) {
			/* Disable all, except the clicked one */
			bool changes = false;
			for (int i = begin_legend_item; i != end_legend_item; i++) {
				bool new_state = i == click_pos;
				if (legend[i].show_on_map != new_state) {
					changes = true;
					legend[i].show_on_map = new_state;
				}
			}
			if (!changes) {
				/* Nothing changed? Then show all (again). */
				for (int i = begin_legend_item; i != end_legend_item; i++) {
					legend[i].show_on_map = true;
				}
			}
		} else {
			legend[click_pos].show_on_map = !legend[click_pos].show_on_map;
		}
=======
	 * Select a new map type.
	 * @param map_type New map type.
	 */
	void SwitchMapType(SmallMapType map_type)
	{
		this->RaiseWidget(this->map_type + SM_WIDGET_CONTOUR);
		this->map_type = map_type;
		this->LowerWidget(this->map_type + SM_WIDGET_CONTOUR);

		/* Hide Enable all/Disable all buttons if is not industry type small map */
		this->GetWidget<NWidgetStacked>(SM_WIDGET_SELECTINDUSTRIES)->SetDisplayedPlane(this->map_type != SMT_INDUSTRY);

		this->SetDirty();
>>>>>>> c89a545d
	}

	virtual void OnClick(Point pt, int widget, int click_count)
	{
		/* User clicked something, notify the industry chain window to stop sending newly selected industries. */
		InvalidateWindowClassesData(WC_INDUSTRY_CARGOES, NUM_INDUSTRYTYPES);

		switch (widget) {
			case SM_WIDGET_MAP: { // Map window
				/*
				 * XXX: scrolling with the left mouse button is done by subsequently
				 * clicking with the left mouse button; clicking once centers the
				 * large map at the selected point. So by unclicking the left mouse
				 * button here, it gets reclicked during the next inputloop, which
				 * would make it look like the mouse is being dragged, while it is
				 * actually being (virtually) clicked every inputloop.
				 */
				_left_button_clicked = false;

				const NWidgetBase *wid = this->GetWidget<NWidgetBase>(SM_WIDGET_MAP);
				Window *w = FindWindowById(WC_MAIN_WINDOW, 0);
				int sub;
				pt = this->PixelToWorld(pt.x - wid->pos_x, pt.y - wid->pos_y, &sub);
				int offset = this->zoom > 0 ? this->zoom * TILE_SIZE : TILE_SIZE / (-this->zoom);
				pt = RemapCoords(this->scroll_x + pt.x + offset - offset * sub / 4,
						this->scroll_y + pt.y + sub * offset / 4, 0);

				w->viewport->follow_vehicle = INVALID_VEHICLE;
				w->viewport->dest_scrollpos_x = pt.x - (w->viewport->virtual_width  >> 1);
				w->viewport->dest_scrollpos_y = pt.y - (w->viewport->virtual_height >> 1);

				this->SetDirty();
				break;
			}

			case SM_WIDGET_ZOOM_IN:
			case SM_WIDGET_ZOOM_OUT: {
				const NWidgetBase *wid = this->GetWidget<NWidgetBase>(SM_WIDGET_MAP);
				Point pt = {wid->current_x / 2, wid->current_y / 2};
				this->SetZoomLevel((widget == SM_WIDGET_ZOOM_IN) ? ZLC_ZOOM_IN : ZLC_ZOOM_OUT, &pt);
				SndPlayFx(SND_15_BEEP);
				break;
			}

			case SM_WIDGET_CONTOUR:    // Show land contours
			case SM_WIDGET_VEHICLES:   // Show vehicles
			case SM_WIDGET_INDUSTRIES: // Show industries
			case SM_WIDGET_LINKSTATS:   // Show route map
			case SM_WIDGET_ROUTES:     // Show transport routes
			case SM_WIDGET_VEGETATION: // Show vegetation
			case SM_WIDGET_OWNERS:     // Show land owners
<<<<<<< HEAD
				this->RaiseWidget(this->map_type + SM_WIDGET_CONTOUR);
				this->map_type = (SmallMapType)(widget - SM_WIDGET_CONTOUR);
				this->LowerWidget(this->map_type + SM_WIDGET_CONTOUR);

				/* Hide Enable all/Disable all buttons if is not industry type small map */
				this->GetWidget<NWidgetStacked>(SM_WIDGET_SELECTINDUSTRIES)->SetDisplayedPlane(this->map_type != SMT_INDUSTRY && this->map_type != SMT_LINKSTATS);

				this->SetDirty();
=======
				this->SwitchMapType((SmallMapType)(widget - SM_WIDGET_CONTOUR));
>>>>>>> c89a545d
				SndPlayFx(SND_15_BEEP);
				break;

			case SM_WIDGET_CENTERMAP: // Center the smallmap again
				this->SmallMapCenterOnCurrentPos();
				this->HandleButtonClick(SM_WIDGET_CENTERMAP);
				SndPlayFx(SND_15_BEEP);
				break;

			case SM_WIDGET_TOGGLETOWNNAME: // Toggle town names
				this->show_towns = !this->show_towns;
				this->SetWidgetLoweredState(SM_WIDGET_TOGGLETOWNNAME, this->show_towns);

				this->SetDirty();
				SndPlayFx(SND_15_BEEP);
				break;

			case SM_WIDGET_LEGEND: // Legend
				/* If industry type small map*/
				if (this->map_type == SMT_INDUSTRY || this->map_type == SMT_LINKSTATS) {
					/* If click on industries label, find right industry type and enable/disable it */
					const NWidgetBase *wi = this->GetWidget<NWidgetBase>(SM_WIDGET_LEGEND); // Label panel
					uint line = (pt.y - wi->pos_y - WD_FRAMERECT_TOP) / FONT_HEIGHT_SMALL;
					uint columns = this->GetNumberColumnsLegend(wi->current_x);
					uint entry_count = 0;
					if (this->map_type == SMT_LINKSTATS) {
						columns--; // one column is reserved for stats legend
						entry_count = _smallmap_cargo_count;
					} else {
						entry_count = _smallmap_industry_count;
					}
					uint number_of_rows = max(CeilDiv(entry_count, columns), this->min_number_of_fixed_rows);
					if (line >= number_of_rows) break;

					bool rtl = _dynlang.text_dir == TD_RTL;
					int x = pt.x - wi->pos_x;
					if (rtl) x = wi->current_x - x;
					uint column = (x - WD_FRAMERECT_LEFT) / this->column_width;

					/* Check if click is on industry label*/
					int click_pos = (column * number_of_rows) + line;
					if (this->map_type == SMT_INDUSTRY) {
						if (click_pos < _smallmap_industry_count) {
							this->SelectLegendItem(click_pos, _legend_from_industries, _smallmap_industry_count);
						}
					} else if (this->map_type == SMT_LINKSTATS) {
						if (click_pos < _smallmap_cargo_count) {
							this->SelectLegendItem(click_pos, _legend_linkstats, _smallmap_cargo_count);
						} else {
							uint stats_column = CeilDiv(_smallmap_cargo_count, number_of_rows);
							if (column == stats_column && line < NUM_STATS) {
								this->SelectLegendItem(_smallmap_cargo_count + line, _legend_linkstats,
										_smallmap_cargo_count + NUM_STATS, _smallmap_cargo_count);
							}
						}
					}
					this->SetDirty();
				}
				break;

			case SM_WIDGET_ENABLE_ALL: { // Enable all items
				LegendAndColour *tbl = (this->map_type == SMT_INDUSTRY) ? _legend_from_industries : _legend_linkstats;
				for (; !tbl->end; ++tbl) {
					tbl->show_on_map = true;
				}
				this->SetDirty();
				break;
			}

			case SM_WIDGET_DISABLE_ALL: { // Disable all items
				LegendAndColour *tbl = (this->map_type == SMT_INDUSTRY) ? _legend_from_industries : _legend_linkstats;
				for (; !tbl->end; ++tbl) {
					tbl->show_on_map = false;
				}
				this->SetDirty();
				break;
			}

			case SM_WIDGET_SHOW_HEIGHT: // Enable/disable showing of heightmap.
				_smallmap_show_heightmap = !_smallmap_show_heightmap;
				this->SetWidgetLoweredState(SM_WIDGET_SHOW_HEIGHT, _smallmap_show_heightmap);
				this->SetDirty();
				break;
		}
	}

<<<<<<< HEAD
	virtual void OnMouseOver(Point pt, int widget) {
		static Point invalid = {-1, -1};
		if (pt.x != cursor.x || pt.y != cursor.y) {
			this->refresh = 1;
			if (widget == SM_WIDGET_MAP) {
				cursor = pt;
				cursor.x -= WD_FRAMERECT_LEFT;
				cursor.y -= WD_FRAMERECT_TOP + WD_CAPTION_HEIGHT;
			} else {
				cursor = invalid;
			}
		}
	}


=======
	/**
	 * Notifications for the smallmap window.
	 * - data = 0: Displayed industries at the industry chain window have changed.
	 */
	virtual void OnInvalidateData(int data)
	{
		extern uint64 _displayed_industries;
		if (this->map_type != SMT_INDUSTRY) this->SwitchMapType(SMT_INDUSTRY);

		for (int i = 0; i != _smallmap_industry_count; i++) {
			_legend_from_industries[i].show_on_map = HasBit(_displayed_industries, _legend_from_industries[i].u.type);
		}
		this->SetDirty();
	}

>>>>>>> c89a545d
	virtual bool OnRightClick(Point pt, int widget)
	{
		if (widget != SM_WIDGET_MAP || _scrolling_viewport) return false;

		_scrolling_viewport = true;
		return true;
	}

	virtual void OnMouseWheel(int wheel)
	{
		const NWidgetBase *wid = this->GetWidget<NWidgetBase>(SM_WIDGET_MAP);
		int cursor_x = _cursor.pos.x - this->left - wid->pos_x;
		int cursor_y = _cursor.pos.y - this->top  - wid->pos_y;
		if (IsInsideMM(cursor_x, 0, wid->current_x) && IsInsideMM(cursor_y, 0, wid->current_y)) {
			Point pt = {cursor_x, cursor_y};
			this->SetZoomLevel((wheel < 0) ? ZLC_ZOOM_IN : ZLC_ZOOM_OUT, &pt);
		}
	}

	virtual void OnTick()
	{
		/* Update the window every now and then */
		if (--this->refresh != 0) return;

		this->RecalcVehiclePositions();

		this->refresh = FORCE_REFRESH_PERIOD;
		this->SetDirty();
	}

	/**
	 * Set new #scroll_x, #scroll_y, and #subscroll values after limiting them such that the center
	 * of the smallmap always contains a part of the map.
	 * @param sx  Proposed new #scroll_x
	 * @param sy  Proposed new #scroll_y
	 * @param sub Proposed new #subscroll
	 */
	void SetNewScroll(int sx, int sy, int sub)
	{
		const NWidgetBase *wi = this->GetWidget<NWidgetBase>(SM_WIDGET_MAP);
		Point hv = InverseRemapCoords(wi->current_x * TILE_SIZE / 2, wi->current_y * TILE_SIZE / 2);
		if (this->zoom > 0) {
			hv.x *= this->zoom;
			hv.y *= this->zoom;
		} else {
			hv.x /= (-this->zoom);
			hv.y /= (-this->zoom);
		}

		if (sx < -hv.x) {
			sx = -hv.x;
			sub = 0;
		}
		if (sx > (int)(MapMaxX() * TILE_SIZE) - hv.x) {
			sx = MapMaxX() * TILE_SIZE - hv.x;
			sub = 0;
		}
		if (sy < -hv.y) {
			sy = -hv.y;
			sub = 0;
		}
		if (sy > (int)(MapMaxY() * TILE_SIZE) - hv.y) {
			sy = MapMaxY() * TILE_SIZE - hv.y;
			sub = 0;
		}

		this->scroll_x = sx;
		this->scroll_y = sy;
		this->subscroll = sub;
	}

	virtual void OnScroll(Point delta)
	{
		_cursor.fix_at = true;

		/* While tile is at (delta.x, delta.y)? */
		int sub;
		Point pt = this->PixelToWorld(delta.x, delta.y, &sub);
		this->SetNewScroll(this->scroll_x + pt.x, this->scroll_y + pt.y, sub);

		this->SetDirty();
	}

	void SmallMapCenterOnCurrentPos()
	{
		const ViewPort *vp = FindWindowById(WC_MAIN_WINDOW, 0)->viewport;
		Point pt = InverseRemapCoords(vp->virtual_left + vp->virtual_width  / 2, vp->virtual_top  + vp->virtual_height / 2);

		int sub;
		const NWidgetBase *wid = this->GetWidget<NWidgetBase>(SM_WIDGET_MAP);
		Point sxy = this->ComputeScroll(pt.x, pt.y, max(0, (int)wid->current_x / 2 - 2), wid->current_y / 2, &sub);
		this->SetNewScroll(sxy.x, sxy.y, sub);
		this->SetDirty();
	}

	uint ColumnWidth() const {return column_width;}
};

SmallMapWindow::SmallMapType SmallMapWindow::map_type = SMT_CONTOUR;
bool SmallMapWindow::show_towns = true;

/**
 * Custom container class for displaying smallmap with a vertically resizing legend panel.
 * The legend panel has a smallest height that depends on its width. Standard containers cannot handle this case.
 *
 * @note The container assumes it has two childs, the first is the display, the second is the bar with legends and selection image buttons.
 *       Both childs should be both horizontally and vertically resizable and horizontally fillable.
 *       The bar should have a minimal size with a zero-size legends display. Child padding is not supported.
 */
class NWidgetSmallmapDisplay : public NWidgetContainer {
	const SmallMapWindow *smallmap_window; ///< Window manager instance.
public:
	NWidgetSmallmapDisplay() : NWidgetContainer(NWID_VERTICAL)
	{
		this->smallmap_window = NULL;
	}

	virtual void SetupSmallestSize(Window *w, bool init_array)
	{
		NWidgetBase *display = this->head;
		NWidgetBase *bar = display->next;

		display->SetupSmallestSize(w, init_array);
		bar->SetupSmallestSize(w, init_array);

		this->smallmap_window = dynamic_cast<SmallMapWindow *>(w);
		this->smallest_x = max(display->smallest_x, bar->smallest_x + smallmap_window->GetMinLegendWidth());
		this->smallest_y = display->smallest_y + max(bar->smallest_y, smallmap_window->GetMaxLegendHeight());
		this->fill_x = max(display->fill_x, bar->fill_x);
		this->fill_y = (display->fill_y == 0 && bar->fill_y == 0) ? 0 : min(display->fill_y, bar->fill_y);
		this->resize_x = max(display->resize_x, bar->resize_x);
		this->resize_y = min(display->resize_y, bar->resize_y);
	}

	virtual void AssignSizePosition(SizingType sizing, uint x, uint y, uint given_width, uint given_height, bool rtl)
	{
		this->pos_x = x;
		this->pos_y = y;
		this->current_x = given_width;
		this->current_y = given_height;

		NWidgetBase *display = this->head;
		NWidgetBase *bar = display->next;

		if (sizing == ST_SMALLEST) {
			this->smallest_x = given_width;
			this->smallest_y = given_height;
			/* Make display and bar exactly equal to their minimal size. */
			display->AssignSizePosition(ST_SMALLEST, x, y, display->smallest_x, display->smallest_y, rtl);
			bar->AssignSizePosition(ST_SMALLEST, x, y + display->smallest_y, bar->smallest_x, bar->smallest_y, rtl);
		}

		uint bar_height = max(bar->smallest_y, this->smallmap_window->GetLegendHeight(given_width - bar->smallest_x));
		uint display_height = given_height - bar_height;
		display->AssignSizePosition(ST_RESIZE, x, y, given_width, display_height, rtl);
		bar->AssignSizePosition(ST_RESIZE, x, y + display_height, given_width, bar_height, rtl);
	}

	virtual NWidgetCore *GetWidgetFromPos(int x, int y)
	{
		if (!IsInsideBS(x, this->pos_x, this->current_x) || !IsInsideBS(y, this->pos_y, this->current_y)) return NULL;
		for (NWidgetBase *child_wid = this->head; child_wid != NULL; child_wid = child_wid->next) {
			NWidgetCore *widget = child_wid->GetWidgetFromPos(x, y);
			if (widget != NULL) return widget;
		}
		return NULL;
	}

	virtual void Draw(const Window *w)
	{
		for (NWidgetBase *child_wid = this->head; child_wid != NULL; child_wid = child_wid->next) child_wid->Draw(w);
	}
};

/** Widget parts of the smallmap display. */
static const NWidgetPart _nested_smallmap_display[] = {
	NWidget(WWT_PANEL, COLOUR_BROWN, SM_WIDGET_MAP_BORDER),
		NWidget(WWT_INSET, COLOUR_BROWN, SM_WIDGET_MAP), SetMinimalSize(346, 140), SetResize(1, 1), SetPadding(2, 2, 2, 2), EndContainer(),
	EndContainer(),
};

/** Widget parts of the smallmap legend bar + image buttons. */
static const NWidgetPart _nested_smallmap_bar[] = {
	NWidget(WWT_PANEL, COLOUR_BROWN),
		NWidget(NWID_HORIZONTAL),
			NWidget(WWT_EMPTY, INVALID_COLOUR, SM_WIDGET_LEGEND), SetResize(1, 1),
			NWidget(NWID_VERTICAL),
				/* Top button row. */
				NWidget(NWID_HORIZONTAL, NC_EQUALSIZE),
					NWidget(WWT_PUSHIMGBTN, COLOUR_BROWN, SM_WIDGET_ZOOM_IN), SetDataTip(SPR_IMG_ZOOMIN, STR_TOOLBAR_TOOLTIP_ZOOM_THE_VIEW_IN),
					NWidget(WWT_PUSHIMGBTN, COLOUR_BROWN, SM_WIDGET_CENTERMAP), SetDataTip(SPR_IMG_SMALLMAP, STR_SMALLMAP_CENTER),
					NWidget(WWT_IMGBTN, COLOUR_BROWN, SM_WIDGET_BLANK), SetMinimalSize(22, 22), SetDataTip(SPR_DOT_SMALL, STR_NULL),
					NWidget(WWT_IMGBTN, COLOUR_BROWN, SM_WIDGET_CONTOUR), SetDataTip(SPR_IMG_SHOW_COUNTOURS, STR_SMALLMAP_TOOLTIP_SHOW_LAND_CONTOURS_ON_MAP),
					NWidget(WWT_IMGBTN, COLOUR_BROWN, SM_WIDGET_VEHICLES), SetDataTip(SPR_IMG_SHOW_VEHICLES, STR_SMALLMAP_TOOLTIP_SHOW_VEHICLES_ON_MAP),
					NWidget(WWT_IMGBTN, COLOUR_BROWN, SM_WIDGET_INDUSTRIES), SetDataTip(SPR_IMG_INDUSTRY, STR_SMALLMAP_TOOLTIP_SHOW_INDUSTRIES_ON_MAP),
				EndContainer(),
				/* Bottom button row. */
				NWidget(NWID_HORIZONTAL, NC_EQUALSIZE),
					NWidget(WWT_PUSHIMGBTN, COLOUR_BROWN, SM_WIDGET_ZOOM_OUT), SetDataTip(SPR_IMG_ZOOMOUT, STR_TOOLBAR_TOOLTIP_ZOOM_THE_VIEW_OUT),
					NWidget(WWT_IMGBTN, COLOUR_BROWN, SM_WIDGET_TOGGLETOWNNAME), SetDataTip(SPR_IMG_TOWN, STR_SMALLMAP_TOOLTIP_TOGGLE_TOWN_NAMES_ON_OFF),
					NWidget(WWT_IMGBTN, COLOUR_BROWN, SM_WIDGET_LINKSTATS), SetDataTip(SPR_IMG_GRAPHS, STR_SMALLMAP_TOOLTIP_SHOW_LINK_STATS_ON_MAP),
					NWidget(WWT_IMGBTN, COLOUR_BROWN, SM_WIDGET_ROUTES), SetDataTip(SPR_IMG_SHOW_ROUTES, STR_SMALLMAP_TOOLTIP_SHOW_TRANSPORT_ROUTES_ON),
					NWidget(WWT_IMGBTN, COLOUR_BROWN, SM_WIDGET_VEGETATION), SetDataTip(SPR_IMG_PLANTTREES, STR_SMALLMAP_TOOLTIP_SHOW_VEGETATION_ON_MAP),
					NWidget(WWT_IMGBTN, COLOUR_BROWN, SM_WIDGET_OWNERS), SetDataTip(SPR_IMG_COMPANY_GENERAL, STR_SMALLMAP_TOOLTIP_SHOW_LAND_OWNERS_ON_MAP),
				EndContainer(),
				NWidget(NWID_SPACER), SetResize(0, 1),
			EndContainer(),
		EndContainer(),
	EndContainer(),
};

static NWidgetBase *SmallMapDisplay(int *biggest_index)
{
	NWidgetContainer *map_display = new NWidgetSmallmapDisplay;

	MakeNWidgets(_nested_smallmap_display, lengthof(_nested_smallmap_display), biggest_index, map_display);
	MakeNWidgets(_nested_smallmap_bar, lengthof(_nested_smallmap_bar), biggest_index, map_display);
	return map_display;
}


static const NWidgetPart _nested_smallmap_widgets[] = {
	NWidget(NWID_HORIZONTAL),
		NWidget(WWT_CLOSEBOX, COLOUR_BROWN),
		NWidget(WWT_CAPTION, COLOUR_BROWN, SM_WIDGET_CAPTION), SetDataTip(STR_SMALLMAP_CAPTION, STR_TOOLTIP_WINDOW_TITLE_DRAG_THIS),
		NWidget(WWT_SHADEBOX, COLOUR_BROWN),
		NWidget(WWT_STICKYBOX, COLOUR_BROWN),
	EndContainer(),
	NWidgetFunction(SmallMapDisplay), // Smallmap display and legend bar + image buttons.
	/* Bottom button row and resize box. */
	NWidget(NWID_HORIZONTAL),
		NWidget(WWT_PANEL, COLOUR_BROWN),
			NWidget(NWID_HORIZONTAL),
				NWidget(NWID_SELECTION, INVALID_COLOUR, SM_WIDGET_SELECTINDUSTRIES),
					NWidget(NWID_HORIZONTAL, NC_EQUALSIZE),
						NWidget(WWT_PUSHTXTBTN, COLOUR_BROWN, SM_WIDGET_ENABLE_ALL), SetDataTip(STR_SMALLMAP_ENABLE_ALL, STR_SMALLMAP_TOOLTIP_ENABLE_ALL),
						NWidget(WWT_PUSHTXTBTN, COLOUR_BROWN, SM_WIDGET_DISABLE_ALL), SetDataTip(STR_SMALLMAP_DISABLE_ALL, STR_SMALLMAP_TOOLTIP_DISABLE_ALL),
						NWidget(WWT_TEXTBTN, COLOUR_BROWN, SM_WIDGET_SHOW_HEIGHT), SetDataTip(STR_SMALLMAP_SHOW_HEIGHT, STR_SMALLMAP_TOOLTIP_SHOW_HEIGHT),
					EndContainer(),
					NWidget(NWID_SPACER), SetFill(1, 1),
				EndContainer(),
				NWidget(NWID_SPACER), SetFill(1, 0), SetResize(1, 0),
			EndContainer(),
		EndContainer(),
		NWidget(WWT_RESIZEBOX, COLOUR_BROWN),
	EndContainer(),
};

static const WindowDesc _smallmap_desc(
	WDP_AUTO, 488, 314,
	WC_SMALLMAP, WC_NONE,
	WDF_UNCLICK_BUTTONS,
	_nested_smallmap_widgets, lengthof(_nested_smallmap_widgets)
);

void ShowSmallMap()
{
	AllocateWindowDescFront<SmallMapWindow>(&_smallmap_desc, 0);
}

/**
 * Scrolls the main window to given coordinates.
 * @param x x coordinate
 * @param y y coordinate
 * @param z z coordinate; -1 to scroll to terrain height
 * @param instant scroll instantly (meaningful only when smooth_scrolling is active)
 * @return did the viewport position change?
 */
bool ScrollMainWindowTo(int x, int y, int z, bool instant)
{
	bool res = ScrollWindowTo(x, y, z, FindWindowById(WC_MAIN_WINDOW, 0), instant);

	/* If a user scrolls to a tile (via what way what so ever) and already is on
	 * that tile (e.g.: pressed twice), move the smallmap to that location,
	 * so you directly see where you are on the smallmap. */

	if (res) return res;

	SmallMapWindow *w = dynamic_cast<SmallMapWindow*>(FindWindowById(WC_SMALLMAP, 0));
	if (w != NULL) w->SmallMapCenterOnCurrentPos();

	return res;
}<|MERGE_RESOLUTION|>--- conflicted
+++ resolved
@@ -1925,7 +1925,6 @@
 	}
 
 	/**
-<<<<<<< HEAD
 	 * Select and toggle a legend item. When CTRL is pressed, disable all other
 	 * items in the group defined by begin_legend_item and end_legend_item and
 	 * keep the clicked one enabled even if it was already enabled before. If
@@ -1957,7 +1956,9 @@
 		} else {
 			legend[click_pos].show_on_map = !legend[click_pos].show_on_map;
 		}
-=======
+	}
+
+	/*
 	 * Select a new map type.
 	 * @param map_type New map type.
 	 */
@@ -1968,10 +1969,9 @@
 		this->LowerWidget(this->map_type + SM_WIDGET_CONTOUR);
 
 		/* Hide Enable all/Disable all buttons if is not industry type small map */
-		this->GetWidget<NWidgetStacked>(SM_WIDGET_SELECTINDUSTRIES)->SetDisplayedPlane(this->map_type != SMT_INDUSTRY);
+		this->GetWidget<NWidgetStacked>(SM_WIDGET_SELECTINDUSTRIES)->SetDisplayedPlane(this->map_type != SMT_INDUSTRY && this->map_type != SMT_LINKSTATS);
 
 		this->SetDirty();
->>>>>>> c89a545d
 	}
 
 	virtual void OnClick(Point pt, int widget, int click_count)
@@ -2023,18 +2023,7 @@
 			case SM_WIDGET_ROUTES:     // Show transport routes
 			case SM_WIDGET_VEGETATION: // Show vegetation
 			case SM_WIDGET_OWNERS:     // Show land owners
-<<<<<<< HEAD
-				this->RaiseWidget(this->map_type + SM_WIDGET_CONTOUR);
-				this->map_type = (SmallMapType)(widget - SM_WIDGET_CONTOUR);
-				this->LowerWidget(this->map_type + SM_WIDGET_CONTOUR);
-
-				/* Hide Enable all/Disable all buttons if is not industry type small map */
-				this->GetWidget<NWidgetStacked>(SM_WIDGET_SELECTINDUSTRIES)->SetDisplayedPlane(this->map_type != SMT_INDUSTRY && this->map_type != SMT_LINKSTATS);
-
-				this->SetDirty();
-=======
 				this->SwitchMapType((SmallMapType)(widget - SM_WIDGET_CONTOUR));
->>>>>>> c89a545d
 				SndPlayFx(SND_15_BEEP);
 				break;
 
@@ -2121,7 +2110,6 @@
 		}
 	}
 
-<<<<<<< HEAD
 	virtual void OnMouseOver(Point pt, int widget) {
 		static Point invalid = {-1, -1};
 		if (pt.x != cursor.x || pt.y != cursor.y) {
@@ -2137,7 +2125,6 @@
 	}
 
 
-=======
 	/**
 	 * Notifications for the smallmap window.
 	 * - data = 0: Displayed industries at the industry chain window have changed.
@@ -2153,7 +2140,6 @@
 		this->SetDirty();
 	}
 
->>>>>>> c89a545d
 	virtual bool OnRightClick(Point pt, int widget)
 	{
 		if (widget != SM_WIDGET_MAP || _scrolling_viewport) return false;
