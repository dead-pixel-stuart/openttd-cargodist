/* $Id$ */

/*
 * This file is part of OpenTTD.
 * OpenTTD is free software; you can redistribute it and/or modify it under the terms of the GNU General Public License as published by the Free Software Foundation, version 2.
 * OpenTTD is distributed in the hope that it will be useful, but WITHOUT ANY WARRANTY; without even the implied warranty of MERCHANTABILITY or FITNESS FOR A PARTICULAR PURPOSE.
 * See the GNU General Public License for more details. You should have received a copy of the GNU General Public License along with OpenTTD. If not, see <http://www.gnu.org/licenses/>.
 */

/** @file smallmap_gui.cpp GUI that shows a small map of the world with metadata like owner or height. */

#include "stdafx.h"
#include "clear_map.h"
#include "industry.h"
#include "station_map.h"
#include "landscape.h"
#include "window_gui.h"
#include "tree_map.h"
#include "viewport_func.h"
#include "gfx_func.h"
#include "town.h"
#include "blitter/factory.hpp"
#include "tunnelbridge_map.h"
#include "strings_func.h"
#include "core/endian_func.hpp"
#include "vehicle_base.h"
#include "sound_func.h"
#include "window_func.h"
#include "zoom_func.h"

#include "table/strings.h"
#include "table/sprites.h"

/** Widget numbers of the small map window. */
enum SmallMapWindowWidgets {
	SM_WIDGET_CAPTION,
	SM_WIDGET_MAP_BORDER,
	SM_WIDGET_MAP,
	SM_WIDGET_LEGEND,
	SM_WIDGET_BUTTONSPANEL,
	SM_WIDGET_ZOOM_IN,
	SM_WIDGET_ZOOM_OUT,
	SM_WIDGET_CONTOUR,
	SM_WIDGET_VEHICLES,
	SM_WIDGET_INDUSTRIES,
	SM_WIDGET_ROUTES,
	SM_WIDGET_VEGETATION,
	SM_WIDGET_OWNERS,
	SM_WIDGET_CENTERMAP,
	SM_WIDGET_TOGGLETOWNNAME,
	SM_WIDGET_SELECTINDUSTRIES,
	SM_WIDGET_ENABLEINDUSTRIES,
	SM_WIDGET_DISABLEINDUSTRIES,
};

static const NWidgetPart _nested_smallmap_widgets[] = {
	NWidget(NWID_HORIZONTAL),
		NWidget(WWT_CLOSEBOX, COLOUR_BROWN),
		NWidget(WWT_CAPTION, COLOUR_BROWN, SM_WIDGET_CAPTION), SetDataTip(STR_SMALLMAP_CAPTION, STR_TOOLTIP_WINDOW_TITLE_DRAG_THIS),
		NWidget(WWT_STICKYBOX, COLOUR_BROWN),
	EndContainer(),
	/* Small map display. */
	NWidget(WWT_PANEL, COLOUR_BROWN, SM_WIDGET_MAP_BORDER),
		NWidget(WWT_INSET, COLOUR_BROWN, SM_WIDGET_MAP), SetMinimalSize(346, 140), SetResize(1, 1), SetPadding(2, 2, 2, 2), EndContainer(),
	EndContainer(),
	/* Panel. */
	NWidget(NWID_HORIZONTAL),
		NWidget(WWT_PANEL, COLOUR_BROWN, SM_WIDGET_LEGEND), SetMinimalSize(240, 44), SetResize(1, 0), EndContainer(),
		NWidget(NWID_VERTICAL),
			/* Top button row. */
			NWidget(NWID_HORIZONTAL, NC_EQUALSIZE),
				NWidget(WWT_PUSHIMGBTN, COLOUR_BROWN, SM_WIDGET_ZOOM_IN), SetDataTip(SPR_IMG_ZOOMIN, STR_TOOLBAR_TOOLTIP_ZOOM_THE_VIEW_IN),
				NWidget(WWT_PUSHIMGBTN, COLOUR_BROWN, SM_WIDGET_CENTERMAP), SetDataTip(SPR_IMG_SMALLMAP, STR_SMALLMAP_CENTER),
				NWidget(WWT_IMGBTN, COLOUR_BROWN, SM_WIDGET_CONTOUR), SetDataTip(SPR_IMG_SHOW_COUNTOURS, STR_SMALLMAP_TOOLTIP_SHOW_LAND_CONTOURS_ON_MAP),
				NWidget(WWT_IMGBTN, COLOUR_BROWN, SM_WIDGET_VEHICLES), SetDataTip(SPR_IMG_SHOW_VEHICLES, STR_SMALLMAP_TOOLTIP_SHOW_VEHICLES_ON_MAP),
				NWidget(WWT_IMGBTN, COLOUR_BROWN, SM_WIDGET_INDUSTRIES), SetDataTip(SPR_IMG_INDUSTRY, STR_SMALLMAP_TOOLTIP_SHOW_INDUSTRIES_ON_MAP),
			EndContainer(),
			/* Bottom button row. */
			NWidget(NWID_HORIZONTAL, NC_EQUALSIZE),
				NWidget(WWT_PUSHIMGBTN, COLOUR_BROWN, SM_WIDGET_ZOOM_OUT), SetDataTip(SPR_IMG_ZOOMOUT, STR_TOOLBAR_TOOLTIP_ZOOM_THE_VIEW_OUT),
				NWidget(WWT_IMGBTN, COLOUR_BROWN, SM_WIDGET_TOGGLETOWNNAME), SetDataTip(SPR_IMG_TOWN, STR_SMALLMAP_TOOLTIP_TOGGLE_TOWN_NAMES_ON_OFF),
				NWidget(WWT_IMGBTN, COLOUR_BROWN, SM_WIDGET_ROUTES), SetDataTip(SPR_IMG_SHOW_ROUTES, STR_SMALLMAP_TOOLTIP_SHOW_TRANSPORT_ROUTES_ON),
				NWidget(WWT_IMGBTN, COLOUR_BROWN, SM_WIDGET_VEGETATION), SetDataTip(SPR_IMG_PLANTTREES, STR_SMALLMAP_TOOLTIP_SHOW_VEGETATION_ON_MAP),
				NWidget(WWT_IMGBTN, COLOUR_BROWN, SM_WIDGET_OWNERS), SetDataTip(SPR_IMG_COMPANY_GENERAL, STR_SMALLMAP_TOOLTIP_SHOW_LAND_OWNERS_ON_MAP),
			EndContainer(),
			NWidget(WWT_PANEL, COLOUR_BROWN, SM_WIDGET_BUTTONSPANEL), SetFill(1, 1), EndContainer(),
		EndContainer(),
	EndContainer(),
	/* Bottom button row and resize box. */
	NWidget(NWID_HORIZONTAL),
		NWidget(WWT_PANEL, COLOUR_BROWN),
			NWidget(NWID_HORIZONTAL),
				NWidget(NWID_SELECTION, INVALID_COLOUR, SM_WIDGET_SELECTINDUSTRIES),
					NWidget(NWID_HORIZONTAL, NC_EQUALSIZE),
						NWidget(WWT_TEXTBTN, COLOUR_BROWN, SM_WIDGET_ENABLEINDUSTRIES), SetMinimalSize(100, 12), SetDataTip(STR_SMALLMAP_ENABLE_ALL, STR_NULL),
						NWidget(WWT_TEXTBTN, COLOUR_BROWN, SM_WIDGET_DISABLEINDUSTRIES), SetMinimalSize(100, 12), SetDataTip(STR_SMALLMAP_DISABLE_ALL, STR_NULL),
					EndContainer(),
					NWidget(NWID_SPACER), SetFill(1, 1),
				EndContainer(),
				NWidget(NWID_SPACER), SetFill(1, 0), SetResize(1, 0),
			EndContainer(),
		EndContainer(),
		NWidget(WWT_RESIZEBOX, COLOUR_BROWN),
	EndContainer(),
};


static int _smallmap_industry_count; ///< Number of used industries

/** Macro for ordinary entry of LegendAndColour */
#define MK(a, b) {a, b, INVALID_INDUSTRYTYPE, true, false, false}
/** Macro for end of list marker in arrays of LegendAndColour */
#define MKEND() {0, STR_NULL, INVALID_INDUSTRYTYPE, true, true, false}
/** Macro for break marker in arrays of LegendAndColour.
 * It will have valid data, though */
#define MS(a, b) {a, b, INVALID_INDUSTRYTYPE, true, false, true}

/** Structure for holding relevant data for legends in small map */
struct LegendAndColour {
	uint8 colour;      ///< colour of the item on the map
	StringID legend;   ///< string corresponding to the coloured item
	IndustryType type; ///< type of industry
	bool show_on_map;  ///< for filtering industries, if true is shown on map in colour
	bool end;          ///< this is the end of the list
	bool col_break;    ///< perform a break and go one column further
};

/** Legend text giving the colours to look for on the minimap */
static const LegendAndColour _legend_land_contours[] = {
	MK(0x5A, STR_SMALLMAP_LEGENDA_100M),
	MK(0x5C, STR_SMALLMAP_LEGENDA_200M),
	MK(0x5E, STR_SMALLMAP_LEGENDA_300M),
	MK(0x1F, STR_SMALLMAP_LEGENDA_400M),
	MK(0x27, STR_SMALLMAP_LEGENDA_500M),

	MS(0xD7, STR_SMALLMAP_LEGENDA_ROADS),
	MK(0x0A, STR_SMALLMAP_LEGENDA_RAILROADS),
	MK(0x98, STR_SMALLMAP_LEGENDA_STATIONS_AIRPORTS_DOCKS),
	MK(0xB5, STR_SMALLMAP_LEGENDA_BUILDINGS_INDUSTRIES),
	MK(0x0F, STR_SMALLMAP_LEGENDA_VEHICLES),
	MKEND()
};

static const LegendAndColour _legend_vehicles[] = {
	MK(0xB8, STR_SMALLMAP_LEGENDA_TRAINS),
	MK(0xBF, STR_SMALLMAP_LEGENDA_ROAD_VEHICLES),
	MK(0x98, STR_SMALLMAP_LEGENDA_SHIPS),
	MK(0x0F, STR_SMALLMAP_LEGENDA_AIRCRAFT),

	MS(0xD7, STR_SMALLMAP_LEGENDA_TRANSPORT_ROUTES),
	MK(0xB5, STR_SMALLMAP_LEGENDA_BUILDINGS_INDUSTRIES),
	MKEND()
};

static const LegendAndColour _legend_routes[] = {
	MK(0xD7, STR_SMALLMAP_LEGENDA_ROADS),
	MK(0x0A, STR_SMALLMAP_LEGENDA_RAILROADS),
	MK(0xB5, STR_SMALLMAP_LEGENDA_BUILDINGS_INDUSTRIES),

	MS(0x56, STR_SMALLMAP_LEGENDA_RAILROAD_STATION),
	MK(0xC2, STR_SMALLMAP_LEGENDA_TRUCK_LOADING_BAY),
	MK(0xBF, STR_SMALLMAP_LEGENDA_BUS_STATION),
	MK(0xB8, STR_SMALLMAP_LEGENDA_AIRPORT_HELIPORT),
	MK(0x98, STR_SMALLMAP_LEGENDA_DOCK),
	MKEND()
};

static const LegendAndColour _legend_vegetation[] = {
	MK(0x52, STR_SMALLMAP_LEGENDA_ROUGH_LAND),
	MK(0x54, STR_SMALLMAP_LEGENDA_GRASS_LAND),
	MK(0x37, STR_SMALLMAP_LEGENDA_BARE_LAND),
	MK(0x25, STR_SMALLMAP_LEGENDA_FIELDS),
	MK(0x57, STR_SMALLMAP_LEGENDA_TREES),
	MK(0xD0, STR_SMALLMAP_LEGENDA_FOREST),

	MS(0x0A, STR_SMALLMAP_LEGENDA_ROCKS),
	MK(0xC2, STR_SMALLMAP_LEGENDA_DESERT),
	MK(0x98, STR_SMALLMAP_LEGENDA_SNOW),
	MK(0xD7, STR_SMALLMAP_LEGENDA_TRANSPORT_ROUTES),
	MK(0xB5, STR_SMALLMAP_LEGENDA_BUILDINGS_INDUSTRIES),
	MKEND()
};

static const LegendAndColour _legend_land_owners[] = {
	MK(0xCA, STR_SMALLMAP_LEGENDA_WATER),
	MK(0x54, STR_SMALLMAP_LEGENDA_NO_OWNER),
	MK(0xB4, STR_SMALLMAP_LEGENDA_TOWNS),
	MK(0x20, STR_SMALLMAP_LEGENDA_INDUSTRIES),
	MKEND()
};
#undef MK
#undef MS
#undef MKEND

/** Allow room for all industries, plus a terminator entry
 * This is required in order to have the indutry slots all filled up */
static LegendAndColour _legend_from_industries[NUM_INDUSTRYTYPES + 1];
/* For connecting industry type to position in industries list(small map legend) */
static uint _industry_to_list_pos[NUM_INDUSTRYTYPES];

/**
 * Fills an array for the industries legends.
 */
void BuildIndustriesLegend()
{
	uint j = 0;

	/* Add each name */
	for (IndustryType i = 0; i < NUM_INDUSTRYTYPES; i++) {
		const IndustrySpec *indsp = GetIndustrySpec(i);
		if (indsp->enabled) {
			_legend_from_industries[j].legend = indsp->name;
			_legend_from_industries[j].colour = indsp->map_colour;
			_legend_from_industries[j].type = i;
			_legend_from_industries[j].show_on_map = true;
			_legend_from_industries[j].col_break = false;
			_legend_from_industries[j].end = false;

			/* Store widget number for this industry type */
			_industry_to_list_pos[i] = j;
			j++;
		}
	}
	/* Terminate the list */
	_legend_from_industries[j].end = true;

	/* Store number of enabled industries */
	_smallmap_industry_count = j;
}

static const LegendAndColour * const _legend_table[] = {
	_legend_land_contours,
	_legend_vehicles,
	_legend_from_industries,
	_legend_routes,
	_legend_vegetation,
	_legend_land_owners,
};

#define MKCOLOUR(x) TO_LE32X(x)

/**
 * Height encodings; MAX_TILE_HEIGHT + 1 levels, from 0 to MAX_TILE_HEIGHT
 */
static const uint32 _map_height_bits[] = {
	MKCOLOUR(0x5A5A5A5A),
	MKCOLOUR(0x5A5B5A5B),
	MKCOLOUR(0x5B5B5B5B),
	MKCOLOUR(0x5B5C5B5C),
	MKCOLOUR(0x5C5C5C5C),
	MKCOLOUR(0x5C5D5C5D),
	MKCOLOUR(0x5D5D5D5D),
	MKCOLOUR(0x5D5E5D5E),
	MKCOLOUR(0x5E5E5E5E),
	MKCOLOUR(0x5E5F5E5F),
	MKCOLOUR(0x5F5F5F5F),
	MKCOLOUR(0x5F1F5F1F),
	MKCOLOUR(0x1F1F1F1F),
	MKCOLOUR(0x1F271F27),
	MKCOLOUR(0x27272727),
	MKCOLOUR(0x27272727),
};
assert_compile(lengthof(_map_height_bits) == MAX_TILE_HEIGHT + 1);

struct AndOr {
	uint32 mor;
	uint32 mand;
};

static inline uint32 ApplyMask(uint32 colour, const AndOr *mask)
{
	return (colour & mask->mand) | mask->mor;
}


static const AndOr _smallmap_contours_andor[] = {
	{MKCOLOUR(0x00000000), MKCOLOUR(0xFFFFFFFF)},
	{MKCOLOUR(0x000A0A00), MKCOLOUR(0xFF0000FF)},
	{MKCOLOUR(0x00D7D700), MKCOLOUR(0xFF0000FF)},
	{MKCOLOUR(0x00B5B500), MKCOLOUR(0xFF0000FF)},
	{MKCOLOUR(0x00000000), MKCOLOUR(0xFFFFFFFF)},
	{MKCOLOUR(0x98989898), MKCOLOUR(0x00000000)},
	{MKCOLOUR(0xCACACACA), MKCOLOUR(0x00000000)},
	{MKCOLOUR(0x00000000), MKCOLOUR(0xFFFFFFFF)},
	{MKCOLOUR(0xB5B5B5B5), MKCOLOUR(0x00000000)},
	{MKCOLOUR(0x00000000), MKCOLOUR(0xFFFFFFFF)},
	{MKCOLOUR(0x00B5B500), MKCOLOUR(0xFF0000FF)},
	{MKCOLOUR(0x000A0A00), MKCOLOUR(0xFF0000FF)},
};

static const AndOr _smallmap_vehicles_andor[] = {
	{MKCOLOUR(0x00000000), MKCOLOUR(0xFFFFFFFF)},
	{MKCOLOUR(0x00D7D700), MKCOLOUR(0xFF0000FF)},
	{MKCOLOUR(0x00D7D700), MKCOLOUR(0xFF0000FF)},
	{MKCOLOUR(0x00B5B500), MKCOLOUR(0xFF0000FF)},
	{MKCOLOUR(0x00000000), MKCOLOUR(0xFFFFFFFF)},
	{MKCOLOUR(0x00D7D700), MKCOLOUR(0xFF0000FF)},
	{MKCOLOUR(0xCACACACA), MKCOLOUR(0x00000000)},
	{MKCOLOUR(0x00000000), MKCOLOUR(0xFFFFFFFF)},
	{MKCOLOUR(0xB5B5B5B5), MKCOLOUR(0x00000000)},
	{MKCOLOUR(0x00000000), MKCOLOUR(0xFFFFFFFF)},
	{MKCOLOUR(0x00B5B500), MKCOLOUR(0xFF0000FF)},
	{MKCOLOUR(0x00D7D700), MKCOLOUR(0xFF0000FF)},
};

static const AndOr _smallmap_vegetation_andor[] = {
	{MKCOLOUR(0x00000000), MKCOLOUR(0xFFFFFFFF)},
	{MKCOLOUR(0x00D7D700), MKCOLOUR(0xFF0000FF)},
	{MKCOLOUR(0x00D7D700), MKCOLOUR(0xFF0000FF)},
	{MKCOLOUR(0x00B5B500), MKCOLOUR(0xFF0000FF)},
	{MKCOLOUR(0x00575700), MKCOLOUR(0xFF0000FF)},
	{MKCOLOUR(0x00D7D700), MKCOLOUR(0xFF0000FF)},
	{MKCOLOUR(0xCACACACA), MKCOLOUR(0x00000000)},
	{MKCOLOUR(0x00000000), MKCOLOUR(0xFFFFFFFF)},
	{MKCOLOUR(0xB5B5B5B5), MKCOLOUR(0x00000000)},
	{MKCOLOUR(0x00000000), MKCOLOUR(0xFFFFFFFF)},
	{MKCOLOUR(0x00B5B500), MKCOLOUR(0xFF0000FF)},
	{MKCOLOUR(0x00D7D700), MKCOLOUR(0xFF0000FF)},
};

typedef uint32 GetSmallMapPixels(TileIndex tile); ///< Typedef callthrough function


static inline TileType GetEffectiveTileType(TileIndex tile)
{
	TileType t = GetTileType(tile);

	if (t == MP_TUNNELBRIDGE) {
		TransportType tt = GetTunnelBridgeTransportType(tile);

		switch (tt) {
			case TRANSPORT_RAIL: t = MP_RAILWAY; break;
			case TRANSPORT_ROAD: t = MP_ROAD;    break;
			default:             t = MP_WATER;   break;
		}
	}
	return t;
}

/**
 * Return the colour a tile would be displayed with in the small map in mode "Contour".
 * @param tile The tile of which we would like to get the colour.
 * @return The colour of tile in the small map in mode "Contour"
 */
static inline uint32 GetSmallMapContoursPixels(TileIndex tile)
{
	TileType t = GetEffectiveTileType(tile);

	return ApplyMask(_map_height_bits[TileHeight(tile)], &_smallmap_contours_andor[t]);
}

/**
 * Return the colour a tile would be displayed with in the small map in mode "Vehicles".
 *
 * @param tile The tile of which we would like to get the colour.
 * @return The colour of tile in the small map in mode "Vehicles"
 */
static inline uint32 GetSmallMapVehiclesPixels(TileIndex tile)
{
	TileType t = GetEffectiveTileType(tile);

	return ApplyMask(MKCOLOUR(0x54545454), &_smallmap_vehicles_andor[t]);
}

/**
 * Return the colour a tile would be displayed with in the small map in mode "Industries".
 *
 * @param tile The tile of which we would like to get the colour.
 * @return The colour of tile in the small map in mode "Industries"
 */
static inline uint32 GetSmallMapIndustriesPixels(TileIndex tile)
{
	TileType t = GetEffectiveTileType(tile);

	if (t == MP_INDUSTRY) {
		/* If industry is allowed to be seen, use its colour on the map */
		if (_legend_from_industries[_industry_to_list_pos[Industry::GetByTile(tile)->type]].show_on_map) {
			return GetIndustrySpec(Industry::GetByTile(tile)->type)->map_colour * 0x01010101;
		} else {
			/* Otherwise, return the colour of the clear tiles, which will make it disappear */
			return ApplyMask(MKCOLOUR(0x54545454), &_smallmap_vehicles_andor[MP_CLEAR]);
		}
	}

	return ApplyMask(MKCOLOUR(0x54545454), &_smallmap_vehicles_andor[t]);
}

/**
 * Return the colour a tile would be displayed with in the small map in mode "Routes".
 *
 * @param tile The tile of which we would like to get the colour.
 * @return The colour of tile  in the small map in mode "Routes"
 */
static inline uint32 GetSmallMapRoutesPixels(TileIndex tile)
{
	TileType t = GetEffectiveTileType(tile);

	if (t == MP_STATION) {
		switch (GetStationType(tile)) {
			case STATION_RAIL:    return MKCOLOUR(0x56565656);
			case STATION_AIRPORT: return MKCOLOUR(0xB8B8B8B8);
			case STATION_TRUCK:   return MKCOLOUR(0xC2C2C2C2);
			case STATION_BUS:     return MKCOLOUR(0xBFBFBFBF);
			case STATION_DOCK:    return MKCOLOUR(0x98989898);
			default:              return MKCOLOUR(0xFFFFFFFF);
		}
	}

	/* Ground colour */
	return ApplyMask(MKCOLOUR(0x54545454), &_smallmap_contours_andor[t]);
}


static const uint32 _vegetation_clear_bits[] = {
	MKCOLOUR(0x54545454), ///< full grass
	MKCOLOUR(0x52525252), ///< rough land
	MKCOLOUR(0x0A0A0A0A), ///< rocks
	MKCOLOUR(0x25252525), ///< fields
	MKCOLOUR(0x98989898), ///< snow
	MKCOLOUR(0xC2C2C2C2), ///< desert
	MKCOLOUR(0x54545454), ///< unused
	MKCOLOUR(0x54545454), ///< unused
};

static inline uint32 GetSmallMapVegetationPixels(TileIndex tile)
{
	TileType t = GetEffectiveTileType(tile);

	switch (t) {
		case MP_CLEAR:
			return (IsClearGround(tile, CLEAR_GRASS) && GetClearDensity(tile) < 3) ? MKCOLOUR(0x37373737) : _vegetation_clear_bits[GetClearGround(tile)];

		case MP_INDUSTRY:
			return GetIndustrySpec(Industry::GetByTile(tile)->type)->check_proc == CHECK_FOREST ? MKCOLOUR(0xD0D0D0D0) : MKCOLOUR(0xB5B5B5B5);

		case MP_TREES:
			if (GetTreeGround(tile) == TREE_GROUND_SNOW_DESERT) {
				return (_settings_game.game_creation.landscape == LT_ARCTIC) ? MKCOLOUR(0x98575798) : MKCOLOUR(0xC25757C2);
			}
			return MKCOLOUR(0x54575754);

		default:
			return ApplyMask(MKCOLOUR(0x54545454), &_smallmap_vehicles_andor[t]);
	}
}


static uint32 _owner_colours[OWNER_END + 1];

/**
 * Return the colour a tile would be displayed with in the small map in mode "Owner".
 *
 * @param tile The tile of which we would like to get the colour.
 * @return The colour of tile in the small map in mode "Owner"
 */
static inline uint32 GetSmallMapOwnerPixels(TileIndex tile)
{
	Owner o;

	switch (GetTileType(tile)) {
		case MP_INDUSTRY: o = OWNER_END;          break;
		case MP_HOUSE:    o = OWNER_TOWN;         break;
		default:          o = GetTileOwner(tile); break;
		/* FIXME: For MP_ROAD there are multiple owners.
		 * GetTileOwner returns the rail owner (level crossing) resp. the owner of ROADTYPE_ROAD (normal road),
		 * even if there are no ROADTYPE_ROAD bits on the tile.
		 */
	}

	return _owner_colours[o];
}

/* Each tile has 4 x pixels and 1 y pixel */

static GetSmallMapPixels * const _smallmap_draw_procs[] = {
	GetSmallMapContoursPixels,
	GetSmallMapVehiclesPixels,
	GetSmallMapIndustriesPixels,
	GetSmallMapRoutesPixels,
	GetSmallMapVegetationPixels,
	GetSmallMapOwnerPixels,
};

static const byte _vehicle_type_colours[6] = {
	184, 191, 152, 15, 215, 184
};


class SmallMapWindow : public Window {
	enum SmallMapType {
		SMT_CONTOUR,
		SMT_VEHICLES,
		SMT_INDUSTRY,
		SMT_ROUTES,
		SMT_VEGETATION,
		SMT_OWNER,
	};

	enum SmallmapWindowDistances {
		SD_MAP_COLUMN_WIDTH = 4,
		SD_MAP_ROW_OFFSET = 2,
		SD_MAP_MIN_INDUSTRY_WIDTH = 3,
	};

	static SmallMapType map_type;
	static bool show_towns;

	static const uint LEGEND_BLOB_WIDTH = 8;
	uint column_width;
	uint number_of_rows;

	int32 scroll_x;
	int32 scroll_y;

	/**
	 * zoom level of the smallmap.
	 * May be something between ZOOM_LVL_NORMAL and ZOOM_LVL_MAX.
	 */
	ZoomLevel zoom;

	static const uint8 FORCE_REFRESH_PERIOD = 0x1F; ///< map is redrawn after that many ticks
	uint8 refresh; ///< refresh counter, zeroed every FORCE_REFRESH_PERIOD ticks

	/* The order of calculations when remapping is _very_ important as it introduces rounding errors.
	 * Everything has to be done just like when drawing the background otherwise the rounding errors are
	 * different on the background and on the overlay which creates "jumping" behaviour. This means:
	 * 1. UnScaleByZoom
	 * 2. divide by TILE_SIZE
	 * 3. subtract or add things or RemapCoords
	 * Note:
	 * We can't divide scroll_{x|y} by TILE_SIZE before scaling as that would mean we can only scroll full tiles.
	 */

	/**
	 * remap coordinates on the main map into coordinates on the smallmap
	 * @param pos_x X position on the main map
	 * @param pos_y Y position on the main map
	 * @return Point in the smallmap
	 */
	inline Point RemapPlainCoords(int pos_x, int pos_y) const
	{
		return RemapCoords(
				RemapX(pos_x),
				RemapY(pos_y),
				0
				);
	}

	/**
	 * remap a tile coordinate into coordinates on the smallmap
	 * @param tile the tile to be remapped
	 * @return Point with coordinates of the tile's upper left corner in the smallmap
	 */
	inline Point RemapTileCoords(TileIndex tile) const
	{
		return RemapPlainCoords(TileX(tile) * TILE_SIZE, TileY(tile) * TILE_SIZE);
	}

	/**
	 * scale a coordinate from the main map into the smallmap dimension
	 * @param pos coordinate to be scaled
	 * @return scaled coordinate
	 */
	inline int UnScalePlainCoord(int pos) const
	{
		return UnScaleByZoomLower(pos, this->zoom) / TILE_SIZE;
	}

	/**
	 * Remap a map X coordinate to a location on this smallmap.
	 * @param pos_x the tile's X coordinate.
	 * @return the X coordinate to draw on.
	 */
	inline int RemapX(int pos_x) const
	{
		return UnScalePlainCoord(pos_x) - UnScalePlainCoord(this->scroll_x);
	}

	/**
	 * Remap a map Y coordinate to a location on this smallmap.
	 * @param pos_y the tile's Y coordinate.
	 * @return the Y coordinate to draw on.
	 */
	inline int RemapY(int pos_y) const
	{
		return UnScalePlainCoord(pos_y) - UnScalePlainCoord(this->scroll_y);
	}

	/**
	 * choose a different tile from the tiles to be drawn in one pixel
	 * each time. This decreases the chance that certain structures
	 * (railway lines, roads) disappear completely when zooming out.
	 * @param x the X coordinate of the upper right corner of the drawn area
	 * @param y the Y coordinate of the upper right corner of the drawn area
	 * @param xc the unscaled X coordinate x was calcluated from
	 * @param yc the unscaled Y coordinate y was calcluated from
	 */
	void AntiAlias(uint &x, uint &y, uint xc, uint yc) const
	{
		int bits_needed = this->zoom - ZOOM_LVL_NORMAL;
		if (bits_needed <= 0) return;
		for(int i = 0; i < bits_needed; ++i) {
			x += ((xc ^ yc) & 0x1) << i;
			yc >>= 1;
			y += ((xc ^ yc) & 0x1) << i;
			xc >>= 1;
		}
		x = min(x, MapMaxX() - 1);
		y = min(y, MapMaxY() - 1);
	}

	/**
	 * Draws at most MAP_COLUMN_WIDTH columns (of one pixel each) of the small map in a certain
	 * mode onto the screen buffer. This function looks exactly the same for all types. Due to
	 * the constraints that no less than MAP_COLUMN_WIDTH pixels can be resolved at once via a
	 * GetSmallMapPixels function and that a single tile may be mapped onto more than one pixel
	 * in the smallmap dst, xc and yc may point to a place outside the area to be drawn.
	 *
	 * col_start, col_end, row_start and row_end give a more precise description of that area which
	 * is respected when drawing.
	 *
	 * @param dst Pointer to a part of the screen buffer to write to.
	 * @param xc First unscaled X coordinate of the first tile in the column.
	 * @param yc First unscaled Y coordinate of the first tile in the column
	 * @param col_start the first column in the buffer to be actually drawn
	 * @param col_end the last column to be actually drawn
	 * @param row_start the first row to be actually drawn
	 * @param row_end the last row to be actually drawn
	 * @see GetSmallMapPixels(TileIndex)
	 */
	void DrawSmallMapStuff(void *dst, uint xc, uint yc, int col_start, int col_end, int row_start, int row_end, Blitter *blitter, GetSmallMapPixels *proc) const
	{
		for (int row = 0; row < row_end; row += SD_MAP_ROW_OFFSET) {
			if (row >= row_start) {
				/* check if the tile (xc,yc) is within the map range */
				uint min_xy = _settings_game.construction.freeform_edges ? 1 : 0;
				uint x = ScaleByZoomLower(xc, this->zoom);
				uint y = ScaleByZoomLower(yc, this->zoom);
				uint32 val = 0;
				if (IsInsideMM(x, min_xy, MapMaxX()) && IsInsideMM(y, min_xy, MapMaxY())) {
					AntiAlias(x, y, xc, yc);
					val = proc(TileXY(x, y));
				}
				uint8 *val8 = (uint8 *)&val;
				for (int i = col_start; i < col_end; ++i ) {
					blitter->SetPixel(dst, i, 0, val8[i]);
				}
			}

			/* switch to next row in the column */
			xc++;
			yc++;
			dst = blitter->MoveTo(dst, 0, SD_MAP_ROW_OFFSET);
		}
	}

	/**
	 * Adds vehicles to the smallmap.
	 * @param dpi the part of the smallmap to be drawn into
	 * @param blitter current blitter
	 */
	void DrawVehicles(const DrawPixelInfo *dpi, Blitter *blitter) const
	{
		const Vehicle *v;
		FOR_ALL_VEHICLES(v) {
			if (v->type == VEH_EFFECT) continue;
			if (v->vehstatus & (VS_HIDDEN | VS_UNCLICKABLE)) continue;

			DrawVehicle(dpi, v, blitter);
		}
	}


	/**
	 * draws a vehicle in the smallmap if it's in the selected drawing area.
	 * @param dpi the part of the smallmap to be drawn into
	 * @param v the vehicle to be drawn
	 */
	void DrawVehicle(const DrawPixelInfo *dpi, const Vehicle *v, Blitter *blitter) const
	{
		/* Remap into flat coordinates. */
		Point pt = RemapTileCoords(v->tile);

		int x = pt.x - dpi->left;
		int y = pt.y - dpi->top;

		byte colour = (this->map_type == SMT_VEHICLES) ? _vehicle_type_colours[v->type]	: 0xF;

		/* Draw vehicle */
		if (IsInsideMM(y, 0, dpi->height)) {
			if (IsInsideMM(x, 0, dpi->width)) {
				blitter->SetPixel(dpi->dst_ptr, x, y, colour);
			}
			if (IsInsideMM(x + 1, 0, dpi->width)) {
				blitter->SetPixel(dpi->dst_ptr, x + 1, y, colour);
			}
		}
	}

	void DrawIndustries(DrawPixelInfo *dpi) const {
		/* Emphasize all industries if current view is zoomed out "Industreis" */
		Blitter *blitter = BlitterFactoryBase::GetCurrentBlitter();
		if ((this->map_type == SMT_INDUSTRY) && (this->zoom > ZOOM_LVL_NORMAL)) {
			const Industry *i;
			FOR_ALL_INDUSTRIES(i) {
				if (_legend_from_industries[_industry_to_list_pos[i->type]].show_on_map) {
					Point pt = RemapTileCoords(i->xy);

					int y = pt.y - dpi->top;
					if (!IsInsideMM(y, 0, dpi->height)) continue;

					int x = pt.x - dpi->left;
					byte colour = GetIndustrySpec(i->type)->map_colour;

					for (int offset = 0; offset < SD_MAP_MIN_INDUSTRY_WIDTH; ++offset) {
						if (IsInsideMM(x + offset, 0, dpi->width)) {
							blitter->SetPixel(dpi->dst_ptr, x + offset, y, colour);
						}
					}
				}
			}
		}
	}

	/**
	 * Adds town names to the smallmap.
	 * @param dpi the part of the smallmap to be drawn into
	 */
	void DrawTowns(const DrawPixelInfo *dpi) const
	{
		const Town *t;
		FOR_ALL_TOWNS(t) {
			/* Remap the town coordinate */
			Point pt = RemapTileCoords(t->xy);
			int x = pt.x - (t->sign.width_small >> 1);
			int y = pt.y;

			/* Check if the town sign is within bounds */
			if (x + t->sign.width_small > dpi->left &&
					x < dpi->left + dpi->width &&
					y + FONT_HEIGHT_SMALL > dpi->top &&
					y < dpi->top + dpi->height) {
				/* And draw it. */
				SetDParam(0, t->index);
				DrawString(x, x + t->sign.width_small, y, STR_SMALLMAP_TOWN);
			}
		}
	}

	/**
	 * Draws vertical part of map indicator
	 * @param x X coord of left/right border of main viewport
	 * @param y Y coord of top border of main viewport
	 * @param y2 Y coord of bottom border of main viewport
	 */
	static inline void DrawVertMapIndicator(int x, int y, int y2)
	{
		GfxFillRect(x, y,      x, y + 3, 69);
		GfxFillRect(x, y2 - 3, x, y2,    69);
	}

	/**
	 * Draws horizontal part of map indicator
	 * @param x X coord of left border of main viewport
	 * @param x2 X coord of right border of main viewport
	 * @param y Y coord of top/bottom border of main viewport
	 */
	static inline void DrawHorizMapIndicator(int x, int x2, int y)
	{
		GfxFillRect(x,      y, x + 3, y, 69);
		GfxFillRect(x2 - 3, y, x2,    y, 69);
	}

	/**
	 * Adds map indicators to the smallmap.
	 */
	void DrawMapIndicators() const
	{
		/* Find main viewport. */
		const ViewPort *vp = FindWindowById(WC_MAIN_WINDOW, 0)->viewport;

		Point pt = RemapCoords(this->scroll_x, this->scroll_y, 0);

		/* UnScale everything separately to produce the same rounding errors as when drawing the background */
		int x = UnScalePlainCoord(vp->virtual_left) - UnScalePlainCoord(pt.x);
		int y = UnScalePlainCoord(vp->virtual_top) - UnScalePlainCoord(pt.y);
		int x2 = x + UnScalePlainCoord(vp->virtual_width);
		int y2 = y + UnScalePlainCoord(vp->virtual_height);

		SmallMapWindow::DrawVertMapIndicator(x, y, y2);
		SmallMapWindow::DrawVertMapIndicator(x2, y, y2);

		SmallMapWindow::DrawHorizMapIndicator(x, x2, y);
		SmallMapWindow::DrawHorizMapIndicator(x, x2, y2);
	}

	/**
	 * Draws the small map.
	 *
	 * Basically, the small map is draw column of pixels by column of pixels. The pixels
	 * are drawn directly into the screen buffer. The final map is drawn in multiple passes.
	 * The passes are:
	 * <ol><li>The colours of tiles in the different modes.</li>
	 * <li>Town names (optional)</li></ol>
	 *
	 * @param dpi pointer to pixel to write onto
	 */
	void DrawSmallMap(DrawPixelInfo *dpi) const
	{
		Blitter *blitter = BlitterFactoryBase::GetCurrentBlitter();
		DrawPixelInfo *old_dpi;

		old_dpi = _cur_dpi;
		_cur_dpi = dpi;

		/* Setup owner table */
		if (this->map_type == SMT_OWNER) {
			const Company *c;

			/* Fill with some special colours */
			_owner_colours[OWNER_TOWN]  = MKCOLOUR(0xB4B4B4B4);
			_owner_colours[OWNER_NONE]  = MKCOLOUR(0x54545454);
			_owner_colours[OWNER_WATER] = MKCOLOUR(0xCACACACA);
			_owner_colours[OWNER_END]   = MKCOLOUR(0x20202020); // Industry

			/* Now fill with the company colours */
			FOR_ALL_COMPANIES(c) {
				_owner_colours[c->index] = _colour_gradient[c->colour][5] * 0x01010101;
			}
		}

		int tile_x = UnScalePlainCoord(this->scroll_x);
		int tile_y = UnScalePlainCoord(this->scroll_y);

		int dx = dpi->left;
		tile_x -= dx / 4;
		tile_y += dx / 4;
		dx &= 3;

		int dy = dpi->top;
		tile_x += dy / 2;
		tile_y += dy / 2;

		/* prevent some artifacts when partially redrawing.
		 * I have no idea how this works.
		 */
		dx += 1;
		if (dy & 1) {
			tile_x++;
			dx += 2;
		}

		/**
		 * As we can resolve no less than 4 pixels of the smallmap at once we have to start drawing at an X position <= -4
		 * otherwise we get artifacts when partially redrawing.
		 * Make sure dx provides for that and update tile_x and tile_y accordingly.
		 */
		while(dx < SD_MAP_COLUMN_WIDTH) {
			dx += SD_MAP_COLUMN_WIDTH;
			tile_x++;
			tile_y--;
		}

		/* Beginning at ZOOM_LVL_OUT_2X the background is off by 1 pixel
		 */
		dy = 0;
		if (this->zoom > ZOOM_LVL_NORMAL) {
			dy = 1;
		}

		/* correct the various problems mentioned above by moving the initial drawing pointer a little */
		void *ptr = blitter->MoveTo(dpi->dst_ptr, -dx, -dy);
		int x = -dx;
		int y = 0;

		for (;;) {
			/* Distance from left edge */
			if (x > -SD_MAP_COLUMN_WIDTH) {

				/* Distance from right edge */
				if (dpi->width - x <= 0) break;

				int col_start = x < 0 ? -x : 0;
				int col_end = x + SD_MAP_COLUMN_WIDTH > dpi->width ? dpi->width - x : SD_MAP_COLUMN_WIDTH;
				int row_start = dy - y;
				int row_end = dy + dpi->height - y;
				this->DrawSmallMapStuff(ptr, tile_x, tile_y, col_start, col_end, row_start, row_end, blitter, _smallmap_draw_procs[this->map_type]);
			}

			if (y == 0) {
				tile_y++;
				y++;
				ptr = blitter->MoveTo(ptr, 0, SD_MAP_ROW_OFFSET / 2);
			} else {
				tile_x--;
				y--;
				ptr = blitter->MoveTo(ptr, 0, -SD_MAP_ROW_OFFSET / 2);
			}
			ptr = blitter->MoveTo(ptr, SD_MAP_COLUMN_WIDTH / 2, 0);
			x += SD_MAP_COLUMN_WIDTH / 2;
		}

		/* Draw vehicles */
		if (this->map_type == SMT_CONTOUR || this->map_type == SMT_VEHICLES) this->DrawVehicles(dpi, blitter);

		this->DrawIndustries(dpi);

		/* Draw town names */
		if (this->show_towns) this->DrawTowns(dpi);

		/* Draw map indicators */
		this->DrawMapIndicators();

		_cur_dpi = old_dpi;
	}

	/**
	 * Zoom in the map by one level.
	 * @param cx horizontal coordinate of center point, relative to SM_WIDGET_MAP widget
	 * @param cy vertical coordinate of center point, relative to SM_WIDGET_MAP widget
	 */
	void ZoomIn(int cx, int cy)
	{
		if (this->zoom > ZOOM_LVL_MIN) {
			this->zoom--;
			this->DoScroll(cx, cy);
			this->SetWidgetDisabledState(SM_WIDGET_ZOOM_IN, this->zoom == ZOOM_LVL_MIN);
			this->EnableWidget(SM_WIDGET_ZOOM_OUT);
			this->SetDirty();
		}
	}

	/**
	 * Zoom out the map by one level.
	 * @param cx horizontal coordinate of center point, relative to SM_WIDGET_MAP widget
	 * @param cy vertical coordinate of center point, relative to SM_WIDGET_MAP widget
	 */
	void ZoomOut(int cx, int cy)
	{
		if (this->zoom < ZOOM_LVL_MAX) {
			this->zoom++;
			this->DoScroll(cx / -2, cy / -2);
			this->EnableWidget(SM_WIDGET_ZOOM_IN);
			this->SetWidgetDisabledState(SM_WIDGET_ZOOM_OUT, this->zoom == ZOOM_LVL_MAX);
			this->SetDirty();
		}
	}

public:
	SmallMapWindow(const WindowDesc *desc, int window_number) : Window(), zoom(ZOOM_LVL_NORMAL), refresh(FORCE_REFRESH_PERIOD)
	{
		this->InitNested(desc, window_number);
		this->LowerWidget(this->map_type + SM_WIDGET_CONTOUR);

		this->SetWidgetLoweredState(SM_WIDGET_TOGGLETOWNNAME, this->show_towns);
		this->GetWidget<NWidgetStacked>(SM_WIDGET_SELECTINDUSTRIES)->SetDisplayedPlane(this->map_type != SMT_INDUSTRY);

		this->SmallMapCenterOnCurrentPos();
		this->SetWidgetDisabledState(SM_WIDGET_ZOOM_IN, true);
	}

	virtual void SetStringParameters(int widget) const
	{
		switch (widget) {
			case SM_WIDGET_CAPTION:
				SetDParam(0, STR_SMALLMAP_TYPE_CONTOURS + this->map_type);
				break;
		}
	}

	virtual void UpdateWidgetSize(int widget, Dimension *size, const Dimension &padding, Dimension *fill, Dimension *resize)
	{
		if (widget != SM_WIDGET_LEGEND) return;

		uint min_height = 0;
		uint min_width = 0;
		for (uint i = 0; i < lengthof(_legend_table); i++) {
			/* Only check the width, which are a bit more special! */
			if (i == SMT_INDUSTRY) {
				for (const LegendAndColour *tbl = _legend_table[i]; !tbl->end; ++tbl) {
					SetDParam(0, tbl->legend);
					SetDParam(1, IndustryPool::MAX_SIZE);
					min_width = max(GetStringBoundingBox(STR_SMALLMAP_INDUSTRY).width, min_width);
				}
			} else {
				uint height = 0;
				for (const LegendAndColour *tbl = _legend_table[i]; !tbl->end; ++tbl) {
					min_width = max(GetStringBoundingBox(tbl->legend).width, min_width);
					if (tbl->col_break) {
						min_height = max(min_height, height);
						height = 0;
					}
					height++;
				}
				min_height = max(min_height, height);
			}
		}

		/* The width of a column is the minimum width of all texts + the size of the blob + some spacing */
		this->column_width = min_width + LEGEND_BLOB_WIDTH + WD_FRAMERECT_LEFT + WD_FRAMERECT_RIGHT;
		/* The number of columns is always two, but if the it's wide enough there may be more columns */
		uint columns = max(2U, (size->width - WD_FRAMERECT_LEFT) / this->column_width);
		/* The number of rows is always the minimum, otherwise it depends on the number of industries */
		this->number_of_rows = max(min_height, (_smallmap_industry_count + columns - 1) / columns);

		size->width  = max(columns * column_width + WD_FRAMERECT_LEFT, size->width);
		size->height = max(this->number_of_rows * FONT_HEIGHT_SMALL + WD_FRAMERECT_TOP + 1 + WD_FRAMERECT_BOTTOM, size->height);
	}

	virtual void DrawWidget(const Rect &r, int widget) const
	{
		switch (widget) {
			case SM_WIDGET_MAP: {
				DrawPixelInfo new_dpi;
				if (!FillDrawPixelInfo(&new_dpi, r.left + 1, r.top + 1, r.right - r.left - 1, r.bottom - r.top - 1)) return;
				this->DrawSmallMap(&new_dpi);
			} break;

			case SM_WIDGET_LEGEND: {
				bool rtl = _dynlang.text_dir == TD_RTL;
				uint y_org = r.top + WD_FRAMERECT_TOP;
				uint x = rtl ? r.right - this->column_width - WD_FRAMERECT_RIGHT : r.left + WD_FRAMERECT_LEFT;
				uint y = y_org;
				uint i = 0;
				uint row_height = FONT_HEIGHT_SMALL;

				uint text_left  = rtl ? 0 : LEGEND_BLOB_WIDTH + WD_FRAMERECT_LEFT;
				uint text_right = this->column_width - 1 - (rtl ? LEGEND_BLOB_WIDTH + WD_FRAMERECT_RIGHT : 0);
				uint blob_left  = rtl ? this->column_width - 1 - LEGEND_BLOB_WIDTH : 0;
				uint blob_right = rtl ? this->column_width - 1 : LEGEND_BLOB_WIDTH;

				for (const LegendAndColour *tbl = _legend_table[this->map_type]; !tbl->end; ++tbl) {
					if (tbl->col_break || i++ >= this->number_of_rows) {
						/* Column break needed, continue at top, COLUMN_WIDTH pixels
						* (one "row") to the right. */
						x += rtl ? -this->column_width : this->column_width;
						y = y_org;
						i = 0;
					}

					if (this->map_type == SMT_INDUSTRY) {
						/* Industry name must be formated, since it's not in tiny font in the specs.
						 * So, draw with a parameter and use the STR_SMALLMAP_INDUSTRY string, which is tiny font */
						SetDParam(0, tbl->legend);
						assert(tbl->type < NUM_INDUSTRYTYPES);
						SetDParam(1, _industry_counts[tbl->type]);
						if (!tbl->show_on_map) {
							/* Simply draw the string, not the black border of the legend colour.
							 * This will enforce the idea of the disabled item */
							DrawString(x + text_left, x + text_right, y, STR_SMALLMAP_INDUSTRY, TC_GREY);
						} else {
							DrawString(x + text_left, x + text_right, y, STR_SMALLMAP_INDUSTRY, TC_BLACK);
							GfxFillRect(x + blob_left, y + 1, x + blob_right, y + row_height - 1, 0); // Outer border of the legend colour
						}
					} else {
						/* Anything that is not an industry is using normal process */
						GfxFillRect(x + blob_left, y + 1, x + blob_right, y + row_height - 1, 0);
						DrawString(x + text_left, x + text_right, y, tbl->legend);
					}
					GfxFillRect(x + blob_left + 1, y + 2, x + blob_right - 1, y + row_height - 2, tbl->colour); // Legend colour

					y += row_height;
				}
			}
		}
	}

	virtual void OnPaint()
	{
		this->DrawWidgets();
	}

	virtual void OnClick(Point pt, int widget)
	{
		switch (widget) {
			case SM_WIDGET_MAP: { // Map window
				/*
				 * XXX: scrolling with the left mouse button is done by subsequently
				 * clicking with the left mouse button; clicking once centers the
				 * large map at the selected point. So by unclicking the left mouse
				 * button here, it gets reclicked during the next inputloop, which
				 * would make it look like the mouse is being dragged, while it is
				 * actually being (virtually) clicked every inputloop.
				 */
				_left_button_clicked = false;

				Point pt = RemapCoords(this->scroll_x, this->scroll_y, 0);
				Window *w = FindWindowById(WC_MAIN_WINDOW, 0);
				w->viewport->follow_vehicle = INVALID_VEHICLE;
				int scaled_x_off = ScaleByZoom((_cursor.pos.x - this->left - WD_FRAMERECT_LEFT) * TILE_SIZE, this->zoom);
				int scaled_y_off = ScaleByZoom((_cursor.pos.y - this->top - WD_FRAMERECT_TOP - WD_CAPTION_HEIGHT) * TILE_SIZE, this->zoom);
				w->viewport->dest_scrollpos_x = pt.x + scaled_x_off - w->viewport->virtual_width / 2;
				w->viewport->dest_scrollpos_y = pt.y + scaled_y_off - w->viewport->virtual_height / 2;

				this->SetDirty();
			} break;

			case SM_WIDGET_ZOOM_OUT: {
				const NWidgetBase *wi = this->GetWidget<NWidgetBase>(SM_WIDGET_MAP);
				this->ZoomOut(wi->current_x / 2, wi->current_y / 2);
				this->HandleButtonClick(SM_WIDGET_ZOOM_OUT);
				SndPlayFx(SND_15_BEEP);
			} break;

			case SM_WIDGET_ZOOM_IN: {
				const NWidgetBase *wi = this->GetWidget<NWidgetBase>(SM_WIDGET_MAP);
				this->ZoomIn(wi->current_x / 2, wi->current_y / 2);
				this->HandleButtonClick(SM_WIDGET_ZOOM_IN);
				SndPlayFx(SND_15_BEEP);
			} break;

			case SM_WIDGET_CONTOUR:    // Show land contours
			case SM_WIDGET_VEHICLES:   // Show vehicles
			case SM_WIDGET_INDUSTRIES: // Show industries
			case SM_WIDGET_ROUTES:     // Show transport routes
			case SM_WIDGET_VEGETATION: // Show vegetation
			case SM_WIDGET_OWNERS:     // Show land owners
				this->RaiseWidget(this->map_type + SM_WIDGET_CONTOUR);
				this->map_type = (SmallMapType)(widget - SM_WIDGET_CONTOUR);
				this->LowerWidget(this->map_type + SM_WIDGET_CONTOUR);

				/* Hide Enable all/Disable all buttons if is not industry type small map */
				this->GetWidget<NWidgetStacked>(SM_WIDGET_SELECTINDUSTRIES)->SetDisplayedPlane(this->map_type != SMT_INDUSTRY);

				this->SetDirty();
				SndPlayFx(SND_15_BEEP);
				break;

			case SM_WIDGET_CENTERMAP: // Center the smallmap again
				this->SmallMapCenterOnCurrentPos();
				this->HandleButtonClick(SM_WIDGET_CENTERMAP);
				SndPlayFx(SND_15_BEEP);
				break;

			case SM_WIDGET_TOGGLETOWNNAME: // Toggle town names
				this->show_towns = !this->show_towns;
				this->SetWidgetLoweredState(SM_WIDGET_TOGGLETOWNNAME, this->show_towns);

				this->SetDirty();
				SndPlayFx(SND_15_BEEP);
				break;

			case SM_WIDGET_LEGEND: // Legend
				/* If industry type small map*/
				if (this->map_type == SMT_INDUSTRY) {
					/* If click on industries label, find right industry type and enable/disable it */
					const NWidgetBase *wi = this->GetWidget<NWidgetBase>(SM_WIDGET_LEGEND); // Label panel
					uint line = (pt.y - wi->pos_y - WD_FRAMERECT_TOP) / FONT_HEIGHT_SMALL;
					if (line >= this->number_of_rows) break;

					bool rtl = _dynlang.text_dir == TD_RTL;
					int x = pt.x - wi->pos_x;
					if (rtl) x = wi->current_x - x;
					uint column = (x - WD_FRAMERECT_LEFT) / this->column_width;

					/* Check if click is on industry label*/
					int industry_pos = (column * this->number_of_rows) + line;
					if (industry_pos < _smallmap_industry_count) {
						_legend_from_industries[industry_pos].show_on_map = !_legend_from_industries[industry_pos].show_on_map;
					}

					/* Raise the two buttons "all", as we have done a specific choice */
					this->RaiseWidget(SM_WIDGET_ENABLEINDUSTRIES);
					this->RaiseWidget(SM_WIDGET_DISABLEINDUSTRIES);
					this->SetDirty();
				}
				break;

			case SM_WIDGET_ENABLEINDUSTRIES: // Enable all industries
				for (int i = 0; i != _smallmap_industry_count; i++) {
					_legend_from_industries[i].show_on_map = true;
				}
				/* Toggle appeareance indicating the choice */
				this->LowerWidget(SM_WIDGET_ENABLEINDUSTRIES);
				this->RaiseWidget(SM_WIDGET_DISABLEINDUSTRIES);
				this->SetDirty();
				break;

			case SM_WIDGET_DISABLEINDUSTRIES: // Disable all industries
				for (int i = 0; i != _smallmap_industry_count; i++) {
					_legend_from_industries[i].show_on_map = false;
				}
				/* Toggle appeareance indicating the choice */
				this->RaiseWidget(SM_WIDGET_ENABLEINDUSTRIES);
				this->LowerWidget(SM_WIDGET_DISABLEINDUSTRIES);
				this->SetDirty();
				break;
		}
	}

	virtual void OnMouseWheel(int wheel)
	{
		/* Cursor position relative to window */
		int cx = _cursor.pos.x - this->left;
		int cy = _cursor.pos.y - this->top;

		const NWidgetBase *wi = this->GetWidget<NWidgetBase>(SM_WIDGET_MAP);
		/* Is cursor over the map ? */
		if (IsInsideMM(cx, wi->pos_x, wi->pos_x + wi->current_x + 1) &&
				IsInsideMM(cy, wi->pos_y, wi->pos_y + wi->current_y + 1)) {
			/* Cursor position relative to map */
			cx -= wi->pos_x;
			cy -= wi->pos_y;

			if (wheel < 0) {
				this->ZoomIn(cx, cy);
			} else {
				this->ZoomOut(cx, cy);
			}
		}
	}

	virtual void OnRightClick(Point pt, int widget)
	{
		if (widget == SM_WIDGET_MAP) {
			if (_scrolling_viewport) return;
			_scrolling_viewport = true;
		}
	}

	virtual void OnTick()
	{
		/* Update the window every now and then */
		if (--this->refresh != 0) return;

		this->refresh = FORCE_REFRESH_PERIOD;
		this->SetDirty();
	}

	virtual void OnScroll(Point delta)
	{
		_cursor.fix_at = true;
		DoScroll(delta.x, delta.y);
		this->SetDirty();
	}

	/**
	 * Do the actual scrolling, but don't fix the cursor or set the window dirty.
	 * @param dx x offset to scroll in screen dimension
	 * @param dy y offset to scroll in screen dimension
	 */
	void DoScroll(int dx, int dy)
	{
		/* divide as late as possible to avoid premature reduction to 0, which causes "jumpy" behaviour
		 * at the same time make sure this is the exact reverse function of the drawing methods in order to
		 * avoid map indicators shifting around:
		 * 1. add/subtract
		 * 2. * TILE_SIZE
		 * 3. scale
		 */
		int x = dy * 2 - dx;
		int y = dx + dy * 2;

		/* round to next divisible by 4 to allow for smoother scrolling */
		int rem_x = abs(x % 4);
		int rem_y = abs(y % 4);
		if (rem_x != 0) {
			x += x > 0 ? 4 - rem_x : rem_x - 4;
		}
		if (rem_y != 0) {
			y += y > 0 ? 4 - rem_y : rem_y - 4;
		}

		this->scroll_x += ScaleByZoomLower(x / 4 * TILE_SIZE, this->zoom);
		this->scroll_y += ScaleByZoomLower(y / 4 * TILE_SIZE, this->zoom);

		/* enforce the screen limits */
		const NWidgetBase *wi = this->GetWidget<NWidgetBase>(SM_WIDGET_MAP);
		int hx = wi->current_x;
		int hy = wi->current_y;
		int hvx = ScaleByZoomLower(hy * 4 - hx * 2, this->zoom);
		int hvy = ScaleByZoomLower(hx * 2 + hy * 4, this->zoom);
		this->scroll_x = Clamp(this->scroll_x, -hvx, MapMaxX() * TILE_SIZE);
		this->scroll_y = Clamp(this->scroll_y, -hvy, MapMaxY() * TILE_SIZE - hvy);
	}

	void SmallMapCenterOnCurrentPos()
	{
		const ViewPort *vp = FindWindowById(WC_MAIN_WINDOW, 0)->viewport;
		const NWidgetBase *wi = this->GetWidget<NWidgetBase>(SM_WIDGET_MAP);

		int zoomed_width = ScaleByZoom(wi->current_x * TILE_SIZE, this->zoom);
		int zoomed_height = ScaleByZoom(wi->current_y * TILE_SIZE, this->zoom);
		int x  = ((vp->virtual_width - zoomed_width) / 2 + vp->virtual_left);
		int y  = ((vp->virtual_height - zoomed_height) / 2 + vp->virtual_top);
		this->scroll_x = (y * 2 - x) / 4;
		this->scroll_y = (x + y * 2) / 4;
		this->SetDirty();
	}
};

SmallMapWindow::SmallMapType SmallMapWindow::map_type = SMT_CONTOUR;
bool SmallMapWindow::show_towns = true;

static const WindowDesc _smallmap_desc(
<<<<<<< HEAD
	WDP_AUTO, WDP_AUTO, 460, 314,
=======
	WDP_AUTO, 446, 314,
>>>>>>> 18cadc1d
	WC_SMALLMAP, WC_NONE,
	WDF_UNCLICK_BUTTONS,
	_nested_smallmap_widgets, lengthof(_nested_smallmap_widgets)
);

void ShowSmallMap()
{
	AllocateWindowDescFront<SmallMapWindow>(&_smallmap_desc, 0);
}

/**
 * Scrolls the main window to given coordinates.
 * @param x x coordinate
 * @param y y coordinate
 * @param z z coordinate; -1 to scroll to terrain height
 * @param instant scroll instantly (meaningful only when smooth_scrolling is active)
 * @return did the viewport position change?
 */
bool ScrollMainWindowTo(int x, int y, int z, bool instant)
{
	bool res = ScrollWindowTo(x, y, z, FindWindowById(WC_MAIN_WINDOW, 0), instant);

	/* If a user scrolls to a tile (via what way what so ever) and already is on
	 * that tile (e.g.: pressed twice), move the smallmap to that location,
	 * so you directly see where you are on the smallmap. */

	if (res) return res;

	SmallMapWindow *w = dynamic_cast<SmallMapWindow*>(FindWindowById(WC_SMALLMAP, 0));
	if (w != NULL) w->SmallMapCenterOnCurrentPos();

	return res;
}<|MERGE_RESOLUTION|>--- conflicted
+++ resolved
@@ -1293,11 +1293,7 @@
 bool SmallMapWindow::show_towns = true;
 
 static const WindowDesc _smallmap_desc(
-<<<<<<< HEAD
-	WDP_AUTO, WDP_AUTO, 460, 314,
-=======
-	WDP_AUTO, 446, 314,
->>>>>>> 18cadc1d
+	WDP_AUTO, 460, 314,
 	WC_SMALLMAP, WC_NONE,
 	WDF_UNCLICK_BUTTONS,
 	_nested_smallmap_widgets, lengthof(_nested_smallmap_widgets)
