--- conflicted
+++ resolved
@@ -50,15 +50,9 @@
 	SM_WIDGET_OWNERS,            ///< Button to select the owners view.
 	SM_WIDGET_CENTERMAP,         ///< Button to move smallmap center to main window center.
 	SM_WIDGET_TOGGLETOWNNAME,    ///< Toggle button to display town names.
-<<<<<<< HEAD
-	SM_WIDGET_SELECTINDUSTRIES,  ///< Selection widget for the buttons at the industry mode.
-	SM_WIDGET_ENABLE_ALL,        ///< Button to enable display of all industries or link stats.
-	SM_WIDGET_DISABLE_ALL,       ///< Button to disable display of all industries or link stats.
-=======
 	SM_WIDGET_SELECT_BUTTONS,    ///< Selection widget for the buttons present in some smallmap modes.
 	SM_WIDGET_ENABLE_ALL,        ///< Button to enable display of all legend entries.
 	SM_WIDGET_DISABLE_ALL,       ///< Button to disable display of all legend entries.
->>>>>>> 88e2737e
 	SM_WIDGET_SHOW_HEIGHT,       ///< Show heightmap toggle button.
 };
 
@@ -179,9 +173,10 @@
 static LegendAndColour _legend_from_industries[NUM_INDUSTRYTYPES + 1];
 /** For connecting industry type to position in industries list(small map legend) */
 static uint _industry_to_list_pos[NUM_INDUSTRYTYPES];
-<<<<<<< HEAD
-/** Show heightmap in smallmap window. */
-static bool _smallmap_show_heightmap;
+/** Show heightmap in industry and owner mode of smallmap window. */
+static bool _smallmap_show_heightmap = false;
+/** For connecting company ID to position in owner list (small map legend) */
+static uint _company_to_list_pos[MAX_COMPANIES];
 
 /**
  * Colours for the various "load" states of links. Ordered from "empty" to
@@ -192,12 +187,6 @@
 	0x55, 0x53, 0xbf, 0xbd,
 	0xba, 0xb9, 0xb7, 0xb5
 };
-=======
-/** Show heightmap in industry and owner mode of smallmap window. */
-static bool _smallmap_show_heightmap = false;
-/** For connecting company ID to position in owner list (small map legend) */
-static uint _company_to_list_pos[MAX_COMPANIES];
->>>>>>> 88e2737e
 
 /**
  * Fills an array for the industries legends.
@@ -1431,6 +1420,13 @@
 				plane = 0;
 				break;
 
+			case SMT_LINKSTATS:
+				legend_tooltip = STR_SMALLMAP_TOOLTIP_CARGO_SELECTION;
+				enable_all_tooltip = STR_SMALLMAP_TOOLTIP_ENABLE_ALL_CARGOS;
+				disable_all_tooltip = STR_SMALLMAP_TOOLTIP_DISABLE_ALL_CARGOS;
+				plane = 0;
+				break;
+
 			default:
 				legend_tooltip = STR_NULL;
 				enable_all_tooltip = STR_NULL;
@@ -1458,38 +1454,18 @@
 
 		this->LowerWidget(this->map_type + SM_WIDGET_CONTOUR);
 
-<<<<<<< HEAD
-		_smallmap_show_heightmap = (this->map_type != SMT_INDUSTRY);
-=======
->>>>>>> 88e2737e
 		BuildLandLegend();
 		this->SetWidgetLoweredState(SM_WIDGET_SHOW_HEIGHT, _smallmap_show_heightmap);
 
 		this->SetWidgetLoweredState(SM_WIDGET_TOGGLETOWNNAME, this->show_towns);
-<<<<<<< HEAD
-		this->GetWidget<NWidgetStacked>(SM_WIDGET_SELECTINDUSTRIES)->SetDisplayedPlane(this->map_type != SMT_INDUSTRY && this->map_type != SMT_LINKSTATS);
-=======
 
 		this->SetupWidgetData();
->>>>>>> 88e2737e
 
 		this->SetZoomLevel(ZLC_INITIALIZE, NULL);
 		this->SmallMapCenterOnCurrentPos();
 	}
 
 	/**
-<<<<<<< HEAD
-	 * Compute maximal required height of the legends.
-	 * @return Maximally needed height for displaying the smallmap legends in pixels.
-	 */
-	inline uint GetMaxLegendHeight() const
-	{
-		return WD_FRAMERECT_TOP + WD_FRAMERECT_BOTTOM + this->GetMaxNumberRowsLegend(this->min_number_of_columns) * FONT_HEIGHT_SMALL;
-	}
-
-	/**
-=======
->>>>>>> 88e2737e
 	 * Compute minimal required width of the legends.
 	 * @return Minimally needed width for displaying the smallmap legends in pixels.
 	 */
@@ -1514,13 +1490,7 @@
 	 */
 	uint GetLegendHeight(uint num_columns) const
 	{
-<<<<<<< HEAD
-		uint num_columns = this->GetNumberColumnsLegend(width);
 		return WD_FRAMERECT_TOP + WD_FRAMERECT_BOTTOM + this->GetMaxNumberRowsLegend(num_columns) * FONT_HEIGHT_SMALL;
-=======
-		uint num_rows = max(this->min_number_of_fixed_rows, CeilDiv(max(_smallmap_company_count, _smallmap_industry_count), num_columns));
-		return WD_FRAMERECT_TOP + WD_FRAMERECT_BOTTOM + num_rows * FONT_HEIGHT_SMALL;
->>>>>>> 88e2737e
 	}
 
 	virtual void SetStringParameters(int widget) const
@@ -1542,13 +1512,13 @@
 			uint num_columns = 1;
 			for (const LegendAndColour *tbl = _legend_table[i]; !tbl->end; ++tbl) {
 				StringID str;
-				if (i == SMT_INDUSTRY || i == SMT_LINKSTATS) {
+				if (i == SMT_INDUSTRY) {
 					SetDParam(0, tbl->legend);
 					SetDParam(1, IndustryPool::MAX_SIZE);
-<<<<<<< HEAD
-					str = (i == SMT_INDUSTRY) ? STR_SMALLMAP_INDUSTRY : STR_SMALLMAP_LINKSTATS;
-=======
 					str = STR_SMALLMAP_INDUSTRY;
+				} else if (i == SMT_LINKSTATS) {
+					SetDParam(0, tbl->legend);
+					str = STR_SMALLMAP_LINKSTATS;
 				} else if (i == SMT_OWNER) {
 					if (tbl->u.company != INVALID_COMPANY) {
 						/* Non-fixed legend entries for the owner view. */
@@ -1557,7 +1527,6 @@
 					} else {
 						str = tbl->legend;
 					}
->>>>>>> 88e2737e
 				} else {
 					if (tbl->col_break) {
 						this->min_number_of_fixed_rows = max(this->min_number_of_fixed_rows, height);
@@ -1589,11 +1558,7 @@
 
 			case SM_WIDGET_LEGEND: {
 				uint columns = this->GetNumberColumnsLegend(r.right - r.left + 1);
-<<<<<<< HEAD
 				uint number_of_rows = this->GetNumberRowsLegend(columns);
-=======
-				uint number_of_rows = max((this->map_type == SMT_INDUSTRY || this->map_type == SMT_OWNER) ? CeilDiv(max(_smallmap_company_count, _smallmap_industry_count), columns) : 0, this->min_number_of_fixed_rows);
->>>>>>> 88e2737e
 				bool rtl = _current_text_dir == TD_RTL;
 				uint y_org = r.top + WD_FRAMERECT_TOP;
 				uint x = rtl ? r.right - this->column_width - WD_FRAMERECT_RIGHT : r.left + WD_FRAMERECT_LEFT;
@@ -1606,14 +1571,23 @@
 				uint blob_left  = rtl ? this->column_width - 1 - LEGEND_BLOB_WIDTH : 0;
 				uint blob_right = rtl ? this->column_width - 1 : LEGEND_BLOB_WIDTH;
 
-				StringID string = (this->map_type == SMT_INDUSTRY) ? STR_SMALLMAP_INDUSTRY : STR_SMALLMAP_LINKSTATS;
+				StringID string = STR_NULL;
+			       	switch (this->map_type) {
+					case SMT_INDUSTRY:
+						string = STR_SMALLMAP_INDUSTRY;
+						break;
+					case SMT_LINKSTATS:
+						string = STR_SMALLMAP_LINKSTATS;
+						break;
+					case SMT_OWNER:
+						string = STR_SMALLMAP_COMPANY;
+						break;
+					default:
+						break;
+				}
 
 				for (const LegendAndColour *tbl = _legend_table[this->map_type]; !tbl->end; ++tbl) {
-<<<<<<< HEAD
-					if (tbl->col_break || ((this->map_type == SMT_INDUSTRY || this->map_type == SMT_LINKSTATS) && i++ >= number_of_rows)) {
-=======
-					if (tbl->col_break || ((this->map_type == SMT_INDUSTRY || this->map_type == SMT_OWNER) && i++ >= number_of_rows)) {
->>>>>>> 88e2737e
+					if (tbl->col_break || ((this->map_type == SMT_INDUSTRY || this->map_type == SMT_OWNER ||  this->map_type == SMT_LINKSTATS) && i++ >= number_of_rows)) {
 						/* Column break needed, continue at top, COLUMN_WIDTH pixels
 						 * (one "row") to the right. */
 						x += rtl ? -(int)this->column_width : this->column_width;
@@ -1621,42 +1595,32 @@
 						i = 1;
 					}
 
-					switch(this->map_type) {
-					case SMT_INDUSTRY:
-						/* Industry name must be formatted, since it's not in tiny font in the specs.
-						 * So, draw with a parameter and use the STR_SMALLMAP_INDUSTRY string, which is tiny font */
-						SetDParam(1, Industry::GetIndustryTypeCount(tbl->u.type));
-					case SMT_LINKSTATS:
-						SetDParam(0, tbl->legend);
-						if (!tbl->show_on_map) {
-							/* Simply draw the string, not the black border of the legend colour.
-							 * This will enforce the idea of the disabled item */
-							DrawString(x + text_left, x + text_right, y, string, TC_GREY);
-						} else {
-							DrawString(x + text_left, x + text_right, y, string, TC_BLACK);
-							GfxFillRect(x + blob_left, y + 1, x + blob_right, y + row_height - 1, 0); // Outer border of the legend colour
-						}
-<<<<<<< HEAD
-						break;
-					default:
-=======
-					} else if (this->map_type == SMT_OWNER && tbl->u.company != INVALID_COMPANY) {
-						SetDParam(0, tbl->u.company);
-						if (!tbl->show_on_map) {
-							/* Simply draw the string, not the black border of the legend colour.
-							 * This will enforce the idea of the disabled item */
-							DrawString(x + text_left, x + text_right, y, STR_SMALLMAP_COMPANY, TC_GREY);
-						} else {
-							DrawString(x + text_left, x + text_right, y, STR_SMALLMAP_COMPANY, TC_BLACK);
-							GfxFillRect(x + blob_left, y + 1, x + blob_right, y + row_height - 1, 0); // Outer border of the legend colour
-						}
-					} else {
->>>>>>> 88e2737e
-						if (this->map_type == SMT_CONTOUR) SetDParam(0, tbl->u.height * TILE_HEIGHT_STEP);
-
-						/* Anything that is not an industry or a company is using normal process */
-						GfxFillRect(x + blob_left, y + 1, x + blob_right, y + row_height - 1, 0);
-						DrawString(x + text_left, x + text_right, y, tbl->legend);
+					switch (this->map_type) {
+						case SMT_INDUSTRY:
+							/* Industry name must be formatted, since it's not in tiny font in the specs.
+							 * So, draw with a parameter and use the STR_SMALLMAP_INDUSTRY string, which is tiny font */
+							SetDParam(1, Industry::GetIndustryTypeCount(tbl->u.type));
+						case SMT_LINKSTATS:
+							SetDParam(0, tbl->legend);
+						case SMT_OWNER:
+							if (this->map_type != SMT_OWNER || tbl->u.company != INVALID_COMPANY) {
+								if (this->map_type == SMT_OWNER) SetDParam(0, tbl->u.company);
+								if (!tbl->show_on_map) {
+									/* Simply draw the string, not the black border of the legend colour.
+									 * This will enforce the idea of the disabled item */
+									DrawString(x + text_left, x + text_right, y, string, TC_GREY);
+								} else {
+									DrawString(x + text_left, x + text_right, y, string, TC_BLACK);
+									GfxFillRect(x + blob_left, y + 1, x + blob_right, y + row_height - 1, 0); // Outer border of the legend colour
+								}
+								break;
+							} // else fall through
+						default:
+							if (this->map_type == SMT_CONTOUR) SetDParam(0, tbl->u.height * TILE_HEIGHT_STEP);
+
+							/* Anything that is not an industry or a company is using normal process */
+							GfxFillRect(x + blob_left, y + 1, x + blob_right, y + row_height - 1, 0);
+							DrawString(x + text_left, x + text_right, y, tbl->legend);
 					}
 					GfxFillRect(x + blob_left + 1, y + 2, x + blob_right - 1, y + row_height - 2, tbl->colour); // Legend colour
 
@@ -1669,20 +1633,22 @@
 	uint GetNumberRowsLegend(uint columns) const
 	{
 		switch (this->map_type) {
-		case SMT_INDUSTRY:
-			return max(this->min_number_of_fixed_rows, CeilDiv(_smallmap_industry_count, columns));
-		case SMT_LINKSTATS:
-			return max(this->min_number_of_fixed_rows, CeilDiv(_smallmap_cargo_count, columns));
-		default:
-			return this->min_number_of_fixed_rows;
+			case SMT_INDUSTRY:
+				return max(this->min_number_of_fixed_rows, CeilDiv(_smallmap_industry_count, columns));
+			case SMT_LINKSTATS:
+				return max(this->min_number_of_fixed_rows, CeilDiv(_smallmap_cargo_count, columns));
+			case SMT_OWNER:
+				return max(this->min_number_of_fixed_rows, CeilDiv(_smallmap_company_count, columns));
+			default:
+				return this->min_number_of_fixed_rows;
 		}
 	}
 
 	uint GetMaxNumberRowsLegend(uint columns) const
 	{
-		return max(max(this->min_number_of_fixed_rows,
-				CeilDiv(_smallmap_cargo_count, columns)),
-				CeilDiv(_smallmap_industry_count, columns));
+		return max(this->min_number_of_fixed_rows, CeilDiv(
+				max(max(_smallmap_cargo_count, _smallmap_industry_count), _smallmap_company_count),
+				columns));
 	}
 
 	/**
@@ -1694,7 +1660,6 @@
 	 * @param click_pos the index of the item being selected
 	 * @param legend the legend from which we select
 	 * @param end_legend_item index one past the last item in the group to be inverted
-	 * @param begin_legend_item index of the first item in the group to be inverted
 	 */
 	void SelectLegendItem(int click_pos, LegendAndColour *legend, int end_legend_item, int begin_legend_item = 0)
 	{
@@ -1702,7 +1667,7 @@
 			/* Disable all, except the clicked one */
 			bool changes = false;
 			for (int i = begin_legend_item; i != end_legend_item; i++) {
-				bool new_state = i == click_pos;
+				bool new_state = (i == click_pos);
 				if (legend[i].show_on_map != new_state) {
 					changes = true;
 					legend[i].show_on_map = new_state;
@@ -1729,12 +1694,7 @@
 		this->map_type = map_type;
 		this->LowerWidget(this->map_type + SM_WIDGET_CONTOUR);
 
-<<<<<<< HEAD
-		/* Hide Enable all/Disable all buttons if is not industry type small map */
-		this->GetWidget<NWidgetStacked>(SM_WIDGET_SELECTINDUSTRIES)->SetDisplayedPlane(this->map_type != SMT_INDUSTRY && this->map_type != SMT_LINKSTATS);
-=======
 		this->SetupWidgetData();
->>>>>>> 88e2737e
 
 		this->SetDirty();
 	}
@@ -1808,12 +1768,12 @@
 
 			case SM_WIDGET_LEGEND: // Legend
 				/* If industry type small map*/
-				if (this->map_type == SMT_INDUSTRY || this->map_type == SMT_LINKSTATS) {
-					/* If click on industries label, find right industry type and enable/disable it */
+				if (this->map_type == SMT_INDUSTRY || this->map_type == SMT_LINKSTATS || this->map_type == SMT_OWNER) {
+					/* If click on label, find right type and enable/disable it */
 					const NWidgetBase *wi = this->GetWidget<NWidgetBase>(SM_WIDGET_LEGEND); // Label panel
 					uint line = (pt.y - wi->pos_y - WD_FRAMERECT_TOP) / FONT_HEIGHT_SMALL;
 					uint columns = this->GetNumberColumnsLegend(wi->current_x);
-					uint number_of_rows = this->GetMaxNumberRowsLegend(columns);
+					uint number_of_rows = this->GetNumberRowsLegend(columns);
 					if (line >= number_of_rows) break;
 
 					bool rtl = _current_text_dir == TD_RTL;
@@ -1821,7 +1781,7 @@
 					if (rtl) x = wi->current_x - x;
 					uint column = (x - WD_FRAMERECT_LEFT) / this->column_width;
 
-					/* Check if click is on industry label*/
+					/* Check if click is on label*/
 					int click_pos = (column * number_of_rows) + line;
 					if (this->map_type == SMT_INDUSTRY) {
 						if (click_pos < _smallmap_industry_count) {
@@ -1831,88 +1791,35 @@
 						if (click_pos < _smallmap_cargo_count) {
 							this->SelectLegendItem(click_pos, _legend_linkstats, _smallmap_cargo_count);
 						}
-					}
-					this->SetDirty();
-				} else if (this->map_type == SMT_OWNER) {
-					/* If click on companies label, find right company and enable/disable it. */
-					const NWidgetBase *wi = this->GetWidget<NWidgetBase>(SM_WIDGET_LEGEND);
-					uint line = (pt.y - wi->pos_y - WD_FRAMERECT_TOP) / FONT_HEIGHT_SMALL;
-					uint columns = this->GetNumberColumnsLegend(wi->current_x);
-					uint number_of_rows = max(CeilDiv(_smallmap_company_count, columns), this->min_number_of_fixed_rows);
-					if (line >= number_of_rows) break;
-
-					bool rtl = _current_text_dir == TD_RTL;
-					int x = pt.x - wi->pos_x;
-					if (rtl) x = wi->current_x - x;
-					uint column = (x - WD_FRAMERECT_LEFT) / this->column_width;
-
-					/* Check if click is on company label. */
-					int company_pos = (column * number_of_rows) + line;
-					if (company_pos < NUM_NO_COMPANY_ENTRIES) break;
-					if (company_pos < _smallmap_company_count) {
-						if (_ctrl_pressed) {
-							/* Disable all, except the clicked one */
-							bool changes = false;
-							for (int i = NUM_NO_COMPANY_ENTRIES; i != _smallmap_company_count; i++) {
-								bool new_state = i == company_pos;
-								if (_legend_land_owners[i].show_on_map != new_state) {
-									changes = true;
-									_legend_land_owners[i].show_on_map = new_state;
-								}
-							}
-							if (!changes) {
-								/* Nothing changed? Then show all (again). */
-								for (int i = NUM_NO_COMPANY_ENTRIES; i != _smallmap_company_count; i++) {
-									_legend_land_owners[i].show_on_map = true;
-								}
-							}
-						} else {
-							_legend_land_owners[company_pos].show_on_map = !_legend_land_owners[company_pos].show_on_map;
+					} else if (this->map_type == SMT_OWNER) {
+						if (click_pos < _smallmap_company_count) {
+							this->SelectLegendItem(click_pos, _legend_land_owners, _smallmap_company_count, NUM_NO_COMPANY_ENTRIES);
 						}
 					}
 					this->SetDirty();
 				}
 				break;
 
-<<<<<<< HEAD
-			case SM_WIDGET_ENABLE_ALL: // Enable all items
-				for (LegendAndColour *tbl = (this->map_type == SMT_INDUSTRY ? _legend_from_industries : _legend_linkstats);
-						!tbl->end; ++tbl) {
-					tbl->show_on_map = true;
-=======
 			case SM_WIDGET_ENABLE_ALL:
-				if (this->map_type == SMT_INDUSTRY) {
-					for (int i = 0; i != _smallmap_industry_count; i++) {
-						_legend_from_industries[i].show_on_map = true;
-					}
-				} else if (this->map_type == SMT_OWNER) {
-					for (int i = NUM_NO_COMPANY_ENTRIES; i != _smallmap_company_count; i++) {
-						_legend_land_owners[i].show_on_map = true;
-					}
->>>>>>> 88e2737e
+			case SM_WIDGET_DISABLE_ALL: {
+				LegendAndColour *tbl = NULL;
+				switch (this->map_type) {
+					case SMT_INDUSTRY:
+						tbl = _legend_from_industries;
+						break;
+					case SMT_OWNER:
+						tbl = &(_legend_land_owners[NUM_NO_COMPANY_ENTRIES]);
+						break;
+					case SMT_LINKSTATS:
+						tbl = _legend_linkstats;
+						break;
+					default:
+						NOT_REACHED();
 				}
+				for (;!tbl->end; ++tbl) tbl->show_on_map = (widget == SM_WIDGET_ENABLE_ALL);
 				this->SetDirty();
 				break;
-
-<<<<<<< HEAD
-			case SM_WIDGET_DISABLE_ALL: // Disable all items
-				for (LegendAndColour *tbl = (this->map_type == SMT_INDUSTRY ? _legend_from_industries : _legend_linkstats);
-						!tbl->end; ++tbl) {
-					tbl->show_on_map = false;
-=======
-			case SM_WIDGET_DISABLE_ALL:
-				if (this->map_type == SMT_INDUSTRY) {
-					for (int i = 0; i != _smallmap_industry_count; i++) {
-						_legend_from_industries[i].show_on_map = false;
-					}
-				} else {
-					for (int i = NUM_NO_COMPANY_ENTRIES; i != _smallmap_company_count; i++) {
-						_legend_land_owners[i].show_on_map = false;
-					}
->>>>>>> 88e2737e
-				}
-				this->SetDirty();
-				break;
+			}
 
 			case SM_WIDGET_SHOW_HEIGHT: // Enable/disable showing of heightmap.
 				_smallmap_show_heightmap = !_smallmap_show_heightmap;
@@ -2195,13 +2102,8 @@
 			NWidget(NWID_HORIZONTAL),
 				NWidget(NWID_SELECTION, INVALID_COLOUR, SM_WIDGET_SELECT_BUTTONS),
 					NWidget(NWID_HORIZONTAL, NC_EQUALSIZE),
-<<<<<<< HEAD
-						NWidget(WWT_PUSHTXTBTN, COLOUR_BROWN, SM_WIDGET_ENABLE_ALL), SetDataTip(STR_SMALLMAP_ENABLE_ALL, STR_SMALLMAP_TOOLTIP_ENABLE_ALL),
-						NWidget(WWT_PUSHTXTBTN, COLOUR_BROWN, SM_WIDGET_DISABLE_ALL), SetDataTip(STR_SMALLMAP_DISABLE_ALL, STR_SMALLMAP_TOOLTIP_DISABLE_ALL),
-=======
 						NWidget(WWT_PUSHTXTBTN, COLOUR_BROWN, SM_WIDGET_ENABLE_ALL), SetDataTip(STR_SMALLMAP_ENABLE_ALL, STR_NULL),
 						NWidget(WWT_PUSHTXTBTN, COLOUR_BROWN, SM_WIDGET_DISABLE_ALL), SetDataTip(STR_SMALLMAP_DISABLE_ALL, STR_NULL),
->>>>>>> 88e2737e
 						NWidget(WWT_TEXTBTN, COLOUR_BROWN, SM_WIDGET_SHOW_HEIGHT), SetDataTip(STR_SMALLMAP_SHOW_HEIGHT, STR_SMALLMAP_TOOLTIP_SHOW_HEIGHT),
 					EndContainer(),
 					NWidget(NWID_SPACER), SetFill(1, 1),
