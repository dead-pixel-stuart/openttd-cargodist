/* $Id$ */

/*
 * This file is part of OpenTTD.
 * OpenTTD is free software; you can redistribute it and/or modify it under the terms of the GNU General Public License as published by the Free Software Foundation, version 2.
 * OpenTTD is distributed in the hope that it will be useful, but WITHOUT ANY WARRANTY; without even the implied warranty of MERCHANTABILITY or FITNESS FOR A PARTICULAR PURPOSE.
 * See the GNU General Public License for more details. You should have received a copy of the GNU General Public License along with OpenTTD. If not, see <http://www.gnu.org/licenses/>.
 */

/** @file smallmap_gui.cpp GUI that shows a small map of the world with metadata like owner or height. */

#include "stdafx.h"
#include "clear_map.h"
#include "industry.h"
#include "station_map.h"
#include "landscape.h"
#include "window_gui.h"
#include "tree_map.h"
#include "viewport_func.h"
#include "town.h"
#include "blitter/factory.hpp"
#include "tunnelbridge_map.h"
#include "strings_func.h"
#include "core/endian_func.hpp"
#include "vehicle_base.h"
#include "sound_func.h"
#include "window_func.h"
#include "company_base.h"

#include "table/strings.h"

/** Widget numbers of the small map window. */
enum SmallMapWindowWidgets {
	SM_WIDGET_CAPTION,           ///< Caption widget.
	SM_WIDGET_MAP_BORDER,        ///< Border around the smallmap.
	SM_WIDGET_MAP,               ///< Panel containing the smallmap.
	SM_WIDGET_LEGEND,            ///< Bottom panel to display smallmap legends.
	SM_WIDGET_ZOOM_IN,           ///< Button to zoom in one step.
	SM_WIDGET_ZOOM_OUT,          ///< Button to zoom out one step.
	SM_WIDGET_CONTOUR,           ///< Button to select the contour view (height map).
	SM_WIDGET_VEHICLES,          ///< Button to select the vehicles view.
	SM_WIDGET_INDUSTRIES,        ///< Button to select the industries view.
	SM_WIDGET_ROUTES,            ///< Button to select the routes view.
	SM_WIDGET_VEGETATION,        ///< Button to select the vegetation view.
	SM_WIDGET_OWNERS,            ///< Button to select the owners view.
	SM_WIDGET_CENTERMAP,         ///< Button to move smallmap center to main window center.
	SM_WIDGET_TOGGLETOWNNAME,    ///< Toggle button to display town names.
	SM_WIDGET_SELECT_BUTTONS,    ///< Selection widget for the buttons present in some smallmap modes.
	SM_WIDGET_ENABLE_ALL,        ///< Button to enable display of all legend entries.
	SM_WIDGET_DISABLE_ALL,       ///< Button to disable display of all legend entries.
	SM_WIDGET_SHOW_HEIGHT,       ///< Show heightmap toggle button.
};

static int _smallmap_industry_count; ///< Number of used industries
static int _smallmap_company_count;  ///< Number of entries in the owner legend.

static const int NUM_NO_COMPANY_ENTRIES = 4; ///< Number of entries in the owner legend that are not companies.

/** Macro for ordinary entry of LegendAndColour */
#define MK(a, b) {a, b, {INVALID_INDUSTRYTYPE}, true, false, false}

/** Macro for a height legend entry with configurable colour. */
#define MC(height)  {0, STR_TINY_BLACK_HEIGHT, {height}, true, false, false}

/** Macro for non-company owned property entry of LegendAndColour */
#define MO(a, b) {a, b, {INVALID_COMPANY}, true, false, false}

/** Macro for end of list marker in arrays of LegendAndColour */
#define MKEND() {0, STR_NULL, {INVALID_INDUSTRYTYPE}, true, true, false}

/**
 * Macro for break marker in arrays of LegendAndColour.
 * It will have valid data, though
 */
#define MS(a, b) {a, b, {INVALID_INDUSTRYTYPE}, true, false, true}

/** Structure for holding relevant data for legends in small map */
struct LegendAndColour {
	uint8 colour;              ///< Colour of the item on the map.
	StringID legend;           ///< String corresponding to the coloured item.
	union {
		IndustryType type;     ///< Type of industry.
		uint8 height;          ///< Height in tiles.
		CompanyID company;     ///< Company to display.
	} u;
	bool show_on_map;          ///< For filtering industries, if \c true, industry is shown on the map in colour.
	bool end;                  ///< This is the end of the list.
	bool col_break;            ///< Perform a column break and go further at the next column.
};

/** Legend text giving the colours to look for on the minimap */
static LegendAndColour _legend_land_contours[] = {
	/* The colours for the following values are set at BuildLandLegend() based on each colour scheme. */
	MC(0),
	MC(4),
	MC(8),
	MC(12),
	MC(14),

	MS(0xD7, STR_SMALLMAP_LEGENDA_ROADS),
	MK(0x0A, STR_SMALLMAP_LEGENDA_RAILROADS),
	MK(0x98, STR_SMALLMAP_LEGENDA_STATIONS_AIRPORTS_DOCKS),
	MK(0xB5, STR_SMALLMAP_LEGENDA_BUILDINGS_INDUSTRIES),
	MK(0x0F, STR_SMALLMAP_LEGENDA_VEHICLES),
	MKEND()
};

static const LegendAndColour _legend_vehicles[] = {
	MK(0xB8, STR_SMALLMAP_LEGENDA_TRAINS),
	MK(0xBF, STR_SMALLMAP_LEGENDA_ROAD_VEHICLES),
	MK(0x98, STR_SMALLMAP_LEGENDA_SHIPS),
	MK(0x0F, STR_SMALLMAP_LEGENDA_AIRCRAFT),

	MS(0xD7, STR_SMALLMAP_LEGENDA_TRANSPORT_ROUTES),
	MK(0xB5, STR_SMALLMAP_LEGENDA_BUILDINGS_INDUSTRIES),
	MKEND()
};

static const LegendAndColour _legend_routes[] = {
	MK(0xD7, STR_SMALLMAP_LEGENDA_ROADS),
	MK(0x0A, STR_SMALLMAP_LEGENDA_RAILROADS),
	MK(0xB5, STR_SMALLMAP_LEGENDA_BUILDINGS_INDUSTRIES),

	MS(0x56, STR_SMALLMAP_LEGENDA_RAILROAD_STATION),
	MK(0xC2, STR_SMALLMAP_LEGENDA_TRUCK_LOADING_BAY),
	MK(0xBF, STR_SMALLMAP_LEGENDA_BUS_STATION),
	MK(0xB8, STR_SMALLMAP_LEGENDA_AIRPORT_HELIPORT),
	MK(0x98, STR_SMALLMAP_LEGENDA_DOCK),
	MKEND()
};

static const LegendAndColour _legend_vegetation[] = {
	MK(0x52, STR_SMALLMAP_LEGENDA_ROUGH_LAND),
	MK(0x54, STR_SMALLMAP_LEGENDA_GRASS_LAND),
	MK(0x37, STR_SMALLMAP_LEGENDA_BARE_LAND),
	MK(0x25, STR_SMALLMAP_LEGENDA_FIELDS),
	MK(0x57, STR_SMALLMAP_LEGENDA_TREES),
	MK(0xD0, STR_SMALLMAP_LEGENDA_FOREST),

	MS(0x0A, STR_SMALLMAP_LEGENDA_ROCKS),
	MK(0xC2, STR_SMALLMAP_LEGENDA_DESERT),
	MK(0x98, STR_SMALLMAP_LEGENDA_SNOW),
	MK(0xD7, STR_SMALLMAP_LEGENDA_TRANSPORT_ROUTES),
	MK(0xB5, STR_SMALLMAP_LEGENDA_BUILDINGS_INDUSTRIES),
	MKEND()
};

static LegendAndColour _legend_land_owners[NUM_NO_COMPANY_ENTRIES + MAX_COMPANIES + 1] = {
	MO(0xCA, STR_SMALLMAP_LEGENDA_WATER),
	MO(0x00, STR_SMALLMAP_LEGENDA_NO_OWNER), // This colour will vary depending on settings.
	MO(0xB4, STR_SMALLMAP_LEGENDA_TOWNS),
	MO(0x20, STR_SMALLMAP_LEGENDA_INDUSTRIES),
	/* The legend will be terminated after adding the companies. */
};

#undef MK
#undef MC
#undef MS
#undef MO
#undef MKEND

/**
 * Allow room for all industries, plus a terminator entry
 * This is required in order to have the indutry slots all filled up
 */
static LegendAndColour _legend_from_industries[NUM_INDUSTRYTYPES + 1];
/** For connecting industry type to position in industries list(small map legend) */
static uint _industry_to_list_pos[NUM_INDUSTRYTYPES];
/** Show heightmap in industry and owner mode of smallmap window. */
static bool _smallmap_show_heightmap = false;
/** For connecting company ID to position in owner list (small map legend) */
static uint _company_to_list_pos[MAX_COMPANIES];

/**
 * Fills an array for the industries legends.
 */
void BuildIndustriesLegend()
{
	uint j = 0;

	/* Add each name */
	for (uint8 i = 0; i < NUM_INDUSTRYTYPES; i++) {
		IndustryType ind = _sorted_industry_types[i];
		const IndustrySpec *indsp = GetIndustrySpec(ind);
		if (indsp->enabled) {
			_legend_from_industries[j].legend = indsp->name;
			_legend_from_industries[j].colour = indsp->map_colour;
			_legend_from_industries[j].u.type = ind;
			_legend_from_industries[j].show_on_map = true;
			_legend_from_industries[j].col_break = false;
			_legend_from_industries[j].end = false;

			/* Store widget number for this industry type. */
			_industry_to_list_pos[ind] = j;
			j++;
		}
	}
	/* Terminate the list */
	_legend_from_industries[j].end = true;

	/* Store number of enabled industries */
	_smallmap_industry_count = j;
}

static const LegendAndColour * const _legend_table[] = {
	_legend_land_contours,
	_legend_vehicles,
	_legend_from_industries,
	_legend_routes,
	_legend_vegetation,
	_legend_land_owners,
};

#define MKCOLOUR(x) TO_LE32X(x)

/** Height map colours for the green colour scheme, ordered by height. */
static const uint32 _green_map_heights[] = {
	MKCOLOUR(0x5A5A5A5A),
	MKCOLOUR(0x5A5B5A5B),
	MKCOLOUR(0x5B5B5B5B),
	MKCOLOUR(0x5B5C5B5C),
	MKCOLOUR(0x5C5C5C5C),
	MKCOLOUR(0x5C5D5C5D),
	MKCOLOUR(0x5D5D5D5D),
	MKCOLOUR(0x5D5E5D5E),
	MKCOLOUR(0x5E5E5E5E),
	MKCOLOUR(0x5E5F5E5F),
	MKCOLOUR(0x5F5F5F5F),
	MKCOLOUR(0x5F1F5F1F),
	MKCOLOUR(0x1F1F1F1F),
	MKCOLOUR(0x1F271F27),
	MKCOLOUR(0x27272727),
	MKCOLOUR(0x27272727),
};
assert_compile(lengthof(_green_map_heights) == MAX_TILE_HEIGHT + 1);

/** Height map colours for the dark green colour scheme, ordered by height. */
static const uint32 _dark_green_map_heights[] = {
	MKCOLOUR(0x60606060),
	MKCOLOUR(0x60616061),
	MKCOLOUR(0x61616161),
	MKCOLOUR(0x61626162),
	MKCOLOUR(0x62626262),
	MKCOLOUR(0x62636263),
	MKCOLOUR(0x63636363),
	MKCOLOUR(0x63646364),
	MKCOLOUR(0x64646464),
	MKCOLOUR(0x64656465),
	MKCOLOUR(0x65656565),
	MKCOLOUR(0x65666566),
	MKCOLOUR(0x66666666),
	MKCOLOUR(0x66676667),
	MKCOLOUR(0x67676767),
	MKCOLOUR(0x67676767),
};
assert_compile(lengthof(_dark_green_map_heights) == MAX_TILE_HEIGHT + 1);

/** Height map colours for the violet colour scheme, ordered by height. */
static const uint32 _violet_map_heights[] = {
	MKCOLOUR(0x80808080),
	MKCOLOUR(0x80818081),
	MKCOLOUR(0x81818181),
	MKCOLOUR(0x81828182),
	MKCOLOUR(0x82828282),
	MKCOLOUR(0x82838283),
	MKCOLOUR(0x83838383),
	MKCOLOUR(0x83848384),
	MKCOLOUR(0x84848484),
	MKCOLOUR(0x84858485),
	MKCOLOUR(0x85858585),
	MKCOLOUR(0x85868586),
	MKCOLOUR(0x86868686),
	MKCOLOUR(0x86878687),
	MKCOLOUR(0x87878787),
	MKCOLOUR(0x87878787),
};
assert_compile(lengthof(_violet_map_heights) == MAX_TILE_HEIGHT + 1);

/** Colour scheme of the smallmap. */
struct SmallMapColourScheme {
	const uint32 *height_colours; ///< Colour of each level in a heightmap.
	uint32 default_colour;   ///< Default colour of the land.
};

/** Available colour schemes for height maps. */
static const SmallMapColourScheme _heightmap_schemes[] = {
	{_green_map_heights,      MKCOLOUR(0x54545454)}, ///< Green colour scheme.
	{_dark_green_map_heights, MKCOLOUR(0x62626262)}, ///< Dark green colour scheme.
	{_violet_map_heights,     MKCOLOUR(0x82828282)}, ///< Violet colour scheme.
};

void BuildLandLegend()
{
	for (LegendAndColour *lc = _legend_land_contours; lc->legend == STR_TINY_BLACK_HEIGHT; lc++) {
		lc->colour = _heightmap_schemes[_settings_client.gui.smallmap_land_colour].height_colours[lc->u.height];
	}
}

/**
 * Completes the array for the owned property legend.
 */
void BuildOwnerLegend()
{
	_legend_land_owners[1].colour = _heightmap_schemes[_settings_client.gui.smallmap_land_colour].default_colour;

	int i = NUM_NO_COMPANY_ENTRIES;
	const Company *c;
	FOR_ALL_COMPANIES(c) {
		_legend_land_owners[i].colour = _colour_gradient[c->colour][5];
		_legend_land_owners[i].u.company = c->index;
		_legend_land_owners[i].show_on_map = true;
		_legend_land_owners[i].col_break = false;
		_legend_land_owners[i].end = false;
		_company_to_list_pos[c->index] = i;
		i++;
	}

	/* Terminate the list */
	_legend_land_owners[i].end = true;

	/* Store maximum amount of owner legend entries. */
	_smallmap_company_count = i;
}

struct AndOr {
	uint32 mor;
	uint32 mand;
};

static inline uint32 ApplyMask(uint32 colour, const AndOr *mask)
{
	return (colour & mask->mand) | mask->mor;
}


/** Colour masks for "Contour" and "Routes" modes. */
static const AndOr _smallmap_contours_andor[] = {
	{MKCOLOUR(0x00000000), MKCOLOUR(0xFFFFFFFF)}, // MP_CLEAR
	{MKCOLOUR(0x000A0A00), MKCOLOUR(0xFF0000FF)}, // MP_RAILWAY
	{MKCOLOUR(0x00D7D700), MKCOLOUR(0xFF0000FF)}, // MP_ROAD
	{MKCOLOUR(0x00B5B500), MKCOLOUR(0xFF0000FF)}, // MP_HOUSE
	{MKCOLOUR(0x00000000), MKCOLOUR(0xFFFFFFFF)}, // MP_TREES
	{MKCOLOUR(0x98989898), MKCOLOUR(0x00000000)}, // MP_STATION
	{MKCOLOUR(0xCACACACA), MKCOLOUR(0x00000000)}, // MP_WATER
	{MKCOLOUR(0x00000000), MKCOLOUR(0xFFFFFFFF)}, // MP_VOID
	{MKCOLOUR(0xB5B5B5B5), MKCOLOUR(0x00000000)}, // MP_INDUSTRY
	{MKCOLOUR(0x00000000), MKCOLOUR(0xFFFFFFFF)}, // MP_TUNNELBRIDGE
	{MKCOLOUR(0x00B5B500), MKCOLOUR(0xFF0000FF)}, // MP_OBJECT
	{MKCOLOUR(0x000A0A00), MKCOLOUR(0xFF0000FF)},
};

/** Colour masks for "Vehicles", "Industry", and "Vegetation" modes. */
static const AndOr _smallmap_vehicles_andor[] = {
	{MKCOLOUR(0x00000000), MKCOLOUR(0xFFFFFFFF)}, // MP_CLEAR
	{MKCOLOUR(0x00D7D700), MKCOLOUR(0xFF0000FF)}, // MP_RAILWAY
	{MKCOLOUR(0x00D7D700), MKCOLOUR(0xFF0000FF)}, // MP_ROAD
	{MKCOLOUR(0x00B5B500), MKCOLOUR(0xFF0000FF)}, // MP_HOUSE
	{MKCOLOUR(0x00000000), MKCOLOUR(0xFFFFFFFF)}, // MP_TREES
	{MKCOLOUR(0x00D7D700), MKCOLOUR(0xFF0000FF)}, // MP_STATION
	{MKCOLOUR(0xCACACACA), MKCOLOUR(0x00000000)}, // MP_WATER
	{MKCOLOUR(0x00000000), MKCOLOUR(0xFFFFFFFF)}, // MP_VOID
	{MKCOLOUR(0xB5B5B5B5), MKCOLOUR(0x00000000)}, // MP_INDUSTRY
	{MKCOLOUR(0x00000000), MKCOLOUR(0xFFFFFFFF)}, // MP_TUNNELBRIDGE
	{MKCOLOUR(0x00B5B500), MKCOLOUR(0xFF0000FF)}, // MP_OBJECT
	{MKCOLOUR(0x00D7D700), MKCOLOUR(0xFF0000FF)},
};

/** Mapping of tile type to importance of the tile (higher number means more interesting to show). */
static const byte _tiletype_importance[] = {
	2, // MP_CLEAR
	8, // MP_RAILWAY
	7, // MP_ROAD
	5, // MP_HOUSE
	2, // MP_TREES
	9, // MP_STATION
	2, // MP_WATER
	1, // MP_VOID
	6, // MP_INDUSTRY
	8, // MP_TUNNELBRIDGE
	2, // MP_OBJECT
	0,
};


static inline TileType GetEffectiveTileType(TileIndex tile)
{
	TileType t = GetTileType(tile);

	if (t == MP_TUNNELBRIDGE) {
		TransportType tt = GetTunnelBridgeTransportType(tile);

		switch (tt) {
			case TRANSPORT_RAIL: t = MP_RAILWAY; break;
			case TRANSPORT_ROAD: t = MP_ROAD;    break;
			default:             t = MP_WATER;   break;
		}
	}
	return t;
}

/**
 * Return the colour a tile would be displayed with in the small map in mode "Contour".
 * @param tile The tile of which we would like to get the colour.
 * @param t    Effective tile type of the tile (see #GetEffectiveTileType).
 * @return The colour of tile in the small map in mode "Contour"
 */
static inline uint32 GetSmallMapContoursPixels(TileIndex tile, TileType t)
{
	const SmallMapColourScheme *cs = &_heightmap_schemes[_settings_client.gui.smallmap_land_colour];
	return ApplyMask(cs->height_colours[TileHeight(tile)], &_smallmap_contours_andor[t]);
}

/**
 * Return the colour a tile would be displayed with in the small map in mode "Vehicles".
 *
 * @param tile The tile of which we would like to get the colour.
 * @param t    Effective tile type of the tile (see #GetEffectiveTileType).
 * @return The colour of tile in the small map in mode "Vehicles"
 */
static inline uint32 GetSmallMapVehiclesPixels(TileIndex tile, TileType t)
{
	const SmallMapColourScheme *cs = &_heightmap_schemes[_settings_client.gui.smallmap_land_colour];
	return ApplyMask(cs->default_colour, &_smallmap_vehicles_andor[t]);
}

/**
 * Return the colour a tile would be displayed with in the small map in mode "Industries".
 *
 * @param tile The tile of which we would like to get the colour.
 * @param t    Effective tile type of the tile (see #GetEffectiveTileType).
 * @return The colour of tile in the small map in mode "Industries"
 */
static inline uint32 GetSmallMapIndustriesPixels(TileIndex tile, TileType t)
{
	if (t == MP_INDUSTRY) {
		/* If industry is allowed to be seen, use its colour on the map */
		if (_legend_from_industries[_industry_to_list_pos[Industry::GetByTile(tile)->type]].show_on_map) {
			return GetIndustrySpec(Industry::GetByTile(tile)->type)->map_colour * 0x01010101;
		} else {
			/* Otherwise, return the colour which will make it disappear */
			t = (IsTileOnWater(tile) ? MP_WATER : MP_CLEAR);
		}
	}

	const SmallMapColourScheme *cs = &_heightmap_schemes[_settings_client.gui.smallmap_land_colour];
	return ApplyMask(_smallmap_show_heightmap ? cs->height_colours[TileHeight(tile)] : cs->default_colour, &_smallmap_vehicles_andor[t]);
}

/**
 * Return the colour a tile would be displayed with in the small map in mode "Routes".
 *
 * @param tile The tile of which we would like to get the colour.
 * @param t    Effective tile type of the tile (see #GetEffectiveTileType).
 * @return The colour of tile  in the small map in mode "Routes"
 */
static inline uint32 GetSmallMapRoutesPixels(TileIndex tile, TileType t)
{
	if (t == MP_STATION) {
		switch (GetStationType(tile)) {
			case STATION_RAIL:    return MKCOLOUR(0x56565656);
			case STATION_AIRPORT: return MKCOLOUR(0xB8B8B8B8);
			case STATION_TRUCK:   return MKCOLOUR(0xC2C2C2C2);
			case STATION_BUS:     return MKCOLOUR(0xBFBFBFBF);
			case STATION_DOCK:    return MKCOLOUR(0x98989898);
			default:              return MKCOLOUR(0xFFFFFFFF);
		}
	} else if (t == MP_RAILWAY) {
		AndOr andor = {
			GetRailTypeInfo(GetRailType(tile))->map_colour * MKCOLOUR(0x00010100),
			_smallmap_contours_andor[t].mand
		};

		const SmallMapColourScheme *cs = &_heightmap_schemes[_settings_client.gui.smallmap_land_colour];
		return ApplyMask(cs->default_colour, &andor);
	}

	/* Ground colour */
	const SmallMapColourScheme *cs = &_heightmap_schemes[_settings_client.gui.smallmap_land_colour];
	return ApplyMask(cs->default_colour, &_smallmap_contours_andor[t]);
}


static const uint32 _vegetation_clear_bits[] = {
	MKCOLOUR(0x54545454), ///< full grass
	MKCOLOUR(0x52525252), ///< rough land
	MKCOLOUR(0x0A0A0A0A), ///< rocks
	MKCOLOUR(0x25252525), ///< fields
	MKCOLOUR(0x98989898), ///< snow
	MKCOLOUR(0xC2C2C2C2), ///< desert
	MKCOLOUR(0x54545454), ///< unused
	MKCOLOUR(0x54545454), ///< unused
};

/**
 * Return the colour a tile would be displayed with in the smallmap in mode "Vegetation".
 *
 * @param tile The tile of which we would like to get the colour.
 * @param t    Effective tile type of the tile (see #GetEffectiveTileType).
 * @return The colour of tile  in the smallmap in mode "Vegetation"
 */
static inline uint32 GetSmallMapVegetationPixels(TileIndex tile, TileType t)
{
	switch (t) {
		case MP_CLEAR:
			return (IsClearGround(tile, CLEAR_GRASS) && GetClearDensity(tile) < 3) ? MKCOLOUR(0x37373737) : _vegetation_clear_bits[GetClearGround(tile)];

		case MP_INDUSTRY:
			return GetIndustrySpec(Industry::GetByTile(tile)->type)->check_proc == CHECK_FOREST ? MKCOLOUR(0xD0D0D0D0) : MKCOLOUR(0xB5B5B5B5);

		case MP_TREES:
			if (GetTreeGround(tile) == TREE_GROUND_SNOW_DESERT || GetTreeGround(tile) == TREE_GROUND_ROUGH_SNOW) {
				return (_settings_game.game_creation.landscape == LT_ARCTIC) ? MKCOLOUR(0x98575798) : MKCOLOUR(0xC25757C2);
			}
			return MKCOLOUR(0x54575754);

		default:
			return ApplyMask(MKCOLOUR(0x54545454), &_smallmap_vehicles_andor[t]);
	}
}

/**
 * Return the colour a tile would be displayed with in the small map in mode "Owner".
 *
 * @param tile The tile of which we would like to get the colour.
 * @param t    Effective tile type of the tile (see #GetEffectiveTileType).
 * @return The colour of tile in the small map in mode "Owner"
 */
static inline uint32 GetSmallMapOwnerPixels(TileIndex tile, TileType t)
{
	Owner o;

	switch (t) {
		case MP_INDUSTRY: return MKCOLOUR(0x20202020);
		case MP_HOUSE:    return MKCOLOUR(0xB4B4B4B4);
		default:          o = GetTileOwner(tile); break;
		/* FIXME: For MP_ROAD there are multiple owners.
		 * GetTileOwner returns the rail owner (level crossing) resp. the owner of ROADTYPE_ROAD (normal road),
		 * even if there are no ROADTYPE_ROAD bits on the tile.
		 */
	}

	if ((o <= MAX_COMPANIES && !_legend_land_owners[_company_to_list_pos[o]].show_on_map) || o == OWNER_NONE) {
		const SmallMapColourScheme *cs = &_heightmap_schemes[_settings_client.gui.smallmap_land_colour];
		return _smallmap_show_heightmap ? cs->height_colours[TileHeight(tile)] : cs->default_colour;
	} else if (o == OWNER_WATER) {
		return MKCOLOUR(0xCACACACA);
	} else if (o == OWNER_TOWN) {
		return MKCOLOUR(0xB4B4B4B4);
	}

	return _legend_land_owners[_company_to_list_pos[o]].colour * 0x01010101;
}

/** Vehicle colours in #SMT_VEHICLES mode. Indexed by #VehicleTypeByte. */
static const byte _vehicle_type_colours[6] = {
	184, 191, 152, 15, 215, 184
};


/** Class managing the smallmap window. */
class SmallMapWindow : public Window {
	/** Types of legends in the #SM_WIDGET_LEGEND widget. */
	enum SmallMapType {
		SMT_CONTOUR,
		SMT_VEHICLES,
		SMT_INDUSTRY,
		SMT_ROUTES,
		SMT_VEGETATION,
		SMT_OWNER,
	};

	/**
	 * Save the Vehicle's old position here, so that we don't get glitches when
	 * redrawing.
	 * The glitches happen when a vehicle occupies a larger area (zoom-in) and
	 * a partial redraw happens which only covers part of the vehicle. If the
	 * vehicle has moved in the meantime, it looks ugly afterwards.
	 */
	struct VehicleAndPosition {
		VehicleAndPosition(const Vehicle *v) : vehicle(v->index)
		{
			this->position.x = v->x_pos;
			this->position.y = v->y_pos;
		}

		Point position;
		VehicleID vehicle;
	};

	typedef std::list<VehicleAndPosition> VehicleList;
	VehicleList vehicles_on_map; ///< cached vehicle positions to avoid glitches
	
	/** Available kinds of zoomlevel changes. */
	enum ZoomLevelChange {
		ZLC_INITIALIZE, ///< Initialize zoom level.
		ZLC_ZOOM_OUT,   ///< Zoom out.
		ZLC_ZOOM_IN,    ///< Zoom in.
	};

	static SmallMapType map_type; ///< Currently displayed legends.
	static bool show_towns;       ///< Display town names in the smallmap.

	static const uint LEGEND_BLOB_WIDTH = 8;              ///< Width of the coloured blob in front of a line text in the #SM_WIDGET_LEGEND widget.
	static const uint INDUSTRY_MIN_NUMBER_OF_COLUMNS = 2; ///< Minimal number of columns in the #SM_WIDGET_LEGEND widget for the #SMT_INDUSTRY legend.
	uint min_number_of_fixed_rows; ///< Minimal number of rows in the legends for the fixed layouts only (all except #SMT_INDUSTRY).
	uint column_width;             ///< Width of a column in the #SM_WIDGET_LEGEND widget.

	int32 scroll_x;  ///< Horizontal world coordinate of the base tile left of the top-left corner of the smallmap display.
	int32 scroll_y;  ///< Vertical world coordinate of the base tile left of the top-left corner of the smallmap display.
	int32 subscroll; ///< Number of pixels (0..3) between the right end of the base tile and the pixel at the top-left corner of the smallmap display.
	int zoom;        ///< Zoom level. Bigger number means more zoom-out (further away).

	static const uint8 FORCE_REFRESH_PERIOD = 0x1F; ///< map is redrawn after that many ticks
	static const uint8 REFRESH_NEXT_TICK = 1;       ///< if refresh has this value the map is redrawn in the next tick
	uint8 refresh; ///< refresh counter, zeroed every FORCE_REFRESH_PERIOD ticks

	/**
	 * Remap tile to location on this smallmap.
	 * @param tile_x X coordinate of the tile.
	 * @param tile_y Y coordinate of the tile.
	 * @return Position to draw on.
	 */
	FORCEINLINE Point RemapTile(int tile_x, int tile_y) const
	{
		if (this->zoom > 0) {
			int x_offset = tile_x - this->scroll_x / (int)TILE_SIZE;
			int y_offset = tile_y - this->scroll_y / (int)TILE_SIZE;

			/* For negative offsets, round towards -inf. */
			if (x_offset < 0) x_offset -= this->zoom - 1;
			if (y_offset < 0) y_offset -= this->zoom - 1;

			return RemapCoords(x_offset / this->zoom, y_offset / this->zoom, 0);
		} else {
			int x_offset = tile_x * (-this->zoom) - this->scroll_x * (-this->zoom) / (int)TILE_SIZE;
			int y_offset = tile_y * (-this->zoom) - this->scroll_y * (-this->zoom) / (int)TILE_SIZE;

			return RemapCoords(x_offset, y_offset, 0);
		}
	}

	/**
	 * Determine the world coordinates relative to the base tile of the smallmap, and the pixel position at
	 * that location for a point in the smallmap.
	 * @param px       Horizontal coordinate of the pixel.
	 * @param py       Vertical coordinate of the pixel.
	 * @param sub[out] Pixel position at the tile (0..3).
	 * @param add_sub  Add current #subscroll to the position.
	 * @return world coordinates being displayed at the given position relative to #scroll_x and #scroll_y.
	 * @note The #subscroll offset is already accounted for.
	 */
	FORCEINLINE Point PixelToWorld(int px, int py, int *sub, bool add_sub = true) const
	{
		if (add_sub) px += this->subscroll;  // Total horizontal offset.

		/* For each two rows down, add a x and a y tile, and
		 * For each four pixels to the right, move a tile to the right. */
		Point pt = {
			((py >> 1) - (px >> 2)) * TILE_SIZE,
			((py >> 1) + (px >> 2)) * TILE_SIZE
		};

		if (this->zoom > 0) {
			pt.x *= this->zoom;
			pt.y *= this->zoom;
		} else {
			pt.x /= (-this->zoom);
			pt.y /= (-this->zoom);
		}

		px &= 3;

		if (py & 1) { // Odd number of rows, handle the 2 pixel shift.
			int offset = this->zoom > 0 ? this->zoom * TILE_SIZE : TILE_SIZE / (-this->zoom);
			if (px < 2) {
				pt.x += offset;
				px += 2;
			} else {
				pt.y += offset;
				px -= 2;
			}
		}

		*sub = px;
		return pt;
	}

	/**
	 * Compute base parameters of the smallmap such that tile (\a tx, \a ty) starts at pixel (\a x, \a y).
	 * @param tx        Tile x coordinate.
	 * @param ty        Tile y coordinate.
	 * @param x         Non-negative horizontal position in the display where the tile starts.
	 * @param y         Non-negative vertical position in the display where the tile starts.
	 * @param sub [out] Value of #subscroll needed.
	 * @return #scroll_x, #scroll_y values.
	 */
	Point ComputeScroll(int tx, int ty, int x, int y, int *sub)
	{
		assert(x >= 0 && y >= 0);

		int new_sub;
		Point tile_xy = PixelToWorld(x, y, &new_sub, false);
		tx -= tile_xy.x;
		ty -= tile_xy.y;

		int offset = this->zoom < 0 ? TILE_SIZE / (-this->zoom) : this->zoom * TILE_SIZE;

		Point scroll;
		if (new_sub == 0) {
			*sub = 0;
			scroll.x = tx + offset;
			scroll.y = ty - offset;
		} else {
			*sub = 4 - new_sub;
			scroll.x = tx + 2 * offset;
			scroll.y = ty - 2 * offset;
		}
		return scroll;
	}

	/**
	 * Initialize or change the zoom level.
	 * @param change  Way to change the zoom level.
	 * @param zoom_pt Position to keep fixed while zooming.
	 * @pre \c *zoom_pt should contain a point in the smallmap display when zooming in or out.
	 */
	void SetZoomLevel(ZoomLevelChange change, const Point *zoom_pt)
	{
		static const int zoomlevels[] = {-4, -2, 1, 2, 4, 6, 8}; // Available zoom levels. Bigger number means more zoom-out (further away).
		static const int MIN_ZOOM_INDEX = 0;
		static const int DEFAULT_ZOOM_INDEX = 2;
		static const int MAX_ZOOM_INDEX = lengthof(zoomlevels) - 1;

		int new_index, cur_index, sub;
		Point position;
		switch (change) {
			case ZLC_INITIALIZE:
				cur_index = - 1; // Definitely different from new_index.
				new_index = DEFAULT_ZOOM_INDEX;
				break;

			case ZLC_ZOOM_IN:
			case ZLC_ZOOM_OUT:
				for (cur_index = MIN_ZOOM_INDEX; cur_index <= MAX_ZOOM_INDEX; cur_index++) {
					if (this->zoom == zoomlevels[cur_index]) break;
				}
				assert(cur_index <= MAX_ZOOM_INDEX);

				position = this->PixelToWorld(zoom_pt->x, zoom_pt->y, &sub);
				new_index = Clamp(cur_index + ((change == ZLC_ZOOM_IN) ? -1 : 1), MIN_ZOOM_INDEX, MAX_ZOOM_INDEX);
				break;

			default: NOT_REACHED();
		}

		if (new_index != cur_index) {
			this->zoom = zoomlevels[new_index];
			if (cur_index >= 0) {
				Point new_pos = this->PixelToWorld(zoom_pt->x, zoom_pt->y, &sub);
				this->SetNewScroll(this->scroll_x + position.x - new_pos.x,
						this->scroll_y + position.y - new_pos.y, sub);
			}
			this->SetWidgetDisabledState(SM_WIDGET_ZOOM_IN,  this->zoom == zoomlevels[MIN_ZOOM_INDEX]);
			this->SetWidgetDisabledState(SM_WIDGET_ZOOM_OUT, this->zoom == zoomlevels[MAX_ZOOM_INDEX]);
			this->SetDirty();
		}
	}

	/**
	 * Decide which colours to show to the user for a group of tiles.
	 * @param ta Tile area to investigate.
	 * @return Colours to display.
	 */
	inline uint32 GetTileColours(const TileArea &ta) const
	{
		int importance = 0;
		TileIndex tile = INVALID_TILE; // Position of the most important tile.
		TileType et = MP_VOID;         // Effective tile type at that position.

		TILE_AREA_LOOP(ti, ta) {
			TileType ttype = GetEffectiveTileType(ti);
			if (_tiletype_importance[ttype] > importance) {
				importance = _tiletype_importance[ttype];
				tile = ti;
				et = ttype;
			}
		}

		switch (this->map_type) {
			case SMT_CONTOUR:
				return GetSmallMapContoursPixels(tile, et);

			case SMT_VEHICLES:
				return GetSmallMapVehiclesPixels(tile, et);

			case SMT_INDUSTRY:
				return GetSmallMapIndustriesPixels(tile, et);

			case SMT_ROUTES:
				return GetSmallMapRoutesPixels(tile, et);

			case SMT_VEGETATION:
				return GetSmallMapVegetationPixels(tile, et);

			case SMT_OWNER:
				return GetSmallMapOwnerPixels(tile, et);

			default: NOT_REACHED();
		}
	}

	/**
	 * Draws one column of tiles of the small map in a certain mode onto the screen buffer, skipping the shifted rows in between.
	 *
	 * @param dst Pointer to a part of the screen buffer to write to.
	 * @param xc The world X coordinate of the rightmost place in the column.
	 * @param yc The world Y coordinate of the topmost place in the column.
	 * @param pitch Number of pixels to advance in the screen buffer each time a pixel is written.
	 * @param reps Number of lines to draw
	 * @param start_pos Position of first pixel to draw.
	 * @param end_pos Position of last pixel to draw (exclusive).
	 * @param blitter current blitter
	 * @note If pixel position is below \c 0, skip drawing.
	 * @see GetSmallMapPixels(TileIndex)
	 */
	void DrawSmallMapColumn(void *dst, uint xc, uint yc, int pitch, int reps, int start_pos, int end_pos, Blitter *blitter) const
	{
		void *dst_ptr_abs_end = blitter->MoveTo(_screen.dst_ptr, 0, _screen.height);
		uint min_xy = _settings_game.construction.freeform_edges ? 1 : 0;

		int increment = this->zoom > 0 ? this->zoom * TILE_SIZE : TILE_SIZE / (-this->zoom);
		int extent = this->zoom > 0 ? this->zoom : 1;

		do {
			/* Check if the tile (xc,yc) is within the map range */
			if (xc / TILE_SIZE >= MapMaxX() || yc / TILE_SIZE >= MapMaxY()) continue;

			/* Check if the dst pointer points to a pixel inside the screen buffer */
			if (dst < _screen.dst_ptr) continue;
			if (dst >= dst_ptr_abs_end) continue;

			/* Construct tilearea covered by (xc, yc, xc + this->zoom, yc + this->zoom) such that it is within min_xy limits. */
			TileArea ta;
			if (min_xy == 1 && (xc < TILE_SIZE || yc < TILE_SIZE)) {
				if (this->zoom <= 1) continue; // The tile area is empty, don't draw anything.

				ta = TileArea(TileXY(max(min_xy, xc / TILE_SIZE), max(min_xy, yc / TILE_SIZE)), this->zoom - (xc < TILE_SIZE), this->zoom - (yc < TILE_SIZE));
			} else {
				ta = TileArea(TileXY(xc / TILE_SIZE, yc / TILE_SIZE), extent, extent);
			}
			ta.ClampToMap(); // Clamp to map boundaries (may contain MP_VOID tiles!).

			uint32 val = this->GetTileColours(ta);
			uint8 *val8 = (uint8 *)&val;
			int idx = max(0, -start_pos);
			for (int pos = max(0, start_pos); pos < end_pos; pos++) {
				blitter->SetPixel(dst, idx, 0, val8[idx]);
				idx++;
			}
		/* Switch to next tile in the column */
		} while (xc += increment, yc += increment, dst = blitter->MoveTo(dst, pitch, 0), --reps != 0);
	}

	/**
	 * Adds vehicles to the smallmap.
	 * @param dpi the part of the smallmap to be drawn into
	 * @param blitter current blitter
	 */
	void DrawVehicles(const DrawPixelInfo *dpi, Blitter *blitter) const
	{
		for(VehicleList::const_iterator i = this->vehicles_on_map.begin(); i != this->vehicles_on_map.end(); ++i) {
			const Vehicle *v = Vehicle::GetIfValid(i->vehicle);
			if (v == NULL) continue;

			/* Remap into flat coordinates. */
			Point pt = RemapTile(i->position.x / (int)TILE_SIZE, i->position.y / (int)TILE_SIZE);

			int y = pt.y - dpi->top;
			int x = pt.x - this->subscroll - 3 - dpi->left; // Offset X coordinate.

			int scale = this->zoom < 0 ? -this->zoom : 1;

			/* Calculate pointer to pixel and the colour */
			byte colour = (this->map_type == SMT_VEHICLES) ? _vehicle_type_colours[v->type] : 0xF;

			/* Draw rhombus */
			for (int dy = 0; dy < scale; dy++) {
				for (int dx = 0; dx < scale; dx++) {
					Point pt = RemapCoords(dx, dy, 0);
					if (IsInsideMM(y + pt.y, 0, dpi->height)) {
						if (IsInsideMM(x + pt.x, 0, dpi->width)) {
							blitter->SetPixel(dpi->dst_ptr, x + pt.x, y + pt.y, colour);
						}
						if (IsInsideMM(x + pt.x + 1, 0, dpi->width)) {
							blitter->SetPixel(dpi->dst_ptr, x + pt.x + 1, y + pt.y, colour);
						}
					}
				}
			}
		}
	}

	/**
	 * Adds town names to the smallmap.
	 * @param dpi the part of the smallmap to be drawn into
	 */
	void DrawTowns(const DrawPixelInfo *dpi) const
	{
		const Town *t;
		FOR_ALL_TOWNS(t) {
			/* Remap the town coordinate */
			Point pt = this->RemapTile(TileX(t->xy), TileY(t->xy));
			int x = pt.x - this->subscroll - (t->sign.width_small >> 1);
			int y = pt.y;

			/* Check if the town sign is within bounds */
			if (x + t->sign.width_small > dpi->left &&
					x < dpi->left + dpi->width &&
					y + FONT_HEIGHT_SMALL > dpi->top &&
					y < dpi->top + dpi->height) {
				/* And draw it. */
				SetDParam(0, t->index);
				DrawString(x, x + t->sign.width_small, y, STR_SMALLMAP_TOWN);
			}
		}
	}

	/**
	 * Draws vertical part of map indicator
	 * @param x X coord of left/right border of main viewport
	 * @param y Y coord of top border of main viewport
	 * @param y2 Y coord of bottom border of main viewport
	 */
	static inline void DrawVertMapIndicator(int x, int y, int y2)
	{
		GfxFillRect(x, y,      x, y + 3, 69);
		GfxFillRect(x, y2 - 3, x, y2,    69);
	}

	/**
	 * Draws horizontal part of map indicator
	 * @param x X coord of left border of main viewport
	 * @param x2 X coord of right border of main viewport
	 * @param y Y coord of top/bottom border of main viewport
	 */
	static inline void DrawHorizMapIndicator(int x, int x2, int y)
	{
		GfxFillRect(x,      y, x + 3, y, 69);
		GfxFillRect(x2 - 3, y, x2,    y, 69);
	}

	/**
	 * Adds map indicators to the smallmap.
	 */
	void DrawMapIndicators() const
	{
		/* Find main viewport. */
		const ViewPort *vp = FindWindowById(WC_MAIN_WINDOW, 0)->viewport;

		Point tile = InverseRemapCoords(vp->virtual_left, vp->virtual_top);
		Point tl = this->RemapTile(tile.x >> 4, tile.y >> 4);
		tl.x -= this->subscroll;

		tile = InverseRemapCoords(vp->virtual_left + vp->virtual_width, vp->virtual_top + vp->virtual_height);
		Point br = this->RemapTile(tile.x >> 4, tile.y >> 4);
		br.x -= this->subscroll;

		SmallMapWindow::DrawVertMapIndicator(tl.x, tl.y, br.y);
		SmallMapWindow::DrawVertMapIndicator(br.x, tl.y, br.y);

		SmallMapWindow::DrawHorizMapIndicator(tl.x, br.x, tl.y);
		SmallMapWindow::DrawHorizMapIndicator(tl.x, br.x, br.y);
	}

	/**
	 * Draws the small map.
	 *
	 * Basically, the small map is draw column of pixels by column of pixels. The pixels
	 * are drawn directly into the screen buffer. The final map is drawn in multiple passes.
	 * The passes are:
	 * <ol><li>The colours of tiles in the different modes.</li>
	 * <li>Town names (optional)</li></ol>
	 *
	 * @param dpi pointer to pixel to write onto
	 */
	void DrawSmallMap(DrawPixelInfo *dpi) const
	{
		Blitter *blitter = BlitterFactoryBase::GetCurrentBlitter();
		DrawPixelInfo *old_dpi;

		old_dpi = _cur_dpi;
		_cur_dpi = dpi;

		/* Clear it */
		GfxFillRect(dpi->left, dpi->top, dpi->left + dpi->width - 1, dpi->top + dpi->height - 1, 0);

		/* Which tile is displayed at (dpi->left, dpi->top)? */
		int dx;
		Point position = this->PixelToWorld(dpi->left, dpi->top, &dx);
		int pos_x = this->scroll_x + position.x;
		int pos_y = this->scroll_y + position.y;

		void *ptr = blitter->MoveTo(dpi->dst_ptr, -dx - 4, 0);
		int x = - dx - 4;
		int y = 0;
		int increment = this->zoom > 0 ? this->zoom * TILE_SIZE : TILE_SIZE / (-this->zoom); 

		for (;;) {
			/* Distance from left edge */
			if (x >= -3) {
				if (x >= dpi->width) break; // Exit the loop.

				int end_pos = min(dpi->width, x + 4);
				int reps = (dpi->height - y + 1) / 2; // Number of lines.
				if (reps > 0) {
					this->DrawSmallMapColumn(ptr, pos_x, pos_y, dpi->pitch * 2, reps, x, end_pos, blitter);
				}
			}

			if (y == 0) {
				pos_y += increment;
				y++;
				ptr = blitter->MoveTo(ptr, 0, 1);
			} else {
				pos_x -= increment;
				y--;
				ptr = blitter->MoveTo(ptr, 0, -1);
			}
			ptr = blitter->MoveTo(ptr, 2, 0);
			x += 2;
		}

		/* Draw vehicles */
		if (this->map_type == SMT_CONTOUR || this->map_type == SMT_VEHICLES) this->DrawVehicles(dpi, blitter);

		/* Draw town names */
		if (this->show_towns) this->DrawTowns(dpi);

		/* Draw map indicators */
		this->DrawMapIndicators();

		_cur_dpi = old_dpi;
	}

	/**
<<<<<<< HEAD
	 * recalculate which vehicles are visible and their positions.
	 */
	void RecalcVehiclePositions()
	{
		this->vehicles_on_map.clear();
		const Vehicle *v;
		const NWidgetCore *wi = this->GetWidget<NWidgetCore>(SM_WIDGET_MAP);
		int scale = this->zoom < 0 ? -this->zoom : 1;

		FOR_ALL_VEHICLES(v) {
			if (v->type == VEH_EFFECT) continue;
			if (v->vehstatus & (VS_HIDDEN | VS_UNCLICKABLE)) continue;

			/* Remap into flat coordinates. We have to do that again in DrawVehicles to account for scrolling. */
			Point pos = RemapTile(v->x_pos / (int)TILE_SIZE, v->y_pos / (int)TILE_SIZE);

			/* Check if rhombus is inside bounds */
			if (IsInsideMM(pos.x, -2 * scale, wi->current_x + 2 * scale) &&
				IsInsideMM(pos.y, -2 * scale, wi->current_y + 2 * scale)) {

				this->vehicles_on_map.push_back(VehicleAndPosition(v));
			}
		}
=======
	 * Function to set up widgets depending on the information being shown on the smallmap.
	 */
	void SetupWidgetData()
	{
		StringID legend_tooltip;
		StringID enable_all_tooltip;
		StringID disable_all_tooltip;
		int plane;
		switch (this->map_type) {
			case SMT_INDUSTRY:
				legend_tooltip = STR_SMALLMAP_TOOLTIP_INDUSTRY_SELECTION;
				enable_all_tooltip = STR_SMALLMAP_TOOLTIP_ENABLE_ALL_INDUSTRIES;
				disable_all_tooltip = STR_SMALLMAP_TOOLTIP_DISABLE_ALL_INDUSTRIES;
				plane = 0;
				break;

			case SMT_OWNER:
				legend_tooltip = STR_SMALLMAP_TOOLTIP_COMPANY_SELECTION;
				enable_all_tooltip = STR_SMALLMAP_TOOLTIP_ENABLE_ALL_COMPANIES;
				disable_all_tooltip = STR_SMALLMAP_TOOLTIP_DISABLE_ALL_COMPANIES;
				plane = 0;
				break;

			default:
				legend_tooltip = STR_NULL;
				enable_all_tooltip = STR_NULL;
				disable_all_tooltip = STR_NULL;
				plane = 1;
				break;
		}

		this->GetWidget<NWidgetCore>(SM_WIDGET_LEGEND)->SetDataTip(STR_NULL, legend_tooltip);
		this->GetWidget<NWidgetCore>(SM_WIDGET_ENABLE_ALL)->SetDataTip(STR_SMALLMAP_ENABLE_ALL, enable_all_tooltip);
		this->GetWidget<NWidgetCore>(SM_WIDGET_DISABLE_ALL)->SetDataTip(STR_SMALLMAP_DISABLE_ALL, disable_all_tooltip);
		this->GetWidget<NWidgetStacked>(SM_WIDGET_SELECT_BUTTONS)->SetDisplayedPlane(plane);
>>>>>>> a71e52dd
	}

public:
	uint min_number_of_columns;    ///< Minimal number of columns in legends.

	SmallMapWindow(const WindowDesc *desc, int window_number) : Window(), refresh(FORCE_REFRESH_PERIOD)
	{
		this->InitNested(desc, window_number);
		this->LowerWidget(this->map_type + SM_WIDGET_CONTOUR);

		BuildLandLegend();
		this->SetWidgetLoweredState(SM_WIDGET_SHOW_HEIGHT, _smallmap_show_heightmap);

		this->SetWidgetLoweredState(SM_WIDGET_TOGGLETOWNNAME, this->show_towns);

		this->SetupWidgetData();

		this->SetZoomLevel(ZLC_INITIALIZE, NULL);
		this->SmallMapCenterOnCurrentPos();
	}

	/**
	 * Compute minimal required width of the legends.
	 * @return Minimally needed width for displaying the smallmap legends in pixels.
	 */
	inline uint GetMinLegendWidth() const
	{
		return WD_FRAMERECT_LEFT + this->min_number_of_columns * this->column_width;
	}

	/**
	 * Return number of columns that can be displayed in \a width pixels.
	 * @return Number of columns to display.
	 */
	inline uint GetNumberColumnsLegend(uint width) const
	{
		return width / this->column_width;
	}

	/**
	 * Compute height given a number of columns.
	 * @param Number of columns.
	 * @return Needed height for displaying the smallmap legends in pixels.
	 */
	uint GetLegendHeight(uint num_columns) const
	{
		uint num_rows = max(this->min_number_of_fixed_rows, CeilDiv(max(_smallmap_company_count, _smallmap_industry_count), num_columns));
		return WD_FRAMERECT_TOP + WD_FRAMERECT_BOTTOM + num_rows * FONT_HEIGHT_SMALL;
	}

	virtual void SetStringParameters(int widget) const
	{
		switch (widget) {
			case SM_WIDGET_CAPTION:
				SetDParam(0, STR_SMALLMAP_TYPE_CONTOURS + this->map_type);
				break;
		}
	}

	virtual void OnInit()
	{
		uint min_width = 0;
		this->min_number_of_columns = INDUSTRY_MIN_NUMBER_OF_COLUMNS;
		this->min_number_of_fixed_rows = 0;
		for (uint i = 0; i < lengthof(_legend_table); i++) {
			uint height = 0;
			uint num_columns = 1;
			for (const LegendAndColour *tbl = _legend_table[i]; !tbl->end; ++tbl) {
				StringID str;
				if (i == SMT_INDUSTRY) {
					SetDParam(0, tbl->legend);
					SetDParam(1, IndustryPool::MAX_SIZE);
					str = STR_SMALLMAP_INDUSTRY;
				} else if (i == SMT_OWNER) {
					if (tbl->u.company != INVALID_COMPANY) {
						/* Non-fixed legend entries for the owner view. */
						SetDParam(0, tbl->u.company);
						str = STR_SMALLMAP_COMPANY;
					} else {
						str = tbl->legend;
					}
				} else {
					if (tbl->col_break) {
						this->min_number_of_fixed_rows = max(this->min_number_of_fixed_rows, height);
						height = 0;
						num_columns++;
					}
					height++;
					str = tbl->legend;
				}
				min_width = max(GetStringBoundingBox(str).width, min_width);
			}
			this->min_number_of_fixed_rows = max(this->min_number_of_fixed_rows, height);
			this->min_number_of_columns = max(this->min_number_of_columns, num_columns);
		}

		/* The width of a column is the minimum width of all texts + the size of the blob + some spacing */
		this->column_width = min_width + LEGEND_BLOB_WIDTH + WD_FRAMERECT_LEFT + WD_FRAMERECT_RIGHT;
	}

	virtual void DrawWidget(const Rect &r, int widget) const
	{
		switch (widget) {
			case SM_WIDGET_MAP: {
				DrawPixelInfo new_dpi;
				if (!FillDrawPixelInfo(&new_dpi, r.left + 1, r.top + 1, r.right - r.left - 1, r.bottom - r.top - 1)) return;
				this->DrawSmallMap(&new_dpi);
				break;
			}

			case SM_WIDGET_LEGEND: {
				uint columns = this->GetNumberColumnsLegend(r.right - r.left + 1);
				uint number_of_rows = max((this->map_type == SMT_INDUSTRY || this->map_type == SMT_OWNER) ? CeilDiv(max(_smallmap_company_count, _smallmap_industry_count), columns) : 0, this->min_number_of_fixed_rows);
				bool rtl = _current_text_dir == TD_RTL;
				uint y_org = r.top + WD_FRAMERECT_TOP;
				uint x = rtl ? r.right - this->column_width - WD_FRAMERECT_RIGHT : r.left + WD_FRAMERECT_LEFT;
				uint y = y_org;
				uint i = 0; // Row counter for industry legend.
				uint row_height = FONT_HEIGHT_SMALL;

				uint text_left  = rtl ? 0 : LEGEND_BLOB_WIDTH + WD_FRAMERECT_LEFT;
				uint text_right = this->column_width - 1 - (rtl ? LEGEND_BLOB_WIDTH + WD_FRAMERECT_RIGHT : 0);
				uint blob_left  = rtl ? this->column_width - 1 - LEGEND_BLOB_WIDTH : 0;
				uint blob_right = rtl ? this->column_width - 1 : LEGEND_BLOB_WIDTH;

				for (const LegendAndColour *tbl = _legend_table[this->map_type]; !tbl->end; ++tbl) {
					if (tbl->col_break || ((this->map_type == SMT_INDUSTRY || this->map_type == SMT_OWNER) && i++ >= number_of_rows)) {
						/* Column break needed, continue at top, COLUMN_WIDTH pixels
						 * (one "row") to the right. */
						x += rtl ? -(int)this->column_width : this->column_width;
						y = y_org;
						i = 1;
					}

					if (this->map_type == SMT_INDUSTRY) {
						/* Industry name must be formatted, since it's not in tiny font in the specs.
						 * So, draw with a parameter and use the STR_SMALLMAP_INDUSTRY string, which is tiny font */
						SetDParam(0, tbl->legend);
						SetDParam(1, Industry::GetIndustryTypeCount(tbl->u.type));
						if (!tbl->show_on_map) {
							/* Simply draw the string, not the black border of the legend colour.
							 * This will enforce the idea of the disabled item */
							DrawString(x + text_left, x + text_right, y, STR_SMALLMAP_INDUSTRY, TC_GREY);
						} else {
							DrawString(x + text_left, x + text_right, y, STR_SMALLMAP_INDUSTRY, TC_BLACK);
							GfxFillRect(x + blob_left, y + 1, x + blob_right, y + row_height - 1, 0); // Outer border of the legend colour
						}
					} else if (this->map_type == SMT_OWNER && tbl->u.company != INVALID_COMPANY) {
						SetDParam(0, tbl->u.company);
						if (!tbl->show_on_map) {
							/* Simply draw the string, not the black border of the legend colour.
							 * This will enforce the idea of the disabled item */
							DrawString(x + text_left, x + text_right, y, STR_SMALLMAP_COMPANY, TC_GREY);
						} else {
							DrawString(x + text_left, x + text_right, y, STR_SMALLMAP_COMPANY, TC_BLACK);
							GfxFillRect(x + blob_left, y + 1, x + blob_right, y + row_height - 1, 0); // Outer border of the legend colour
						}
					} else {
						if (this->map_type == SMT_CONTOUR) SetDParam(0, tbl->u.height * TILE_HEIGHT_STEP);

						/* Anything that is not an industry or a company is using normal process */
						GfxFillRect(x + blob_left, y + 1, x + blob_right, y + row_height - 1, 0);
						DrawString(x + text_left, x + text_right, y, tbl->legend);
					}
					GfxFillRect(x + blob_left + 1, y + 2, x + blob_right - 1, y + row_height - 2, tbl->colour); // Legend colour

					y += row_height;
				}
			}
		}
	}

	/**
	 * Select a new map type.
	 * @param map_type New map type.
	 */
	void SwitchMapType(SmallMapType map_type)
	{
		this->RaiseWidget(this->map_type + SM_WIDGET_CONTOUR);
		this->map_type = map_type;
		this->LowerWidget(this->map_type + SM_WIDGET_CONTOUR);

		this->SetupWidgetData();

		this->SetDirty();
	}

	virtual void OnClick(Point pt, int widget, int click_count)
	{
		/* User clicked something, notify the industry chain window to stop sending newly selected industries. */
		InvalidateWindowClassesData(WC_INDUSTRY_CARGOES, NUM_INDUSTRYTYPES);

		switch (widget) {
			case SM_WIDGET_MAP: { // Map window
				/*
				 * XXX: scrolling with the left mouse button is done by subsequently
				 * clicking with the left mouse button; clicking once centers the
				 * large map at the selected point. So by unclicking the left mouse
				 * button here, it gets reclicked during the next inputloop, which
				 * would make it look like the mouse is being dragged, while it is
				 * actually being (virtually) clicked every inputloop.
				 */
				_left_button_clicked = false;

				const NWidgetBase *wid = this->GetWidget<NWidgetBase>(SM_WIDGET_MAP);
				Window *w = FindWindowById(WC_MAIN_WINDOW, 0);
				int sub;
				pt = this->PixelToWorld(pt.x - wid->pos_x, pt.y - wid->pos_y, &sub);
				int offset = this->zoom > 0 ? this->zoom * TILE_SIZE : TILE_SIZE / (-this->zoom);
				pt = RemapCoords(this->scroll_x + pt.x + offset - offset * sub / 4,
						this->scroll_y + pt.y + sub * offset / 4, 0);

				w->viewport->follow_vehicle = INVALID_VEHICLE;
				w->viewport->dest_scrollpos_x = pt.x - (w->viewport->virtual_width  >> 1);
				w->viewport->dest_scrollpos_y = pt.y - (w->viewport->virtual_height >> 1);

				this->SetDirty();
				break;
			}

			case SM_WIDGET_ZOOM_IN:
			case SM_WIDGET_ZOOM_OUT: {
				const NWidgetBase *wid = this->GetWidget<NWidgetBase>(SM_WIDGET_MAP);
				Point pt = {wid->current_x / 2, wid->current_y / 2};
				this->SetZoomLevel((widget == SM_WIDGET_ZOOM_IN) ? ZLC_ZOOM_IN : ZLC_ZOOM_OUT, &pt);
				SndPlayFx(SND_15_BEEP);
				break;
			}

			case SM_WIDGET_CONTOUR:    // Show land contours
			case SM_WIDGET_VEHICLES:   // Show vehicles
			case SM_WIDGET_INDUSTRIES: // Show industries
			case SM_WIDGET_ROUTES:     // Show transport routes
			case SM_WIDGET_VEGETATION: // Show vegetation
			case SM_WIDGET_OWNERS:     // Show land owners
				this->SwitchMapType((SmallMapType)(widget - SM_WIDGET_CONTOUR));
				SndPlayFx(SND_15_BEEP);
				break;

			case SM_WIDGET_CENTERMAP: // Center the smallmap again
				this->SmallMapCenterOnCurrentPos();
				this->HandleButtonClick(SM_WIDGET_CENTERMAP);
				SndPlayFx(SND_15_BEEP);
				break;

			case SM_WIDGET_TOGGLETOWNNAME: // Toggle town names
				this->show_towns = !this->show_towns;
				this->SetWidgetLoweredState(SM_WIDGET_TOGGLETOWNNAME, this->show_towns);

				this->SetDirty();
				SndPlayFx(SND_15_BEEP);
				break;

			case SM_WIDGET_LEGEND: // Legend
				/* If industry type small map*/
				if (this->map_type == SMT_INDUSTRY) {
					/* If click on industries label, find right industry type and enable/disable it */
					const NWidgetBase *wi = this->GetWidget<NWidgetBase>(SM_WIDGET_LEGEND); // Label panel
					uint line = (pt.y - wi->pos_y - WD_FRAMERECT_TOP) / FONT_HEIGHT_SMALL;
					uint columns = this->GetNumberColumnsLegend(wi->current_x);
					uint number_of_rows = max(CeilDiv(_smallmap_industry_count, columns), this->min_number_of_fixed_rows);
					if (line >= number_of_rows) break;

					bool rtl = _current_text_dir == TD_RTL;
					int x = pt.x - wi->pos_x;
					if (rtl) x = wi->current_x - x;
					uint column = (x - WD_FRAMERECT_LEFT) / this->column_width;

					/* Check if click is on industry label*/
					int industry_pos = (column * number_of_rows) + line;
					if (industry_pos < _smallmap_industry_count) {
						if (_ctrl_pressed) {
							/* Disable all, except the clicked one */
							bool changes = false;
							for (int i = 0; i != _smallmap_industry_count; i++) {
								bool new_state = i == industry_pos;
								if (_legend_from_industries[i].show_on_map != new_state) {
									changes = true;
									_legend_from_industries[i].show_on_map = new_state;
								}
							}
							if (!changes) {
								/* Nothing changed? Then show all (again). */
								for (int i = 0; i != _smallmap_industry_count; i++) {
									_legend_from_industries[i].show_on_map = true;
								}
							}
						} else {
							_legend_from_industries[industry_pos].show_on_map = !_legend_from_industries[industry_pos].show_on_map;
						}
					}
					this->SetDirty();
				} else if (this->map_type == SMT_OWNER) {
					/* If click on companies label, find right company and enable/disable it. */
					const NWidgetBase *wi = this->GetWidget<NWidgetBase>(SM_WIDGET_LEGEND);
					uint line = (pt.y - wi->pos_y - WD_FRAMERECT_TOP) / FONT_HEIGHT_SMALL;
					uint columns = this->GetNumberColumnsLegend(wi->current_x);
					uint number_of_rows = max(CeilDiv(_smallmap_company_count, columns), this->min_number_of_fixed_rows);
					if (line >= number_of_rows) break;

					bool rtl = _current_text_dir == TD_RTL;
					int x = pt.x - wi->pos_x;
					if (rtl) x = wi->current_x - x;
					uint column = (x - WD_FRAMERECT_LEFT) / this->column_width;

					/* Check if click is on company label. */
					int company_pos = (column * number_of_rows) + line;
					if (company_pos < NUM_NO_COMPANY_ENTRIES) break;
					if (company_pos < _smallmap_company_count) {
						if (_ctrl_pressed) {
							/* Disable all, except the clicked one */
							bool changes = false;
							for (int i = NUM_NO_COMPANY_ENTRIES; i != _smallmap_company_count; i++) {
								bool new_state = i == company_pos;
								if (_legend_land_owners[i].show_on_map != new_state) {
									changes = true;
									_legend_land_owners[i].show_on_map = new_state;
								}
							}
							if (!changes) {
								/* Nothing changed? Then show all (again). */
								for (int i = NUM_NO_COMPANY_ENTRIES; i != _smallmap_company_count; i++) {
									_legend_land_owners[i].show_on_map = true;
								}
							}
						} else {
							_legend_land_owners[company_pos].show_on_map = !_legend_land_owners[company_pos].show_on_map;
						}
					}
					this->SetDirty();
				}
				break;

			case SM_WIDGET_ENABLE_ALL:
				if (this->map_type == SMT_INDUSTRY) {
					for (int i = 0; i != _smallmap_industry_count; i++) {
						_legend_from_industries[i].show_on_map = true;
					}
				} else if (this->map_type == SMT_OWNER) {
					for (int i = NUM_NO_COMPANY_ENTRIES; i != _smallmap_company_count; i++) {
						_legend_land_owners[i].show_on_map = true;
					}
				}
				this->SetDirty();
				break;

			case SM_WIDGET_DISABLE_ALL:
				if (this->map_type == SMT_INDUSTRY) {
					for (int i = 0; i != _smallmap_industry_count; i++) {
						_legend_from_industries[i].show_on_map = false;
					}
				} else {
					for (int i = NUM_NO_COMPANY_ENTRIES; i != _smallmap_company_count; i++) {
						_legend_land_owners[i].show_on_map = false;
					}
				}
				this->SetDirty();
				break;

			case SM_WIDGET_SHOW_HEIGHT: // Enable/disable showing of heightmap.
				_smallmap_show_heightmap = !_smallmap_show_heightmap;
				this->SetWidgetLoweredState(SM_WIDGET_SHOW_HEIGHT, _smallmap_show_heightmap);
				this->SetDirty();
				break;
		}
	}

	/**
	 * Notifications for the smallmap window.
	 * - data = 0: Displayed industries at the industry chain window have changed.
	 * - data = 1: Companies have changed.
	 */
	virtual void OnInvalidateData(int data)
	{
		switch (data) {
			case 1:
				/* The owner legend has already been rebuilt. */
				this->ReInit();
				break;

			case 0: {
				extern uint64 _displayed_industries;
				if (this->map_type != SMT_INDUSTRY) this->SwitchMapType(SMT_INDUSTRY);

				for (int i = 0; i != _smallmap_industry_count; i++) {
					_legend_from_industries[i].show_on_map = HasBit(_displayed_industries, _legend_from_industries[i].u.type);
				}
				break;
			}

			default: NOT_REACHED();
		}
		this->SetDirty();
	}

	virtual bool OnRightClick(Point pt, int widget)
	{
		if (widget != SM_WIDGET_MAP || _scrolling_viewport) return false;

		_scrolling_viewport = true;
		return true;
	}

	virtual void OnMouseWheel(int wheel)
	{
		const NWidgetBase *wid = this->GetWidget<NWidgetBase>(SM_WIDGET_MAP);
		int cursor_x = _cursor.pos.x - this->left - wid->pos_x;
		int cursor_y = _cursor.pos.y - this->top  - wid->pos_y;
		if (IsInsideMM(cursor_x, 0, wid->current_x) && IsInsideMM(cursor_y, 0, wid->current_y)) {
			Point pt = {cursor_x, cursor_y};
			this->SetZoomLevel((wheel < 0) ? ZLC_ZOOM_IN : ZLC_ZOOM_OUT, &pt);
		}
	}

	virtual void OnTick()
	{
		/* Update the window every now and then */
		if (--this->refresh != 0) return;

		this->RecalcVehiclePositions();

		this->refresh = FORCE_REFRESH_PERIOD;
		this->SetDirty();
	}

	/**
	 * Set new #scroll_x, #scroll_y, and #subscroll values after limiting them such that the center
	 * of the smallmap always contains a part of the map.
	 * @param sx  Proposed new #scroll_x
	 * @param sy  Proposed new #scroll_y
	 * @param sub Proposed new #subscroll
	 */
	void SetNewScroll(int sx, int sy, int sub)
	{
		const NWidgetBase *wi = this->GetWidget<NWidgetBase>(SM_WIDGET_MAP);
		Point hv = InverseRemapCoords(wi->current_x * TILE_SIZE / 2, wi->current_y * TILE_SIZE / 2);
		if (this->zoom > 0) {
			hv.x *= this->zoom;
			hv.y *= this->zoom;
		} else {
			hv.x /= (-this->zoom);
			hv.y /= (-this->zoom);
		}

		if (sx < -hv.x) {
			sx = -hv.x;
			sub = 0;
		}
		if (sx > (int)(MapMaxX() * TILE_SIZE) - hv.x) {
			sx = MapMaxX() * TILE_SIZE - hv.x;
			sub = 0;
		}
		if (sy < -hv.y) {
			sy = -hv.y;
			sub = 0;
		}
		if (sy > (int)(MapMaxY() * TILE_SIZE) - hv.y) {
			sy = MapMaxY() * TILE_SIZE - hv.y;
			sub = 0;
		}

		this->scroll_x = sx;
		this->scroll_y = sy;
		this->subscroll = sub;
	}

	virtual void OnScroll(Point delta)
	{
		_cursor.fix_at = true;

		/* While tile is at (delta.x, delta.y)? */
		int sub;
		Point pt = this->PixelToWorld(delta.x, delta.y, &sub);
		this->SetNewScroll(this->scroll_x + pt.x, this->scroll_y + pt.y, sub);

		this->SetDirty();
	}

	void SmallMapCenterOnCurrentPos()
	{
		const ViewPort *vp = FindWindowById(WC_MAIN_WINDOW, 0)->viewport;
		Point pt = InverseRemapCoords(vp->virtual_left + vp->virtual_width  / 2, vp->virtual_top  + vp->virtual_height / 2);

		int sub;
		const NWidgetBase *wid = this->GetWidget<NWidgetBase>(SM_WIDGET_MAP);
		Point sxy = this->ComputeScroll(pt.x, pt.y, max(0, (int)wid->current_x / 2 - 2), wid->current_y / 2, &sub);
		this->SetNewScroll(sxy.x, sxy.y, sub);
		this->SetDirty();
	}
};

SmallMapWindow::SmallMapType SmallMapWindow::map_type = SMT_CONTOUR;
bool SmallMapWindow::show_towns = true;

/**
 * Custom container class for displaying smallmap with a vertically resizing legend panel.
 * The legend panel has a smallest height that depends on its width. Standard containers cannot handle this case.
 *
 * @note The container assumes it has two childs, the first is the display, the second is the bar with legends and selection image buttons.
 *       Both childs should be both horizontally and vertically resizable and horizontally fillable.
 *       The bar should have a minimal size with a zero-size legends display. Child padding is not supported.
 */
class NWidgetSmallmapDisplay : public NWidgetContainer {
	const SmallMapWindow *smallmap_window; ///< Window manager instance.
public:
	NWidgetSmallmapDisplay() : NWidgetContainer(NWID_VERTICAL)
	{
		this->smallmap_window = NULL;
	}

	virtual void SetupSmallestSize(Window *w, bool init_array)
	{
		NWidgetBase *display = this->head;
		NWidgetBase *bar = display->next;

		display->SetupSmallestSize(w, init_array);
		bar->SetupSmallestSize(w, init_array);

		this->smallmap_window = dynamic_cast<SmallMapWindow *>(w);
		this->smallest_x = max(display->smallest_x, bar->smallest_x + smallmap_window->GetMinLegendWidth());
		this->smallest_y = display->smallest_y + max(bar->smallest_y, smallmap_window->GetLegendHeight(smallmap_window->min_number_of_columns));
		this->fill_x = max(display->fill_x, bar->fill_x);
		this->fill_y = (display->fill_y == 0 && bar->fill_y == 0) ? 0 : min(display->fill_y, bar->fill_y);
		this->resize_x = max(display->resize_x, bar->resize_x);
		this->resize_y = min(display->resize_y, bar->resize_y);
	}

	virtual void AssignSizePosition(SizingType sizing, uint x, uint y, uint given_width, uint given_height, bool rtl)
	{
		this->pos_x = x;
		this->pos_y = y;
		this->current_x = given_width;
		this->current_y = given_height;

		NWidgetBase *display = this->head;
		NWidgetBase *bar = display->next;

		if (sizing == ST_SMALLEST) {
			this->smallest_x = given_width;
			this->smallest_y = given_height;
			/* Make display and bar exactly equal to their minimal size. */
			display->AssignSizePosition(ST_SMALLEST, x, y, display->smallest_x, display->smallest_y, rtl);
			bar->AssignSizePosition(ST_SMALLEST, x, y + display->smallest_y, bar->smallest_x, bar->smallest_y, rtl);
		}

		uint bar_height = max(bar->smallest_y, this->smallmap_window->GetLegendHeight(this->smallmap_window->GetNumberColumnsLegend(given_width - bar->smallest_x)));
		uint display_height = given_height - bar_height;
		display->AssignSizePosition(ST_RESIZE, x, y, given_width, display_height, rtl);
		bar->AssignSizePosition(ST_RESIZE, x, y + display_height, given_width, bar_height, rtl);
	}

	virtual NWidgetCore *GetWidgetFromPos(int x, int y)
	{
		if (!IsInsideBS(x, this->pos_x, this->current_x) || !IsInsideBS(y, this->pos_y, this->current_y)) return NULL;
		for (NWidgetBase *child_wid = this->head; child_wid != NULL; child_wid = child_wid->next) {
			NWidgetCore *widget = child_wid->GetWidgetFromPos(x, y);
			if (widget != NULL) return widget;
		}
		return NULL;
	}

	virtual void Draw(const Window *w)
	{
		for (NWidgetBase *child_wid = this->head; child_wid != NULL; child_wid = child_wid->next) child_wid->Draw(w);
	}
};

/** Widget parts of the smallmap display. */
static const NWidgetPart _nested_smallmap_display[] = {
	NWidget(WWT_PANEL, COLOUR_BROWN, SM_WIDGET_MAP_BORDER),
		NWidget(WWT_INSET, COLOUR_BROWN, SM_WIDGET_MAP), SetMinimalSize(346, 140), SetResize(1, 1), SetPadding(2, 2, 2, 2), EndContainer(),
	EndContainer(),
};

/** Widget parts of the smallmap legend bar + image buttons. */
static const NWidgetPart _nested_smallmap_bar[] = {
	NWidget(WWT_PANEL, COLOUR_BROWN),
		NWidget(NWID_HORIZONTAL),
			NWidget(WWT_EMPTY, INVALID_COLOUR, SM_WIDGET_LEGEND), SetResize(1, 1),
			NWidget(NWID_VERTICAL),
				/* Top button row. */
				NWidget(NWID_HORIZONTAL, NC_EQUALSIZE),
					NWidget(WWT_PUSHIMGBTN, COLOUR_BROWN, SM_WIDGET_ZOOM_IN),
							SetDataTip(SPR_IMG_ZOOMIN, STR_TOOLBAR_TOOLTIP_ZOOM_THE_VIEW_IN), SetFill(1, 1),
					NWidget(WWT_PUSHIMGBTN, COLOUR_BROWN, SM_WIDGET_CENTERMAP),
							SetDataTip(SPR_IMG_SMALLMAP, STR_SMALLMAP_CENTER), SetFill(1, 1),
					NWidget(WWT_IMGBTN, COLOUR_BROWN, SM_WIDGET_CONTOUR),
							SetDataTip(SPR_IMG_SHOW_COUNTOURS, STR_SMALLMAP_TOOLTIP_SHOW_LAND_CONTOURS_ON_MAP), SetFill(1, 1),
					NWidget(WWT_IMGBTN, COLOUR_BROWN, SM_WIDGET_VEHICLES),
							SetDataTip(SPR_IMG_SHOW_VEHICLES, STR_SMALLMAP_TOOLTIP_SHOW_VEHICLES_ON_MAP), SetFill(1, 1),
					NWidget(WWT_IMGBTN, COLOUR_BROWN, SM_WIDGET_INDUSTRIES),
							SetDataTip(SPR_IMG_INDUSTRY, STR_SMALLMAP_TOOLTIP_SHOW_INDUSTRIES_ON_MAP), SetFill(1, 1),
				EndContainer(),
				/* Bottom button row. */
				NWidget(NWID_HORIZONTAL, NC_EQUALSIZE),
					NWidget(WWT_PUSHIMGBTN, COLOUR_BROWN, SM_WIDGET_ZOOM_OUT),
							SetDataTip(SPR_IMG_ZOOMOUT, STR_TOOLBAR_TOOLTIP_ZOOM_THE_VIEW_OUT), SetFill(1, 1),
					NWidget(WWT_IMGBTN, COLOUR_BROWN, SM_WIDGET_TOGGLETOWNNAME),
							SetDataTip(SPR_IMG_TOWN, STR_SMALLMAP_TOOLTIP_TOGGLE_TOWN_NAMES_ON_OFF), SetFill(1, 1),
					NWidget(WWT_IMGBTN, COLOUR_BROWN, SM_WIDGET_ROUTES),
							SetDataTip(SPR_IMG_SHOW_ROUTES, STR_SMALLMAP_TOOLTIP_SHOW_TRANSPORT_ROUTES_ON), SetFill(1, 1),
					NWidget(WWT_IMGBTN, COLOUR_BROWN, SM_WIDGET_VEGETATION),
							SetDataTip(SPR_IMG_PLANTTREES, STR_SMALLMAP_TOOLTIP_SHOW_VEGETATION_ON_MAP), SetFill(1, 1),
					NWidget(WWT_IMGBTN, COLOUR_BROWN, SM_WIDGET_OWNERS),
							SetDataTip(SPR_IMG_COMPANY_GENERAL, STR_SMALLMAP_TOOLTIP_SHOW_LAND_OWNERS_ON_MAP), SetFill(1, 1),
				EndContainer(),
				NWidget(NWID_SPACER), SetResize(0, 1),
			EndContainer(),
		EndContainer(),
	EndContainer(),
};

static NWidgetBase *SmallMapDisplay(int *biggest_index)
{
	NWidgetContainer *map_display = new NWidgetSmallmapDisplay;

	MakeNWidgets(_nested_smallmap_display, lengthof(_nested_smallmap_display), biggest_index, map_display);
	MakeNWidgets(_nested_smallmap_bar, lengthof(_nested_smallmap_bar), biggest_index, map_display);
	return map_display;
}


static const NWidgetPart _nested_smallmap_widgets[] = {
	NWidget(NWID_HORIZONTAL),
		NWidget(WWT_CLOSEBOX, COLOUR_BROWN),
		NWidget(WWT_CAPTION, COLOUR_BROWN, SM_WIDGET_CAPTION), SetDataTip(STR_SMALLMAP_CAPTION, STR_TOOLTIP_WINDOW_TITLE_DRAG_THIS),
		NWidget(WWT_SHADEBOX, COLOUR_BROWN),
		NWidget(WWT_STICKYBOX, COLOUR_BROWN),
	EndContainer(),
	NWidgetFunction(SmallMapDisplay), // Smallmap display and legend bar + image buttons.
	/* Bottom button row and resize box. */
	NWidget(NWID_HORIZONTAL),
		NWidget(WWT_PANEL, COLOUR_BROWN),
			NWidget(NWID_HORIZONTAL),
				NWidget(NWID_SELECTION, INVALID_COLOUR, SM_WIDGET_SELECT_BUTTONS),
					NWidget(NWID_HORIZONTAL, NC_EQUALSIZE),
						NWidget(WWT_PUSHTXTBTN, COLOUR_BROWN, SM_WIDGET_ENABLE_ALL), SetDataTip(STR_SMALLMAP_ENABLE_ALL, STR_NULL),
						NWidget(WWT_PUSHTXTBTN, COLOUR_BROWN, SM_WIDGET_DISABLE_ALL), SetDataTip(STR_SMALLMAP_DISABLE_ALL, STR_NULL),
						NWidget(WWT_TEXTBTN, COLOUR_BROWN, SM_WIDGET_SHOW_HEIGHT), SetDataTip(STR_SMALLMAP_SHOW_HEIGHT, STR_SMALLMAP_TOOLTIP_SHOW_HEIGHT),
					EndContainer(),
					NWidget(NWID_SPACER), SetFill(1, 1),
				EndContainer(),
				NWidget(NWID_SPACER), SetFill(1, 0), SetResize(1, 0),
			EndContainer(),
		EndContainer(),
		NWidget(WWT_RESIZEBOX, COLOUR_BROWN),
	EndContainer(),
};

static const WindowDesc _smallmap_desc(
	WDP_AUTO, 446, 314,
	WC_SMALLMAP, WC_NONE,
	WDF_UNCLICK_BUTTONS,
	_nested_smallmap_widgets, lengthof(_nested_smallmap_widgets)
);

void ShowSmallMap()
{
	AllocateWindowDescFront<SmallMapWindow>(&_smallmap_desc, 0);
}

/**
 * Scrolls the main window to given coordinates.
 * @param x x coordinate
 * @param y y coordinate
 * @param z z coordinate; -1 to scroll to terrain height
 * @param instant scroll instantly (meaningful only when smooth_scrolling is active)
 * @return did the viewport position change?
 */
bool ScrollMainWindowTo(int x, int y, int z, bool instant)
{
	bool res = ScrollWindowTo(x, y, z, FindWindowById(WC_MAIN_WINDOW, 0), instant);

	/* If a user scrolls to a tile (via what way what so ever) and already is on
	 * that tile (e.g.: pressed twice), move the smallmap to that location,
	 * so you directly see where you are on the smallmap. */

	if (res) return res;

	SmallMapWindow *w = dynamic_cast<SmallMapWindow*>(FindWindowById(WC_SMALLMAP, 0));
	if (w != NULL) w->SmallMapCenterOnCurrentPos();

	return res;
}<|MERGE_RESOLUTION|>--- conflicted
+++ resolved
@@ -1043,7 +1043,6 @@
 	}
 
 	/**
-<<<<<<< HEAD
 	 * recalculate which vehicles are visible and their positions.
 	 */
 	void RecalcVehiclePositions()
@@ -1067,7 +1066,9 @@
 				this->vehicles_on_map.push_back(VehicleAndPosition(v));
 			}
 		}
-=======
+	}
+
+	/**
 	 * Function to set up widgets depending on the information being shown on the smallmap.
 	 */
 	void SetupWidgetData()
@@ -1103,7 +1104,6 @@
 		this->GetWidget<NWidgetCore>(SM_WIDGET_ENABLE_ALL)->SetDataTip(STR_SMALLMAP_ENABLE_ALL, enable_all_tooltip);
 		this->GetWidget<NWidgetCore>(SM_WIDGET_DISABLE_ALL)->SetDataTip(STR_SMALLMAP_DISABLE_ALL, disable_all_tooltip);
 		this->GetWidget<NWidgetStacked>(SM_WIDGET_SELECT_BUTTONS)->SetDisplayedPlane(plane);
->>>>>>> a71e52dd
 	}
 
 public:
