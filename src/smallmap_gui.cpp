/* $Id$ */

/*
 * This file is part of OpenTTD.
 * OpenTTD is free software; you can redistribute it and/or modify it under the terms of the GNU General Public License as published by the Free Software Foundation, version 2.
 * OpenTTD is distributed in the hope that it will be useful, but WITHOUT ANY WARRANTY; without even the implied warranty of MERCHANTABILITY or FITNESS FOR A PARTICULAR PURPOSE.
 * See the GNU General Public License for more details. You should have received a copy of the GNU General Public License along with OpenTTD. If not, see <http://www.gnu.org/licenses/>.
 */

/** @file smallmap_gui.cpp GUI that shows a small map of the world with metadata like owner or height. */

#include "stdafx.h"
#include "clear_map.h"
#include "industry.h"
#include "station_map.h"
#include "landscape.h"
#include "window_gui.h"
#include "tree_map.h"
#include "viewport_func.h"
#include "town.h"
#include "blitter/factory.hpp"
#include "tunnelbridge_map.h"
#include "strings_func.h"
#include "core/endian_func.hpp"
#include "vehicle_base.h"
#include "sound_func.h"
#include "window_func.h"
<<<<<<< HEAD
#include "zoom_func.h"
=======
#include "company_base.h"
>>>>>>> 5d5a1375

#include "table/strings.h"
#include "table/sprites.h"

/** Widget numbers of the small map window. */
enum SmallMapWindowWidgets {
	SM_WIDGET_CAPTION,           ///< Caption widget.
	SM_WIDGET_MAP_BORDER,        ///< Border around the smallmap.
	SM_WIDGET_MAP,               ///< Panel containing the smallmap.
	SM_WIDGET_LEGEND,            ///< Bottom panel to display smallmap legends.
	SM_WIDGET_ZOOM_IN,
	SM_WIDGET_ZOOM_OUT,
	SM_WIDGET_CONTOUR,           ///< Button to select the contour view (height map).
	SM_WIDGET_VEHICLES,          ///< Button to select the vehicles view.
	SM_WIDGET_INDUSTRIES,        ///< Button to select the industries view.
	SM_WIDGET_ROUTES,            ///< Button to select the routes view.
	SM_WIDGET_VEGETATION,        ///< Button to select the vegetation view.
	SM_WIDGET_OWNERS,            ///< Button to select the owners view.
	SM_WIDGET_CENTERMAP,         ///< Button to move smallmap center to main window center.
	SM_WIDGET_TOGGLETOWNNAME,    ///< Toggle button to display town names.
	SM_WIDGET_SELECTINDUSTRIES,  ///< Selection widget for the buttons at the industry mode.
	SM_WIDGET_ENABLEINDUSTRIES,  ///< Button to enable display of all industries.
	SM_WIDGET_DISABLEINDUSTRIES, ///< Button to disable display of all industries.
	SM_WIDGET_SHOW_HEIGHT,       ///< Show heightmap toggle button.
};

static int _smallmap_industry_count; ///< Number of used industries

/** Macro for ordinary entry of LegendAndColour */
#define MK(a, b) {a, b, INVALID_INDUSTRYTYPE, true, false, false}
/** Macro for end of list marker in arrays of LegendAndColour */
#define MKEND() {0, STR_NULL, INVALID_INDUSTRYTYPE, true, true, false}
/** Macro for break marker in arrays of LegendAndColour.
 * It will have valid data, though */
#define MS(a, b) {a, b, INVALID_INDUSTRYTYPE, true, false, true}

/** Structure for holding relevant data for legends in small map */
struct LegendAndColour {
	uint8 colour;      ///< colour of the item on the map
	StringID legend;   ///< string corresponding to the coloured item
	IndustryType type; ///< type of industry
	bool show_on_map;  ///< for filtering industries, if true is shown on map in colour
	bool end;          ///< this is the end of the list
	bool col_break;    ///< perform a break and go one column further
};

/** Legend text giving the colours to look for on the minimap */
static const LegendAndColour _legend_land_contours[] = {
	MK(0x5A, STR_SMALLMAP_LEGENDA_100M),
	MK(0x5C, STR_SMALLMAP_LEGENDA_200M),
	MK(0x5E, STR_SMALLMAP_LEGENDA_300M),
	MK(0x1F, STR_SMALLMAP_LEGENDA_400M),
	MK(0x27, STR_SMALLMAP_LEGENDA_500M),

	MS(0xD7, STR_SMALLMAP_LEGENDA_ROADS),
	MK(0x0A, STR_SMALLMAP_LEGENDA_RAILROADS),
	MK(0x98, STR_SMALLMAP_LEGENDA_STATIONS_AIRPORTS_DOCKS),
	MK(0xB5, STR_SMALLMAP_LEGENDA_BUILDINGS_INDUSTRIES),
	MK(0x0F, STR_SMALLMAP_LEGENDA_VEHICLES),
	MKEND()
};

static const LegendAndColour _legend_vehicles[] = {
	MK(0xB8, STR_SMALLMAP_LEGENDA_TRAINS),
	MK(0xBF, STR_SMALLMAP_LEGENDA_ROAD_VEHICLES),
	MK(0x98, STR_SMALLMAP_LEGENDA_SHIPS),
	MK(0x0F, STR_SMALLMAP_LEGENDA_AIRCRAFT),

	MS(0xD7, STR_SMALLMAP_LEGENDA_TRANSPORT_ROUTES),
	MK(0xB5, STR_SMALLMAP_LEGENDA_BUILDINGS_INDUSTRIES),
	MKEND()
};

static const LegendAndColour _legend_routes[] = {
	MK(0xD7, STR_SMALLMAP_LEGENDA_ROADS),
	MK(0x0A, STR_SMALLMAP_LEGENDA_RAILROADS),
	MK(0xB5, STR_SMALLMAP_LEGENDA_BUILDINGS_INDUSTRIES),

	MS(0x56, STR_SMALLMAP_LEGENDA_RAILROAD_STATION),
	MK(0xC2, STR_SMALLMAP_LEGENDA_TRUCK_LOADING_BAY),
	MK(0xBF, STR_SMALLMAP_LEGENDA_BUS_STATION),
	MK(0xB8, STR_SMALLMAP_LEGENDA_AIRPORT_HELIPORT),
	MK(0x98, STR_SMALLMAP_LEGENDA_DOCK),
	MKEND()
};

static const LegendAndColour _legend_vegetation[] = {
	MK(0x52, STR_SMALLMAP_LEGENDA_ROUGH_LAND),
	MK(0x54, STR_SMALLMAP_LEGENDA_GRASS_LAND),
	MK(0x37, STR_SMALLMAP_LEGENDA_BARE_LAND),
	MK(0x25, STR_SMALLMAP_LEGENDA_FIELDS),
	MK(0x57, STR_SMALLMAP_LEGENDA_TREES),
	MK(0xD0, STR_SMALLMAP_LEGENDA_FOREST),

	MS(0x0A, STR_SMALLMAP_LEGENDA_ROCKS),
	MK(0xC2, STR_SMALLMAP_LEGENDA_DESERT),
	MK(0x98, STR_SMALLMAP_LEGENDA_SNOW),
	MK(0xD7, STR_SMALLMAP_LEGENDA_TRANSPORT_ROUTES),
	MK(0xB5, STR_SMALLMAP_LEGENDA_BUILDINGS_INDUSTRIES),
	MKEND()
};

static const LegendAndColour _legend_land_owners[] = {
	MK(0xCA, STR_SMALLMAP_LEGENDA_WATER),
	MK(0x54, STR_SMALLMAP_LEGENDA_NO_OWNER),
	MK(0xB4, STR_SMALLMAP_LEGENDA_TOWNS),
	MK(0x20, STR_SMALLMAP_LEGENDA_INDUSTRIES),
	MKEND()
};
#undef MK
#undef MS
#undef MKEND

/** Allow room for all industries, plus a terminator entry
 * This is required in order to have the indutry slots all filled up */
static LegendAndColour _legend_from_industries[NUM_INDUSTRYTYPES + 1];
/* For connecting industry type to position in industries list(small map legend) */
static uint _industry_to_list_pos[NUM_INDUSTRYTYPES];
/** Show heightmap in industry mode of smallmap window. */
static bool _smallmap_industry_show_heightmap;

/**
 * Fills an array for the industries legends.
 */
void BuildIndustriesLegend()
{
	uint j = 0;

	/* Add each name */
	for (IndustryType i = 0; i < NUM_INDUSTRYTYPES; i++) {
		const IndustrySpec *indsp = GetIndustrySpec(i);
		if (indsp->enabled) {
			_legend_from_industries[j].legend = indsp->name;
			_legend_from_industries[j].colour = indsp->map_colour;
			_legend_from_industries[j].type = i;
			_legend_from_industries[j].show_on_map = true;
			_legend_from_industries[j].col_break = false;
			_legend_from_industries[j].end = false;

			/* Store widget number for this industry type */
			_industry_to_list_pos[i] = j;
			j++;
		}
	}
	/* Terminate the list */
	_legend_from_industries[j].end = true;

	/* Store number of enabled industries */
	_smallmap_industry_count = j;
}

static const LegendAndColour * const _legend_table[] = {
	_legend_land_contours,
	_legend_vehicles,
	_legend_from_industries,
	_legend_routes,
	_legend_vegetation,
	_legend_land_owners,
};

#define MKCOLOUR(x) TO_LE32X(x)

/**
 * Height encodings; MAX_TILE_HEIGHT + 1 levels, from 0 to MAX_TILE_HEIGHT
 */
static const uint32 _map_height_bits[] = {
	MKCOLOUR(0x5A5A5A5A),
	MKCOLOUR(0x5A5B5A5B),
	MKCOLOUR(0x5B5B5B5B),
	MKCOLOUR(0x5B5C5B5C),
	MKCOLOUR(0x5C5C5C5C),
	MKCOLOUR(0x5C5D5C5D),
	MKCOLOUR(0x5D5D5D5D),
	MKCOLOUR(0x5D5E5D5E),
	MKCOLOUR(0x5E5E5E5E),
	MKCOLOUR(0x5E5F5E5F),
	MKCOLOUR(0x5F5F5F5F),
	MKCOLOUR(0x5F1F5F1F),
	MKCOLOUR(0x1F1F1F1F),
	MKCOLOUR(0x1F271F27),
	MKCOLOUR(0x27272727),
	MKCOLOUR(0x27272727),
};
assert_compile(lengthof(_map_height_bits) == MAX_TILE_HEIGHT + 1);

struct AndOr {
	uint32 mor;
	uint32 mand;
};

static inline uint32 ApplyMask(uint32 colour, const AndOr *mask)
{
	return (colour & mask->mand) | mask->mor;
}


/** Colour masks for "Contour" and "Routes" modes. */
static const AndOr _smallmap_contours_andor[] = {
	{MKCOLOUR(0x00000000), MKCOLOUR(0xFFFFFFFF)}, // MP_CLEAR
	{MKCOLOUR(0x000A0A00), MKCOLOUR(0xFF0000FF)}, // MP_RAILWAY
	{MKCOLOUR(0x00D7D700), MKCOLOUR(0xFF0000FF)}, // MP_ROAD
	{MKCOLOUR(0x00B5B500), MKCOLOUR(0xFF0000FF)}, // MP_HOUSE
	{MKCOLOUR(0x00000000), MKCOLOUR(0xFFFFFFFF)}, // MP_TREES
	{MKCOLOUR(0x98989898), MKCOLOUR(0x00000000)}, // MP_STATION
	{MKCOLOUR(0xCACACACA), MKCOLOUR(0x00000000)}, // MP_WATER
	{MKCOLOUR(0x00000000), MKCOLOUR(0xFFFFFFFF)}, // MP_VOID
	{MKCOLOUR(0xB5B5B5B5), MKCOLOUR(0x00000000)}, // MP_INDUSTRY
	{MKCOLOUR(0x00000000), MKCOLOUR(0xFFFFFFFF)}, // MP_TUNNELBRIDGE
	{MKCOLOUR(0x00B5B500), MKCOLOUR(0xFF0000FF)}, // MP_UNMOVABLE
	{MKCOLOUR(0x000A0A00), MKCOLOUR(0xFF0000FF)},
};

/** Colour masks for "Vehicles", "Industry", and "Vegetation" modes. */
static const AndOr _smallmap_vehicles_andor[] = {
	{MKCOLOUR(0x00000000), MKCOLOUR(0xFFFFFFFF)}, // MP_CLEAR
	{MKCOLOUR(0x00D7D700), MKCOLOUR(0xFF0000FF)}, // MP_RAILWAY
	{MKCOLOUR(0x00D7D700), MKCOLOUR(0xFF0000FF)}, // MP_ROAD
	{MKCOLOUR(0x00B5B500), MKCOLOUR(0xFF0000FF)}, // MP_HOUSE
	{MKCOLOUR(0x00000000), MKCOLOUR(0xFFFFFFFF)}, // MP_TREES
	{MKCOLOUR(0x00D7D700), MKCOLOUR(0xFF0000FF)}, // MP_STATION
	{MKCOLOUR(0xCACACACA), MKCOLOUR(0x00000000)}, // MP_WATER
	{MKCOLOUR(0x00000000), MKCOLOUR(0xFFFFFFFF)}, // MP_VOID
	{MKCOLOUR(0xB5B5B5B5), MKCOLOUR(0x00000000)}, // MP_INDUSTRY
	{MKCOLOUR(0x00000000), MKCOLOUR(0xFFFFFFFF)}, // MP_TUNNELBRIDGE
	{MKCOLOUR(0x00B5B500), MKCOLOUR(0xFF0000FF)}, // MP_UNMOVABLE
	{MKCOLOUR(0x00D7D700), MKCOLOUR(0xFF0000FF)},
};

typedef uint32 GetSmallMapPixels(TileIndex tile); ///< Typedef callthrough function


static inline TileType GetEffectiveTileType(TileIndex tile)
{
	TileType t = GetTileType(tile);

	if (t == MP_TUNNELBRIDGE) {
		TransportType tt = GetTunnelBridgeTransportType(tile);

		switch (tt) {
			case TRANSPORT_RAIL: t = MP_RAILWAY; break;
			case TRANSPORT_ROAD: t = MP_ROAD;    break;
			default:             t = MP_WATER;   break;
		}
	}
	return t;
}

/**
 * Return the colour a tile would be displayed with in the small map in mode "Contour".
 * @param tile The tile of which we would like to get the colour.
 * @return The colour of tile in the small map in mode "Contour"
 */
static inline uint32 GetSmallMapContoursPixels(TileIndex tile)
{
	TileType t = GetEffectiveTileType(tile);

	return ApplyMask(_map_height_bits[TileHeight(tile)], &_smallmap_contours_andor[t]);
}

/**
 * Return the colour a tile would be displayed with in the small map in mode "Vehicles".
 *
 * @param tile The tile of which we would like to get the colour.
 * @return The colour of tile in the small map in mode "Vehicles"
 */
static inline uint32 GetSmallMapVehiclesPixels(TileIndex tile)
{
	TileType t = GetEffectiveTileType(tile);

	return ApplyMask(MKCOLOUR(0x54545454), &_smallmap_vehicles_andor[t]);
}

/**
 * Return the colour a tile would be displayed with in the small map in mode "Industries".
 *
 * @param tile The tile of which we would like to get the colour.
 * @return The colour of tile in the small map in mode "Industries"
 */
static inline uint32 GetSmallMapIndustriesPixels(TileIndex tile)
{
	TileType t = GetEffectiveTileType(tile);

	if (t == MP_INDUSTRY) {
		/* If industry is allowed to be seen, use its colour on the map */
		if (_legend_from_industries[_industry_to_list_pos[Industry::GetByTile(tile)->type]].show_on_map) {
			return GetIndustrySpec(Industry::GetByTile(tile)->type)->map_colour * 0x01010101;
		} else {
			/* Otherwise, return the colour of the clear tiles, which will make it disappear */
			t = MP_CLEAR;
		}
	}

	return ApplyMask(_smallmap_industry_show_heightmap ? _map_height_bits[TileHeight(tile)] : MKCOLOUR(0x54545454), &_smallmap_vehicles_andor[t]);
}

/**
 * Return the colour a tile would be displayed with in the small map in mode "Routes".
 *
 * @param tile The tile of which we would like to get the colour.
 * @return The colour of tile  in the small map in mode "Routes"
 */
static inline uint32 GetSmallMapRoutesPixels(TileIndex tile)
{
	TileType t = GetEffectiveTileType(tile);

	if (t == MP_STATION) {
		switch (GetStationType(tile)) {
			case STATION_RAIL:    return MKCOLOUR(0x56565656);
			case STATION_AIRPORT: return MKCOLOUR(0xB8B8B8B8);
			case STATION_TRUCK:   return MKCOLOUR(0xC2C2C2C2);
			case STATION_BUS:     return MKCOLOUR(0xBFBFBFBF);
			case STATION_DOCK:    return MKCOLOUR(0x98989898);
			default:              return MKCOLOUR(0xFFFFFFFF);
		}
	}

	/* Ground colour */
	return ApplyMask(MKCOLOUR(0x54545454), &_smallmap_contours_andor[t]);
}


static const uint32 _vegetation_clear_bits[] = {
	MKCOLOUR(0x54545454), ///< full grass
	MKCOLOUR(0x52525252), ///< rough land
	MKCOLOUR(0x0A0A0A0A), ///< rocks
	MKCOLOUR(0x25252525), ///< fields
	MKCOLOUR(0x98989898), ///< snow
	MKCOLOUR(0xC2C2C2C2), ///< desert
	MKCOLOUR(0x54545454), ///< unused
	MKCOLOUR(0x54545454), ///< unused
};

/**
 * Return the colour a tile would be displayed with in the smallmap in mode "Vegetation".
 *
 * @param tile The tile of which we would like to get the colour.
 * @return The colour of tile  in the smallmap in mode "Vegetation"
 */
static inline uint32 GetSmallMapVegetationPixels(TileIndex tile)
{
	TileType t = GetEffectiveTileType(tile);

	switch (t) {
		case MP_CLEAR:
			return (IsClearGround(tile, CLEAR_GRASS) && GetClearDensity(tile) < 3) ? MKCOLOUR(0x37373737) : _vegetation_clear_bits[GetClearGround(tile)];

		case MP_INDUSTRY:
			return GetIndustrySpec(Industry::GetByTile(tile)->type)->check_proc == CHECK_FOREST ? MKCOLOUR(0xD0D0D0D0) : MKCOLOUR(0xB5B5B5B5);

		case MP_TREES:
			if (GetTreeGround(tile) == TREE_GROUND_SNOW_DESERT || GetTreeGround(tile) == TREE_GROUND_ROUGH_SNOW) {
				return (_settings_game.game_creation.landscape == LT_ARCTIC) ? MKCOLOUR(0x98575798) : MKCOLOUR(0xC25757C2);
			}
			return MKCOLOUR(0x54575754);

		default:
			return ApplyMask(MKCOLOUR(0x54545454), &_smallmap_vehicles_andor[t]);
	}
}


static uint32 _owner_colours[OWNER_END + 1];

/**
 * Return the colour a tile would be displayed with in the small map in mode "Owner".
 *
 * @param tile The tile of which we would like to get the colour.
 * @return The colour of tile in the small map in mode "Owner"
 */
static inline uint32 GetSmallMapOwnerPixels(TileIndex tile)
{
	Owner o;

	switch (GetTileType(tile)) {
		case MP_INDUSTRY: o = OWNER_END;          break;
		case MP_HOUSE:    o = OWNER_TOWN;         break;
		default:          o = GetTileOwner(tile); break;
		/* FIXME: For MP_ROAD there are multiple owners.
		 * GetTileOwner returns the rail owner (level crossing) resp. the owner of ROADTYPE_ROAD (normal road),
		 * even if there are no ROADTYPE_ROAD bits on the tile.
		 */
	}

	return _owner_colours[o];
}


/* Each tile has 4 x pixels and 1 y pixel */

/** Holds function pointers to determine tile colour in the smallmap for each smallmap mode. */
static GetSmallMapPixels * const _smallmap_draw_procs[] = {
	GetSmallMapContoursPixels,
	GetSmallMapVehiclesPixels,
	GetSmallMapIndustriesPixels,
	GetSmallMapRoutesPixels,
	GetSmallMapVegetationPixels,
	GetSmallMapOwnerPixels,
};

/** Vehicle colours in #SMT_VEHICLES mode. Indexed by #VehicleTypeByte. */
static const byte _vehicle_type_colours[6] = {
	184, 191, 152, 15, 215, 184
};


/** Class managing the smallmap window. */
class SmallMapWindow : public Window {
	/** Types of legends in the #SM_WIDGET_LEGEND widget. */
	enum SmallMapType {
		SMT_CONTOUR,
		SMT_VEHICLES,
		SMT_INDUSTRY,
		SMT_ROUTES,
		SMT_VEGETATION,
		SMT_OWNER,
	};

	enum SmallmapWindowDistances {
		SD_MAP_COLUMN_WIDTH = 4,
		SD_MAP_ROW_OFFSET = 2,
		SD_MAP_MIN_INDUSTRY_WIDTH = 3,
	};

	static SmallMapType map_type; ///< Currently displayed legends.
	static bool show_towns;       ///< Display town names in the smallmap.

	static const uint LEGEND_BLOB_WIDTH = 8;              ///< Width of the coloured blob in front of a line text in the #SM_WIDGET_LEGEND widget.
	static const uint INDUSTRY_MIN_NUMBER_OF_COLUMNS = 2; ///< Minimal number of columns in the #SM_WIDGET_LEGEND widget for the #SMT_INDUSTRY legend.
	uint min_number_of_columns;    ///< Minimal number of columns in  legends.
	uint min_number_of_fixed_rows; ///< Minimal number of rows in the legends for the fixed layouts only (all except #SMT_INDUSTRY).
	uint column_width;             ///< Width of a column in the #SM_WIDGET_LEGEND widget.

	int32 scroll_x;
	int32 scroll_y;

	/**
	 * zoom level of the smallmap.
	 * May be something between ZOOM_LVL_NORMAL and ZOOM_LVL_MAX.
	 */
	ZoomLevel zoom;

	static const uint8 FORCE_REFRESH_PERIOD = 0x1F; ///< map is redrawn after that many ticks
	uint8 refresh; ///< refresh counter, zeroed every FORCE_REFRESH_PERIOD ticks

	/* The order of calculations when remapping is _very_ important as it introduces rounding errors.
	 * Everything has to be done just like when drawing the background otherwise the rounding errors are
	 * different on the background and on the overlay which creates "jumping" behaviour. This means:
	 * 1. UnScaleByZoom
	 * 2. divide by TILE_SIZE
	 * 3. subtract or add things or RemapCoords
	 * Note:
	 * We can't divide scroll_{x|y} by TILE_SIZE before scaling as that would mean we can only scroll full tiles.
	 */

	/**
	 * remap coordinates on the main map into coordinates on the smallmap
	 * @param pos_x X position on the main map
	 * @param pos_y Y position on the main map
	 * @return Point in the smallmap
	 */
	inline Point RemapPlainCoords(int pos_x, int pos_y) const
	{
		return RemapCoords(
				RemapX(pos_x),
				RemapY(pos_y),
				0
				);
	}

	/**
	 * remap a tile coordinate into coordinates on the smallmap
	 * @param tile the tile to be remapped
	 * @return Point with coordinates of the tile's upper left corner in the smallmap
	 */
	inline Point RemapTileCoords(TileIndex tile) const
	{
		return RemapPlainCoords(TileX(tile) * TILE_SIZE, TileY(tile) * TILE_SIZE);
	}

	/**
	 * scale a coordinate from the main map into the smallmap dimension
	 * @param pos coordinate to be scaled
	 * @return scaled coordinate
	 */
	inline int UnScalePlainCoord(int pos) const
	{
		return UnScaleByZoomLower(pos, this->zoom) / TILE_SIZE;
	}

	/**
	 * Remap a map X coordinate to a location on this smallmap.
	 * @param pos_x the tile's X coordinate.
	 * @return the X coordinate to draw on.
	 */
	inline int RemapX(int pos_x) const
	{
		return UnScalePlainCoord(pos_x) - UnScalePlainCoord(this->scroll_x);
	}

	/**
	 * Remap a map Y coordinate to a location on this smallmap.
	 * @param pos_y the tile's Y coordinate.
	 * @return the Y coordinate to draw on.
	 */
	inline int RemapY(int pos_y) const
	{
		return UnScalePlainCoord(pos_y) - UnScalePlainCoord(this->scroll_y);
	}

	/**
	 * choose a different tile from the tiles to be drawn in one pixel
	 * each time. This decreases the chance that certain structures
	 * (railway lines, roads) disappear completely when zooming out.
	 * @param x the X coordinate of the upper right corner of the drawn area
	 * @param y the Y coordinate of the upper right corner of the drawn area
	 * @param xc the unscaled X coordinate x was calcluated from
	 * @param yc the unscaled Y coordinate y was calcluated from
	 */
	void AntiAlias(uint &x, uint &y, uint xc, uint yc) const
	{
		int bits_needed = this->zoom - ZOOM_LVL_NORMAL;
		if (bits_needed <= 0) return;
		for(int i = 0; i < bits_needed; ++i) {
			x += ((xc ^ yc) & 0x1) << i;
			yc >>= 1;
			y += ((xc ^ yc) & 0x1) << i;
			xc >>= 1;
		}
		x = min(x, MapMaxX() - 1);
		y = min(y, MapMaxY() - 1);
	}

	/**
	 * Draws at most MAP_COLUMN_WIDTH columns (of one pixel each) of the small map in a certain
	 * mode onto the screen buffer. This function looks exactly the same for all types. Due to
	 * the constraints that no less than MAP_COLUMN_WIDTH pixels can be resolved at once via a
	 * GetSmallMapPixels function and that a single tile may be mapped onto more than one pixel
	 * in the smallmap dst, xc and yc may point to a place outside the area to be drawn.
	 *
	 * col_start, col_end, row_start and row_end give a more precise description of that area which
	 * is respected when drawing.
	 *
	 * @param dst Pointer to a part of the screen buffer to write to.
	 * @param xc First unscaled X coordinate of the first tile in the column.
	 * @param yc First unscaled Y coordinate of the first tile in the column
	 * @param col_start the first column in the buffer to be actually drawn
	 * @param col_end the last column to be actually drawn
	 * @param row_start the first row to be actually drawn
	 * @param row_end the last row to be actually drawn
	 * @see GetSmallMapPixels(TileIndex)
	 */
	void DrawSmallMapStuff(void *dst, uint xc, uint yc, int col_start, int col_end, int row_start, int row_end, Blitter *blitter, GetSmallMapPixels *proc) const
	{
		for (int row = 0; row < row_end; row += SD_MAP_ROW_OFFSET) {
			if (row >= row_start) {
				/* check if the tile (xc,yc) is within the map range */
				uint min_xy = _settings_game.construction.freeform_edges ? 1 : 0;
				uint x = ScaleByZoomLower(xc, this->zoom);
				uint y = ScaleByZoomLower(yc, this->zoom);
				uint32 val = 0;
				if (IsInsideMM(x, min_xy, MapMaxX()) && IsInsideMM(y, min_xy, MapMaxY())) {
					AntiAlias(x, y, xc, yc);
					val = proc(TileXY(x, y));
				}
				uint8 *val8 = (uint8 *)&val;
				for (int i = col_start; i < col_end; ++i ) {
					blitter->SetPixel(dst, i, 0, val8[i]);
				}
			}

			/* switch to next row in the column */
			xc++;
			yc++;
			dst = blitter->MoveTo(dst, 0, SD_MAP_ROW_OFFSET);
		}
	}

	/**
	 * Adds vehicles to the smallmap.
	 * @param dpi the part of the smallmap to be drawn into
	 * @param blitter current blitter
	 */
	void DrawVehicles(const DrawPixelInfo *dpi, Blitter *blitter) const
	{
		const Vehicle *v;
		FOR_ALL_VEHICLES(v) {
			if (v->type == VEH_EFFECT) continue;
			if (v->vehstatus & (VS_HIDDEN | VS_UNCLICKABLE)) continue;

			DrawVehicle(dpi, v, blitter);
		}
	}


	/**
	 * draws a vehicle in the smallmap if it's in the selected drawing area.
	 * @param dpi the part of the smallmap to be drawn into
	 * @param v the vehicle to be drawn
	 */
	void DrawVehicle(const DrawPixelInfo *dpi, const Vehicle *v, Blitter *blitter) const
	{
		/* Remap into flat coordinates. */
		Point pt = RemapTileCoords(v->tile);

		int x = pt.x - dpi->left;
		int y = pt.y - dpi->top;

		byte colour = (this->map_type == SMT_VEHICLES) ? _vehicle_type_colours[v->type]	: 0xF;

		/* Draw vehicle */
		if (IsInsideMM(y, 0, dpi->height)) {
			if (IsInsideMM(x, 0, dpi->width)) {
				blitter->SetPixel(dpi->dst_ptr, x, y, colour);
			}
			if (IsInsideMM(x + 1, 0, dpi->width)) {
				blitter->SetPixel(dpi->dst_ptr, x + 1, y, colour);
			}
		}
	}

	void DrawIndustries(DrawPixelInfo *dpi) const {
		/* Emphasize all industries if current view is zoomed out "Industreis" */
		Blitter *blitter = BlitterFactoryBase::GetCurrentBlitter();
		if ((this->map_type == SMT_INDUSTRY) && (this->zoom > ZOOM_LVL_NORMAL)) {
			const Industry *i;
			FOR_ALL_INDUSTRIES(i) {
				if (_legend_from_industries[_industry_to_list_pos[i->type]].show_on_map) {
					Point pt = RemapTileCoords(i->location.tile);

					int y = pt.y - dpi->top;
					if (!IsInsideMM(y, 0, dpi->height)) continue;

					int x = pt.x - dpi->left;
					byte colour = GetIndustrySpec(i->type)->map_colour;

					for (int offset = 0; offset < SD_MAP_MIN_INDUSTRY_WIDTH; ++offset) {
						if (IsInsideMM(x + offset, 0, dpi->width)) {
							blitter->SetPixel(dpi->dst_ptr, x + offset, y, colour);
						}
					}
				}
			}
		}
	}

	/**
	 * Adds town names to the smallmap.
	 * @param dpi the part of the smallmap to be drawn into
	 */
	void DrawTowns(const DrawPixelInfo *dpi) const
	{
		const Town *t;
		FOR_ALL_TOWNS(t) {
			/* Remap the town coordinate */
			Point pt = RemapTileCoords(t->xy);
			int x = pt.x - (t->sign.width_small >> 1);
			int y = pt.y;

			/* Check if the town sign is within bounds */
			if (x + t->sign.width_small > dpi->left &&
					x < dpi->left + dpi->width &&
					y + FONT_HEIGHT_SMALL > dpi->top &&
					y < dpi->top + dpi->height) {
				/* And draw it. */
				SetDParam(0, t->index);
				DrawString(x, x + t->sign.width_small, y, STR_SMALLMAP_TOWN);
			}
		}
	}

	/**
	 * Draws vertical part of map indicator
	 * @param x X coord of left/right border of main viewport
	 * @param y Y coord of top border of main viewport
	 * @param y2 Y coord of bottom border of main viewport
	 */
	static inline void DrawVertMapIndicator(int x, int y, int y2)
	{
		GfxFillRect(x, y,      x, y + 3, 69);
		GfxFillRect(x, y2 - 3, x, y2,    69);
	}

	/**
	 * Draws horizontal part of map indicator
	 * @param x X coord of left border of main viewport
	 * @param x2 X coord of right border of main viewport
	 * @param y Y coord of top/bottom border of main viewport
	 */
	static inline void DrawHorizMapIndicator(int x, int x2, int y)
	{
		GfxFillRect(x,      y, x + 3, y, 69);
		GfxFillRect(x2 - 3, y, x2,    y, 69);
	}

	/**
	 * Adds map indicators to the smallmap.
	 */
	void DrawMapIndicators() const
	{
		/* Find main viewport. */
		const ViewPort *vp = FindWindowById(WC_MAIN_WINDOW, 0)->viewport;

		Point pt = RemapCoords(this->scroll_x, this->scroll_y, 0);

		/* UnScale everything separately to produce the same rounding errors as when drawing the background */
		int x = UnScalePlainCoord(vp->virtual_left) - UnScalePlainCoord(pt.x);
		int y = UnScalePlainCoord(vp->virtual_top) - UnScalePlainCoord(pt.y);
		int x2 = x + UnScalePlainCoord(vp->virtual_width);
		int y2 = y + UnScalePlainCoord(vp->virtual_height);

		SmallMapWindow::DrawVertMapIndicator(x, y, y2);
		SmallMapWindow::DrawVertMapIndicator(x2, y, y2);

		SmallMapWindow::DrawHorizMapIndicator(x, x2, y);
		SmallMapWindow::DrawHorizMapIndicator(x, x2, y2);
	}

	/**
	 * Draws the small map.
	 *
	 * Basically, the small map is draw column of pixels by column of pixels. The pixels
	 * are drawn directly into the screen buffer. The final map is drawn in multiple passes.
	 * The passes are:
	 * <ol><li>The colours of tiles in the different modes.</li>
	 * <li>Town names (optional)</li></ol>
	 *
	 * @param dpi pointer to pixel to write onto
	 */
	void DrawSmallMap(DrawPixelInfo *dpi) const
	{
		Blitter *blitter = BlitterFactoryBase::GetCurrentBlitter();
		DrawPixelInfo *old_dpi;

		old_dpi = _cur_dpi;
		_cur_dpi = dpi;

		/* Setup owner table */
		if (this->map_type == SMT_OWNER) {
			const Company *c;

			/* Fill with some special colours */
			_owner_colours[OWNER_TOWN]  = MKCOLOUR(0xB4B4B4B4);
			_owner_colours[OWNER_NONE]  = MKCOLOUR(0x54545454);
			_owner_colours[OWNER_WATER] = MKCOLOUR(0xCACACACA);
			_owner_colours[OWNER_END]   = MKCOLOUR(0x20202020); // Industry

			/* Now fill with the company colours */
			FOR_ALL_COMPANIES(c) {
				_owner_colours[c->index] = _colour_gradient[c->colour][5] * 0x01010101;
			}
		}

		int tile_x = UnScalePlainCoord(this->scroll_x);
		int tile_y = UnScalePlainCoord(this->scroll_y);

		int dx = dpi->left;
		tile_x -= dx / 4;
		tile_y += dx / 4;
		dx &= 3;

		int dy = dpi->top;
		tile_x += dy / 2;
		tile_y += dy / 2;

		/* prevent some artifacts when partially redrawing.
		 * I have no idea how this works.
		 */
		dx += 1;
		if (dy & 1) {
			tile_x++;
			dx += 2;
		}

		/**
		 * As we can resolve no less than 4 pixels of the smallmap at once we have to start drawing at an X position <= -4
		 * otherwise we get artifacts when partially redrawing.
		 * Make sure dx provides for that and update tile_x and tile_y accordingly.
		 */
		while(dx < SD_MAP_COLUMN_WIDTH) {
			dx += SD_MAP_COLUMN_WIDTH;
			tile_x++;
			tile_y--;
		}

		/* Beginning at ZOOM_LVL_OUT_2X the background is off by 1 pixel
		 */
		dy = 0;
		if (this->zoom > ZOOM_LVL_NORMAL) {
			dy = 1;
		}

		/* correct the various problems mentioned above by moving the initial drawing pointer a little */
		void *ptr = blitter->MoveTo(dpi->dst_ptr, -dx, -dy);
		int x = -dx;
		int y = 0;

		for (;;) {
			/* Distance from left edge */
			if (x > -SD_MAP_COLUMN_WIDTH) {

				/* Distance from right edge */
				if (dpi->width - x <= 0) break;

				int col_start = x < 0 ? -x : 0;
				int col_end = x + SD_MAP_COLUMN_WIDTH > dpi->width ? dpi->width - x : SD_MAP_COLUMN_WIDTH;
				int row_start = dy - y;
				int row_end = dy + dpi->height - y;
				this->DrawSmallMapStuff(ptr, tile_x, tile_y, col_start, col_end, row_start, row_end, blitter, _smallmap_draw_procs[this->map_type]);
			}

			if (y == 0) {
				tile_y++;
				y++;
				ptr = blitter->MoveTo(ptr, 0, SD_MAP_ROW_OFFSET / 2);
			} else {
				tile_x--;
				y--;
				ptr = blitter->MoveTo(ptr, 0, -SD_MAP_ROW_OFFSET / 2);
			}
			ptr = blitter->MoveTo(ptr, SD_MAP_COLUMN_WIDTH / 2, 0);
			x += SD_MAP_COLUMN_WIDTH / 2;
		}

		/* Draw vehicles */
		if (this->map_type == SMT_CONTOUR || this->map_type == SMT_VEHICLES) this->DrawVehicles(dpi, blitter);

		this->DrawIndustries(dpi);

		/* Draw town names */
		if (this->show_towns) this->DrawTowns(dpi);

		/* Draw map indicators */
		this->DrawMapIndicators();

		_cur_dpi = old_dpi;
	}

	/**
	 * Zoom in the map by one level.
	 * @param cx horizontal coordinate of center point, relative to SM_WIDGET_MAP widget
	 * @param cy vertical coordinate of center point, relative to SM_WIDGET_MAP widget
	 */
	void ZoomIn(int cx, int cy)
	{
		if (this->zoom > ZOOM_LVL_MIN) {
			this->zoom--;
			this->DoScroll(cx, cy);
			this->SetWidgetDisabledState(SM_WIDGET_ZOOM_IN, this->zoom == ZOOM_LVL_MIN);
			this->EnableWidget(SM_WIDGET_ZOOM_OUT);
			this->SetDirty();
		}
	}

	/**
	 * Zoom out the map by one level.
	 * @param cx horizontal coordinate of center point, relative to SM_WIDGET_MAP widget
	 * @param cy vertical coordinate of center point, relative to SM_WIDGET_MAP widget
	 */
	void ZoomOut(int cx, int cy)
	{
		if (this->zoom < ZOOM_LVL_MAX) {
			this->zoom++;
			this->DoScroll(cx / -2, cy / -2);
			this->EnableWidget(SM_WIDGET_ZOOM_IN);
			this->SetWidgetDisabledState(SM_WIDGET_ZOOM_OUT, this->zoom == ZOOM_LVL_MAX);
			this->SetDirty();
		}
	}

public:
	SmallMapWindow(const WindowDesc *desc, int window_number) : Window(), zoom(ZOOM_LVL_NORMAL), refresh(FORCE_REFRESH_PERIOD)
	{
		this->InitNested(desc, window_number);
		this->LowerWidget(this->map_type + SM_WIDGET_CONTOUR);

		_smallmap_industry_show_heightmap = false;
		this->SetWidgetLoweredState(SM_WIDGET_SHOW_HEIGHT, _smallmap_industry_show_heightmap);

		this->SetWidgetLoweredState(SM_WIDGET_TOGGLETOWNNAME, this->show_towns);
		this->GetWidget<NWidgetStacked>(SM_WIDGET_SELECTINDUSTRIES)->SetDisplayedPlane(this->map_type != SMT_INDUSTRY);

		this->SmallMapCenterOnCurrentPos();
		this->SetWidgetDisabledState(SM_WIDGET_ZOOM_IN, true);
	}

	/** Compute maximal required height of the legends.
	 * @return Maximally needed height for displaying the smallmap legends in pixels.
	 */
	inline uint GetMaxLegendHeight() const
	{
		uint num_rows = max(this->min_number_of_fixed_rows, (_smallmap_industry_count + this->min_number_of_columns - 1) / this->min_number_of_columns);
		return WD_FRAMERECT_TOP + WD_FRAMERECT_BOTTOM + num_rows * FONT_HEIGHT_SMALL;
	}

	/** Compute minimal required width of the legends.
	 * @return Minimally needed width for displaying the smallmap legends in pixels.
	 */
	inline uint GetMinLegendWidth() const
	{
		return WD_FRAMERECT_LEFT + this->min_number_of_columns * this->column_width;
	}

	/** Return number of columns that can be displayed in \a width pixels.
	 * @return Number of columns to display.
	 */
	inline uint GetNumberColumnsLegend(uint width) const
	{
		return width / this->column_width;
	}

	/** Compute height given a width.
	 * @return Needed height for displaying the smallmap legends in pixels.
	 */
	uint GetLegendHeight(uint width) const
	{
		uint num_columns = this->GetNumberColumnsLegend(width);
		uint num_rows = max(this->min_number_of_fixed_rows, (_smallmap_industry_count + num_columns - 1) / num_columns);
		return WD_FRAMERECT_TOP + WD_FRAMERECT_BOTTOM + num_rows * FONT_HEIGHT_SMALL;
	}

	virtual void SetStringParameters(int widget) const
	{
		switch (widget) {
			case SM_WIDGET_CAPTION:
				SetDParam(0, STR_SMALLMAP_TYPE_CONTOURS + this->map_type);
				break;
		}
	}

	virtual void OnInit()
	{
		uint min_width = 0;
		this->min_number_of_columns = INDUSTRY_MIN_NUMBER_OF_COLUMNS;
		this->min_number_of_fixed_rows = 0;
		for (uint i = 0; i < lengthof(_legend_table); i++) {
			uint height = 0;
			uint num_columns = 1;
			for (const LegendAndColour *tbl = _legend_table[i]; !tbl->end; ++tbl) {
				StringID str;
				if (i == SMT_INDUSTRY) {
					SetDParam(0, tbl->legend);
					SetDParam(1, IndustryPool::MAX_SIZE);
					str = STR_SMALLMAP_INDUSTRY;
				} else {
					if (tbl->col_break) {
						this->min_number_of_fixed_rows = max(this->min_number_of_fixed_rows, height);
						height = 0;
						num_columns++;
					}
					height++;
					str = tbl->legend;
				}
				min_width = max(GetStringBoundingBox(str).width, min_width);
			}
			this->min_number_of_fixed_rows = max(this->min_number_of_fixed_rows, height);
			this->min_number_of_columns = max(this->min_number_of_columns, num_columns);
		}

		/* The width of a column is the minimum width of all texts + the size of the blob + some spacing */
		this->column_width = min_width + LEGEND_BLOB_WIDTH + WD_FRAMERECT_LEFT + WD_FRAMERECT_RIGHT;
	}

	virtual void DrawWidget(const Rect &r, int widget) const
	{
		switch (widget) {
			case SM_WIDGET_MAP: {
				DrawPixelInfo new_dpi;
				if (!FillDrawPixelInfo(&new_dpi, r.left + 1, r.top + 1, r.right - r.left - 1, r.bottom - r.top - 1)) return;
				this->DrawSmallMap(&new_dpi);
			} break;

			case SM_WIDGET_LEGEND: {
				uint columns = this->GetNumberColumnsLegend(r.right - r.left + 1);
				uint number_of_rows = max(this->map_type == SMT_INDUSTRY ? (_smallmap_industry_count + columns - 1) / columns : 0, this->min_number_of_fixed_rows);
				bool rtl = _dynlang.text_dir == TD_RTL;
				uint y_org = r.top + WD_FRAMERECT_TOP;
				uint x = rtl ? r.right - this->column_width - WD_FRAMERECT_RIGHT : r.left + WD_FRAMERECT_LEFT;
				uint y = y_org;
				uint i = 0; // Row counter for industry legend.
				uint row_height = FONT_HEIGHT_SMALL;

				uint text_left  = rtl ? 0 : LEGEND_BLOB_WIDTH + WD_FRAMERECT_LEFT;
				uint text_right = this->column_width - 1 - (rtl ? LEGEND_BLOB_WIDTH + WD_FRAMERECT_RIGHT : 0);
				uint blob_left  = rtl ? this->column_width - 1 - LEGEND_BLOB_WIDTH : 0;
				uint blob_right = rtl ? this->column_width - 1 : LEGEND_BLOB_WIDTH;

				for (const LegendAndColour *tbl = _legend_table[this->map_type]; !tbl->end; ++tbl) {
					if (tbl->col_break || (this->map_type == SMT_INDUSTRY && i++ >= number_of_rows)) {
						/* Column break needed, continue at top, COLUMN_WIDTH pixels
						 * (one "row") to the right. */
						x += rtl ? -(int)this->column_width : this->column_width;
						y = y_org;
						i = 1;
					}

					if (this->map_type == SMT_INDUSTRY) {
						/* Industry name must be formatted, since it's not in tiny font in the specs.
						 * So, draw with a parameter and use the STR_SMALLMAP_INDUSTRY string, which is tiny font */
						SetDParam(0, tbl->legend);
						assert(tbl->type < NUM_INDUSTRYTYPES);
						SetDParam(1, _industry_counts[tbl->type]);
						if (!tbl->show_on_map) {
							/* Simply draw the string, not the black border of the legend colour.
							 * This will enforce the idea of the disabled item */
							DrawString(x + text_left, x + text_right, y, STR_SMALLMAP_INDUSTRY, TC_GREY);
						} else {
							DrawString(x + text_left, x + text_right, y, STR_SMALLMAP_INDUSTRY, TC_BLACK);
							GfxFillRect(x + blob_left, y + 1, x + blob_right, y + row_height - 1, 0); // Outer border of the legend colour
						}
					} else {
						/* Anything that is not an industry is using normal process */
						GfxFillRect(x + blob_left, y + 1, x + blob_right, y + row_height - 1, 0);
						DrawString(x + text_left, x + text_right, y, tbl->legend);
					}
					GfxFillRect(x + blob_left + 1, y + 2, x + blob_right - 1, y + row_height - 2, tbl->colour); // Legend colour

					y += row_height;
				}
			}
		}
	}

	virtual void OnPaint()
	{
		this->DrawWidgets();
	}

	virtual void OnClick(Point pt, int widget)
	{
		switch (widget) {
			case SM_WIDGET_MAP: { // Map window
				/*
				 * XXX: scrolling with the left mouse button is done by subsequently
				 * clicking with the left mouse button; clicking once centers the
				 * large map at the selected point. So by unclicking the left mouse
				 * button here, it gets reclicked during the next inputloop, which
				 * would make it look like the mouse is being dragged, while it is
				 * actually being (virtually) clicked every inputloop.
				 */
				_left_button_clicked = false;

				const NWidgetBase *wid = this->GetWidget<NWidgetBase>(SM_WIDGET_MAP);
				Point pt = RemapCoords(this->scroll_x, this->scroll_y, 0);
				Window *w = FindWindowById(WC_MAIN_WINDOW, 0);
				w->viewport->follow_vehicle = INVALID_VEHICLE;
<<<<<<< HEAD
				int scaled_x_off = ScaleByZoom((_cursor.pos.x - this->left - WD_FRAMERECT_LEFT) * TILE_SIZE, this->zoom);
				int scaled_y_off = ScaleByZoom((_cursor.pos.y - this->top - WD_FRAMERECT_TOP - WD_CAPTION_HEIGHT) * TILE_SIZE, this->zoom);
				w->viewport->dest_scrollpos_x = pt.x + scaled_x_off - w->viewport->virtual_width / 2;
				w->viewport->dest_scrollpos_y = pt.y + scaled_y_off - w->viewport->virtual_height / 2;
=======
				w->viewport->dest_scrollpos_x = pt.x + ((_cursor.pos.x - this->left + wid->pos_x) << 4) - (w->viewport->virtual_width  >> 1);
				w->viewport->dest_scrollpos_y = pt.y + ((_cursor.pos.y - this->top  - wid->pos_y) << 4) - (w->viewport->virtual_height >> 1);
>>>>>>> 5d5a1375

				this->SetDirty();
			} break;

			case SM_WIDGET_ZOOM_OUT: {
				const NWidgetBase *wi = this->GetWidget<NWidgetBase>(SM_WIDGET_MAP);
				this->ZoomOut(wi->current_x / 2, wi->current_y / 2);
				this->HandleButtonClick(SM_WIDGET_ZOOM_OUT);
				SndPlayFx(SND_15_BEEP);
			} break;

			case SM_WIDGET_ZOOM_IN: {
				const NWidgetBase *wi = this->GetWidget<NWidgetBase>(SM_WIDGET_MAP);
				this->ZoomIn(wi->current_x / 2, wi->current_y / 2);
				this->HandleButtonClick(SM_WIDGET_ZOOM_IN);
				SndPlayFx(SND_15_BEEP);
			} break;

			case SM_WIDGET_CONTOUR:    // Show land contours
			case SM_WIDGET_VEHICLES:   // Show vehicles
			case SM_WIDGET_INDUSTRIES: // Show industries
			case SM_WIDGET_ROUTES:     // Show transport routes
			case SM_WIDGET_VEGETATION: // Show vegetation
			case SM_WIDGET_OWNERS:     // Show land owners
				this->RaiseWidget(this->map_type + SM_WIDGET_CONTOUR);
				this->map_type = (SmallMapType)(widget - SM_WIDGET_CONTOUR);
				this->LowerWidget(this->map_type + SM_WIDGET_CONTOUR);

				/* Hide Enable all/Disable all buttons if is not industry type small map */
				this->GetWidget<NWidgetStacked>(SM_WIDGET_SELECTINDUSTRIES)->SetDisplayedPlane(this->map_type != SMT_INDUSTRY);

				this->SetDirty();
				SndPlayFx(SND_15_BEEP);
				break;

			case SM_WIDGET_CENTERMAP: // Center the smallmap again
				this->SmallMapCenterOnCurrentPos();
				this->HandleButtonClick(SM_WIDGET_CENTERMAP);
				SndPlayFx(SND_15_BEEP);
				break;

			case SM_WIDGET_TOGGLETOWNNAME: // Toggle town names
				this->show_towns = !this->show_towns;
				this->SetWidgetLoweredState(SM_WIDGET_TOGGLETOWNNAME, this->show_towns);

				this->SetDirty();
				SndPlayFx(SND_15_BEEP);
				break;

			case SM_WIDGET_LEGEND: // Legend
				/* If industry type small map*/
				if (this->map_type == SMT_INDUSTRY) {
					/* If click on industries label, find right industry type and enable/disable it */
					const NWidgetBase *wi = this->GetWidget<NWidgetBase>(SM_WIDGET_LEGEND); // Label panel
					uint line = (pt.y - wi->pos_y - WD_FRAMERECT_TOP) / FONT_HEIGHT_SMALL;
					uint columns = this->GetNumberColumnsLegend(wi->current_x);
					uint number_of_rows = max((_smallmap_industry_count + columns - 1) / columns, this->min_number_of_fixed_rows);
					if (line >= number_of_rows) break;

					bool rtl = _dynlang.text_dir == TD_RTL;
					int x = pt.x - wi->pos_x;
					if (rtl) x = wi->current_x - x;
					uint column = (x - WD_FRAMERECT_LEFT) / this->column_width;

					/* Check if click is on industry label*/
					int industry_pos = (column * number_of_rows) + line;
					if (industry_pos < _smallmap_industry_count) {
						_legend_from_industries[industry_pos].show_on_map = !_legend_from_industries[industry_pos].show_on_map;
					}

					/* Raise the two buttons "all", as we have done a specific choice */
					this->RaiseWidget(SM_WIDGET_ENABLEINDUSTRIES);
					this->RaiseWidget(SM_WIDGET_DISABLEINDUSTRIES);
					this->SetDirty();
				}
				break;

			case SM_WIDGET_ENABLEINDUSTRIES: // Enable all industries
				for (int i = 0; i != _smallmap_industry_count; i++) {
					_legend_from_industries[i].show_on_map = true;
				}
				/* Toggle appeareance indicating the choice */
				this->LowerWidget(SM_WIDGET_ENABLEINDUSTRIES);
				this->RaiseWidget(SM_WIDGET_DISABLEINDUSTRIES);
				this->SetDirty();
				break;

			case SM_WIDGET_DISABLEINDUSTRIES: // Disable all industries
				for (int i = 0; i != _smallmap_industry_count; i++) {
					_legend_from_industries[i].show_on_map = false;
				}
				/* Toggle appeareance indicating the choice */
				this->RaiseWidget(SM_WIDGET_ENABLEINDUSTRIES);
				this->LowerWidget(SM_WIDGET_DISABLEINDUSTRIES);
				this->SetDirty();
				break;

			case SM_WIDGET_SHOW_HEIGHT: // Enable/disable showing of heightmap.
				_smallmap_industry_show_heightmap = !_smallmap_industry_show_heightmap;
				this->SetWidgetLoweredState(SM_WIDGET_SHOW_HEIGHT, _smallmap_industry_show_heightmap);
				this->SetDirty();
				break;
		}
	}

	virtual void OnMouseWheel(int wheel)
	{
		/* Cursor position relative to window */
		int cx = _cursor.pos.x - this->left;
		int cy = _cursor.pos.y - this->top;

		const NWidgetBase *wi = this->GetWidget<NWidgetBase>(SM_WIDGET_MAP);
		/* Is cursor over the map ? */
		if (IsInsideMM(cx, wi->pos_x, wi->pos_x + wi->current_x + 1) &&
				IsInsideMM(cy, wi->pos_y, wi->pos_y + wi->current_y + 1)) {
			/* Cursor position relative to map */
			cx -= wi->pos_x;
			cy -= wi->pos_y;

			if (wheel < 0) {
				this->ZoomIn(cx, cy);
			} else {
				this->ZoomOut(cx, cy);
			}
		}
	}

	virtual void OnRightClick(Point pt, int widget)
	{
		if (widget == SM_WIDGET_MAP) {
			if (_scrolling_viewport) return;
			_scrolling_viewport = true;
		}
	}

	virtual void OnTick()
	{
		/* Update the window every now and then */
		if (--this->refresh != 0) return;

		this->refresh = FORCE_REFRESH_PERIOD;
		this->SetDirty();
	}

	virtual void OnScroll(Point delta)
	{
		_cursor.fix_at = true;
		DoScroll(delta.x, delta.y);
		this->SetDirty();
	}

	/**
	 * Do the actual scrolling, but don't fix the cursor or set the window dirty.
	 * @param dx x offset to scroll in screen dimension
	 * @param dy y offset to scroll in screen dimension
	 */
	void DoScroll(int dx, int dy)
	{
		/* divide as late as possible to avoid premature reduction to 0, which causes "jumpy" behaviour
		 * at the same time make sure this is the exact reverse function of the drawing methods in order to
		 * avoid map indicators shifting around:
		 * 1. add/subtract
		 * 2. * TILE_SIZE
		 * 3. scale
		 */
		int x = dy * 2 - dx;
		int y = dx + dy * 2;

		/* round to next divisible by 4 to allow for smoother scrolling */
		int rem_x = abs(x % 4);
		int rem_y = abs(y % 4);
		if (rem_x != 0) {
			x += x > 0 ? 4 - rem_x : rem_x - 4;
		}
		if (rem_y != 0) {
			y += y > 0 ? 4 - rem_y : rem_y - 4;
		}

		this->scroll_x += ScaleByZoomLower(x / 4 * TILE_SIZE, this->zoom);
		this->scroll_y += ScaleByZoomLower(y / 4 * TILE_SIZE, this->zoom);

		/* enforce the screen limits */
		const NWidgetBase *wi = this->GetWidget<NWidgetBase>(SM_WIDGET_MAP);
		int hx = wi->current_x;
		int hy = wi->current_y;
		int hvx = ScaleByZoomLower(hy * 4 - hx * 2, this->zoom);
		int hvy = ScaleByZoomLower(hx * 2 + hy * 4, this->zoom);
		this->scroll_x = Clamp(this->scroll_x, -hvx, MapMaxX() * TILE_SIZE);
		this->scroll_y = Clamp(this->scroll_y, -hvy, MapMaxY() * TILE_SIZE - hvy);
	}

	void SmallMapCenterOnCurrentPos()
	{
		const ViewPort *vp = FindWindowById(WC_MAIN_WINDOW, 0)->viewport;
		const NWidgetBase *wi = this->GetWidget<NWidgetBase>(SM_WIDGET_MAP);

		int zoomed_width = ScaleByZoom(wi->current_x * TILE_SIZE, this->zoom);
		int zoomed_height = ScaleByZoom(wi->current_y * TILE_SIZE, this->zoom);
		int x  = ((vp->virtual_width - zoomed_width) / 2 + vp->virtual_left);
		int y  = ((vp->virtual_height - zoomed_height) / 2 + vp->virtual_top);
		this->scroll_x = (y * 2 - x) / 4;
		this->scroll_y = (x + y * 2) / 4;
		this->SetDirty();
	}
};

SmallMapWindow::SmallMapType SmallMapWindow::map_type = SMT_CONTOUR;
bool SmallMapWindow::show_towns = true;

/**
 * Custom container class for displaying smallmap with a vertically resizing legend panel.
 * The legend panel has a smallest height that depends on its width. Standard containers cannot handle this case.
 *
 * @note The container assumes it has two childs, the first is the display, the second is the bar with legends and selection image buttons.
 *       Both childs should be both horizontally and vertically resizable and horizontally fillable.
 *       The bar should have a minimal size with a zero-size legends display. Child padding is not supported.
 */
class NWidgetSmallmapDisplay : public NWidgetContainer {
	const SmallMapWindow *smallmap_window; ///< Window manager instance.
public:
	NWidgetSmallmapDisplay() : NWidgetContainer(NWID_VERTICAL)
	{
		this->smallmap_window = NULL;
	}

	virtual void SetupSmallestSize(Window *w, bool init_array)
	{
		NWidgetBase *display = this->head;
		NWidgetBase *bar = display->next;

		display->SetupSmallestSize(w, init_array);
		bar->SetupSmallestSize(w, init_array);

		this->smallmap_window = dynamic_cast<SmallMapWindow *>(w);
		this->smallest_x = max(display->smallest_x, bar->smallest_x + smallmap_window->GetMinLegendWidth());
		this->smallest_y = display->smallest_y + max(bar->smallest_y, smallmap_window->GetMaxLegendHeight());
		this->fill_x = max(display->fill_x, bar->fill_x);
		this->fill_y = (display->fill_y == 0 && bar->fill_y == 0) ? 0 : min(display->fill_y, bar->fill_y);
		this->resize_x = max(display->resize_x, bar->resize_x);
		this->resize_y = min(display->resize_y, bar->resize_y);
	}

	virtual void AssignSizePosition(SizingType sizing, uint x, uint y, uint given_width, uint given_height, bool rtl)
	{
		this->pos_x = x;
		this->pos_y = y;
		this->current_x = given_width;
		this->current_y = given_height;

		NWidgetBase *display = this->head;
		NWidgetBase *bar = display->next;

		if (sizing == ST_SMALLEST) {
			this->smallest_x = given_width;
			this->smallest_y = given_height;
			/* Make display and bar exactly equal to their minimal size. */
			display->AssignSizePosition(ST_SMALLEST, x, y, display->smallest_x, display->smallest_y, rtl);
			bar->AssignSizePosition(ST_SMALLEST, x, y + display->smallest_y, bar->smallest_x, bar->smallest_y, rtl);
		}

		uint bar_height = max(bar->smallest_y, this->smallmap_window->GetLegendHeight(given_width - bar->smallest_x));
		uint display_height = given_height - bar_height;
		display->AssignSizePosition(ST_RESIZE, x, y, given_width, display_height, rtl);
		bar->AssignSizePosition(ST_RESIZE, x, y + display_height, given_width, bar_height, rtl);
	}

	virtual NWidgetCore *GetWidgetFromPos(int x, int y)
	{
		if (!IsInsideBS(x, this->pos_x, this->current_x) || !IsInsideBS(y, this->pos_y, this->current_y)) return NULL;
		for (NWidgetBase *child_wid = this->head; child_wid != NULL; child_wid = child_wid->next) {
			NWidgetCore *widget = child_wid->GetWidgetFromPos(x, y);
			if (widget != NULL) return widget;
		}
		return NULL;
	}

	virtual void Draw(const Window *w)
	{
		for (NWidgetBase *child_wid = this->head; child_wid != NULL; child_wid = child_wid->next) child_wid->Draw(w);
	}
};

/** Widget parts of the smallmap display. */
static const NWidgetPart _nested_smallmap_display[] = {
	NWidget(WWT_PANEL, COLOUR_BROWN, SM_WIDGET_MAP_BORDER),
		NWidget(WWT_INSET, COLOUR_BROWN, SM_WIDGET_MAP), SetMinimalSize(346, 140), SetResize(1, 1), SetPadding(2, 2, 2, 2), EndContainer(),
	EndContainer(),
};

/** Widget parts of the smallmap legend bar + image buttons. */
static const NWidgetPart _nested_smallmap_bar[] = {
	NWidget(WWT_PANEL, COLOUR_BROWN),
		NWidget(NWID_HORIZONTAL),
			NWidget(WWT_EMPTY, INVALID_COLOUR, SM_WIDGET_LEGEND), SetResize(1, 1),
			NWidget(NWID_VERTICAL),
				/* Top button row. */
				NWidget(NWID_HORIZONTAL, NC_EQUALSIZE),
					NWidget(WWT_PUSHIMGBTN, COLOUR_BROWN, SM_WIDGET_ZOOM_IN), SetDataTip(SPR_IMG_ZOOMIN, STR_TOOLBAR_TOOLTIP_ZOOM_THE_VIEW_IN),
					NWidget(WWT_PUSHIMGBTN, COLOUR_BROWN, SM_WIDGET_CENTERMAP), SetDataTip(SPR_IMG_SMALLMAP, STR_SMALLMAP_CENTER),
					NWidget(WWT_IMGBTN, COLOUR_BROWN, SM_WIDGET_CONTOUR), SetDataTip(SPR_IMG_SHOW_COUNTOURS, STR_SMALLMAP_TOOLTIP_SHOW_LAND_CONTOURS_ON_MAP),
					NWidget(WWT_IMGBTN, COLOUR_BROWN, SM_WIDGET_VEHICLES), SetDataTip(SPR_IMG_SHOW_VEHICLES, STR_SMALLMAP_TOOLTIP_SHOW_VEHICLES_ON_MAP),
					NWidget(WWT_IMGBTN, COLOUR_BROWN, SM_WIDGET_INDUSTRIES), SetDataTip(SPR_IMG_INDUSTRY, STR_SMALLMAP_TOOLTIP_SHOW_INDUSTRIES_ON_MAP),
				EndContainer(),
				/* Bottom button row. */
				NWidget(NWID_HORIZONTAL, NC_EQUALSIZE),
					NWidget(WWT_PUSHIMGBTN, COLOUR_BROWN, SM_WIDGET_ZOOM_OUT), SetDataTip(SPR_IMG_ZOOMOUT, STR_TOOLBAR_TOOLTIP_ZOOM_THE_VIEW_OUT),
					NWidget(WWT_IMGBTN, COLOUR_BROWN, SM_WIDGET_TOGGLETOWNNAME), SetDataTip(SPR_IMG_TOWN, STR_SMALLMAP_TOOLTIP_TOGGLE_TOWN_NAMES_ON_OFF),
					NWidget(WWT_IMGBTN, COLOUR_BROWN, SM_WIDGET_ROUTES), SetDataTip(SPR_IMG_SHOW_ROUTES, STR_SMALLMAP_TOOLTIP_SHOW_TRANSPORT_ROUTES_ON),
					NWidget(WWT_IMGBTN, COLOUR_BROWN, SM_WIDGET_VEGETATION), SetDataTip(SPR_IMG_PLANTTREES, STR_SMALLMAP_TOOLTIP_SHOW_VEGETATION_ON_MAP),
					NWidget(WWT_IMGBTN, COLOUR_BROWN, SM_WIDGET_OWNERS), SetDataTip(SPR_IMG_COMPANY_GENERAL, STR_SMALLMAP_TOOLTIP_SHOW_LAND_OWNERS_ON_MAP),
				EndContainer(),
				NWidget(NWID_SPACER), SetResize(0, 1),
			EndContainer(),
		EndContainer(),
	EndContainer(),
};

static NWidgetBase *SmallMapDisplay(int *biggest_index)
{
	NWidgetContainer *map_display = new NWidgetSmallmapDisplay;

	MakeNWidgets(_nested_smallmap_display, lengthof(_nested_smallmap_display), biggest_index, map_display);
	MakeNWidgets(_nested_smallmap_bar, lengthof(_nested_smallmap_bar), biggest_index, map_display);
	return map_display;
}


static const NWidgetPart _nested_smallmap_widgets[] = {
	NWidget(NWID_HORIZONTAL),
		NWidget(WWT_CLOSEBOX, COLOUR_BROWN),
		NWidget(WWT_CAPTION, COLOUR_BROWN, SM_WIDGET_CAPTION), SetDataTip(STR_SMALLMAP_CAPTION, STR_TOOLTIP_WINDOW_TITLE_DRAG_THIS),
		NWidget(WWT_SHADEBOX, COLOUR_BROWN),
		NWidget(WWT_STICKYBOX, COLOUR_BROWN),
	EndContainer(),
	NWidgetFunction(SmallMapDisplay), // Smallmap display and legend bar + image buttons.
	/* Bottom button row and resize box. */
	NWidget(NWID_HORIZONTAL),
		NWidget(WWT_PANEL, COLOUR_BROWN),
			NWidget(NWID_HORIZONTAL),
				NWidget(NWID_SELECTION, INVALID_COLOUR, SM_WIDGET_SELECTINDUSTRIES),
					NWidget(NWID_HORIZONTAL, NC_EQUALSIZE),
						NWidget(WWT_TEXTBTN, COLOUR_BROWN, SM_WIDGET_ENABLEINDUSTRIES), SetDataTip(STR_SMALLMAP_ENABLE_ALL, STR_SMALLMAP_TOOLTIP_ENABLE_ALL),
						NWidget(WWT_TEXTBTN, COLOUR_BROWN, SM_WIDGET_DISABLEINDUSTRIES), SetDataTip(STR_SMALLMAP_DISABLE_ALL, STR_SMALLMAP_TOOLTIP_DISABLE_ALL),
						NWidget(WWT_TEXTBTN, COLOUR_BROWN, SM_WIDGET_SHOW_HEIGHT), SetDataTip(STR_SMALLMAP_SHOW_HEIGHT, STR_SMALLMAP_TOOLTIP_SHOW_HEIGHT),
					EndContainer(),
					NWidget(NWID_SPACER), SetFill(1, 1),
				EndContainer(),
				NWidget(NWID_SPACER), SetFill(1, 0), SetResize(1, 0),
			EndContainer(),
		EndContainer(),
		NWidget(WWT_RESIZEBOX, COLOUR_BROWN),
	EndContainer(),
};

static const WindowDesc _smallmap_desc(
	WDP_AUTO, 460, 314,
	WC_SMALLMAP, WC_NONE,
	WDF_UNCLICK_BUTTONS,
	_nested_smallmap_widgets, lengthof(_nested_smallmap_widgets)
);

void ShowSmallMap()
{
	AllocateWindowDescFront<SmallMapWindow>(&_smallmap_desc, 0);
}

/**
 * Scrolls the main window to given coordinates.
 * @param x x coordinate
 * @param y y coordinate
 * @param z z coordinate; -1 to scroll to terrain height
 * @param instant scroll instantly (meaningful only when smooth_scrolling is active)
 * @return did the viewport position change?
 */
bool ScrollMainWindowTo(int x, int y, int z, bool instant)
{
	bool res = ScrollWindowTo(x, y, z, FindWindowById(WC_MAIN_WINDOW, 0), instant);

	/* If a user scrolls to a tile (via what way what so ever) and already is on
	 * that tile (e.g.: pressed twice), move the smallmap to that location,
	 * so you directly see where you are on the smallmap. */

	if (res) return res;

	SmallMapWindow *w = dynamic_cast<SmallMapWindow*>(FindWindowById(WC_SMALLMAP, 0));
	if (w != NULL) w->SmallMapCenterOnCurrentPos();

	return res;
}<|MERGE_RESOLUTION|>--- conflicted
+++ resolved
@@ -25,11 +25,8 @@
 #include "vehicle_base.h"
 #include "sound_func.h"
 #include "window_func.h"
-<<<<<<< HEAD
 #include "zoom_func.h"
-=======
 #include "company_base.h"
->>>>>>> 5d5a1375
 
 #include "table/strings.h"
 #include "table/sprites.h"
@@ -1075,15 +1072,10 @@
 				Point pt = RemapCoords(this->scroll_x, this->scroll_y, 0);
 				Window *w = FindWindowById(WC_MAIN_WINDOW, 0);
 				w->viewport->follow_vehicle = INVALID_VEHICLE;
-<<<<<<< HEAD
-				int scaled_x_off = ScaleByZoom((_cursor.pos.x - this->left - WD_FRAMERECT_LEFT) * TILE_SIZE, this->zoom);
-				int scaled_y_off = ScaleByZoom((_cursor.pos.y - this->top - WD_FRAMERECT_TOP - WD_CAPTION_HEIGHT) * TILE_SIZE, this->zoom);
-				w->viewport->dest_scrollpos_x = pt.x + scaled_x_off - w->viewport->virtual_width / 2;
-				w->viewport->dest_scrollpos_y = pt.y + scaled_y_off - w->viewport->virtual_height / 2;
-=======
-				w->viewport->dest_scrollpos_x = pt.x + ((_cursor.pos.x - this->left + wid->pos_x) << 4) - (w->viewport->virtual_width  >> 1);
-				w->viewport->dest_scrollpos_y = pt.y + ((_cursor.pos.y - this->top  - wid->pos_y) << 4) - (w->viewport->virtual_height >> 1);
->>>>>>> 5d5a1375
+				int scaled_x_off = ScaleByZoom((_cursor.pos.x - this->left + wid->pos_x) * TILE_SIZE, this->zoom);
+				int scaled_y_off = ScaleByZoom((_cursor.pos.y - this->top - wid->pos_y) * TILE_SIZE, this->zoom);
+				w->viewport->dest_scrollpos_x = pt.x + scaled_x_off - (w->viewport->virtual_width >> 1);
+				w->viewport->dest_scrollpos_y = pt.y + scaled_y_off - (w->viewport->virtual_height >> 1);
 
 				this->SetDirty();
 			} break;
