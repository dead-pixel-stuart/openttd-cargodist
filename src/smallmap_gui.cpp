--- conflicted
+++ resolved
@@ -68,32 +68,6 @@
 		NWidget(WWT_PANEL, COLOUR_BROWN, SM_WIDGET_LEGEND), SetMinimalSize(240, 44), SetResize(1, 0), EndContainer(),
 		NWidget(NWID_VERTICAL),
 			/* Top button row. */
-<<<<<<< HEAD
-			NWidget(NWID_HORIZONTAL),
-				NWidget(WWT_PUSHIMGBTN, COLOUR_BROWN, SM_WIDGET_ZOOM_IN), SetMinimalSize(22, 22),
-											SetDataTip(SPR_IMG_ZOOMIN, STR_TOOLBAR_TOOLTIP_ZOOM_THE_VIEW_IN),
-				NWidget(WWT_PUSHIMGBTN, COLOUR_BROWN, SM_WIDGET_CENTERMAP), SetMinimalSize(22, 22),
-											SetDataTip(SPR_IMG_SMALLMAP, STR_SMALLMAP_CENTER),
-				NWidget(WWT_IMGBTN, COLOUR_BROWN, SM_WIDGET_CONTOUR), SetMinimalSize(22, 22),
-											SetDataTip(SPR_IMG_SHOW_COUNTOURS, STR_SMALLMAP_TOOLTIP_SHOW_LAND_CONTOURS_ON_MAP),
-				NWidget(WWT_IMGBTN, COLOUR_BROWN, SM_WIDGET_VEHICLES), SetMinimalSize(22, 22),
-											SetDataTip(SPR_IMG_SHOW_VEHICLES, STR_SMALLMAP_TOOLTIP_SHOW_VEHICLES_ON_MAP),
-				NWidget(WWT_IMGBTN, COLOUR_BROWN, SM_WIDGET_INDUSTRIES), SetMinimalSize(22, 22),
-											SetDataTip(SPR_IMG_INDUSTRY, STR_SMALLMAP_TOOLTIP_SHOW_INDUSTRIES_ON_MAP),
-			EndContainer(),
-			/* Bottom button row. */
-			NWidget(NWID_HORIZONTAL),
-				NWidget(WWT_PUSHIMGBTN, COLOUR_BROWN, SM_WIDGET_ZOOM_OUT), SetMinimalSize(22, 22),
-											SetDataTip(SPR_IMG_ZOOMOUT, STR_TOOLBAR_TOOLTIP_ZOOM_THE_VIEW_OUT),
-				NWidget(WWT_IMGBTN, COLOUR_BROWN, SM_WIDGET_TOGGLETOWNNAME), SetMinimalSize(22, 22),
-											SetDataTip(SPR_IMG_TOWN, STR_SMALLMAP_TOOLTIP_TOGGLE_TOWN_NAMES_ON_OFF),
-				NWidget(WWT_IMGBTN, COLOUR_BROWN, SM_WIDGET_ROUTES), SetMinimalSize(22, 22),
-											SetDataTip(SPR_IMG_SHOW_ROUTES, STR_SMALLMAP_TOOLTIP_SHOW_TRANSPORT_ROUTES_ON),
-				NWidget(WWT_IMGBTN, COLOUR_BROWN, SM_WIDGET_VEGETATION), SetMinimalSize(22, 22),
-											SetDataTip(SPR_IMG_PLANTTREES, STR_SMALLMAP_TOOLTIP_SHOW_VEGETATION_ON_MAP),
-				NWidget(WWT_IMGBTN, COLOUR_BROWN, SM_WIDGET_OWNERS), SetMinimalSize(22, 22),
-											SetDataTip(SPR_IMG_COMPANY_GENERAL, STR_SMALLMAP_TOOLTIP_SHOW_LAND_OWNERS_ON_MAP),
-=======
 			NWidget(NWID_HORIZONTAL, NC_EQUALSIZE),
 				NWidget(WWT_PUSHIMGBTN, COLOUR_BROWN, SM_WIDGET_ZOOM_IN), SetDataTip(SPR_IMG_ZOOMIN, STR_TOOLBAR_TOOLTIP_ZOOM_THE_VIEW_IN),
 				NWidget(WWT_PUSHIMGBTN, COLOUR_BROWN, SM_WIDGET_CENTERMAP), SetDataTip(SPR_IMG_SMALLMAP, STR_SMALLMAP_CENTER),
@@ -108,7 +82,6 @@
 				NWidget(WWT_IMGBTN, COLOUR_BROWN, SM_WIDGET_ROUTES), SetDataTip(SPR_IMG_SHOW_ROUTES, STR_SMALLMAP_TOOLTIP_SHOW_TRANSPORT_ROUTES_ON),
 				NWidget(WWT_IMGBTN, COLOUR_BROWN, SM_WIDGET_VEGETATION), SetDataTip(SPR_IMG_PLANTTREES, STR_SMALLMAP_TOOLTIP_SHOW_VEGETATION_ON_MAP),
 				NWidget(WWT_IMGBTN, COLOUR_BROWN, SM_WIDGET_OWNERS), SetDataTip(SPR_IMG_COMPANY_GENERAL, STR_SMALLMAP_TOOLTIP_SHOW_LAND_OWNERS_ON_MAP),
->>>>>>> 641d9734
 			EndContainer(),
 			NWidget(WWT_PANEL, COLOUR_BROWN, SM_WIDGET_BUTTONSPANEL), SetFill(1, 1), EndContainer(),
 		EndContainer(),
@@ -529,7 +502,6 @@
 		SD_MAP_MIN_INDUSTRY_WIDTH = 3,
 	};
 
-<<<<<<< HEAD
 	/**
 	 * save the Vehicle's old position here, so that we don't get glitches when redrawing
 	 */
@@ -542,8 +514,6 @@
 	typedef std::list<VehicleAndPosition> VehicleList;
 	VehicleList vehicles_on_map;
 	
-=======
->>>>>>> 641d9734
 	static SmallMapType map_type;
 	static bool show_towns;
 
@@ -556,11 +526,7 @@
 
 	/**
 	 * zoom level of the smallmap.
-<<<<<<< HEAD
 	 * May be something between ZOOM_LVL_MIN and ZOOM_LVL_MAX.
-=======
-	 * May be something between ZOOM_LVL_NORMAL and ZOOM_LVL_MAX.
->>>>>>> 641d9734
 	 */
 	ZoomLevel zoom;
 
@@ -578,7 +544,6 @@
 	 * We can't divide scroll_{x|y} by TILE_SIZE before scaling as that would mean we can only scroll full tiles.
 	 */
 
-<<<<<<< HEAD
 	/**
 	 * remap coordinates on the main map into coordinates on the smallmap
 	 * @param pos_x X position on the main map
@@ -605,34 +570,6 @@
 	}
 
 	/**
-=======
-	/**
-	 * remap coordinates on the main map into coordinates on the smallmap
-	 * @param pos_x X position on the main map
-	 * @param pos_y Y position on the main map
-	 * @return Point in the smallmap
-	 */
-	inline Point RemapPlainCoords(int pos_x, int pos_y) const
-	{
-		return RemapCoords(
-				RemapX(pos_x),
-				RemapY(pos_y),
-				0
-				);
-	}
-
-	/**
-	 * remap a tile coordinate into coordinates on the smallmap
-	 * @param tile the tile to be remapped
-	 * @return Point with coordinates of the tile's upper left corner in the smallmap
-	 */
-	inline Point RemapTileCoords(TileIndex tile) const
-	{
-		return RemapPlainCoords(TileX(tile) * TILE_SIZE, TileY(tile) * TILE_SIZE);
-	}
-
-	/**
->>>>>>> 641d9734
 	 * scale a coordinate from the main map into the smallmap dimension
 	 * @param pos coordinate to be scaled
 	 * @return scaled coordinate
@@ -742,7 +679,6 @@
 			if (v == NULL) continue;
 
 
-<<<<<<< HEAD
 			/* Remap into flat coordinates. */
 			Point pos = RemapTileCoords((*i).tile);
 
@@ -754,52 +690,8 @@
 			if (!IsInsideMM(pos.x, -2 * scale, dpi->width + 2 * scale) ||
 				!IsInsideMM(pos.y, -2 * scale, dpi->height + 2 * scale)) {
 				continue;
-=======
-			DrawVehicle(dpi, v, blitter);
-		}
-	}
-
-
-	/**
-	 * draws a vehicle in the smallmap if it's in the selected drawing area.
-	 * @param dpi the part of the smallmap to be drawn into
-	 * @param v the vehicle to be drawn
-	 */
-	void DrawVehicle(const DrawPixelInfo *dpi, const Vehicle *v, Blitter *blitter) const
-	{
-		/* Remap into flat coordinates. */
-		Point pt = RemapTileCoords(v->tile);
-
-		int x = pt.x - dpi->left;
-		int y = pt.y - dpi->top;
-
-		byte colour = (this->map_type == SMT_VEHICLES) ? _vehicle_type_colours[v->type]	: 0xF;
-
-		/* Draw vehicle */
-		if (IsInsideMM(y, 0, dpi->height)) {
-			if (IsInsideMM(x, 0, dpi->width)) {
-				blitter->SetPixel(dpi->dst_ptr, x, y, colour);
->>>>>>> 641d9734
 			}
-			if (IsInsideMM(x + 1, 0, dpi->width)) {
-				blitter->SetPixel(dpi->dst_ptr, x + 1, y, colour);
-			}
-		}
-	}
-
-	void DrawIndustries(DrawPixelInfo *dpi) const {
-		/* Emphasize all industries if current view is zoomed out "Industreis" */
-		Blitter *blitter = BlitterFactoryBase::GetCurrentBlitter();
-		if ((this->map_type == SMT_INDUSTRY) && (this->zoom > ZOOM_LVL_NORMAL)) {
-			const Industry *i;
-			FOR_ALL_INDUSTRIES(i) {
-				if (_legend_from_industries[_industry_to_list_pos[i->type]].show_on_map) {
-					Point pt = RemapTileCoords(i->xy);
-
-					int y = pt.y - dpi->top;
-					if (!IsInsideMM(y, 0, dpi->height)) continue;
-
-<<<<<<< HEAD
+
 			byte colour = (this->map_type == SMT_VEHICLES) ? _vehicle_type_colours[v->type]	: 0xF;
 
 			/* Draw rhombus */
@@ -844,11 +736,6 @@
 					int x = pt.x - dpi->left;
 					byte colour = GetIndustrySpec(i->type)->map_colour;
 
-=======
-					int x = pt.x - dpi->left;
-					byte colour = GetIndustrySpec(i->type)->map_colour;
-
->>>>>>> 641d9734
 					for (int offset = 0; offset < SD_MAP_MIN_INDUSTRY_WIDTH; ++offset) {
 						if (IsInsideMM(x + offset, 0, dpi->width)) {
 							blitter->SetPixel(dpi->dst_ptr, x + offset, y, colour);
@@ -998,7 +885,6 @@
 			tile_y--;
 		}
 
-<<<<<<< HEAD
 		/* The map background is off by a little less than one tile in y direction compared to vehicles and signs.
 		 * I have no idea why this is the case.
 		 * on zoom levels >= ZOOM_LVL_NORMAL this isn't visible as only full tiles can be shown. However, beginning
@@ -1008,12 +894,6 @@
 		if (this->zoom < ZOOM_LVL_NORMAL) {
 			dy = UnScaleByZoomLower(2, this->zoom) - 2;
 		} else if (this->zoom > ZOOM_LVL_NORMAL) {
-=======
-		/* Beginning at ZOOM_LVL_OUT_2X the background is off by 1 pixel
-		 */
-		dy = 0;
-		if (this->zoom > ZOOM_LVL_NORMAL) {
->>>>>>> 641d9734
 			dy = 1;
 		}
 
@@ -1095,7 +975,6 @@
 		}
 	}
 
-<<<<<<< HEAD
 	void RecalcVehiclePositions() {
 		this->vehicles_on_map.clear();
 		const Vehicle *v;
@@ -1121,8 +1000,6 @@
 		}
 	}
 
-=======
->>>>>>> 641d9734
 public:
 	SmallMapWindow(const WindowDesc *desc, int window_number) : Window(), zoom(ZOOM_LVL_NORMAL), refresh(FORCE_REFRESH_PERIOD)
 	{
@@ -1133,7 +1010,6 @@
 		this->GetWidget<NWidgetStacked>(SM_WIDGET_SELECTINDUSTRIES)->SetDisplayedPlane(this->map_type != SMT_INDUSTRY);
 
 		this->SmallMapCenterOnCurrentPos();
-		this->SetWidgetDisabledState(SM_WIDGET_ZOOM_IN, true);
 	}
 
 	virtual void SetStringParameters(int widget) const
@@ -1273,22 +1149,14 @@
 			} break;
 
 			case SM_WIDGET_ZOOM_OUT: {
-<<<<<<< HEAD
-				const NWidgetCore *wi = this->GetWidget<NWidgetCore>(SM_WIDGET_MAP);
-=======
 				const NWidgetBase *wi = this->GetWidget<NWidgetBase>(SM_WIDGET_MAP);
->>>>>>> 641d9734
 				this->ZoomOut(wi->current_x / 2, wi->current_y / 2);
 				this->HandleButtonClick(SM_WIDGET_ZOOM_OUT);
 				SndPlayFx(SND_15_BEEP);
 			} break;
 
 			case SM_WIDGET_ZOOM_IN: {
-<<<<<<< HEAD
-				const NWidgetCore *wi = this->GetWidget<NWidgetCore>(SM_WIDGET_MAP);
-=======
 				const NWidgetBase *wi = this->GetWidget<NWidgetBase>(SM_WIDGET_MAP);
->>>>>>> 641d9734
 				this->ZoomIn(wi->current_x / 2, wi->current_y / 2);
 				this->HandleButtonClick(SM_WIDGET_ZOOM_IN);
 				SndPlayFx(SND_15_BEEP);
@@ -1379,11 +1247,7 @@
 		int cx = _cursor.pos.x - this->left;
 		int cy = _cursor.pos.y - this->top;
 
-<<<<<<< HEAD
-		const NWidgetCore *wi = this->GetWidget<NWidgetCore>(SM_WIDGET_MAP);
-=======
 		const NWidgetBase *wi = this->GetWidget<NWidgetBase>(SM_WIDGET_MAP);
->>>>>>> 641d9734
 		/* Is cursor over the map ? */
 		if (IsInsideMM(cx, wi->pos_x, wi->pos_x + wi->current_x + 1) &&
 				IsInsideMM(cy, wi->pos_y, wi->pos_y + wi->current_y + 1)) {
@@ -1456,31 +1320,20 @@
 		this->scroll_y += ScaleByZoomLower(y / 4 * TILE_SIZE, this->zoom);
 
 		/* enforce the screen limits */
-<<<<<<< HEAD
-		const NWidgetCore *wi = this->GetWidget<NWidgetCore>(SM_WIDGET_MAP);
-=======
 		const NWidgetBase *wi = this->GetWidget<NWidgetBase>(SM_WIDGET_MAP);
->>>>>>> 641d9734
 		int hx = wi->current_x;
 		int hy = wi->current_y;
 		int hvx = ScaleByZoomLower(hy * 4 - hx * 2, this->zoom);
 		int hvy = ScaleByZoomLower(hx * 2 + hy * 4, this->zoom);
 		this->scroll_x = Clamp(this->scroll_x, -hvx, MapMaxX() * TILE_SIZE);
 		this->scroll_y = Clamp(this->scroll_y, -hvy, MapMaxY() * TILE_SIZE - hvy);
-<<<<<<< HEAD
 		this->refresh = REFRESH_NEXT_TICK;
-=======
->>>>>>> 641d9734
 	}
 
 	void SmallMapCenterOnCurrentPos()
 	{
 		const ViewPort *vp = FindWindowById(WC_MAIN_WINDOW, 0)->viewport;
-<<<<<<< HEAD
-		const NWidgetCore *wi = this->GetWidget<NWidgetCore>(SM_WIDGET_MAP);
-=======
 		const NWidgetBase *wi = this->GetWidget<NWidgetBase>(SM_WIDGET_MAP);
->>>>>>> 641d9734
 
 		int zoomed_width = ScaleByZoom(wi->current_x * TILE_SIZE, this->zoom);
 		int zoomed_height = ScaleByZoom(wi->current_y * TILE_SIZE, this->zoom);
