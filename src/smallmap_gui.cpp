/* $Id$ */

/*
 * This file is part of OpenTTD.
 * OpenTTD is free software; you can redistribute it and/or modify it under the terms of the GNU General Public License as published by the Free Software Foundation, version 2.
 * OpenTTD is distributed in the hope that it will be useful, but WITHOUT ANY WARRANTY; without even the implied warranty of MERCHANTABILITY or FITNESS FOR A PARTICULAR PURPOSE.
 * See the GNU General Public License for more details. You should have received a copy of the GNU General Public License along with OpenTTD. If not, see <http://www.gnu.org/licenses/>.
 */

/** @file smallmap_gui.cpp GUI that shows a small map of the world with metadata like owner or height. */

#include "stdafx.h"
#include "clear_map.h"
#include "industry.h"
#include "station_map.h"
#include "landscape.h"
#include "window_gui.h"
#include "tree_map.h"
#include "viewport_func.h"
#include "town.h"
#include "blitter/factory.hpp"
#include "tunnelbridge_map.h"
#include "strings_func.h"
#include "core/endian_func.hpp"
#include "vehicle_base.h"
#include "sound_func.h"
#include "window_func.h"
#include "cargotype.h"
#include "openttd.h"
#include "company_func.h"
#include "station_base.h"
#include "company_base.h"

#include "table/strings.h"

#include <cmath>
#include <vector>

/** Widget numbers of the small map window. */
enum SmallMapWindowWidgets {
	SM_WIDGET_CAPTION,           ///< Caption widget.
	SM_WIDGET_MAP_BORDER,        ///< Border around the smallmap.
	SM_WIDGET_MAP,               ///< Panel containing the smallmap.
	SM_WIDGET_LEGEND,            ///< Bottom panel to display smallmap legends.
	SM_WIDGET_BLANK,
	SM_WIDGET_ZOOM_IN,           ///< Button to zoom in one step.
	SM_WIDGET_ZOOM_OUT,          ///< Button to zoom out one step.
	SM_WIDGET_CONTOUR,           ///< Button to select the contour view (height map).
	SM_WIDGET_VEHICLES,          ///< Button to select the vehicles view.
	SM_WIDGET_INDUSTRIES,        ///< Button to select the industries view.
	SM_WIDGET_LINKSTATS,
	SM_WIDGET_ROUTES,            ///< Button to select the routes view.
	SM_WIDGET_VEGETATION,        ///< Button to select the vegetation view.
	SM_WIDGET_OWNERS,            ///< Button to select the owners view.
	SM_WIDGET_CENTERMAP,         ///< Button to move smallmap center to main window center.
	SM_WIDGET_TOGGLETOWNNAME,    ///< Toggle button to display town names.
	SM_WIDGET_SELECTINDUSTRIES,  ///< Selection widget for the buttons at the industry mode.
	SM_WIDGET_ENABLE_ALL,        ///< Button to enable display of all industries or link stats.
	SM_WIDGET_DISABLE_ALL,       ///< Button to disable display of all industries or link stats.
	SM_WIDGET_SHOW_HEIGHT,       ///< Show heightmap toggle button.
};


static int _smallmap_industry_count; ///< Number of used industries

static int _smallmap_cargo_count; ///< number of cargos in the link stats legend

/** Macro for ordinary entry of LegendAndColour */
#define MK(a, b) {a, b, {INVALID_INDUSTRYTYPE}, true, false, false}

/** Macro for a height legend entry with configurable colour. */
#define MC(height)  {0, STR_TINY_BLACK_HEIGHT, {height}, true, false, false}

/** Macro for end of list marker in arrays of LegendAndColour */
#define MKEND() {0, STR_NULL, {INVALID_INDUSTRYTYPE}, true, true, false}

/**
 * Macro for break marker in arrays of LegendAndColour.
 * It will have valid data, though
 */
#define MS(a, b) {a, b, {INVALID_INDUSTRYTYPE}, true, false, true}

/** Structure for holding relevant data for legends in small map */
struct LegendAndColour {
	uint8 colour;              ///< Colour of the item on the map.
	StringID legend;           ///< String corresponding to the coloured item.
	union {
		IndustryType type; ///< Type of industry.
		uint8 height;      ///< Height in tiles.
	} u;
	bool show_on_map;          ///< For filtering industries, if \c true, industry is shown on the map in colour.
	bool end;                  ///< This is the end of the list.
	bool col_break;            ///< Perform a column break and go further at the next column.
};

/** Legend text giving the colours to look for on the minimap */
static LegendAndColour _legend_land_contours[] = {
	/* The colours for the following values are set at BuildLandLegend() based on each colour scheme. */
	MC(0),
	MC(4),
	MC(8),
	MC(12),
	MC(14),

	MS(0xD7, STR_SMALLMAP_LEGENDA_ROADS),
	MK(0x0A, STR_SMALLMAP_LEGENDA_RAILROADS),
	MK(0x98, STR_SMALLMAP_LEGENDA_STATIONS_AIRPORTS_DOCKS),
	MK(0xB5, STR_SMALLMAP_LEGENDA_BUILDINGS_INDUSTRIES),
	MK(0x0F, STR_SMALLMAP_LEGENDA_VEHICLES),
	MKEND()
};

static const LegendAndColour _legend_vehicles[] = {
	MK(0xB8, STR_SMALLMAP_LEGENDA_TRAINS),
	MK(0xBF, STR_SMALLMAP_LEGENDA_ROAD_VEHICLES),
	MK(0x98, STR_SMALLMAP_LEGENDA_SHIPS),
	MK(0x0F, STR_SMALLMAP_LEGENDA_AIRCRAFT),

	MS(0xD7, STR_SMALLMAP_LEGENDA_TRANSPORT_ROUTES),
	MK(0xB5, STR_SMALLMAP_LEGENDA_BUILDINGS_INDUSTRIES),
	MKEND()
};

static const LegendAndColour _legend_routes[] = {
	MK(0xD7, STR_SMALLMAP_LEGENDA_ROADS),
	MK(0x0A, STR_SMALLMAP_LEGENDA_RAILROADS),
	MK(0xB5, STR_SMALLMAP_LEGENDA_BUILDINGS_INDUSTRIES),

	MS(0x56, STR_SMALLMAP_LEGENDA_RAILROAD_STATION),
	MK(0xC2, STR_SMALLMAP_LEGENDA_TRUCK_LOADING_BAY),
	MK(0xBF, STR_SMALLMAP_LEGENDA_BUS_STATION),
	MK(0xB8, STR_SMALLMAP_LEGENDA_AIRPORT_HELIPORT),
	MK(0x98, STR_SMALLMAP_LEGENDA_DOCK),
	MKEND()
};

static const LegendAndColour _legend_vegetation[] = {
	MK(0x52, STR_SMALLMAP_LEGENDA_ROUGH_LAND),
	MK(0x54, STR_SMALLMAP_LEGENDA_GRASS_LAND),
	MK(0x37, STR_SMALLMAP_LEGENDA_BARE_LAND),
	MK(0x25, STR_SMALLMAP_LEGENDA_FIELDS),
	MK(0x57, STR_SMALLMAP_LEGENDA_TREES),
	MK(0xD0, STR_SMALLMAP_LEGENDA_FOREST),

	MS(0x0A, STR_SMALLMAP_LEGENDA_ROCKS),
	MK(0xC2, STR_SMALLMAP_LEGENDA_DESERT),
	MK(0x98, STR_SMALLMAP_LEGENDA_SNOW),
	MK(0xD7, STR_SMALLMAP_LEGENDA_TRANSPORT_ROUTES),
	MK(0xB5, STR_SMALLMAP_LEGENDA_BUILDINGS_INDUSTRIES),
	MKEND()
};

static const LegendAndColour _legend_land_owners[] = {
	MK(0xCA, STR_SMALLMAP_LEGENDA_WATER),
	MK(0x54, STR_SMALLMAP_LEGENDA_NO_OWNER),
	MK(0xB4, STR_SMALLMAP_LEGENDA_TOWNS),
	MK(0x20, STR_SMALLMAP_LEGENDA_INDUSTRIES),
	MKEND()
};

#undef MK
#undef MC
#undef MS
#undef MKEND

/**
 * Allow room for all industries, plus a terminator entry
 * This is required in order to have the indutry slots all filled up
 */
static LegendAndColour _legend_from_industries[NUM_INDUSTRYTYPES + 1];
/* For connecting industry type to position in industries list(small map legend) */
static uint _industry_to_list_pos[NUM_INDUSTRYTYPES];
/** Show heightmap in smallmap window. */
static bool _smallmap_show_heightmap;

static uint8 _smallmap_link_colours[] = {
	0x0f, 0xd1, 0xd0, 0x57,
	0x55, 0x53, 0xbf, 0xbd,
	0xba, 0xb9, 0xb7, 0xb5
};

/**
 * Fills an array for the industries legends.
 */
void BuildIndustriesLegend()
{
	uint j = 0;

	/* Add each name */
	for (uint8 i = 0; i < NUM_INDUSTRYTYPES; i++) {
		IndustryType ind = _sorted_industry_types[i];
		const IndustrySpec *indsp = GetIndustrySpec(ind);
		if (indsp->enabled) {
			_legend_from_industries[j].legend = indsp->name;
			_legend_from_industries[j].colour = indsp->map_colour;
			_legend_from_industries[j].u.type = ind;
			_legend_from_industries[j].show_on_map = true;
			_legend_from_industries[j].col_break = false;
			_legend_from_industries[j].end = false;

			/* Store widget number for this industry type. */
			_industry_to_list_pos[ind] = j;
			j++;
		}
	}
	/* Terminate the list */
	_legend_from_industries[j].end = true;

	/* Store number of enabled industries */
	_smallmap_industry_count = j;
}

static LegendAndColour _legend_linkstats[NUM_CARGO + 1];

/**
 * Populate legend table for the route map view.
 */
void BuildLinkStatsLegend()
{
	/* Clear the legend */
	memset(_legend_linkstats, 0, sizeof(_legend_linkstats));

	uint i = 0;
	for (; i < _sorted_cargo_specs_size; ++i) {
		const CargoSpec *cs = _sorted_cargo_specs[i];

		_legend_linkstats[i].legend = cs->name;
		_legend_linkstats[i].colour = cs->legend_colour;
		_legend_linkstats[i].u.type = cs->Index();
		_legend_linkstats[i].show_on_map = true;
	}

	_legend_linkstats[i].end = true;

	_smallmap_cargo_count = i;
}

static const LegendAndColour * const _legend_table[] = {
	_legend_land_contours,
	_legend_vehicles,
	_legend_from_industries,
	_legend_linkstats,
	_legend_routes,
	_legend_vegetation,
	_legend_land_owners,
};

#define MKCOLOUR(x) TO_LE32X(x)

/** Height map colours for the green colour scheme, ordered by height. */
static const uint32 _green_map_heights[] = {
	MKCOLOUR(0x5A5A5A5A),
	MKCOLOUR(0x5A5B5A5B),
	MKCOLOUR(0x5B5B5B5B),
	MKCOLOUR(0x5B5C5B5C),
	MKCOLOUR(0x5C5C5C5C),
	MKCOLOUR(0x5C5D5C5D),
	MKCOLOUR(0x5D5D5D5D),
	MKCOLOUR(0x5D5E5D5E),
	MKCOLOUR(0x5E5E5E5E),
	MKCOLOUR(0x5E5F5E5F),
	MKCOLOUR(0x5F5F5F5F),
	MKCOLOUR(0x5F1F5F1F),
	MKCOLOUR(0x1F1F1F1F),
	MKCOLOUR(0x1F271F27),
	MKCOLOUR(0x27272727),
	MKCOLOUR(0x27272727),
};
assert_compile(lengthof(_green_map_heights) == MAX_TILE_HEIGHT + 1);

/** Height map colours for the dark green colour scheme, ordered by height. */
static const uint32 _dark_green_map_heights[] = {
	MKCOLOUR(0x60606060),
	MKCOLOUR(0x60616061),
	MKCOLOUR(0x61616161),
	MKCOLOUR(0x61626162),
	MKCOLOUR(0x62626262),
	MKCOLOUR(0x62636263),
	MKCOLOUR(0x63636363),
	MKCOLOUR(0x63646364),
	MKCOLOUR(0x64646464),
	MKCOLOUR(0x64656465),
	MKCOLOUR(0x65656565),
	MKCOLOUR(0x65666566),
	MKCOLOUR(0x66666666),
	MKCOLOUR(0x66676667),
	MKCOLOUR(0x67676767),
	MKCOLOUR(0x67676767),
};
assert_compile(lengthof(_dark_green_map_heights) == MAX_TILE_HEIGHT + 1);

/** Height map colours for the violet colour scheme, ordered by height. */
static const uint32 _violet_map_heights[] = {
	MKCOLOUR(0x80808080),
	MKCOLOUR(0x80818081),
	MKCOLOUR(0x81818181),
	MKCOLOUR(0x81828182),
	MKCOLOUR(0x82828282),
	MKCOLOUR(0x82838283),
	MKCOLOUR(0x83838383),
	MKCOLOUR(0x83848384),
	MKCOLOUR(0x84848484),
	MKCOLOUR(0x84858485),
	MKCOLOUR(0x85858585),
	MKCOLOUR(0x85868586),
	MKCOLOUR(0x86868686),
	MKCOLOUR(0x86878687),
	MKCOLOUR(0x87878787),
	MKCOLOUR(0x87878787),
};
assert_compile(lengthof(_violet_map_heights) == MAX_TILE_HEIGHT + 1);

/** Colour scheme of the smallmap. */
struct SmallMapColourScheme {
	const uint32 *height_colours; ///< Colour of each level in a heightmap.
	uint32 default_colour;   ///< Default colour of the land.
};

/** Available colour schemes for height maps. */
static const SmallMapColourScheme _heightmap_schemes[] = {
	{_green_map_heights,      MKCOLOUR(0x54545454)}, ///< Green colour scheme.
	{_dark_green_map_heights, MKCOLOUR(0x62626262)}, ///< Dark green colour scheme.
	{_violet_map_heights,     MKCOLOUR(0x82828282)}, ///< Violet colour scheme.
};

void BuildLandLegend()
{
	for (LegendAndColour *lc = _legend_land_contours; lc->legend == STR_TINY_BLACK_HEIGHT; lc++) {
		lc->colour = _heightmap_schemes[_settings_client.gui.smallmap_land_colour].height_colours[lc->u.height];
	}
}

struct AndOr {
	uint32 mor;
	uint32 mand;
};

static inline uint32 ApplyMask(uint32 colour, const AndOr *mask)
{
	return (colour & mask->mand) | mask->mor;
}


/** Colour masks for "Contour" and "Routes" modes. */
static const AndOr _smallmap_contours_andor[] = {
	{MKCOLOUR(0x00000000), MKCOLOUR(0xFFFFFFFF)}, // MP_CLEAR
	{MKCOLOUR(0x000A0A00), MKCOLOUR(0xFF0000FF)}, // MP_RAILWAY
	{MKCOLOUR(0x00D7D700), MKCOLOUR(0xFF0000FF)}, // MP_ROAD
	{MKCOLOUR(0x00B5B500), MKCOLOUR(0xFF0000FF)}, // MP_HOUSE
	{MKCOLOUR(0x00000000), MKCOLOUR(0xFFFFFFFF)}, // MP_TREES
	{MKCOLOUR(0x98989898), MKCOLOUR(0x00000000)}, // MP_STATION
	{MKCOLOUR(0xCACACACA), MKCOLOUR(0x00000000)}, // MP_WATER
	{MKCOLOUR(0x00000000), MKCOLOUR(0xFFFFFFFF)}, // MP_VOID
	{MKCOLOUR(0xB5B5B5B5), MKCOLOUR(0x00000000)}, // MP_INDUSTRY
	{MKCOLOUR(0x00000000), MKCOLOUR(0xFFFFFFFF)}, // MP_TUNNELBRIDGE
	{MKCOLOUR(0x00B5B500), MKCOLOUR(0xFF0000FF)}, // MP_OBJECT
	{MKCOLOUR(0x000A0A00), MKCOLOUR(0xFF0000FF)},
};

/** Colour masks for "Vehicles", "Industry", and "Vegetation" modes. */
static const AndOr _smallmap_vehicles_andor[] = {
	{MKCOLOUR(0x00000000), MKCOLOUR(0xFFFFFFFF)}, // MP_CLEAR
	{MKCOLOUR(0x00D7D700), MKCOLOUR(0xFF0000FF)}, // MP_RAILWAY
	{MKCOLOUR(0x00D7D700), MKCOLOUR(0xFF0000FF)}, // MP_ROAD
	{MKCOLOUR(0x00B5B500), MKCOLOUR(0xFF0000FF)}, // MP_HOUSE
	{MKCOLOUR(0x00000000), MKCOLOUR(0xFFFFFFFF)}, // MP_TREES
	{MKCOLOUR(0x00D7D700), MKCOLOUR(0xFF0000FF)}, // MP_STATION
	{MKCOLOUR(0xCACACACA), MKCOLOUR(0x00000000)}, // MP_WATER
	{MKCOLOUR(0x00000000), MKCOLOUR(0xFFFFFFFF)}, // MP_VOID
	{MKCOLOUR(0xB5B5B5B5), MKCOLOUR(0x00000000)}, // MP_INDUSTRY
	{MKCOLOUR(0x00000000), MKCOLOUR(0xFFFFFFFF)}, // MP_TUNNELBRIDGE
	{MKCOLOUR(0x00B5B500), MKCOLOUR(0xFF0000FF)}, // MP_OBJECT
	{MKCOLOUR(0x00D7D700), MKCOLOUR(0xFF0000FF)},
};

/** Mapping of tile type to importance of the tile (higher number means more interesting to show). */
static const byte _tiletype_importance[] = {
	2, // MP_CLEAR
	8, // MP_RAILWAY
	7, // MP_ROAD
	5, // MP_HOUSE
	2, // MP_TREES
	9, // MP_STATION
	2, // MP_WATER
	1, // MP_VOID
	6, // MP_INDUSTRY
	8, // MP_TUNNELBRIDGE
	2, // MP_OBJECT
	0,
};


static inline TileType GetEffectiveTileType(TileIndex tile)
{
	TileType t = GetTileType(tile);

	if (t == MP_TUNNELBRIDGE) {
		TransportType tt = GetTunnelBridgeTransportType(tile);

		switch (tt) {
			case TRANSPORT_RAIL: t = MP_RAILWAY; break;
			case TRANSPORT_ROAD: t = MP_ROAD;    break;
			default:             t = MP_WATER;   break;
		}
	}
	return t;
}

/**
 * Return the colour a tile would be displayed with in the small map in mode "Contour".
 * @param tile The tile of which we would like to get the colour.
 * @param t    Effective tile type of the tile (see #GetEffectiveTileType).
 * @return The colour of tile in the small map in mode "Contour"
 */
static inline uint32 GetSmallMapContoursPixels(TileIndex tile, TileType t)
{
	const SmallMapColourScheme *cs = &_heightmap_schemes[_settings_client.gui.smallmap_land_colour];
	return ApplyMask(cs->height_colours[TileHeight(tile)], &_smallmap_contours_andor[t]);
}

/**
 * Return the colour a tile would be displayed with in the small map in mode "Vehicles".
 *
 * @param tile The tile of which we would like to get the colour.
 * @param t    Effective tile type of the tile (see #GetEffectiveTileType).
 * @return The colour of tile in the small map in mode "Vehicles"
 */
static inline uint32 GetSmallMapVehiclesPixels(TileIndex tile, TileType t)
{
	const SmallMapColourScheme *cs = &_heightmap_schemes[_settings_client.gui.smallmap_land_colour];
	return ApplyMask(cs->default_colour, &_smallmap_vehicles_andor[t]);
}

/**
 * Return the colour a tile would be displayed with in the small map in mode "Industries".
 *
 * @param tile The tile of which we would like to get the colour.
 * @param t    Effective tile type of the tile (see #GetEffectiveTileType).
 * @return The colour of tile in the small map in mode "Industries"
 */
static inline uint32 GetSmallMapIndustriesPixels(TileIndex tile, TileType t)
{
	if (t == MP_INDUSTRY) {
		/* If industry is allowed to be seen, use its colour on the map */
		if (_legend_from_industries[_industry_to_list_pos[Industry::GetByTile(tile)->type]].show_on_map) {
			return GetIndustrySpec(Industry::GetByTile(tile)->type)->map_colour * 0x01010101;
		} else {
			/* Otherwise, return the colour which will make it disappear */
			t = (IsTileOnWater(tile) ? MP_WATER : MP_CLEAR);
		}
	}

	const SmallMapColourScheme *cs = &_heightmap_schemes[_settings_client.gui.smallmap_land_colour];
	return ApplyMask(_smallmap_show_heightmap ? cs->height_colours[TileHeight(tile)] : cs->default_colour, &_smallmap_vehicles_andor[t]);
}

/**
 * Return the colour a tile would be displayed with in the small map in mode "Routes".
 *
 * @param tile The tile of which we would like to get the colour.
 * @param t    Effective tile type of the tile (see #GetEffectiveTileType).
 * @return The colour of tile  in the small map in mode "Routes"
 */
static inline uint32 GetSmallMapRoutesPixels(TileIndex tile, TileType t)
{
	if (t == MP_STATION) {
		switch (GetStationType(tile)) {
			case STATION_RAIL:    return MKCOLOUR(0x56565656);
			case STATION_AIRPORT: return MKCOLOUR(0xB8B8B8B8);
			case STATION_TRUCK:   return MKCOLOUR(0xC2C2C2C2);
			case STATION_BUS:     return MKCOLOUR(0xBFBFBFBF);
			case STATION_DOCK:    return MKCOLOUR(0x98989898);
			default:              return MKCOLOUR(0xFFFFFFFF);
		}
	} else if (t == MP_RAILWAY) {
		AndOr andor = {
			GetRailTypeInfo(GetRailType(tile))->map_colour * MKCOLOUR(0x00010100),
			_smallmap_contours_andor[t].mand
		};

		const SmallMapColourScheme *cs = &_heightmap_schemes[_settings_client.gui.smallmap_land_colour];
		return ApplyMask(cs->default_colour, &andor);
	}

	/* Ground colour */
	const SmallMapColourScheme *cs = &_heightmap_schemes[_settings_client.gui.smallmap_land_colour];
	return ApplyMask(cs->default_colour, &_smallmap_contours_andor[t]);
}

/**
 * Return the colour a tile would be displayed with in the small map in mode "link stats".
 *
 * @param tile The tile of which we would like to get the colour.
 * @param t    Effective tile type of the tile (see #GetEffectiveTileType).
 * @return The colour of tile in the small map in mode "link stats"
 */
static inline uint32 GetSmallMapLinkStatsPixels(TileIndex tile, TileType t)
{
	return _smallmap_show_heightmap ? GetSmallMapContoursPixels(tile, t) : GetSmallMapRoutesPixels(tile, t);
}


static const uint32 _vegetation_clear_bits[] = {
	MKCOLOUR(0x54545454), ///< full grass
	MKCOLOUR(0x52525252), ///< rough land
	MKCOLOUR(0x0A0A0A0A), ///< rocks
	MKCOLOUR(0x25252525), ///< fields
	MKCOLOUR(0x98989898), ///< snow
	MKCOLOUR(0xC2C2C2C2), ///< desert
	MKCOLOUR(0x54545454), ///< unused
	MKCOLOUR(0x54545454), ///< unused
};

/**
 * Return the colour a tile would be displayed with in the smallmap in mode "Vegetation".
 *
 * @param tile The tile of which we would like to get the colour.
 * @param t    Effective tile type of the tile (see #GetEffectiveTileType).
 * @return The colour of tile  in the smallmap in mode "Vegetation"
 */
static inline uint32 GetSmallMapVegetationPixels(TileIndex tile, TileType t)
{
	switch (t) {
		case MP_CLEAR:
			return (IsClearGround(tile, CLEAR_GRASS) && GetClearDensity(tile) < 3) ? MKCOLOUR(0x37373737) : _vegetation_clear_bits[GetClearGround(tile)];

		case MP_INDUSTRY:
			return GetIndustrySpec(Industry::GetByTile(tile)->type)->check_proc == CHECK_FOREST ? MKCOLOUR(0xD0D0D0D0) : MKCOLOUR(0xB5B5B5B5);

		case MP_TREES:
			if (GetTreeGround(tile) == TREE_GROUND_SNOW_DESERT || GetTreeGround(tile) == TREE_GROUND_ROUGH_SNOW) {
				return (_settings_game.game_creation.landscape == LT_ARCTIC) ? MKCOLOUR(0x98575798) : MKCOLOUR(0xC25757C2);
			}
			return MKCOLOUR(0x54575754);

		default:
			return ApplyMask(MKCOLOUR(0x54545454), &_smallmap_vehicles_andor[t]);
	}
}


static uint32 _owner_colours[OWNER_END + 1];

/**
 * Return the colour a tile would be displayed with in the small map in mode "Owner".
 *
 * @param tile The tile of which we would like to get the colour.
 * @param t    Effective tile type of the tile (see #GetEffectiveTileType).
 * @return The colour of tile in the small map in mode "Owner"
 */
static inline uint32 GetSmallMapOwnerPixels(TileIndex tile, TileType t)
{
	Owner o;

	switch (t) {
		case MP_INDUSTRY: o = OWNER_END;          break;
		case MP_HOUSE:    o = OWNER_TOWN;         break;
		default:          o = GetTileOwner(tile); break;
		/* FIXME: For MP_ROAD there are multiple owners.
		 * GetTileOwner returns the rail owner (level crossing) resp. the owner of ROADTYPE_ROAD (normal road),
		 * even if there are no ROADTYPE_ROAD bits on the tile.
		 */
	}

	return _owner_colours[o];
}


/** Vehicle colours in #SMT_VEHICLES mode. Indexed by #VehicleTypeByte. */
static const byte _vehicle_type_colours[6] = {
	184, 191, 152, 15, 215, 184
};


void DrawVertex(int x, int y, int size, int colour, int boder_colour)
{
	size--;
	int w1 = size / 2;
	int w2 = size / 2 + size % 2;

	GfxFillRect(x - w1, y - w1, x + w2, y + w2, colour);

	w1++;
	w2++;
	GfxDrawLine(x - w1, y - w1, x + w2, y - w1, boder_colour);
	GfxDrawLine(x - w1, y + w2, x + w2, y + w2, boder_colour);
	GfxDrawLine(x - w1, y - w1, x - w1, y + w2, boder_colour);
	GfxDrawLine(x + w2, y - w1, x + w2, y + w2, boder_colour);
}

/** Class managing the smallmap window. */
class SmallMapWindow : public Window {
	/** Types of legends in the #SM_WIDGET_LEGEND widget. */
	enum SmallMapType {
		SMT_CONTOUR,
		SMT_VEHICLES,
		SMT_INDUSTRY,
		SMT_LINKSTATS,
		SMT_ROUTES,
		SMT_VEGETATION,
		SMT_OWNER,
	};

	/**
	 * Save the Vehicle's old position here, so that we don't get glitches when
	 * redrawing.
	 * The glitches happen when a vehicle occupies a larger area (zoom-in) and
	 * a partial redraw happens which only covers part of the vehicle. If the
	 * vehicle has moved in the meantime, it looks ugly afterwards.
	 */
	struct VehicleAndPosition {
		VehicleAndPosition(const Vehicle *v) : vehicle(v->index)
		{
			this->position.x = v->x_pos;
			this->position.y = v->y_pos;
		}

		Point position;
		VehicleID vehicle;
	};

	typedef std::list<VehicleAndPosition> VehicleList;
	VehicleList vehicles_on_map; ///< cached vehicle positions to avoid glitches
	
	/** Available kinds of zoomlevel changes. */
	enum ZoomLevelChange {
		ZLC_INITIALIZE, ///< Initialize zoom level.
		ZLC_ZOOM_OUT,   ///< Zoom out.
		ZLC_ZOOM_IN,    ///< Zoom in.
	};

	static SmallMapType map_type; ///< Currently displayed legends.
	static bool show_towns;       ///< Display town names in the smallmap.

	static const uint LEGEND_BLOB_WIDTH = 8;              ///< Width of the coloured blob in front of a line text in the #SM_WIDGET_LEGEND widget.
	static const uint INDUSTRY_MIN_NUMBER_OF_COLUMNS = 2; ///< Minimal number of columns in the #SM_WIDGET_LEGEND widget for the #SMT_INDUSTRY legend.
	uint min_number_of_columns;    ///< Minimal number of columns in  legends.
	uint min_number_of_fixed_rows; ///< Minimal number of rows in the legends for the fixed layouts only (all except #SMT_INDUSTRY).
	uint column_width;             ///< Width of a column in the #SM_WIDGET_LEGEND widget.

	bool HasButtons()
	{
		return this->map_type == SMT_INDUSTRY || this->map_type == SMT_LINKSTATS;
	}

	Point cursor;

	struct BaseCargoDetail {
		BaseCargoDetail()
		{
			this->Clear();
		}

		void Clear()
		{
			this->capacity = this->usage = this->planned = 0;
		}

		uint capacity;
		uint usage;
		uint planned;
	};

	struct CargoDetail : public BaseCargoDetail {
		CargoDetail(const LegendAndColour *c, const LinkStat &ls, const FlowStat &fs) : legend(c)
		{
			this->AddLink(ls, fs);
		}

		void AddLink(const LinkStat &orig_link, const FlowStat &orig_flow)
		{
			this->capacity += orig_link.Capacity();
			this->usage += orig_link.Usage();
			this->planned += orig_flow.Planned();
		}

		const LegendAndColour *legend;
	};

	typedef std::vector<CargoDetail> StatVector;

	struct LinkDetails {
		LinkDetails() {this->Clear();}

		StationID sta;
		StationID stb;
		StatVector a_to_b;
		StatVector b_to_a;

		void Clear()
		{
			this->sta = INVALID_STATION;
			this->stb = INVALID_STATION;
			this->a_to_b.clear();
			this->b_to_a.clear();
		}

		bool Empty() const
		{
			return this->sta == INVALID_STATION;
		}
	};

	/**
	 * those are detected while drawing the links and used when drawing
	 * the legend. They don't represent game state.
	 */
	mutable LinkDetails link_details;
	mutable StationID supply_details;

	int32 scroll_x;  ///< Horizontal world coordinate of the base tile left of the top-left corner of the smallmap display.
	int32 scroll_y;  ///< Vertical world coordinate of the base tile left of the top-left corner of the smallmap display.
	int32 subscroll; ///< Number of pixels (0..3) between the right end of the base tile and the pixel at the top-left corner of the smallmap display.
	int zoom;        ///< Zoom level. Bigger number means more zoom-out (further away).

	static const uint8 FORCE_REFRESH_PERIOD = 0x1F; ///< map is redrawn after that many ticks
	static const uint8 REFRESH_NEXT_TICK = 1;       ///< if refresh has this value the map is redrawn in the next tick
	uint8 refresh; ///< refresh counter, zeroed every FORCE_REFRESH_PERIOD ticks

	/**
	 * Remap tile to location on this smallmap.
	 * @param tile_x X coordinate of the tile.
	 * @param tile_y Y coordinate of the tile.
	 * @return Position to draw on.
	 */
	FORCEINLINE Point RemapTile(int tile_x, int tile_y) const
	{
		if (this->zoom > 0) {
			int x_offset = tile_x - this->scroll_x / (int)TILE_SIZE;
			int y_offset = tile_y - this->scroll_y / (int)TILE_SIZE;

			/* For negative offsets, round towards -inf. */
			if (x_offset < 0) x_offset -= this->zoom - 1;
			if (y_offset < 0) y_offset -= this->zoom - 1;

			return RemapCoords(x_offset / this->zoom, y_offset / this->zoom, 0);
		} else {
			int x_offset = tile_x * (-this->zoom) - this->scroll_x * (-this->zoom) / (int)TILE_SIZE;
			int y_offset = tile_y * (-this->zoom) - this->scroll_y * (-this->zoom) / (int)TILE_SIZE;

			return RemapCoords(x_offset, y_offset, 0);
		}
	}

	/**
	 * Determine the world coordinates relative to the base tile of the smallmap, and the pixel position at
	 * that location for a point in the smallmap.
	 * @param px       Horizontal coordinate of the pixel.
	 * @param py       Vertical coordinate of the pixel.
	 * @param sub[out] Pixel position at the tile (0..3).
	 * @param add_sub  Add current #subscroll to the position.
	 * @return world coordinates being displayed at the given position relative to #scroll_x and #scroll_y.
	 * @note The #subscroll offset is already accounted for.
	 */
	FORCEINLINE Point PixelToWorld(int px, int py, int *sub, bool add_sub = true) const
	{
		if (add_sub) px += this->subscroll;  // Total horizontal offset.

		/* For each two rows down, add a x and a y tile, and
		 * For each four pixels to the right, move a tile to the right. */
		Point pt = {
			((py >> 1) - (px >> 2)) * TILE_SIZE,
			((py >> 1) + (px >> 2)) * TILE_SIZE
		};

		if (this->zoom > 0) {
			pt.x *= this->zoom;
			pt.y *= this->zoom;
		} else {
			pt.x /= (-this->zoom);
			pt.y /= (-this->zoom);
		}

		px &= 3;

		if (py & 1) { // Odd number of rows, handle the 2 pixel shift.
			int offset = this->zoom > 0 ? this->zoom * TILE_SIZE : TILE_SIZE / (-this->zoom);
			if (px < 2) {
				pt.x += offset;
				px += 2;
			} else {
				pt.y += offset;
				px -= 2;
			}
		}

		*sub = px;
		return pt;
	}

	/**
	 * Compute base parameters of the smallmap such that tile (\a tx, \a ty) starts at pixel (\a x, \a y).
	 * @param tx        Tile x coordinate.
	 * @param ty        Tile y coordinate.
	 * @param x         Non-negative horizontal position in the display where the tile starts.
	 * @param y         Non-negative vertical position in the display where the tile starts.
	 * @param sub [out] Value of #subscroll needed.
	 * @return #scroll_x, #scroll_y values.
	 */
	Point ComputeScroll(int tx, int ty, int x, int y, int *sub)
	{
		assert(x >= 0 && y >= 0);

		int new_sub;
		Point tile_xy = PixelToWorld(x, y, &new_sub, false);
		tx -= tile_xy.x;
		ty -= tile_xy.y;

		int offset = this->zoom < 0 ? TILE_SIZE / (-this->zoom) : this->zoom * TILE_SIZE;

		Point scroll;
		if (new_sub == 0) {
			*sub = 0;
			scroll.x = tx + offset;
			scroll.y = ty - offset;
		} else {
			*sub = 4 - new_sub;
			scroll.x = tx + 2 * offset;
			scroll.y = ty - 2 * offset;
		}
		return scroll;
	}

	/**
	 * Initialize or change the zoom level.
	 * @param change  Way to change the zoom level.
	 * @param zoom_pt Position to keep fixed while zooming.
	 * @pre \c *zoom_pt should contain a point in the smallmap display when zooming in or out.
	 */
	void SetZoomLevel(ZoomLevelChange change, const Point *zoom_pt)
	{
		static const int zoomlevels[] = {-4, -2, 1, 2, 4, 6, 8}; // Available zoom levels. Bigger number means more zoom-out (further away).
		static const int MIN_ZOOM_INDEX = 0;
		static const int DEFAULT_ZOOM_INDEX = 2;
		static const int MAX_ZOOM_INDEX = lengthof(zoomlevels) - 1;

		int new_index, cur_index, sub;
		Point position;
		switch (change) {
			case ZLC_INITIALIZE:
				cur_index = - 1; // Definitely different from new_index.
				new_index = DEFAULT_ZOOM_INDEX;
				break;

			case ZLC_ZOOM_IN:
			case ZLC_ZOOM_OUT:
				for (cur_index = MIN_ZOOM_INDEX; cur_index <= MAX_ZOOM_INDEX; cur_index++) {
					if (this->zoom == zoomlevels[cur_index]) break;
				}
				assert(cur_index <= MAX_ZOOM_INDEX);

				position = this->PixelToWorld(zoom_pt->x, zoom_pt->y, &sub);
				new_index = Clamp(cur_index + ((change == ZLC_ZOOM_IN) ? -1 : 1), MIN_ZOOM_INDEX, MAX_ZOOM_INDEX);
				break;

			default: NOT_REACHED();
		}

		if (new_index != cur_index) {
			this->zoom = zoomlevels[new_index];
			if (cur_index >= 0) {
				Point new_pos = this->PixelToWorld(zoom_pt->x, zoom_pt->y, &sub);
				this->SetNewScroll(this->scroll_x + position.x - new_pos.x,
						this->scroll_y + position.y - new_pos.y, sub);
			}
			this->SetWidgetDisabledState(SM_WIDGET_ZOOM_IN,  this->zoom == zoomlevels[MIN_ZOOM_INDEX]);
			this->SetWidgetDisabledState(SM_WIDGET_ZOOM_OUT, this->zoom == zoomlevels[MAX_ZOOM_INDEX]);
			this->SetDirty();
		}
	}

	/**
	 * Decide which colours to show to the user for a group of tiles.
	 * @param ta Tile area to investigate.
	 * @return Colours to display.
	 */
	inline uint32 GetTileColours(const TileArea &ta) const
	{
		int importance = 0;
		TileIndex tile = INVALID_TILE; // Position of the most important tile.
		TileType et = MP_VOID;         // Effective tile type at that position.

		TILE_AREA_LOOP(ti, ta) {
			TileType ttype = GetEffectiveTileType(ti);
			if (_tiletype_importance[ttype] > importance) {
				importance = _tiletype_importance[ttype];
				tile = ti;
				et = ttype;
			}
		}

		switch (this->map_type) {
			case SMT_CONTOUR:
				return GetSmallMapContoursPixels(tile, et);

			case SMT_VEHICLES:
				return GetSmallMapVehiclesPixels(tile, et);

			case SMT_INDUSTRY:
				return GetSmallMapIndustriesPixels(tile, et);

			case SMT_ROUTES:
				return GetSmallMapRoutesPixels(tile, et);

			case SMT_VEGETATION:
				return GetSmallMapVegetationPixels(tile, et);

			case SMT_OWNER:
				return GetSmallMapOwnerPixels(tile, et);

			case SMT_LINKSTATS:
				return GetSmallMapLinkStatsPixels(tile, et);

			default: NOT_REACHED();
		}
	}

	/**
	 * Draws one column of tiles of the small map in a certain mode onto the screen buffer, skipping the shifted rows in between.
	 *
	 * @param dst Pointer to a part of the screen buffer to write to.
	 * @param xc The world X coordinate of the rightmost place in the column.
	 * @param yc The world Y coordinate of the topmost place in the column.
	 * @param pitch Number of pixels to advance in the screen buffer each time a pixel is written.
	 * @param reps Number of lines to draw
	 * @param start_pos Position of first pixel to draw.
	 * @param end_pos Position of last pixel to draw (exclusive).
	 * @param blitter current blitter
	 * @note If pixel position is below \c 0, skip drawing.
	 * @see GetSmallMapPixels(TileIndex)
	 */
	void DrawSmallMapColumn(void *dst, uint xc, uint yc, int pitch, int reps, int start_pos, int end_pos, Blitter *blitter) const
	{
		void *dst_ptr_abs_end = blitter->MoveTo(_screen.dst_ptr, 0, _screen.height);
		uint min_xy = _settings_game.construction.freeform_edges ? 1 : 0;

		int increment = this->zoom > 0 ? this->zoom * TILE_SIZE : TILE_SIZE / (-this->zoom);
		int extent = this->zoom > 0 ? this->zoom : 1;

		do {
			/* Check if the tile (xc,yc) is within the map range */
			if (xc / TILE_SIZE >= MapMaxX() || yc / TILE_SIZE >= MapMaxY()) continue;

			/* Check if the dst pointer points to a pixel inside the screen buffer */
			if (dst < _screen.dst_ptr) continue;
			if (dst >= dst_ptr_abs_end) continue;

			/* Construct tilearea covered by (xc, yc, xc + this->zoom, yc + this->zoom) such that it is within min_xy limits. */
			TileArea ta;
			if (min_xy == 1 && (xc < TILE_SIZE || yc < TILE_SIZE)) {
				if (this->zoom <= 1) continue; // The tile area is empty, don't draw anything.

				ta = TileArea(TileXY(max(min_xy, xc / TILE_SIZE), max(min_xy, yc / TILE_SIZE)), this->zoom - (xc < TILE_SIZE), this->zoom - (yc < TILE_SIZE));
			} else {
				ta = TileArea(TileXY(xc / TILE_SIZE, yc / TILE_SIZE), extent, extent);
			}
			ta.ClampToMap(); // Clamp to map boundaries (may contain MP_VOID tiles!).

			uint32 val = this->GetTileColours(ta);
			uint8 *val8 = (uint8 *)&val;
			int idx = max(0, -start_pos);
			for (int pos = max(0, start_pos); pos < end_pos; pos++) {
				blitter->SetPixel(dst, idx, 0, val8[idx]);
				idx++;
			}
		/* Switch to next tile in the column */
		} while (xc += increment, yc += increment, dst = blitter->MoveTo(dst, pitch, 0), --reps != 0);
	}

	/**
	 * Adds vehicles to the smallmap.
	 * @param dpi the part of the smallmap to be drawn into
	 * @param blitter current blitter
	 */
	void DrawVehicles(const DrawPixelInfo *dpi, Blitter *blitter) const
	{
		for(VehicleList::const_iterator i = this->vehicles_on_map.begin(); i != this->vehicles_on_map.end(); ++i) {
			const Vehicle *v = Vehicle::GetIfValid(i->vehicle);
			if (v == NULL) continue;

			/* Remap into flat coordinates. */
			Point pt = RemapTile(i->position.x / (int)TILE_SIZE, i->position.y / (int)TILE_SIZE);

			int y = pt.y - dpi->top;
			int x = pt.x - this->subscroll - 3 - dpi->left; // Offset X coordinate.

			int scale = this->zoom < 0 ? -this->zoom : 1;

			/* Calculate pointer to pixel and the colour */
			byte colour = (this->map_type == SMT_VEHICLES) ? _vehicle_type_colours[v->type] : 0xF;

			/* Draw rhombus */
			for (int dy = 0; dy < scale; dy++) {
				for (int dx = 0; dx < scale; dx++) {
					Point pt = RemapCoords(dx, dy, 0);
					if (IsInsideMM(y + pt.y, 0, dpi->height)) {
						if (IsInsideMM(x + pt.x, 0, dpi->width)) {
							blitter->SetPixel(dpi->dst_ptr, x + pt.x, y + pt.y, colour);
						}
						if (IsInsideMM(x + pt.x + 1, 0, dpi->width)) {
							blitter->SetPixel(dpi->dst_ptr, x + pt.x + 1, y + pt.y, colour);
						}
					}
				}
			}
		}
	}

	FORCEINLINE Point GetStationMiddle(const Station *st) const {
		int x = (st->rect.right + st->rect.left + 1) / 2;
		int y = (st->rect.bottom + st->rect.top + 1) / 2;
		Point ret = this->RemapTile(x, y);
		ret.x -= 3 + this->subscroll;
		if (this->zoom < 0) {
			/* add half a tile if width or height is odd */
			if (((st->rect.bottom - st->rect.top) & 1) == 0) {
				Point offset = RemapCoords(0, -this->zoom / 2, 0);
				ret.x += offset.x;
				ret.y += offset.y;
			}
			if (((st->rect.right - st->rect.left) & 1) == 0) {
				Point offset = RemapCoords(-this->zoom / 2, 0, 0);
				ret.x += offset.x;
				ret.y += offset.y;
			}
		}
		return ret;
	}

	StationID DrawStationDots() const {
		const Station *supply_details = NULL;

		const Station *st;
		FOR_ALL_STATIONS(st) {
			if ((st->owner != _local_company && Company::IsValidID(st->owner)) ||
					st->rect.IsEmpty()) continue;

			Point pt = GetStationMiddle(st);

			if (supply_details == NULL && CheckStationSelected(&pt)) {
				supply_details = st;
			}

			/* Add up cargo supplied for each selected cargo type */
			uint q = 0;
			int colour = 0;
			int numCargos = 0;
			for (int i = 0; i < _smallmap_cargo_count; ++i) {
				const LegendAndColour &tbl = _legend_table[this->map_type][i];
				if (!tbl.show_on_map && supply_details != st) continue;
				uint supply = st->goods[tbl.u.type].supply;
				if (supply > 0) {
					q += supply;
					colour += tbl.colour;
					numCargos++;
				}
			}
			if (numCargos > 1) colour /= numCargos;

			uint r = 1;
			if (q >= 20) r++;
			if (q >= 90) r++;
			if (q >= 160) r++;

			DrawVertex(pt.x, pt.y, r, colour, _colour_gradient[COLOUR_GREY][supply_details == st ? 3 : 1]);
		}
		return (supply_details == NULL) ? INVALID_STATION : supply_details->index;
	}

	class LinkLineDrawer {

	public:

		LinkLineDrawer(const SmallMapWindow *w) : window(w), highlight(false)
		{
			this->pta.x = this->pta.y = this->ptb.x = this->ptb.y = -1;
		}

		LinkDetails DrawLinks()
		{
			this->link_details.Clear();
			std::set<StationID> seen_stations;
			std::set<std::pair<StationID, StationID> > seen_links;

			const Station *sta;
			FOR_ALL_STATIONS(sta) {
				if (sta->owner != _local_company && Company::IsValidID(sta->owner)) continue;
				for (int i = 0; i < _smallmap_cargo_count; ++i) {
					const LegendAndColour &tbl = _legend_table[window->map_type][i];
					if (!tbl.show_on_map) continue;

					CargoID c = tbl.u.type;
					const LinkStatMap &links = sta->goods[c].link_stats;
					for (LinkStatMap::const_iterator i = links.begin(); i != links.end(); ++i) {
						StationID from = sta->index;
						StationID to = i->first;
						if (Station::IsValidID(to) && seen_stations.find(to) == seen_stations.end()) {
							const Station *stb = Station::Get(to);

							if (stb->owner != _local_company && Company::IsValidID(stb->owner)) continue;
							if (sta->rect.IsEmpty() || stb->rect.IsEmpty()) continue;
							if (seen_links.find(std::make_pair(to, from)) != seen_links.end()) continue;

							this->pta = this->window->GetStationMiddle(sta);
							this->ptb = this->window->GetStationMiddle(stb);
							if (!this->IsLinkVisible()) continue;

							this->DrawForwBackLinks(sta->index, stb->index);
							seen_stations.insert(to);
						}
						seen_links.insert(std::make_pair(from, to));
					}
				}
				seen_stations.clear();
			}
			return this->link_details;
		}

	protected:

		Point pta, ptb;
		BaseCargoDetail forward, backward;
		LinkDetails link_details;
		const SmallMapWindow *window;
		bool highlight;

		FORCEINLINE bool IsLinkVisible()
		{
			const NWidgetBase *wi = this->window->GetWidget<NWidgetCore>(SM_WIDGET_MAP);
			return !((this->pta.x < 0 && this->ptb.x < 0) ||
					(this->pta.y < 0 && this->ptb.y < 0) ||
					(this->pta.x > (int)wi->current_x && this->ptb.x > (int)wi->current_x) ||
					(this->pta.y > (int)wi->current_y && this->ptb.y > (int)wi->current_y));
		}

		void DrawLink(StationID sta, StationID stb, bool backward) {
			bool highlight_empty = this->link_details.Empty();
			bool highlight =
					(sta == this->link_details.sta && stb == this->link_details.stb) ||
					(highlight_empty && window->CheckLinkSelected(&this->pta, &this->ptb));
			if (highlight_empty && highlight) {
				this->link_details.sta = sta;
				this->link_details.stb = stb;
			}

			bool backward_empty = this->link_details.b_to_a.empty();
			bool highlight_backward = (sta == this->link_details.stb && stb == this->link_details.sta);

			if (highlight || highlight_backward) {
				this->highlight = true;
			}

			for (int i = 0; i < _smallmap_cargo_count; ++i) {
				const LegendAndColour &cargo_entry = _legend_table[this->window->map_type][i];
				CargoID cargo = cargo_entry.u.type;
				if (cargo_entry.show_on_map || highlight || highlight_backward) {
					GoodsEntry &ge = Station::Get(sta)->goods[cargo];
					FlowStat sum_flows = ge.GetSumFlowVia(stb);
					const LinkStatMap &ls_map = ge.link_stats;
					LinkStatMap::const_iterator i = ls_map.find(stb);
					if (i != ls_map.end()) {
						const LinkStat &link_stat = i->second;
						this->AddLink(link_stat, sum_flows, backward ? this->backward : this->forward);
						if (highlight_empty && highlight) {
							this->link_details.a_to_b.push_back(CargoDetail(&cargo_entry, link_stat, sum_flows));
						} else if (backward_empty && highlight_backward) {
							this->link_details.b_to_a.push_back(CargoDetail(&cargo_entry, link_stat, sum_flows));
						}
					}
				}
			}
		}

		void AddLink(const LinkStat &orig_link, const FlowStat &orig_flow, BaseCargoDetail &cargo)
		{
			uint new_cap = orig_link.Capacity();
			uint new_usg = orig_link.Usage();
			uint new_plan = orig_flow.Planned();

			if (cargo.capacity == 0 ||
					max(cargo.usage, cargo.planned) * 8 / (cargo.capacity + 1) < max(new_usg, new_plan) * 8 / (new_cap + 1)) {
				cargo.capacity = new_cap;
				cargo.usage = new_usg;
				cargo.planned = new_plan;
			}
		}

		void DrawForwBackLinks(StationID sta, StationID stb) {
			this->DrawLink(sta, stb, false);
			this->DrawLink(stb, sta, true);
			this->DrawContent();
			this->highlight = false;
			this->forward.Clear();
			this->backward.Clear();
		}

		void DrawContent() {
			GfxDrawLine(this->pta.x, this->pta.y, this->ptb.x, this->ptb.y, _colour_gradient[COLOUR_GREY][1]);

			int direction_y = (this->pta.x < this->ptb.x ? 1 : -1);
			int direction_x = (this->pta.y > this->ptb.y ? 1 : -1);;

			if (this->forward.capacity > 0) {
				uint usage_or_plan = min(this->forward.capacity * 2, max(this->forward.usage, this->forward.planned));
				int colour = _smallmap_link_colours[usage_or_plan * lengthof(_smallmap_link_colours) / (this->forward.capacity * 2 + 1)];
				GfxDrawLine(this->pta.x + direction_x, this->pta.y, this->ptb.x + direction_x, this->ptb.y, colour);
				GfxDrawLine(this->pta.x, this->pta.y + direction_y, this->ptb.x, this->ptb.y + direction_y, colour);
			}

			if (this->backward.capacity > 0) {
				uint usage_or_plan = min(this->backward.capacity * 2, max(this->backward.usage, this->backward.planned));
				int colour = _smallmap_link_colours[usage_or_plan * lengthof(_smallmap_link_colours) / (this->backward.capacity * 2 + 1)];
				GfxDrawLine(this->pta.x - direction_x, this->pta.y, this->ptb.x - direction_x, this->ptb.y, colour);
				GfxDrawLine(this->pta.x, this->pta.y - direction_y, this->ptb.x, this->ptb.y - direction_y, colour);
			}
		}
	};

	static const uint MORE_SPACE_NEEDED = 0x1000;

	uint DrawLinkDetails(StatVector &details, uint x, uint y, uint right, uint bottom) const {
		uint x_orig = x;
		SetDParam(0, 9999);
		static uint entry_width = LEGEND_BLOB_WIDTH +
				GetStringBoundingBox(STR_ABBREV_PASSENGERS).width +
				GetStringBoundingBox(STR_SMALLMAP_LINK_CAPACITY).width +
				GetStringBoundingBox(STR_SMALLMAP_LINK_USAGE).width +
				GetStringBoundingBox(STR_SMALLMAP_LINK_PLANNED).width;
		uint entries_per_row = (right - x_orig) / entry_width;
		if (details.empty()) {
			DrawString(x, x + entry_width, y, STR_TINY_NOTHING, TC_BLACK);
			return y + FONT_HEIGHT_SMALL;
		}
		for (uint i = 0; i < details.size(); ++i) {
			CargoDetail &detail = details[i];
			if (x + entry_width >= right) {
				x = x_orig;
				y += FONT_HEIGHT_SMALL;
				if (y + 2 * FONT_HEIGHT_SMALL > bottom && details.size() - i > entries_per_row) {
					return y | MORE_SPACE_NEEDED;
				}
			}
			uint x_next = x + entry_width;
			GfxFillRect(x, y + 1, x + LEGEND_BLOB_WIDTH, y + FONT_HEIGHT_SMALL - 1, 0); // outer border of the legend colour
			GfxFillRect(x + 1, y + 2, x + LEGEND_BLOB_WIDTH - 1, y + FONT_HEIGHT_SMALL - 2, detail.legend->colour); // legend colour
			x += LEGEND_BLOB_WIDTH + WD_FRAMERECT_LEFT;

			SetDParam(0, CargoSpec::Get(detail.legend->u.type)->abbrev);
			TextColour tc = detail.legend->show_on_map ? TC_BLACK : TC_GREY;
			x = DrawString(x, x_next - 1, y, STR_SMALLMAP_LINK, tc);
			SetDParam(0, detail.capacity);
			x = DrawString(x, x_next - 1, y, STR_SMALLMAP_LINK_CAPACITY, tc);
			SetDParam(0, detail.usage);
			x = DrawString(x, x_next - 1, y, STR_SMALLMAP_LINK_USAGE, tc);
			SetDParam(0, detail.planned);
			x = DrawString(x, x_next - 1, y, STR_SMALLMAP_LINK_PLANNED, tc);
			x = x_next;
		}
		return y + FONT_HEIGHT_SMALL;
	}

	uint DrawLinkDetailCaption(uint x, uint y, uint right, StationID sta, StationID stb) const {
		SetDParam(0, sta);
		SetDParam(1, stb);
		static uint height = GetStringBoundingBox(STR_SMALLMAP_LINK_CAPTION).height;
		DrawString(x, right - 1, y, STR_SMALLMAP_LINK_CAPTION, TC_BLACK);
		y += height;
		return y;
	}

	void DrawLinkDetails(uint x, uint y, uint right, uint bottom) const {
		y = DrawLinkDetailCaption(x, y, right, this->link_details.sta, this->link_details.stb);
		if (y + 2 * FONT_HEIGHT_SMALL > bottom) {
			DrawString(x, right, y, "...", TC_BLACK);
			return;
		}
		y = DrawLinkDetails(this->link_details.a_to_b, x, y, right, bottom);
		if (y + 3 * FONT_HEIGHT_SMALL > bottom) {
			/* caption takes more space -> 3 * row height */
			DrawString(x, right, y, "...", TC_BLACK);
			return;
		}
		y = DrawLinkDetailCaption(x, y + 2, right, this->link_details.stb, this->link_details.sta);
		if (y + 2 * FONT_HEIGHT_SMALL > bottom) {
			DrawString(x, right, y, "...", TC_BLACK);
			return;
		}
		y = DrawLinkDetails(this->link_details.b_to_a, x, y, right, bottom);
		if (y & MORE_SPACE_NEEDED) {
			/* only draw "..." if more entries would have been drawn */
			DrawString(x, right, y ^ MORE_SPACE_NEEDED, "...", TC_BLACK);
			return;
		}
	}

	void DrawSupplyDetails(uint x, uint y_org, uint bottom) const {
		const Station *st = Station::GetIfValid(this->supply_details);
		if (st == NULL) return;
		SetDParam(0, this->supply_details);
		static uint height = GetStringBoundingBox(STR_SMALLMAP_SUPPLY_CAPTION).height;
		DrawString(x, x + 2 * this->column_width - 1, y_org, STR_SMALLMAP_SUPPLY_CAPTION, TC_BLACK);
		y_org += height;
		uint y = y_org;
		for (int i = 0; i < _smallmap_cargo_count; ++i) {
			if (y + FONT_HEIGHT_SMALL - 1 >= bottom) {
				/* Column break needed, continue at top, SD_LEGEND_COLUMN_WIDTH pixels
				 * (one "row") to the right. */
				x += this->column_width;
				y = y_org;
			}

			const LegendAndColour &tbl = _legend_table[this->map_type][i];

			CargoID c = tbl.u.type;
			uint supply = st->goods[c].supply;
			if (supply > 0) {
				TextColour textcol = TC_BLACK;
				if (tbl.show_on_map) {
					GfxFillRect(x, y + 1, x + LEGEND_BLOB_WIDTH, y + FONT_HEIGHT_SMALL - 1, 0); // outer border of the legend colour
				} else {
					textcol = TC_GREY;
				}
				SetDParam(0, c);
				SetDParam(1, supply);
				DrawString(x + LEGEND_BLOB_WIDTH + WD_FRAMERECT_LEFT, x + this->column_width - 1, y, STR_SMALLMAP_SUPPLY, textcol);
				GfxFillRect(x + 1, y + 2, x + LEGEND_BLOB_WIDTH - 1, y + FONT_HEIGHT_SMALL - 2, tbl.colour); // legend colour
				y += FONT_HEIGHT_SMALL;
			}
		}
	}

	/**
	 * Adds town names to the smallmap.
	 * @param dpi the part of the smallmap to be drawn into
	 */
	void DrawTowns(const DrawPixelInfo *dpi) const
	{
		const Town *t;
		FOR_ALL_TOWNS(t) {
			/* Remap the town coordinate */
			Point pt = this->RemapTile(TileX(t->xy), TileY(t->xy));
			int x = pt.x - this->subscroll - (t->sign.width_small >> 1);
			int y = pt.y;

			/* Check if the town sign is within bounds */
			if (x + t->sign.width_small > dpi->left &&
					x < dpi->left + dpi->width &&
					y + FONT_HEIGHT_SMALL > dpi->top &&
					y < dpi->top + dpi->height) {
				/* And draw it. */
				SetDParam(0, t->index);
				DrawString(x, x + t->sign.width_small, y, STR_SMALLMAP_TOWN);
			}
		}
	}

	/**
	 * Draws vertical part of map indicator
	 * @param x X coord of left/right border of main viewport
	 * @param y Y coord of top border of main viewport
	 * @param y2 Y coord of bottom border of main viewport
	 */
	static inline void DrawVertMapIndicator(int x, int y, int y2)
	{
		GfxFillRect(x, y,      x, y + 3, 69);
		GfxFillRect(x, y2 - 3, x, y2,    69);
	}

	/**
	 * Draws horizontal part of map indicator
	 * @param x X coord of left border of main viewport
	 * @param x2 X coord of right border of main viewport
	 * @param y Y coord of top/bottom border of main viewport
	 */
	static inline void DrawHorizMapIndicator(int x, int x2, int y)
	{
		GfxFillRect(x,      y, x + 3, y, 69);
		GfxFillRect(x2 - 3, y, x2,    y, 69);
	}

	/**
	 * Adds map indicators to the smallmap.
	 */
	void DrawMapIndicators() const
	{
		/* Find main viewport. */
		const ViewPort *vp = FindWindowById(WC_MAIN_WINDOW, 0)->viewport;

		Point tile = InverseRemapCoords(vp->virtual_left, vp->virtual_top);
		Point tl = this->RemapTile(tile.x >> 4, tile.y >> 4);
		tl.x -= this->subscroll;

		tile = InverseRemapCoords(vp->virtual_left + vp->virtual_width, vp->virtual_top + vp->virtual_height);
		Point br = this->RemapTile(tile.x >> 4, tile.y >> 4);
		br.x -= this->subscroll;

		SmallMapWindow::DrawVertMapIndicator(tl.x, tl.y, br.y);
		SmallMapWindow::DrawVertMapIndicator(br.x, tl.y, br.y);

		SmallMapWindow::DrawHorizMapIndicator(tl.x, br.x, tl.y);
		SmallMapWindow::DrawHorizMapIndicator(tl.x, br.x, br.y);
	}

	/**
	 * Draws the small map.
	 *
	 * Basically, the small map is draw column of pixels by column of pixels. The pixels
	 * are drawn directly into the screen buffer. The final map is drawn in multiple passes.
	 * The passes are:
	 * <ol><li>The colours of tiles in the different modes.</li>
	 * <li>Town names (optional)</li></ol>
	 *
	 * @param dpi pointer to pixel to write onto
	 */
	void DrawSmallMap(DrawPixelInfo *dpi) const
	{
		Blitter *blitter = BlitterFactoryBase::GetCurrentBlitter();
		DrawPixelInfo *old_dpi;

		old_dpi = _cur_dpi;
		_cur_dpi = dpi;

		/* Clear it */
		GfxFillRect(dpi->left, dpi->top, dpi->left + dpi->width - 1, dpi->top + dpi->height - 1, 0);

		/* Setup owner table */
		if (this->map_type == SMT_OWNER) {
			const Company *c;

			/* Fill with some special colours */
			_owner_colours[OWNER_TOWN]  = MKCOLOUR(0xB4B4B4B4);
			_owner_colours[OWNER_NONE]  = _heightmap_schemes[_settings_client.gui.smallmap_land_colour].default_colour;
			_owner_colours[OWNER_WATER] = MKCOLOUR(0xCACACACA);
			_owner_colours[OWNER_END]   = MKCOLOUR(0x20202020); // Industry

			/* Now fill with the company colours */
			FOR_ALL_COMPANIES(c) {
				_owner_colours[c->index] = _colour_gradient[c->colour][5] * 0x01010101;
			}
		}

		/* Which tile is displayed at (dpi->left, dpi->top)? */
		int dx;
		Point position = this->PixelToWorld(dpi->left, dpi->top, &dx);
		int pos_x = this->scroll_x + position.x;
		int pos_y = this->scroll_y + position.y;

		void *ptr = blitter->MoveTo(dpi->dst_ptr, -dx - 4, 0);
		int x = - dx - 4;
		int y = 0;
		int increment = this->zoom > 0 ? this->zoom * TILE_SIZE : TILE_SIZE / (-this->zoom); 

		for (;;) {
			/* Distance from left edge */
			if (x >= -3) {
				if (x >= dpi->width) break; // Exit the loop.

				int end_pos = min(dpi->width, x + 4);
				int reps = (dpi->height - y + 1) / 2; // Number of lines.
				if (reps > 0) {
					this->DrawSmallMapColumn(ptr, pos_x, pos_y, dpi->pitch * 2, reps, x, end_pos, blitter);
				}
			}

			if (y == 0) {
				pos_y += increment;
				y++;
				ptr = blitter->MoveTo(ptr, 0, 1);
			} else {
				pos_x -= increment;
				y--;
				ptr = blitter->MoveTo(ptr, 0, -1);
			}
			ptr = blitter->MoveTo(ptr, 2, 0);
			x += 2;
		}

		/* Draw vehicles */
		if (this->map_type == SMT_CONTOUR || this->map_type == SMT_VEHICLES) this->DrawVehicles(dpi, blitter);

		if (this->map_type == SMT_LINKSTATS && _game_mode == GM_NORMAL) {
			LinkLineDrawer lines(this);
			this->link_details = lines.DrawLinks();

			this->supply_details = DrawStationDots();
		}

		/* Draw town names */
		if (this->show_towns) this->DrawTowns(dpi);

		/* Draw map indicators */
		this->DrawMapIndicators();

		_cur_dpi = old_dpi;
	}

	bool CheckStationSelected(Point *pt) const {
		return abs(this->cursor.x - pt->x) < 7 && abs(this->cursor.y - pt->y) < 7;
	}

	bool CheckLinkSelected(Point *pta, Point *ptb) const {
		if (this->cursor.x == -1 && this->cursor.y == -1) return false;
		if (CheckStationSelected(pta) || CheckStationSelected(ptb)) return false;
		if (pta->x > ptb->x) Swap(pta, ptb);
		int minx = min(pta->x, ptb->x);
		int maxx = max(pta->x, ptb->x);
		int miny = min(pta->y, ptb->y);
		int maxy = max(pta->y, ptb->y);
		if (!IsInsideMM(cursor.x, minx - 3, maxx + 3) || !IsInsideMM(cursor.y, miny - 3, maxy + 3)) {
			return false;
		}

		if (pta->x == ptb->x || ptb->y == pta->y) {
			return true;
		} else {
			int incliney = (ptb->y - pta->y);
			int inclinex = (ptb->x - pta->x);
			int diff = (cursor.x - minx) * incliney / inclinex - (cursor.y - miny);
			if (incliney < 0) {
				diff += maxy - miny;
			}
			return abs(diff) < 4;
		}
	}

	/**
	 * recalculate which vehicles are visible and their positions.
	 */
	void RecalcVehiclePositions() {
		this->vehicles_on_map.clear();
		const Vehicle *v;
		const NWidgetCore *wi = this->GetWidget<NWidgetCore>(SM_WIDGET_MAP);
		int scale = this->zoom < 0 ? -this->zoom : 1;

		FOR_ALL_VEHICLES(v) {
			if (v->type == VEH_EFFECT) continue;
			if (v->vehstatus & (VS_HIDDEN | VS_UNCLICKABLE)) continue;

			/* Remap into flat coordinates. We have to do that again in DrawVehicles to account for scrolling. */
			Point pos = RemapTile(v->x_pos / (int)TILE_SIZE, v->y_pos / (int)TILE_SIZE);

			/* Check if rhombus is inside bounds */
			if (IsInsideMM(pos.x, -2 * scale, wi->current_x + 2 * scale) &&
				IsInsideMM(pos.y, -2 * scale, wi->current_y + 2 * scale)) {

				this->vehicles_on_map.push_back(VehicleAndPosition(v));
			}
		}
	}

public:
	SmallMapWindow(const WindowDesc *desc, int window_number) : Window(), supply_details(INVALID_STATION), refresh(FORCE_REFRESH_PERIOD)
	{
		this->cursor.x = -1;
		this->cursor.y = -1;
		this->InitNested(desc, window_number);
		if (_smallmap_cargo_count == 0) {
			this->DisableWidget(SM_WIDGET_LINKSTATS);
			if (this->map_type == SMT_LINKSTATS) {
				this->map_type = SMT_CONTOUR;
			}
		}

		this->LowerWidget(this->map_type + SM_WIDGET_CONTOUR);

		_smallmap_show_heightmap = (this->map_type != SMT_INDUSTRY);
		BuildLandLegend();
		this->SetWidgetLoweredState(SM_WIDGET_SHOW_HEIGHT, _smallmap_show_heightmap);

		this->SetWidgetLoweredState(SM_WIDGET_TOGGLETOWNNAME, this->show_towns);
		this->GetWidget<NWidgetStacked>(SM_WIDGET_SELECTINDUSTRIES)->SetDisplayedPlane(this->map_type != SMT_INDUSTRY && this->map_type != SMT_LINKSTATS);

		this->SetZoomLevel(ZLC_INITIALIZE, NULL);
		this->SmallMapCenterOnCurrentPos();
	}

	/**
	 * Compute maximal required height of the legends.
	 * @return Maximally needed height for displaying the smallmap legends in pixels.
	 */
	inline uint GetMaxLegendHeight() const
	{
		return WD_FRAMERECT_TOP + WD_FRAMERECT_BOTTOM + this->GetMaxNumberRowsLegend(this->min_number_of_columns) * FONT_HEIGHT_SMALL;
	}

	/**
	 * Compute minimal required width of the legends.
	 * @return Minimally needed width for displaying the smallmap legends in pixels.
	 */
	inline uint GetMinLegendWidth() const
	{
		return WD_FRAMERECT_LEFT + this->min_number_of_columns * this->column_width;
	}

	/**
	 * Return number of columns that can be displayed in \a width pixels.
	 * @return Number of columns to display.
	 */
	inline uint GetNumberColumnsLegend(uint width) const
	{
		return width / this->column_width;
	}

	/**
	 * Compute height given a width.
	 * @return Needed height for displaying the smallmap legends in pixels.
	 */
	uint GetLegendHeight(uint width) const
	{
		uint num_columns = this->GetNumberColumnsLegend(width);
		return WD_FRAMERECT_TOP + WD_FRAMERECT_BOTTOM + this->GetMaxNumberRowsLegend(num_columns) * FONT_HEIGHT_SMALL;
	}

	virtual void SetStringParameters(int widget) const
	{
		switch (widget) {
			case SM_WIDGET_CAPTION:
				SetDParam(0, STR_SMALLMAP_TYPE_CONTOURS + this->map_type);
				break;
		}
	}

	virtual void OnInit()
	{
		uint min_width = 0;
		this->min_number_of_columns = INDUSTRY_MIN_NUMBER_OF_COLUMNS;
		this->min_number_of_fixed_rows = 0;
		for (uint i = 0; i < lengthof(_legend_table); i++) {
			uint height = 0;
			uint num_columns = 1;
			for (const LegendAndColour *tbl = _legend_table[i]; !tbl->end; ++tbl) {
				StringID str;
				if (i == SMT_INDUSTRY || i == SMT_LINKSTATS) {
					SetDParam(0, tbl->legend);
					SetDParam(1, IndustryPool::MAX_SIZE);
					str = (i == SMT_INDUSTRY) ? STR_SMALLMAP_INDUSTRY : STR_SMALLMAP_LINKSTATS_LEGEND;
				} else {
					if (tbl->col_break) {
						this->min_number_of_fixed_rows = max(this->min_number_of_fixed_rows, height);
						height = 0;
						num_columns++;
					}
					height++;
					str = tbl->legend;
				}
				min_width = max(GetStringBoundingBox(str).width, min_width);
			}
			this->min_number_of_fixed_rows = max(this->min_number_of_fixed_rows, height);
			this->min_number_of_columns = max(this->min_number_of_columns, num_columns);
		}

		/* The width of a column is the minimum width of all texts + the size of the blob + some spacing */
		this->column_width = min_width + LEGEND_BLOB_WIDTH + WD_FRAMERECT_LEFT + WD_FRAMERECT_RIGHT;
	}

	virtual void DrawWidget(const Rect &r, int widget) const
	{
		switch (widget) {
			case SM_WIDGET_MAP: {
				DrawPixelInfo new_dpi;
				if (!FillDrawPixelInfo(&new_dpi, r.left + 1, r.top + 1, r.right - r.left - 1, r.bottom - r.top - 1)) return;
				this->DrawSmallMap(&new_dpi);
				break;
			}

			case SM_WIDGET_LEGEND: {
<<<<<<< HEAD
				DrawLegend(r);
			} break;
		}
	}
=======
				uint columns = this->GetNumberColumnsLegend(r.right - r.left + 1);
				uint number_of_rows = max(this->map_type == SMT_INDUSTRY ? CeilDiv(_smallmap_industry_count, columns) : 0, this->min_number_of_fixed_rows);
				bool rtl = _current_text_dir == TD_RTL;
				uint y_org = r.top + WD_FRAMERECT_TOP;
				uint x = rtl ? r.right - this->column_width - WD_FRAMERECT_RIGHT : r.left + WD_FRAMERECT_LEFT;
				uint y = y_org;
				uint i = 0; // Row counter for industry legend.
				uint row_height = FONT_HEIGHT_SMALL;

				uint text_left  = rtl ? 0 : LEGEND_BLOB_WIDTH + WD_FRAMERECT_LEFT;
				uint text_right = this->column_width - 1 - (rtl ? LEGEND_BLOB_WIDTH + WD_FRAMERECT_RIGHT : 0);
				uint blob_left  = rtl ? this->column_width - 1 - LEGEND_BLOB_WIDTH : 0;
				uint blob_right = rtl ? this->column_width - 1 : LEGEND_BLOB_WIDTH;

				for (const LegendAndColour *tbl = _legend_table[this->map_type]; !tbl->end; ++tbl) {
					if (tbl->col_break || (this->map_type == SMT_INDUSTRY && i++ >= number_of_rows)) {
						/* Column break needed, continue at top, COLUMN_WIDTH pixels
						 * (one "row") to the right. */
						x += rtl ? -(int)this->column_width : this->column_width;
						y = y_org;
						i = 1;
					}
>>>>>>> a729ce36

	uint GetNumberRowsLegend(uint columns) const {
		uint number_of_rows = this->min_number_of_fixed_rows;
		if (this->map_type == SMT_INDUSTRY) {
			number_of_rows = max(number_of_rows, (_smallmap_industry_count + columns - 1) / columns);
		} else if (this->map_type == SMT_LINKSTATS) {
			number_of_rows = max(number_of_rows, (_smallmap_cargo_count + columns - 2) / (columns - 1));
		}
		return number_of_rows;
	}

	uint GetMaxNumberRowsLegend(uint columns) const {
		uint number_of_rows = this->min_number_of_fixed_rows;
		number_of_rows = max(number_of_rows, CeilDiv(_smallmap_industry_count, columns));
		number_of_rows = max(number_of_rows, CeilDiv(_smallmap_cargo_count, (columns - 1)));
		return number_of_rows;
	}

	void DrawLegend(const Rect &r) const {
		uint y_org = r.top + WD_FRAMERECT_TOP;
		uint x = r.left + WD_FRAMERECT_LEFT;
		if (this->supply_details != INVALID_STATION) {
			this->DrawSupplyDetails(x, y_org, r.bottom - WD_FRAMERECT_BOTTOM);
		} else if (!this->link_details.Empty()) {
			this->DrawLinkDetails(x, y_org, r.right - WD_FRAMERECT_RIGHT, r.bottom - WD_FRAMERECT_BOTTOM);
		} else {
			uint columns = this->GetNumberColumnsLegend(r.right - r.left + 1);

			uint number_of_rows = this->GetNumberRowsLegend(columns);

			bool rtl = _dynlang.text_dir == TD_RTL;
			uint y_org = r.top + WD_FRAMERECT_TOP;
			uint x = rtl ? r.right - this->column_width - WD_FRAMERECT_RIGHT : r.left + WD_FRAMERECT_LEFT;
			uint y = y_org;
			uint i = 0; // Row counter for industry legend.
			uint row_height = FONT_HEIGHT_SMALL;

			uint text_left  = rtl ? 0 : LEGEND_BLOB_WIDTH + WD_FRAMERECT_LEFT;
			uint text_right = this->column_width - 1 - (rtl ? LEGEND_BLOB_WIDTH + WD_FRAMERECT_RIGHT : 0);
			uint blob_left  = rtl ? this->column_width - 1 - LEGEND_BLOB_WIDTH : 0;
			uint blob_right = rtl ? this->column_width - 1 : LEGEND_BLOB_WIDTH;

			StringID string = (this->map_type == SMT_INDUSTRY) ? STR_SMALLMAP_INDUSTRY : STR_SMALLMAP_LINKSTATS_LEGEND;

			for (const LegendAndColour *tbl = _legend_table[this->map_type]; !tbl->end; ++tbl) {
				if (tbl->col_break || ((this->map_type == SMT_INDUSTRY || this->map_type == SMT_LINKSTATS) && i++ >= number_of_rows)) {
					/* Column break needed, continue at top, COLUMN_WIDTH pixels
					 * (one "row") to the right. */
					x += rtl ? -(int)this->column_width : this->column_width;
					y = y_org;
					i = 1;
				}

				switch(this->map_type) {
					case SMT_INDUSTRY:
						/* Industry name must be formatted, since it's not in tiny font in the specs.
						 * So, draw with a parameter and use the STR_SMALLMAP_INDUSTRY string, which is tiny font */
						SetDParam(1, Industry::GetIndustryTypeCount(tbl->u.type));
					case SMT_LINKSTATS:
						SetDParam(0, tbl->legend);
						if (!tbl->show_on_map) {
							/* Simply draw the string, not the black border of the legend colour.
							 * This will enforce the idea of the disabled item */
							DrawString(x + text_left, x + text_right, y, string, TC_GREY);
						} else {
							DrawString(x + text_left, x + text_right, y, string, TC_BLACK);
							GfxFillRect(x + blob_left, y + 1, x + blob_right, y + row_height - 1, 0); // outer border of the legend colour
						}
						break;
					default:
						if (this->map_type == SMT_CONTOUR) SetDParam(0, tbl->u.height * TILE_HEIGHT_STEP);

						/* Anything that is not an industry is using normal process */
						GfxFillRect(x + blob_left, y + 1, x + blob_right, y + row_height - 1, 0);
						DrawString(x + text_left, x + text_right, y, tbl->legend);
				}
				GfxFillRect(x + blob_left + 1, y + 2, x + blob_right - 1, y + row_height - 2, tbl->colour); // Legend colour

				y += row_height;
			}
		}
	}



	virtual void OnPaint()
	{
		this->DrawWidgets();
	}

	/**
	 * Select and toggle a legend item. When CTRL is pressed, disable all other
	 * items in the group defined by begin_legend_item and end_legend_item and
	 * keep the clicked one enabled even if it was already enabled before. If
	 * the other items in the group are all disabled already and CTRL is pressed
	 * enable them instead.
	 * @param click_pos the index of the item being selected
	 * @param legend the legend from which we select
	 * @param end_legend_item index one past the last item in the group to be inverted
	 * @param begin_legend_item index of the first item in the group to be inverted
	 */
	void SelectLegendItem(int click_pos, LegendAndColour *legend, int end_legend_item, int begin_legend_item = 0)
	{
		if (_ctrl_pressed) {
			/* Disable all, except the clicked one */
			bool changes = false;
			for (int i = begin_legend_item; i != end_legend_item; i++) {
				bool new_state = i == click_pos;
				if (legend[i].show_on_map != new_state) {
					changes = true;
					legend[i].show_on_map = new_state;
				}
			}
			if (!changes) {
				/* Nothing changed? Then show all (again). */
				for (int i = begin_legend_item; i != end_legend_item; i++) {
					legend[i].show_on_map = true;
				}
			}
		} else {
			legend[click_pos].show_on_map = !legend[click_pos].show_on_map;
		}
	}

	/*
	 * Select a new map type.
	 * @param map_type New map type.
	 */
	void SwitchMapType(SmallMapType map_type)
	{
		this->RaiseWidget(this->map_type + SM_WIDGET_CONTOUR);
		this->map_type = map_type;
		this->LowerWidget(this->map_type + SM_WIDGET_CONTOUR);

		/* Hide Enable all/Disable all buttons if is not industry type small map */
		this->GetWidget<NWidgetStacked>(SM_WIDGET_SELECTINDUSTRIES)->SetDisplayedPlane(this->map_type != SMT_INDUSTRY && this->map_type != SMT_LINKSTATS);

		this->SetDirty();
	}

	virtual void OnClick(Point pt, int widget, int click_count)
	{
		/* User clicked something, notify the industry chain window to stop sending newly selected industries. */
		InvalidateWindowClassesData(WC_INDUSTRY_CARGOES, NUM_INDUSTRYTYPES);

		switch (widget) {
			case SM_WIDGET_MAP: { // Map window
				/*
				 * XXX: scrolling with the left mouse button is done by subsequently
				 * clicking with the left mouse button; clicking once centers the
				 * large map at the selected point. So by unclicking the left mouse
				 * button here, it gets reclicked during the next inputloop, which
				 * would make it look like the mouse is being dragged, while it is
				 * actually being (virtually) clicked every inputloop.
				 */
				_left_button_clicked = false;

				const NWidgetBase *wid = this->GetWidget<NWidgetBase>(SM_WIDGET_MAP);
				Window *w = FindWindowById(WC_MAIN_WINDOW, 0);
				int sub;
				pt = this->PixelToWorld(pt.x - wid->pos_x, pt.y - wid->pos_y, &sub);
				int offset = this->zoom > 0 ? this->zoom * TILE_SIZE : TILE_SIZE / (-this->zoom);
				pt = RemapCoords(this->scroll_x + pt.x + offset - offset * sub / 4,
						this->scroll_y + pt.y + sub * offset / 4, 0);

				w->viewport->follow_vehicle = INVALID_VEHICLE;
				w->viewport->dest_scrollpos_x = pt.x - (w->viewport->virtual_width  >> 1);
				w->viewport->dest_scrollpos_y = pt.y - (w->viewport->virtual_height >> 1);

				this->SetDirty();
				break;
			}

			case SM_WIDGET_ZOOM_IN:
			case SM_WIDGET_ZOOM_OUT: {
				const NWidgetBase *wid = this->GetWidget<NWidgetBase>(SM_WIDGET_MAP);
				Point pt = {wid->current_x / 2, wid->current_y / 2};
				this->SetZoomLevel((widget == SM_WIDGET_ZOOM_IN) ? ZLC_ZOOM_IN : ZLC_ZOOM_OUT, &pt);
				SndPlayFx(SND_15_BEEP);
				break;
			}

			case SM_WIDGET_CONTOUR:    // Show land contours
			case SM_WIDGET_VEHICLES:   // Show vehicles
			case SM_WIDGET_INDUSTRIES: // Show industries
			case SM_WIDGET_LINKSTATS:   // Show route map
			case SM_WIDGET_ROUTES:     // Show transport routes
			case SM_WIDGET_VEGETATION: // Show vegetation
			case SM_WIDGET_OWNERS:     // Show land owners
				this->SwitchMapType((SmallMapType)(widget - SM_WIDGET_CONTOUR));
				SndPlayFx(SND_15_BEEP);
				break;

			case SM_WIDGET_CENTERMAP: // Center the smallmap again
				this->SmallMapCenterOnCurrentPos();
				this->HandleButtonClick(SM_WIDGET_CENTERMAP);
				SndPlayFx(SND_15_BEEP);
				break;

			case SM_WIDGET_TOGGLETOWNNAME: // Toggle town names
				this->show_towns = !this->show_towns;
				this->SetWidgetLoweredState(SM_WIDGET_TOGGLETOWNNAME, this->show_towns);

				this->SetDirty();
				SndPlayFx(SND_15_BEEP);
				break;

			case SM_WIDGET_LEGEND: // Legend
				/* If industry type small map*/
				if (this->map_type == SMT_INDUSTRY || this->map_type == SMT_LINKSTATS) {
					/* If click on industries label, find right industry type and enable/disable it */
					const NWidgetBase *wi = this->GetWidget<NWidgetBase>(SM_WIDGET_LEGEND); // Label panel
					uint line = (pt.y - wi->pos_y - WD_FRAMERECT_TOP) / FONT_HEIGHT_SMALL;
					uint columns = this->GetNumberColumnsLegend(wi->current_x);
					uint entry_count = 0;
					if (this->map_type == SMT_LINKSTATS) {
						columns--; // one column is reserved for stats legend
						entry_count = _smallmap_cargo_count;
					} else {
						entry_count = _smallmap_industry_count;
					}
					uint number_of_rows = max(CeilDiv(entry_count, columns), this->min_number_of_fixed_rows);
					if (line >= number_of_rows) break;

					bool rtl = _current_text_dir == TD_RTL;
					int x = pt.x - wi->pos_x;
					if (rtl) x = wi->current_x - x;
					uint column = (x - WD_FRAMERECT_LEFT) / this->column_width;

					/* Check if click is on industry label*/
					int click_pos = (column * number_of_rows) + line;
					if (this->map_type == SMT_INDUSTRY) {
						if (click_pos < _smallmap_industry_count) {
							this->SelectLegendItem(click_pos, _legend_from_industries, _smallmap_industry_count);
						}
					} else if (this->map_type == SMT_LINKSTATS) {
						if (click_pos < _smallmap_cargo_count) {
							this->SelectLegendItem(click_pos, _legend_linkstats, _smallmap_cargo_count);
						}
					}
					this->SetDirty();
				}
				break;

			case SM_WIDGET_ENABLE_ALL: { // Enable all items
				LegendAndColour *tbl = (this->map_type == SMT_INDUSTRY) ? _legend_from_industries : _legend_linkstats;
				for (; !tbl->end; ++tbl) {
					tbl->show_on_map = true;
				}
				this->SetDirty();
				break;
			}

			case SM_WIDGET_DISABLE_ALL: { // Disable all items
				LegendAndColour *tbl = (this->map_type == SMT_INDUSTRY) ? _legend_from_industries : _legend_linkstats;
				for (; !tbl->end; ++tbl) {
					tbl->show_on_map = false;
				}
				this->SetDirty();
				break;
			}

			case SM_WIDGET_SHOW_HEIGHT: // Enable/disable showing of heightmap.
				_smallmap_show_heightmap = !_smallmap_show_heightmap;
				this->SetWidgetLoweredState(SM_WIDGET_SHOW_HEIGHT, _smallmap_show_heightmap);
				this->SetDirty();
				break;
		}
	}

	virtual void OnMouseOver(Point pt, int widget) {
		static Point invalid = {-1, -1};
		if (widget == SM_WIDGET_MAP) {
			const NWidgetBase *wid = this->GetWidget<NWidgetBase>(SM_WIDGET_MAP);
			pt.x -= wid->pos_x;
			pt.y -= wid->pos_y;
			if (pt.x != cursor.x || pt.y != cursor.y) {
				this->refresh = 1;
				cursor = pt;
			}
		} else {
			cursor = invalid;
		}
	}


	/**
	 * Notifications for the smallmap window.
	 * - data = 0: Displayed industries at the industry chain window have changed.
	 */
	virtual void OnInvalidateData(int data)
	{
		extern uint64 _displayed_industries;
		if (this->map_type != SMT_INDUSTRY) this->SwitchMapType(SMT_INDUSTRY);

		for (int i = 0; i != _smallmap_industry_count; i++) {
			_legend_from_industries[i].show_on_map = HasBit(_displayed_industries, _legend_from_industries[i].u.type);
		}
		this->SetDirty();
	}

	virtual bool OnRightClick(Point pt, int widget)
	{
		if (widget != SM_WIDGET_MAP || _scrolling_viewport) return false;

		_scrolling_viewport = true;
		return true;
	}

	virtual void OnMouseWheel(int wheel)
	{
		const NWidgetBase *wid = this->GetWidget<NWidgetBase>(SM_WIDGET_MAP);
		int cursor_x = _cursor.pos.x - this->left - wid->pos_x;
		int cursor_y = _cursor.pos.y - this->top  - wid->pos_y;
		if (IsInsideMM(cursor_x, 0, wid->current_x) && IsInsideMM(cursor_y, 0, wid->current_y)) {
			Point pt = {cursor_x, cursor_y};
			this->SetZoomLevel((wheel < 0) ? ZLC_ZOOM_IN : ZLC_ZOOM_OUT, &pt);
		}
	}

	virtual void OnTick()
	{
		/* Update the window every now and then */
		if (--this->refresh != 0) return;

		this->RecalcVehiclePositions();

		this->refresh = FORCE_REFRESH_PERIOD;
		this->SetDirty();
	}

	/**
	 * Set new #scroll_x, #scroll_y, and #subscroll values after limiting them such that the center
	 * of the smallmap always contains a part of the map.
	 * @param sx  Proposed new #scroll_x
	 * @param sy  Proposed new #scroll_y
	 * @param sub Proposed new #subscroll
	 */
	void SetNewScroll(int sx, int sy, int sub)
	{
		const NWidgetBase *wi = this->GetWidget<NWidgetBase>(SM_WIDGET_MAP);
		Point hv = InverseRemapCoords(wi->current_x * TILE_SIZE / 2, wi->current_y * TILE_SIZE / 2);
		if (this->zoom > 0) {
			hv.x *= this->zoom;
			hv.y *= this->zoom;
		} else {
			hv.x /= (-this->zoom);
			hv.y /= (-this->zoom);
		}

		if (sx < -hv.x) {
			sx = -hv.x;
			sub = 0;
		}
		if (sx > (int)(MapMaxX() * TILE_SIZE) - hv.x) {
			sx = MapMaxX() * TILE_SIZE - hv.x;
			sub = 0;
		}
		if (sy < -hv.y) {
			sy = -hv.y;
			sub = 0;
		}
		if (sy > (int)(MapMaxY() * TILE_SIZE) - hv.y) {
			sy = MapMaxY() * TILE_SIZE - hv.y;
			sub = 0;
		}

		this->scroll_x = sx;
		this->scroll_y = sy;
		this->subscroll = sub;
	}

	virtual void OnScroll(Point delta)
	{
		_cursor.fix_at = true;

		/* While tile is at (delta.x, delta.y)? */
		int sub;
		Point pt = this->PixelToWorld(delta.x, delta.y, &sub);
		this->SetNewScroll(this->scroll_x + pt.x, this->scroll_y + pt.y, sub);

		this->SetDirty();
	}

	void SmallMapCenterOnCurrentPos()
	{
		const ViewPort *vp = FindWindowById(WC_MAIN_WINDOW, 0)->viewport;
		Point pt = InverseRemapCoords(vp->virtual_left + vp->virtual_width  / 2, vp->virtual_top  + vp->virtual_height / 2);

		int sub;
		const NWidgetBase *wid = this->GetWidget<NWidgetBase>(SM_WIDGET_MAP);
		Point sxy = this->ComputeScroll(pt.x, pt.y, max(0, (int)wid->current_x / 2 - 2), wid->current_y / 2, &sub);
		this->SetNewScroll(sxy.x, sxy.y, sub);
		this->SetDirty();
	}

	uint ColumnWidth() const {return column_width;}
};

SmallMapWindow::SmallMapType SmallMapWindow::map_type = SMT_CONTOUR;
bool SmallMapWindow::show_towns = true;

/**
 * Custom container class for displaying smallmap with a vertically resizing legend panel.
 * The legend panel has a smallest height that depends on its width. Standard containers cannot handle this case.
 *
 * @note The container assumes it has two childs, the first is the display, the second is the bar with legends and selection image buttons.
 *       Both childs should be both horizontally and vertically resizable and horizontally fillable.
 *       The bar should have a minimal size with a zero-size legends display. Child padding is not supported.
 */
class NWidgetSmallmapDisplay : public NWidgetContainer {
	const SmallMapWindow *smallmap_window; ///< Window manager instance.
public:
	NWidgetSmallmapDisplay() : NWidgetContainer(NWID_VERTICAL)
	{
		this->smallmap_window = NULL;
	}

	virtual void SetupSmallestSize(Window *w, bool init_array)
	{
		NWidgetBase *display = this->head;
		NWidgetBase *bar = display->next;

		display->SetupSmallestSize(w, init_array);
		bar->SetupSmallestSize(w, init_array);

		this->smallmap_window = dynamic_cast<SmallMapWindow *>(w);
		this->smallest_x = max(display->smallest_x, bar->smallest_x + smallmap_window->GetMinLegendWidth());
		this->smallest_y = display->smallest_y + max(bar->smallest_y, smallmap_window->GetMaxLegendHeight());
		this->fill_x = max(display->fill_x, bar->fill_x);
		this->fill_y = (display->fill_y == 0 && bar->fill_y == 0) ? 0 : min(display->fill_y, bar->fill_y);
		this->resize_x = max(display->resize_x, bar->resize_x);
		this->resize_y = min(display->resize_y, bar->resize_y);
	}

	virtual void AssignSizePosition(SizingType sizing, uint x, uint y, uint given_width, uint given_height, bool rtl)
	{
		this->pos_x = x;
		this->pos_y = y;
		this->current_x = given_width;
		this->current_y = given_height;

		NWidgetBase *display = this->head;
		NWidgetBase *bar = display->next;

		if (sizing == ST_SMALLEST) {
			this->smallest_x = given_width;
			this->smallest_y = given_height;
			/* Make display and bar exactly equal to their minimal size. */
			display->AssignSizePosition(ST_SMALLEST, x, y, display->smallest_x, display->smallest_y, rtl);
			bar->AssignSizePosition(ST_SMALLEST, x, y + display->smallest_y, bar->smallest_x, bar->smallest_y, rtl);
		}

		uint bar_height = max(bar->smallest_y, this->smallmap_window->GetLegendHeight(given_width - bar->smallest_x));
		uint display_height = given_height - bar_height;
		display->AssignSizePosition(ST_RESIZE, x, y, given_width, display_height, rtl);
		bar->AssignSizePosition(ST_RESIZE, x, y + display_height, given_width, bar_height, rtl);
	}

	virtual NWidgetCore *GetWidgetFromPos(int x, int y)
	{
		if (!IsInsideBS(x, this->pos_x, this->current_x) || !IsInsideBS(y, this->pos_y, this->current_y)) return NULL;
		for (NWidgetBase *child_wid = this->head; child_wid != NULL; child_wid = child_wid->next) {
			NWidgetCore *widget = child_wid->GetWidgetFromPos(x, y);
			if (widget != NULL) return widget;
		}
		return NULL;
	}

	virtual void Draw(const Window *w)
	{
		for (NWidgetBase *child_wid = this->head; child_wid != NULL; child_wid = child_wid->next) child_wid->Draw(w);
	}
};

/** Widget parts of the smallmap display. */
static const NWidgetPart _nested_smallmap_display[] = {
	NWidget(WWT_PANEL, COLOUR_BROWN, SM_WIDGET_MAP_BORDER),
		NWidget(WWT_INSET, COLOUR_BROWN, SM_WIDGET_MAP), SetMinimalSize(346, 140), SetResize(1, 1), SetPadding(2, 2, 2, 2), EndContainer(),
	EndContainer(),
};

/** Widget parts of the smallmap legend bar + image buttons. */
static const NWidgetPart _nested_smallmap_bar[] = {
	NWidget(WWT_PANEL, COLOUR_BROWN),
		NWidget(NWID_HORIZONTAL),
			NWidget(WWT_EMPTY, INVALID_COLOUR, SM_WIDGET_LEGEND), SetResize(1, 1),
			NWidget(NWID_VERTICAL),
				/* Top button row. */
				NWidget(NWID_HORIZONTAL, NC_EQUALSIZE),
					NWidget(WWT_PUSHIMGBTN, COLOUR_BROWN, SM_WIDGET_ZOOM_IN),
							SetDataTip(SPR_IMG_ZOOMIN, STR_TOOLBAR_TOOLTIP_ZOOM_THE_VIEW_IN), SetFill(1, 1),
					NWidget(WWT_PUSHIMGBTN, COLOUR_BROWN, SM_WIDGET_CENTERMAP),
							SetDataTip(SPR_IMG_SMALLMAP, STR_SMALLMAP_CENTER), SetFill(1, 1),
					NWidget(WWT_IMGBTN, COLOUR_BROWN, SM_WIDGET_BLANK),
							SetDataTip(SPR_DOT_SMALL, STR_NULL), SetFill(1, 1),
					NWidget(WWT_IMGBTN, COLOUR_BROWN, SM_WIDGET_CONTOUR),
							SetDataTip(SPR_IMG_SHOW_COUNTOURS, STR_SMALLMAP_TOOLTIP_SHOW_LAND_CONTOURS_ON_MAP), SetFill(1, 1),
					NWidget(WWT_IMGBTN, COLOUR_BROWN, SM_WIDGET_VEHICLES),
							SetDataTip(SPR_IMG_SHOW_VEHICLES, STR_SMALLMAP_TOOLTIP_SHOW_VEHICLES_ON_MAP), SetFill(1, 1),
					NWidget(WWT_IMGBTN, COLOUR_BROWN, SM_WIDGET_INDUSTRIES),
							SetDataTip(SPR_IMG_INDUSTRY, STR_SMALLMAP_TOOLTIP_SHOW_INDUSTRIES_ON_MAP), SetFill(1, 1),
				EndContainer(),
				/* Bottom button row. */
				NWidget(NWID_HORIZONTAL, NC_EQUALSIZE),
					NWidget(WWT_PUSHIMGBTN, COLOUR_BROWN, SM_WIDGET_ZOOM_OUT),
							SetDataTip(SPR_IMG_ZOOMOUT, STR_TOOLBAR_TOOLTIP_ZOOM_THE_VIEW_OUT), SetFill(1, 1),
					NWidget(WWT_IMGBTN, COLOUR_BROWN, SM_WIDGET_TOGGLETOWNNAME),
							SetDataTip(SPR_IMG_TOWN, STR_SMALLMAP_TOOLTIP_TOGGLE_TOWN_NAMES_ON_OFF), SetFill(1, 1),
					NWidget(WWT_IMGBTN, COLOUR_BROWN, SM_WIDGET_LINKSTATS),
							SetDataTip(SPR_IMG_GRAPHS, STR_SMALLMAP_TOOLTIP_SHOW_LINK_STATS_ON_MAP), SetFill(1, 1),
					NWidget(WWT_IMGBTN, COLOUR_BROWN, SM_WIDGET_ROUTES),
							SetDataTip(SPR_IMG_SHOW_ROUTES, STR_SMALLMAP_TOOLTIP_SHOW_TRANSPORT_ROUTES_ON), SetFill(1, 1),
					NWidget(WWT_IMGBTN, COLOUR_BROWN, SM_WIDGET_VEGETATION),
							SetDataTip(SPR_IMG_PLANTTREES, STR_SMALLMAP_TOOLTIP_SHOW_VEGETATION_ON_MAP), SetFill(1, 1),
					NWidget(WWT_IMGBTN, COLOUR_BROWN, SM_WIDGET_OWNERS),
							SetDataTip(SPR_IMG_COMPANY_GENERAL, STR_SMALLMAP_TOOLTIP_SHOW_LAND_OWNERS_ON_MAP), SetFill(1, 1),
				EndContainer(),
				NWidget(NWID_SPACER), SetResize(0, 1),
			EndContainer(),
		EndContainer(),
	EndContainer(),
};

static NWidgetBase *SmallMapDisplay(int *biggest_index)
{
	NWidgetContainer *map_display = new NWidgetSmallmapDisplay;

	MakeNWidgets(_nested_smallmap_display, lengthof(_nested_smallmap_display), biggest_index, map_display);
	MakeNWidgets(_nested_smallmap_bar, lengthof(_nested_smallmap_bar), biggest_index, map_display);
	return map_display;
}


static const NWidgetPart _nested_smallmap_widgets[] = {
	NWidget(NWID_HORIZONTAL),
		NWidget(WWT_CLOSEBOX, COLOUR_BROWN),
		NWidget(WWT_CAPTION, COLOUR_BROWN, SM_WIDGET_CAPTION), SetDataTip(STR_SMALLMAP_CAPTION, STR_TOOLTIP_WINDOW_TITLE_DRAG_THIS),
		NWidget(WWT_SHADEBOX, COLOUR_BROWN),
		NWidget(WWT_STICKYBOX, COLOUR_BROWN),
	EndContainer(),
	NWidgetFunction(SmallMapDisplay), // Smallmap display and legend bar + image buttons.
	/* Bottom button row and resize box. */
	NWidget(NWID_HORIZONTAL),
		NWidget(WWT_PANEL, COLOUR_BROWN),
			NWidget(NWID_HORIZONTAL),
				NWidget(NWID_SELECTION, INVALID_COLOUR, SM_WIDGET_SELECTINDUSTRIES),
					NWidget(NWID_HORIZONTAL, NC_EQUALSIZE),
						NWidget(WWT_PUSHTXTBTN, COLOUR_BROWN, SM_WIDGET_ENABLE_ALL), SetDataTip(STR_SMALLMAP_ENABLE_ALL, STR_SMALLMAP_TOOLTIP_ENABLE_ALL),
						NWidget(WWT_PUSHTXTBTN, COLOUR_BROWN, SM_WIDGET_DISABLE_ALL), SetDataTip(STR_SMALLMAP_DISABLE_ALL, STR_SMALLMAP_TOOLTIP_DISABLE_ALL),
						NWidget(WWT_TEXTBTN, COLOUR_BROWN, SM_WIDGET_SHOW_HEIGHT), SetDataTip(STR_SMALLMAP_SHOW_HEIGHT, STR_SMALLMAP_TOOLTIP_SHOW_HEIGHT),
					EndContainer(),
					NWidget(NWID_SPACER), SetFill(1, 1),
				EndContainer(),
				NWidget(NWID_SPACER), SetFill(1, 0), SetResize(1, 0),
			EndContainer(),
		EndContainer(),
		NWidget(WWT_RESIZEBOX, COLOUR_BROWN),
	EndContainer(),
};

static const WindowDesc _smallmap_desc(
	WDP_AUTO, 488, 314,
	WC_SMALLMAP, WC_NONE,
	WDF_UNCLICK_BUTTONS,
	_nested_smallmap_widgets, lengthof(_nested_smallmap_widgets)
);

void ShowSmallMap()
{
	AllocateWindowDescFront<SmallMapWindow>(&_smallmap_desc, 0);
}

/**
 * Scrolls the main window to given coordinates.
 * @param x x coordinate
 * @param y y coordinate
 * @param z z coordinate; -1 to scroll to terrain height
 * @param instant scroll instantly (meaningful only when smooth_scrolling is active)
 * @return did the viewport position change?
 */
bool ScrollMainWindowTo(int x, int y, int z, bool instant)
{
	bool res = ScrollWindowTo(x, y, z, FindWindowById(WC_MAIN_WINDOW, 0), instant);

	/* If a user scrolls to a tile (via what way what so ever) and already is on
	 * that tile (e.g.: pressed twice), move the smallmap to that location,
	 * so you directly see where you are on the smallmap. */

	if (res) return res;

	SmallMapWindow *w = dynamic_cast<SmallMapWindow*>(FindWindowById(WC_SMALLMAP, 0));
	if (w != NULL) w->SmallMapCenterOnCurrentPos();

	return res;
}<|MERGE_RESOLUTION|>--- conflicted
+++ resolved
@@ -1664,35 +1664,10 @@
 			}
 
 			case SM_WIDGET_LEGEND: {
-<<<<<<< HEAD
 				DrawLegend(r);
 			} break;
 		}
 	}
-=======
-				uint columns = this->GetNumberColumnsLegend(r.right - r.left + 1);
-				uint number_of_rows = max(this->map_type == SMT_INDUSTRY ? CeilDiv(_smallmap_industry_count, columns) : 0, this->min_number_of_fixed_rows);
-				bool rtl = _current_text_dir == TD_RTL;
-				uint y_org = r.top + WD_FRAMERECT_TOP;
-				uint x = rtl ? r.right - this->column_width - WD_FRAMERECT_RIGHT : r.left + WD_FRAMERECT_LEFT;
-				uint y = y_org;
-				uint i = 0; // Row counter for industry legend.
-				uint row_height = FONT_HEIGHT_SMALL;
-
-				uint text_left  = rtl ? 0 : LEGEND_BLOB_WIDTH + WD_FRAMERECT_LEFT;
-				uint text_right = this->column_width - 1 - (rtl ? LEGEND_BLOB_WIDTH + WD_FRAMERECT_RIGHT : 0);
-				uint blob_left  = rtl ? this->column_width - 1 - LEGEND_BLOB_WIDTH : 0;
-				uint blob_right = rtl ? this->column_width - 1 : LEGEND_BLOB_WIDTH;
-
-				for (const LegendAndColour *tbl = _legend_table[this->map_type]; !tbl->end; ++tbl) {
-					if (tbl->col_break || (this->map_type == SMT_INDUSTRY && i++ >= number_of_rows)) {
-						/* Column break needed, continue at top, COLUMN_WIDTH pixels
-						 * (one "row") to the right. */
-						x += rtl ? -(int)this->column_width : this->column_width;
-						y = y_org;
-						i = 1;
-					}
->>>>>>> a729ce36
 
 	uint GetNumberRowsLegend(uint columns) const {
 		uint number_of_rows = this->min_number_of_fixed_rows;
@@ -1723,7 +1698,7 @@
 
 			uint number_of_rows = this->GetNumberRowsLegend(columns);
 
-			bool rtl = _dynlang.text_dir == TD_RTL;
+			bool rtl = _current_text_dir == TD_RTL;
 			uint y_org = r.top + WD_FRAMERECT_TOP;
 			uint x = rtl ? r.right - this->column_width - WD_FRAMERECT_RIGHT : r.left + WD_FRAMERECT_LEFT;
 			uint y = y_org;
