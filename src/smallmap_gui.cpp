--- conflicted
+++ resolved
@@ -1859,15 +1859,9 @@
 					case SMT_INDUSTRY:
 						/* Industry name must be formatted, since it's not in tiny font in the specs.
 						 * So, draw with a parameter and use the STR_SMALLMAP_INDUSTRY string, which is tiny font */
-<<<<<<< HEAD
-						assert(tbl->type < NUM_INDUSTRYTYPES);
-						SetDParam(1, _industry_counts[tbl->type]);
+						SetDParam(1, Industry::GetIndustryTypeCount(tbl->type));
 					case SMT_LINKSTATS:
 						SetDParam(0, tbl->legend);
-=======
-						SetDParam(0, tbl->legend);
-						SetDParam(1, Industry::GetIndustryTypeCount(tbl->type));
->>>>>>> a077089d
 						if (!tbl->show_on_map) {
 							/* Simply draw the string, not the black border of the legend colour.
 							 * This will enforce the idea of the disabled item */
