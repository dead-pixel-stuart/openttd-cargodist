/* $Id$ */

/** @file landscape.cpp Functions related to the landscape (slopes etc.). */

/** @defgroup SnowLineGroup Snowline functions and data structures */

#include "stdafx.h"
#include "heightmap.h"
#include "clear_map.h"
#include "spritecache.h"
#include "viewport_func.h"
#include "command_func.h"
#include "landscape.h"
#include "variables.h"
#include "void_map.h"
#include "tgp.h"
#include "genworld.h"
#include "fios.h"
#include "functions.h"
#include "date_func.h"
#include "water.h"
#include "effectvehicle_func.h"
#include "landscape_type.h"
#include "settings_type.h"
#include "animated_tile_func.h"

#include "table/sprites.h"

extern const TileTypeProcs
	_tile_type_clear_procs,
	_tile_type_rail_procs,
	_tile_type_road_procs,
	_tile_type_town_procs,
	_tile_type_trees_procs,
	_tile_type_station_procs,
	_tile_type_water_procs,
	_tile_type_dummy_procs,
	_tile_type_industry_procs,
	_tile_type_tunnelbridge_procs,
	_tile_type_unmovable_procs;

/** Tile callback functions for each type of tile.
 * @ingroup TileCallbackGroup
 * @see TileType */
const TileTypeProcs * const _tile_type_procs[16] = {
	&_tile_type_clear_procs,        ///< Callback functions for MP_CLEAR tiles
	&_tile_type_rail_procs,         ///< Callback functions for MP_RAILWAY tiles
	&_tile_type_road_procs,         ///< Callback functions for MP_ROAD tiles
	&_tile_type_town_procs,         ///< Callback functions for MP_HOUSE tiles
	&_tile_type_trees_procs,        ///< Callback functions for MP_TREES tiles
	&_tile_type_station_procs,      ///< Callback functions for MP_STATION tiles
	&_tile_type_water_procs,        ///< Callback functions for MP_WATER tiles
	&_tile_type_dummy_procs,        ///< Callback functions for MP_VOID tiles
	&_tile_type_industry_procs,     ///< Callback functions for MP_INDUSTRY tiles
	&_tile_type_tunnelbridge_procs, ///< Callback functions for MP_TUNNELBRIDGE tiles
	&_tile_type_unmovable_procs,    ///< Callback functions for MP_UNMOVABLE tiles
};

/* landscape slope => sprite */
const byte _tileh_to_sprite[32] = {
	0, 1, 2, 3, 4, 5, 6,  7, 8, 9, 10, 11, 12, 13, 14, 0,
	0, 0, 0, 0, 0, 0, 0, 16, 0, 0,  0, 17,  0, 15, 18, 0,
};

/**
 * Description of the snow line throughout the year.
 *
 * If it is \c NULL, a static snowline height is used, as set by \c _settings_game.game_creation.snow_line.
 * Otherwise it points to a table loaded from a newGRF file, that describes the variable snowline
 * @ingroup SnowLineGroup
 * @see GetSnowLine() GameCreationSettings */
SnowLine *_snow_line = NULL;

/**
 * Applies a foundation to a slope.
 *
 * @pre      Foundation and slope must be valid combined.
 * @param f  The #Foundation.
 * @param s  The #Slope to modify.
 * @return   Increment to the tile Z coordinate.
 */
uint ApplyFoundationToSlope(Foundation f, Slope *s)
{
	if (!IsFoundation(f)) return 0;

	if (IsLeveledFoundation(f)) {
		uint dz = TILE_HEIGHT + (IsSteepSlope(*s) ? TILE_HEIGHT : 0);
		*s = SLOPE_FLAT;
		return dz;
	}

	if (f != FOUNDATION_STEEP_BOTH && IsNonContinuousFoundation(f)) {
		*s = HalftileSlope(*s, GetHalftileFoundationCorner(f));
		return 0;
	}

	if (IsSpecialRailFoundation(f)) {
		*s = SlopeWithThreeCornersRaised(OppositeCorner(GetRailFoundationCorner(f)));
		return 0;
	}

	uint dz = IsSteepSlope(*s) ? TILE_HEIGHT : 0;
	Corner highest_corner = GetHighestSlopeCorner(*s);

	switch (f) {
		case FOUNDATION_INCLINED_X:
			*s = (((highest_corner == CORNER_W) || (highest_corner == CORNER_S)) ? SLOPE_SW : SLOPE_NE);
			break;

		case FOUNDATION_INCLINED_Y:
			*s = (((highest_corner == CORNER_S) || (highest_corner == CORNER_E)) ? SLOPE_SE : SLOPE_NW);
			break;

		case FOUNDATION_STEEP_LOWER:
			*s = SlopeWithOneCornerRaised(highest_corner);
			break;

		case FOUNDATION_STEEP_BOTH:
			*s = HalftileSlope(SlopeWithOneCornerRaised(highest_corner), highest_corner);
			break;

		default: NOT_REACHED();
	}
	return dz;
}


/**
 * Determines height at given coordinate of a slope
 * @param x x coordinate
 * @param y y coordinate
 * @param corners slope to examine
 * @return height of given point of given slope
 */
uint GetPartialZ(int x, int y, Slope corners)
{
	if (IsHalftileSlope(corners)) {
		switch (GetHalftileSlopeCorner(corners)) {
			case CORNER_W:
				if (x - y >= 0) return GetSlopeMaxZ(corners);
				break;

			case CORNER_S:
				if (x - (y ^ 0xF) >= 0) return GetSlopeMaxZ(corners);
				break;

			case CORNER_E:
				if (y - x >= 0) return GetSlopeMaxZ(corners);
				break;

			case CORNER_N:
				if ((y ^ 0xF) - x >= 0) return GetSlopeMaxZ(corners);
				break;

			default: NOT_REACHED();
		}
	}

	int z = 0;

	switch (RemoveHalftileSlope(corners)) {
		case SLOPE_W:
			if (x - y >= 0) {
				z = (x - y) >> 1;
			}
			break;

		case SLOPE_S:
			y ^= 0xF;
			if ((x - y) >= 0) {
				z = (x - y) >> 1;
			}
			break;

		case SLOPE_SW:
			z = (x >> 1) + 1;
			break;

		case SLOPE_E:
			if (y - x >= 0) {
				z = (y - x) >> 1;
			}
			break;

		case SLOPE_EW:
		case SLOPE_NS:
		case SLOPE_ELEVATED:
			z = 4;
			break;

		case SLOPE_SE:
			z = (y >> 1) + 1;
			break;

		case SLOPE_WSE:
			z = 8;
			y ^= 0xF;
			if (x - y < 0) {
				z += (x - y) >> 1;
			}
			break;

		case SLOPE_N:
			y ^= 0xF;
			if (y - x >= 0) {
				z = (y - x) >> 1;
			}
			break;

		case SLOPE_NW:
			z = (y ^ 0xF) >> 1;
			break;

		case SLOPE_NWS:
			z = 8;
			if (x - y < 0) {
				z += (x - y) >> 1;
			}
			break;

		case SLOPE_NE:
			z = (x ^ 0xF) >> 1;
			break;

		case SLOPE_ENW:
			z = 8;
			y ^= 0xF;
			if (y - x < 0) {
				z += (y - x) >> 1;
			}
			break;

		case SLOPE_SEN:
			z = 8;
			if (y - x < 0) {
				z += (y - x) >> 1;
			}
			break;

		case SLOPE_STEEP_S:
			z = 1 + ((x + y) >> 1);
			break;

		case SLOPE_STEEP_W:
			z = 1 + ((x + (y ^ 0xF)) >> 1);
			break;

		case SLOPE_STEEP_N:
			z = 1 + (((x ^ 0xF) + (y ^ 0xF)) >> 1);
			break;

		case SLOPE_STEEP_E:
			z = 1 + (((x ^ 0xF) + y) >> 1);
			break;

		default: break;
	}

	return z;
}

uint GetSlopeZ(int x, int y)
{
	TileIndex tile = TileVirtXY(x, y);

	return _tile_type_procs[GetTileType(tile)]->get_slope_z_proc(tile, x, y);
}

/**
 * Determine the Z height of a corner relative to TileZ.
 *
 * @pre The slope must not be a halftile slope.
 *
 * @param tileh The slope.
 * @param corner The corner.
 * @return Z position of corner relative to TileZ.
 */
int GetSlopeZInCorner(Slope tileh, Corner corner)
{
	assert(!IsHalftileSlope(tileh));
	return ((tileh & SlopeWithOneCornerRaised(corner)) != 0 ? TILE_HEIGHT : 0) + (tileh == SteepSlope(corner) ? TILE_HEIGHT : 0);
}

/**
 * Determine the Z height of the corners of a specific tile edge
 *
 * @note If a tile has a non-continuous halftile foundation, a corner can have different heights wrt. it's edges.
 *
 * @pre z1 and z2 must be initialized (typ. with TileZ). The corner heights just get added.
 *
 * @param tileh The slope of the tile.
 * @param edge The edge of interest.
 * @param z1 Gets incremented by the height of the first corner of the edge. (near corner wrt. the camera)
 * @param z2 Gets incremented by the height of the second corner of the edge. (far corner wrt. the camera)
 */
void GetSlopeZOnEdge(Slope tileh, DiagDirection edge, int *z1, int *z2)
{
	static const Slope corners[4][4] = {
		/*    corner     |          steep slope
		 *  z1      z2   |       z1             z2        */
		{SLOPE_E, SLOPE_N, SLOPE_STEEP_E, SLOPE_STEEP_N}, // DIAGDIR_NE, z1 = E, z2 = N
		{SLOPE_S, SLOPE_E, SLOPE_STEEP_S, SLOPE_STEEP_E}, // DIAGDIR_SE, z1 = S, z2 = E
		{SLOPE_S, SLOPE_W, SLOPE_STEEP_S, SLOPE_STEEP_W}, // DIAGDIR_SW, z1 = S, z2 = W
		{SLOPE_W, SLOPE_N, SLOPE_STEEP_W, SLOPE_STEEP_N}, // DIAGDIR_NW, z1 = W, z2 = N
	};

	int halftile_test = (IsHalftileSlope(tileh) ? SlopeWithOneCornerRaised(GetHalftileSlopeCorner(tileh)) : 0);
	if (halftile_test == corners[edge][0]) *z2 += TILE_HEIGHT; // The slope is non-continuous in z2. z2 is on the upper side.
	if (halftile_test == corners[edge][1]) *z1 += TILE_HEIGHT; // The slope is non-continuous in z1. z1 is on the upper side.

	if ((tileh & corners[edge][0]) != 0) *z1 += TILE_HEIGHT; // z1 is raised
	if ((tileh & corners[edge][1]) != 0) *z2 += TILE_HEIGHT; // z2 is raised
	if (RemoveHalftileSlope(tileh) == corners[edge][2]) *z1 += TILE_HEIGHT; // z1 is highest corner of a steep slope
	if (RemoveHalftileSlope(tileh) == corners[edge][3]) *z2 += TILE_HEIGHT; // z2 is highest corner of a steep slope
}

/**
 * Get slope of a tile on top of a (possible) foundation
 * If a tile does not have a foundation, the function returns the same as GetTileSlope.
 *
 * @param tile The tile of interest.
 * @param z returns the z of the foundation slope. (Can be NULL, if not needed)
 * @return The slope on top of the foundation.
 */
Slope GetFoundationSlope(TileIndex tile, uint *z)
{
	Slope tileh = GetTileSlope(tile, z);
	Foundation f = _tile_type_procs[GetTileType(tile)]->get_foundation_proc(tile, tileh);
	uint z_inc = ApplyFoundationToSlope(f, &tileh);
	if (z != NULL) *z += z_inc;
	return tileh;
}


static bool HasFoundationNW(TileIndex tile, Slope slope_here, uint z_here)
{
	uint z;

	int z_W_here = z_here;
	int z_N_here = z_here;
	GetSlopeZOnEdge(slope_here, DIAGDIR_NW, &z_W_here, &z_N_here);

	Slope slope = GetFoundationSlope(TILE_ADDXY(tile, 0, -1), &z);
	int z_W = z;
	int z_N = z;
	GetSlopeZOnEdge(slope, DIAGDIR_SE, &z_W, &z_N);

	return (z_N_here > z_N) || (z_W_here > z_W);
}


static bool HasFoundationNE(TileIndex tile, Slope slope_here, uint z_here)
{
	uint z;

	int z_E_here = z_here;
	int z_N_here = z_here;
	GetSlopeZOnEdge(slope_here, DIAGDIR_NE, &z_E_here, &z_N_here);

	Slope slope = GetFoundationSlope(TILE_ADDXY(tile, -1, 0), &z);
	int z_E = z;
	int z_N = z;
	GetSlopeZOnEdge(slope, DIAGDIR_SW, &z_E, &z_N);

	return (z_N_here > z_N) || (z_E_here > z_E);
}

/**
 * Draw foundation \a f at tile \a ti. Updates \a ti.
 * @param ti Tile to draw foundation on
 * @param f  Foundation to draw
 */
void DrawFoundation(TileInfo *ti, Foundation f)
{
	if (!IsFoundation(f)) return;

	/* Two part foundations must be drawn separately */
	assert(f != FOUNDATION_STEEP_BOTH);

	uint sprite_block = 0;
	uint z;
	Slope slope = GetFoundationSlope(ti->tile, &z);

	/* Select the needed block of foundations sprites
	 * Block 0: Walls at NW and NE edge
	 * Block 1: Wall  at        NE edge
	 * Block 2: Wall  at NW        edge
	 * Block 3: No walls at NW or NE edge
	 */
	if (!HasFoundationNW(ti->tile, slope, z)) sprite_block += 1;
	if (!HasFoundationNE(ti->tile, slope, z)) sprite_block += 2;

	/* Use the original slope sprites if NW and NE borders should be visible */
	SpriteID leveled_base = (sprite_block == 0 ? (int)SPR_FOUNDATION_BASE : (SPR_SLOPES_VIRTUAL_BASE + sprite_block * SPR_TRKFOUND_BLOCK_SIZE));
	SpriteID inclined_base = SPR_SLOPES_VIRTUAL_BASE + SPR_SLOPES_INCLINED_OFFSET + sprite_block * SPR_TRKFOUND_BLOCK_SIZE;
	SpriteID halftile_base = SPR_HALFTILE_FOUNDATION_BASE + sprite_block * SPR_HALFTILE_BLOCK_SIZE;

	if (IsSteepSlope(ti->tileh)) {
		if (!IsNonContinuousFoundation(f)) {
			/* Lower part of foundation */
			AddSortableSpriteToDraw(
				leveled_base + (ti->tileh & ~SLOPE_STEEP), PAL_NONE, ti->x, ti->y, 16, 16, 7, ti->z
			);
		}

		Corner highest_corner = GetHighestSlopeCorner(ti->tileh);
		ti->z += ApplyFoundationToSlope(f, &ti->tileh);

		if (IsInclinedFoundation(f)) {
			/* inclined foundation */
			byte inclined = highest_corner * 2 + (f == FOUNDATION_INCLINED_Y ? 1 : 0);

			AddSortableSpriteToDraw(inclined_base + inclined, PAL_NONE, ti->x, ti->y,
				f == FOUNDATION_INCLINED_X ? 16 : 1,
				f == FOUNDATION_INCLINED_Y ? 16 : 1,
				TILE_HEIGHT, ti->z
			);
			OffsetGroundSprite(31, 9);
		} else if (IsLeveledFoundation(f)) {
			AddSortableSpriteToDraw(leveled_base + SlopeWithOneCornerRaised(highest_corner), PAL_NONE, ti->x, ti->y, 16, 16, 7, ti->z - TILE_HEIGHT);
			OffsetGroundSprite(31, 1);
		} else if (f == FOUNDATION_STEEP_LOWER) {
			/* one corner raised */
			OffsetGroundSprite(31, 1);
		} else {
			/* halftile foundation */
			int x_bb = (((highest_corner == CORNER_W) || (highest_corner == CORNER_S)) ? 8 : 0);
			int y_bb = (((highest_corner == CORNER_S) || (highest_corner == CORNER_E)) ? 8 : 0);

			AddSortableSpriteToDraw(halftile_base + highest_corner, PAL_NONE, ti->x + x_bb, ti->y + y_bb, 8, 8, 7, ti->z + TILE_HEIGHT);
			OffsetGroundSprite(31, 9);
		}
	} else {
		if (IsLeveledFoundation(f)) {
			/* leveled foundation */
			AddSortableSpriteToDraw(leveled_base + ti->tileh, PAL_NONE, ti->x, ti->y, 16, 16, 7, ti->z);
			OffsetGroundSprite(31, 1);
		} else if (IsNonContinuousFoundation(f)) {
			/* halftile foundation */
			Corner halftile_corner = GetHalftileFoundationCorner(f);
			int x_bb = (((halftile_corner == CORNER_W) || (halftile_corner == CORNER_S)) ? 8 : 0);
			int y_bb = (((halftile_corner == CORNER_S) || (halftile_corner == CORNER_E)) ? 8 : 0);

			AddSortableSpriteToDraw(halftile_base + halftile_corner, PAL_NONE, ti->x + x_bb, ti->y + y_bb, 8, 8, 7, ti->z);
			OffsetGroundSprite(31, 9);
		} else if (IsSpecialRailFoundation(f)) {
			/* anti-zig-zag foundation */
			SpriteID spr;
			if (ti->tileh == SLOPE_NS || ti->tileh == SLOPE_EW) {
				/* half of leveled foundation under track corner */
				spr = leveled_base + SlopeWithThreeCornersRaised(GetRailFoundationCorner(f));
			} else {
				/* tile-slope = sloped along X/Y, foundation-slope = three corners raised */
				spr = inclined_base + 2 * GetRailFoundationCorner(f) + ((ti->tileh == SLOPE_SW || ti->tileh == SLOPE_NE) ? 1 : 0);
			}
			AddSortableSpriteToDraw(spr, PAL_NONE, ti->x, ti->y, 16, 16, 7, ti->z);
			OffsetGroundSprite(31, 9);
		} else {
			/* inclined foundation */
			byte inclined = GetHighestSlopeCorner(ti->tileh) * 2 + (f == FOUNDATION_INCLINED_Y ? 1 : 0);

			AddSortableSpriteToDraw(inclined_base + inclined, PAL_NONE, ti->x, ti->y,
				f == FOUNDATION_INCLINED_X ? 16 : 1,
				f == FOUNDATION_INCLINED_Y ? 16 : 1,
				TILE_HEIGHT, ti->z
			);
			OffsetGroundSprite(31, 9);
		}
		ti->z += ApplyFoundationToSlope(f, &ti->tileh);
	}
}

void DoClearSquare(TileIndex tile)
{
	/* If the tile can have animation and we clear it, delete it from the animated tile list. */
	if (_tile_type_procs[GetTileType(tile)]->animate_tile_proc != NULL) DeleteAnimatedTile(tile);

	MakeClear(tile, CLEAR_GRASS, _generating_world ? 3 : 0);
	MarkTileDirtyByTile(tile);
}

/** Returns information about trackdirs and signal states.
 * If there is any trackbit at 'side', return all trackdirbits.
 * For TRANSPORT_ROAD, return no trackbits if there is no roadbit (of given subtype) at given side.
 * @param tile tile to get info about
 * @param mode transport type
 * @param sub_mode for TRANSPORT_ROAD, roadtypes to check
 * @param side side we are entering from, INVALID_DIAGDIR to return all trackbits
 * @return trackdirbits and other info depending on 'mode'
 */
TrackStatus GetTileTrackStatus(TileIndex tile, TransportType mode, uint sub_mode, DiagDirection side)
{
	return _tile_type_procs[GetTileType(tile)]->get_tile_track_status_proc(tile, mode, sub_mode, side);
}

/**
 * Change the owner of a tile
 * @param tile      Tile to change
 * @param old_owner Current owner of the tile
 * @param new_owner New owner of the tile
 */
void ChangeTileOwner(TileIndex tile, Owner old_owner, Owner new_owner)
{
	_tile_type_procs[GetTileType(tile)]->change_tile_owner_proc(tile, old_owner, new_owner);
}

void GetTileDesc(TileIndex tile, TileDesc *td)
{
	_tile_type_procs[GetTileType(tile)]->get_tile_desc_proc(tile, td);
}

/**
 * Has a snow line table already been loaded.
 * @return true if the table has been loaded already.
 * @ingroup SnowLineGroup
 */
bool IsSnowLineSet()
{
	return _snow_line != NULL;
}

/**
 * Set a variable snow line, as loaded from a newgrf file.
 * @param table the 12 * 32 byte table containing the snowline for each day
 * @ingroup SnowLineGroup
 */
void SetSnowLine(byte table[SNOW_LINE_MONTHS][SNOW_LINE_DAYS])
{
	_snow_line = CallocT<SnowLine>(1);
	_snow_line->lowest_value = 0xFF;
	memcpy(_snow_line->table, table, sizeof(_snow_line->table));

	for (uint i = 0; i < SNOW_LINE_MONTHS; i++) {
		for (uint j = 0; j < SNOW_LINE_DAYS; j++) {
			_snow_line->highest_value = max(_snow_line->highest_value, table[i][j]);
			_snow_line->lowest_value = min(_snow_line->lowest_value, table[i][j]);
		}
	}
}

/**
 * Get the current snow line, either variable or static.
 * @return the snow line height.
 * @ingroup SnowLineGroup
 */
byte GetSnowLine()
{
	if (_snow_line == NULL) return _settings_game.game_creation.snow_line;

	YearMonthDay ymd;
	ConvertDateToYMD(_date, &ymd);
	return _snow_line->table[ymd.month][ymd.day];
}

/**
 * Get the highest possible snow line height, either variable or static.
 * @return the highest snow line height.
 * @ingroup SnowLineGroup
 */
byte HighestSnowLine()
{
	return _snow_line == NULL ? _settings_game.game_creation.snow_line : _snow_line->highest_value;
}

/**
 * Get the lowest possible snow line height, either variable or static.
 * @return the lowest snow line height.
 * @ingroup SnowLineGroup
 */
byte LowestSnowLine()
{
	return _snow_line == NULL ? _settings_game.game_creation.snow_line : _snow_line->lowest_value;
}

/**
 * Clear the variable snow line table and free the memory.
 * @ingroup SnowLineGroup
 */
void ClearSnowLine()
{
	free(_snow_line);
	_snow_line = NULL;
}

/** Clear a piece of landscape
 * @param tile tile to clear
 * @param flags of operation to conduct
 * @param p1 unused
 * @param p2 unused
 */
CommandCost CmdLandscapeClear(TileIndex tile, DoCommandFlag flags, uint32 p1, uint32 p2, const char *text)
{
	return _tile_type_procs[GetTileType(tile)]->clear_tile_proc(tile, flags);
}

/** Clear a big piece of landscape
 * @param tile end tile of area dragging
 * @param p1 start tile of area dragging
 * @param flags of operation to conduct
 * @param p2 unused
 */
CommandCost CmdClearArea(TileIndex tile, DoCommandFlag flags, uint32 p1, uint32 p2, const char *text)
{
	if (p1 >= MapSize()) return CMD_ERROR;

	/* make sure sx,sy are smaller than ex,ey */
	int ex = TileX(tile);
	int ey = TileY(tile);
	int sx = TileX(p1);
	int sy = TileY(p1);
	if (ex < sx) Swap(ex, sx);
	if (ey < sy) Swap(ey, sy);

	Money money = GetAvailableMoneyForCommand();
	CommandCost cost(EXPENSES_CONSTRUCTION);
	bool success = false;

	for (int x = sx; x <= ex; ++x) {
		for (int y = sy; y <= ey; ++y) {
			CommandCost ret = DoCommand(TileXY(x, y), 0, 0, flags & ~DC_EXEC, CMD_LANDSCAPE_CLEAR);
			if (CmdFailed(ret)) continue;
			success = true;

			if (flags & DC_EXEC) {
				money -= ret.GetCost();
				if (ret.GetCost() > 0 && money < 0) {
					_additional_cash_required = ret.GetCost();
					return cost;
				}
				DoCommand(TileXY(x, y), 0, 0, flags, CMD_LANDSCAPE_CLEAR);

				/* draw explosion animation... */
				if ((x == sx || x == ex) && (y == sy || y == ey)) {
					/* big explosion in each corner, or small explosion for single tiles */
					CreateEffectVehicleAbove(x * TILE_SIZE + TILE_SIZE / 2, y * TILE_SIZE + TILE_SIZE / 2, 2,
						sy == ey && sx == ex ? EV_EXPLOSION_SMALL : EV_EXPLOSION_LARGE
					);
				}
			}
			cost.AddCost(ret);
		}
	}

	return (success) ? cost : CMD_ERROR;
}


TileIndex _cur_tileloop_tile;
#define TILELOOP_BITS 4
#define TILELOOP_SIZE (1 << TILELOOP_BITS)
#define TILELOOP_ASSERTMASK ((TILELOOP_SIZE - 1) + ((TILELOOP_SIZE - 1) << MapLogX()))
#define TILELOOP_CHKMASK (((1 << (MapLogX() - TILELOOP_BITS))-1) << TILELOOP_BITS)

void RunTileLoop()
{
	TileIndex tile = _cur_tileloop_tile;

	assert((tile & ~TILELOOP_ASSERTMASK) == 0);
	uint count = (MapSizeX() / TILELOOP_SIZE) * (MapSizeY() / TILELOOP_SIZE);
	do {
		_tile_type_procs[GetTileType(tile)]->tile_loop_proc(tile);

		if (TileX(tile) < MapSizeX() - TILELOOP_SIZE) {
			tile += TILELOOP_SIZE; // no overflow
		} else {
			tile = TILE_MASK(tile - TILELOOP_SIZE * (MapSizeX() / TILELOOP_SIZE - 1) + TileDiffXY(0, TILELOOP_SIZE)); // x would overflow, also increase y
		}
	} while (--count != 0);
	assert((tile & ~TILELOOP_ASSERTMASK) == 0);

	tile += 9;
	if (tile & TILELOOP_CHKMASK) {
		tile = (tile + MapSizeX()) & TILELOOP_ASSERTMASK;
	}
	_cur_tileloop_tile = tile;
}

void InitializeLandscape()
{
	uint maxx = MapMaxX();
	uint maxy = MapMaxY();
	uint sizex = MapSizeX();

	uint y;
	for (y = _settings_game.construction.freeform_edges ? 1 : 0; y < maxy; y++) {
		uint x;
		for (x = _settings_game.construction.freeform_edges ? 1 : 0; x < maxx; x++) {
			MakeClear(sizex * y + x, CLEAR_GRASS, 3);
			SetTileHeight(sizex * y + x, 0);
			SetTropicZone(sizex * y + x, TROPICZONE_NORMAL);
			ClearBridgeMiddle(sizex * y + x);
		}
		MakeVoid(sizex * y + x);
	}
	for (uint x = 0; x < sizex; x++) MakeVoid(sizex * y + x);
}

static const byte _genterrain_tbl_1[5] = { 10, 22, 33, 37, 4  };
static const byte _genterrain_tbl_2[5] = {  0,  0,  0,  0, 33 };

static void GenerateTerrain(int type, uint flag)
{
	uint32 r = Random();

	const Sprite *templ = GetSprite((((r >> 24) * _genterrain_tbl_1[type]) >> 8) + _genterrain_tbl_2[type] + 4845, ST_MAPGEN);

	uint x = r & MapMaxX();
	uint y = (r >> MapLogX()) & MapMaxY();

	if (x < 2 || y < 2) return;

	DiagDirection direction = (DiagDirection)GB(r, 22, 2);
	uint w = templ->width;
	uint h = templ->height;

	if (DiagDirToAxis(direction) == AXIS_Y) Swap(w, h);

	const byte *p = templ->data;

	if ((flag & 4) != 0) {
		uint xw = x * MapSizeY();
		uint yw = y * MapSizeX();
		uint bias = (MapSizeX() + MapSizeY()) * 16;

		switch (flag & 3) {
			default: NOT_REACHED();
			case 0:
				if (xw + yw > MapSize() - bias) return;
				break;

			case 1:
				if (yw < xw + bias) return;
				break;

			case 2:
				if (xw + yw < MapSize() + bias) return;
				break;

			case 3:
				if (xw < yw + bias) return;
				break;
		}
	}

	if (x + w >= MapMaxX() - 1) return;
	if (y + h >= MapMaxY() - 1) return;

	Tile *tile = &_m[TileXY(x, y)];

	switch (direction) {
		default: NOT_REACHED();
		case DIAGDIR_NE:
			do {
				Tile *tile_cur = tile;

				for (uint w_cur = w; w_cur != 0; --w_cur) {
					if (GB(*p, 0, 4) >= tile_cur->type_height) tile_cur->type_height = GB(*p, 0, 4);
					p++;
					tile_cur++;
				}
				tile += TileDiffXY(0, 1);
			} while (--h != 0);
			break;

		case DIAGDIR_SE:
			do {
				Tile *tile_cur = tile;

				for (uint h_cur = h; h_cur != 0; --h_cur) {
					if (GB(*p, 0, 4) >= tile_cur->type_height) tile_cur->type_height = GB(*p, 0, 4);
					p++;
					tile_cur += TileDiffXY(0, 1);
				}
				tile += TileDiffXY(1, 0);
			} while (--w != 0);
			break;

		case DIAGDIR_SW:
			tile += TileDiffXY(w - 1, 0);
			do {
				Tile *tile_cur = tile;

				for (uint w_cur = w; w_cur != 0; --w_cur) {
					if (GB(*p, 0, 4) >= tile_cur->type_height) tile_cur->type_height = GB(*p, 0, 4);
					p++;
					tile_cur--;
				}
				tile += TileDiffXY(0, 1);
			} while (--h != 0);
			break;

		case DIAGDIR_NW:
			tile += TileDiffXY(0, h - 1);
			do {
				Tile *tile_cur = tile;

				for (uint h_cur = h; h_cur != 0; --h_cur) {
					if (GB(*p, 0, 4) >= tile_cur->type_height) tile_cur->type_height = GB(*p, 0, 4);
					p++;
					tile_cur -= TileDiffXY(0, 1);
				}
				tile += TileDiffXY(1, 0);
			} while (--w != 0);
			break;
	}
}


#include "table/genland.h"

static void CreateDesertOrRainForest()
{
	TileIndex update_freq = MapSize() / 4;
	const TileIndexDiffC *data;

	for (TileIndex tile = 0; tile != MapSize(); ++tile) {
		if ((tile % update_freq) == 0) IncreaseGeneratingWorldProgress(GWP_LANDSCAPE);

		for (data = _make_desert_or_rainforest_data;
				data != endof(_make_desert_or_rainforest_data); ++data) {
			TileIndex t = AddTileIndexDiffCWrap(tile, *data);
			if (t != INVALID_TILE && (TileHeight(t) >= 4 || IsTileType(t, MP_WATER))) break;
		}
		if (data == endof(_make_desert_or_rainforest_data))
			SetTropicZone(tile, TROPICZONE_DESERT);
	}

	for (uint i = 0; i != 256; i++) {
		if ((i % 64) == 0) IncreaseGeneratingWorldProgress(GWP_LANDSCAPE);

		RunTileLoop();
	}

	for (TileIndex tile = 0; tile != MapSize(); ++tile) {
		if ((tile % update_freq) == 0) IncreaseGeneratingWorldProgress(GWP_LANDSCAPE);

		for (data = _make_desert_or_rainforest_data;
				data != endof(_make_desert_or_rainforest_data); ++data) {
			TileIndex t = AddTileIndexDiffCWrap(tile, *data);
			if (t != INVALID_TILE && IsTileType(t, MP_CLEAR) && IsClearGround(t, CLEAR_DESERT)) break;
		}
		if (data == endof(_make_desert_or_rainforest_data))
			SetTropicZone(tile, TROPICZONE_RAINFOREST);
	}
}

void GenerateLandscape(byte mode)
{
	static const int gwp_desert_amount = 4 + 8;

	if (mode == GW_HEIGHTMAP) {
		SetGeneratingWorldProgress(GWP_LANDSCAPE, (_settings_game.game_creation.landscape == LT_TROPIC) ? 1 + gwp_desert_amount : 1);
		LoadHeightmap(_file_to_saveload.name);
		IncreaseGeneratingWorldProgress(GWP_LANDSCAPE);
	} else if (_settings_game.game_creation.land_generator == LG_TERRAGENESIS) {
		SetGeneratingWorldProgress(GWP_LANDSCAPE, (_settings_game.game_creation.landscape == LT_TROPIC) ? 3 + gwp_desert_amount : 3);
		GenerateTerrainPerlin();
	} else {
		if (_settings_game.construction.freeform_edges) {
			for (uint x = 0; x < MapSizeX(); x++) MakeVoid(TileXY(x, 0));
			for (uint y = 0; y < MapSizeY(); y++) MakeVoid(TileXY(0, y));
		}
		switch (_settings_game.game_creation.landscape) {
			case LT_ARCTIC: {
				SetGeneratingWorldProgress(GWP_LANDSCAPE, 2);

				uint32 r = Random();

				for (uint i = ScaleByMapSize(GB(r, 0, 7) + 950); i != 0; --i) {
					GenerateTerrain(2, 0);
				}
				IncreaseGeneratingWorldProgress(GWP_LANDSCAPE);

				uint flag = GB(r, 7, 2) | 4;
				for (uint i = ScaleByMapSize(GB(r, 9, 7) + 450); i != 0; --i) {
					GenerateTerrain(4, flag);
				}
				IncreaseGeneratingWorldProgress(GWP_LANDSCAPE);
			} break;

			case LT_TROPIC: {
				SetGeneratingWorldProgress(GWP_LANDSCAPE, 3 + gwp_desert_amount);

				uint32 r = Random();

				for (uint i = ScaleByMapSize(GB(r, 0, 7) + 170); i != 0; --i) {
					GenerateTerrain(0, 0);
				}
				IncreaseGeneratingWorldProgress(GWP_LANDSCAPE);

				uint flag = GB(r, 7, 2) | 4;
				for (uint i = ScaleByMapSize(GB(r, 9, 8) + 1700); i != 0; --i) {
					GenerateTerrain(0, flag);
				}
				IncreaseGeneratingWorldProgress(GWP_LANDSCAPE);

				flag ^= 2;

				for (uint i = ScaleByMapSize(GB(r, 17, 7) + 410); i != 0; --i) {
					GenerateTerrain(3, flag);
				}
				IncreaseGeneratingWorldProgress(GWP_LANDSCAPE);
			} break;

			default: {
				SetGeneratingWorldProgress(GWP_LANDSCAPE, 1);

				uint32 r = Random();

				uint i = ScaleByMapSize(GB(r, 0, 7) + (3 - _settings_game.difficulty.quantity_sea_lakes) * 256 + 100);
				for (; i != 0; --i) {
					GenerateTerrain(_settings_game.difficulty.terrain_type, 0);
				}
				IncreaseGeneratingWorldProgress(GWP_LANDSCAPE);
			} break;
		}
	}

	FixSlopes();
	ConvertGroundTilesIntoWaterTiles();

	if (_settings_game.game_creation.landscape == LT_TROPIC) CreateDesertOrRainForest();
}

void OnTick_Town();
void OnTick_Trees();
void OnTick_Station();
void OnTick_Industry();

void OnTick_Companies();
<<<<<<< HEAD
void OnTick_Train();
void OnTick_LinkGraph();
=======
>>>>>>> 9572b3e4

void CallLandscapeTick()
{
	OnTick_Town();
	OnTick_Trees();
	OnTick_Station();
	OnTick_Industry();

	OnTick_Companies();
<<<<<<< HEAD
	OnTick_Train();
	OnTick_LinkGraph();
=======
>>>>>>> 9572b3e4
}<|MERGE_RESOLUTION|>--- conflicted
+++ resolved
@@ -928,11 +928,7 @@
 void OnTick_Industry();
 
 void OnTick_Companies();
-<<<<<<< HEAD
-void OnTick_Train();
 void OnTick_LinkGraph();
-=======
->>>>>>> 9572b3e4
 
 void CallLandscapeTick()
 {
@@ -942,9 +938,5 @@
 	OnTick_Industry();
 
 	OnTick_Companies();
-<<<<<<< HEAD
-	OnTick_Train();
 	OnTick_LinkGraph();
-=======
->>>>>>> 9572b3e4
 }