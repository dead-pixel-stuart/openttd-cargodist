--- conflicted
+++ resolved
@@ -129,14 +129,10 @@
 CargoID GetCargoIDByLabel(CargoLabel cl);
 CargoID GetCargoIDByBitnum(uint8 bitnum);
 
-<<<<<<< HEAD
 /* set up the cargos to be displayed in the smallmap's route legend */
 void BuildLinkStatsLegend();
 
-static inline bool IsCargoInClass(CargoID c, uint16 cc)
-=======
 static inline bool IsCargoInClass(CargoID c, CargoClass cc)
->>>>>>> e3a9ac64
 {
 	return (CargoSpec::Get(c)->classes & cc) != 0;
 }
