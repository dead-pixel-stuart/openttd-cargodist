--- conflicted
+++ resolved
@@ -1304,31 +1304,6 @@
 STR_CONFIG_SETTING_AVERAGE_LENGTH                               :{LTBLUE}Minimum Moving Average Length: {ORANGE}{STRING1} units
 
 STR_CONFIG_SETTING_LINKGRAPH_INTERVAL                           :{LTBLUE}Link graph recalculation interval: {ORANGE}{STRING1} days
-<<<<<<< HEAD
-STR_CONFIG_SETTING_DEMAND_PAX                                   :{LTBLUE}Demand function for passengers: {ORANGE}{STRING1}
-STR_CONFIG_SETTING_DEMAND_PAX_SYMMETRIC                         :symmetric
-STR_CONFIG_SETTING_DEMAND_PAX_ANTISYMMETRIC                     :antisymmetric
-STR_CONFIG_SETTING_DEMAND_PAX_UNHANDLED                         :unhandled
-STR_CONFIG_SETTING_DEMAND_MAIL                                  :{LTBLUE}Demand function for mail: {ORANGE}{STRING1}
-STR_CONFIG_SETTING_DEMAND_MAIL_SYMMETRIC                        :symmetric
-STR_CONFIG_SETTING_DEMAND_MAIL_ANTISYMMETRIC                    :antisymmetric
-STR_CONFIG_SETTING_DEMAND_MAIL_UNHANDLED                        :unhandled
-STR_CONFIG_SETTING_DEMAND_EXPRESS                               :{LTBLUE}Demand function for the EXPRESS cargo class: {ORANGE}{STRING1}
-STR_CONFIG_SETTING_DEMAND_EXPRESS_SYMMETRIC                     :symmetric
-STR_CONFIG_SETTING_DEMAND_EXPRESS_ANTISYMMETRIC                 :antisymmetric
-STR_CONFIG_SETTING_DEMAND_EXPRESS_UNHANDLED                     :unhandled
-STR_CONFIG_SETTING_DEMAND_ARMOURED                              :{LTBLUE}Demand function for the ARMOURED cargo class: {ORANGE}{STRING1}
-STR_CONFIG_SETTING_DEMAND_ARMOURED_SYMMETRIC                    :symmetric
-STR_CONFIG_SETTING_DEMAND_ARMOURED_ANTISYMMETRIC                :antisymmetric
-STR_CONFIG_SETTING_DEMAND_ARMOURED_UNHANDLED                    :unhandled
-STR_CONFIG_SETTING_DEMAND_DEFAULT                               :{LTBLUE}Demand function for other cargo classes: {ORANGE}{STRING1}
-STR_CONFIG_SETTING_DEMAND_DEFAULT_SYMMETRIC                     :symmetric
-STR_CONFIG_SETTING_DEMAND_DEFAULT_ANTISYMMETRIC                 :antisymmetric
-STR_CONFIG_SETTING_DEMAND_DEFAULT_UNHANDLED                     :unhandled
-STR_CONFIG_SETTING_LINKGRAPH_ACCURACY                           :{LTBLUE}Accuracy when calculating things on the link graph: {ORANGE}{STRING1}
-STR_CONFIG_SETTING_DEMAND_DISTANCE                              :{LTBLUE}Effect of distance on demands: {ORANGE}{STRING1}%
-STR_CONFIG_SETTING_DEMAND_SIZE                                  :{LTBLUE}Effect of remote station's popularity on symmetric demands: {ORANGE}{STRING1}%
-=======
 STR_CONFIG_SETTING_DISTRIBUTION_PAX                             :{LTBLUE}Distribution for passengers: {ORANGE}{STRING1}
 STR_CONFIG_SETTING_DISTRIBUTION_PAX_SYMMETRIC                   :symmetric
 STR_CONFIG_SETTING_DISTRIBUTION_PAX_ASYMMETRIC                  :asymmetric
@@ -1349,7 +1324,9 @@
 STR_CONFIG_SETTING_DISTRIBUTION_DEFAULT_SYMMETRIC               :symmetric
 STR_CONFIG_SETTING_DISTRIBUTION_DEFAULT_ASYMMETRIC              :asymmetric
 STR_CONFIG_SETTING_DISTRIBUTION_DEFAULT_MANUAL                  :manual
->>>>>>> 45c7da13
+STR_CONFIG_SETTING_LINKGRAPH_ACCURACY                           :{LTBLUE}Accuracy when calculating things on the link graph: {ORANGE}{STRING1}
+STR_CONFIG_SETTING_DEMAND_DISTANCE                              :{LTBLUE}Effect of distance on demands: {ORANGE}{STRING1}%
+STR_CONFIG_SETTING_DEMAND_SIZE                                  :{LTBLUE}Effect of remote station's popularity on symmetric demands: {ORANGE}{STRING1}%
 
 STR_CONFIG_SETTING_GUI                                          :{ORANGE}Interface
 STR_CONFIG_SETTING_CONSTRUCTION                                 :{ORANGE}Construction
