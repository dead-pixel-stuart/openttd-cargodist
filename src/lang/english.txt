##name English (UK)
##ownname English (UK)
##isocode en_GB
##plural 0
##textdir ltr
##digitsep ,
##digitsepcur ,
##decimalsep .
##winlangid 0x0809
##grflangid 0x01


# $Id$

# This file is part of OpenTTD.
# OpenTTD is free software; you can redistribute it and/or modify it under the terms of the GNU General Public License as published by the Free Software Foundation, version 2.
# OpenTTD is distributed in the hope that it will be useful, but WITHOUT ANY WARRANTY; without even the implied warranty of MERCHANTABILITY or FITNESS FOR A PARTICULAR PURPOSE.
# See the GNU General Public License for more details. You should have received a copy of the GNU General Public License along with OpenTTD. If not, see <http://www.gnu.org/licenses/>.


##id 0x0000
STR_NULL                                                        :
STR_EMPTY                                                       :
STR_UNDEFINED                                                   :(undefined string)
STR_JUST_NOTHING                                                :Nothing

# Cargo related strings
# Plural cargo name
STR_CARGO_PLURAL_NOTHING                                        :
STR_CARGO_PLURAL_PASSENGERS                                     :Passengers
STR_CARGO_PLURAL_COAL                                           :Coal
STR_CARGO_PLURAL_MAIL                                           :Mail
STR_CARGO_PLURAL_OIL                                            :Oil
STR_CARGO_PLURAL_LIVESTOCK                                      :Livestock
STR_CARGO_PLURAL_GOODS                                          :Goods
STR_CARGO_PLURAL_GRAIN                                          :Grain
STR_CARGO_PLURAL_WOOD                                           :Wood
STR_CARGO_PLURAL_IRON_ORE                                       :Iron Ore
STR_CARGO_PLURAL_STEEL                                          :Steel
STR_CARGO_PLURAL_VALUABLES                                      :Valuables
STR_CARGO_PLURAL_COPPER_ORE                                     :Copper Ore
STR_CARGO_PLURAL_MAIZE                                          :Maize
STR_CARGO_PLURAL_FRUIT                                          :Fruit
STR_CARGO_PLURAL_DIAMONDS                                       :Diamonds
STR_CARGO_PLURAL_FOOD                                           :Food
STR_CARGO_PLURAL_PAPER                                          :Paper
STR_CARGO_PLURAL_GOLD                                           :Gold
STR_CARGO_PLURAL_WATER                                          :Water
STR_CARGO_PLURAL_WHEAT                                          :Wheat
STR_CARGO_PLURAL_RUBBER                                         :Rubber
STR_CARGO_PLURAL_SUGAR                                          :Sugar
STR_CARGO_PLURAL_TOYS                                           :Toys
STR_CARGO_PLURAL_CANDY                                          :Sweets
STR_CARGO_PLURAL_COLA                                           :Cola
STR_CARGO_PLURAL_COTTON_CANDY                                   :Candyfloss
STR_CARGO_PLURAL_BUBBLES                                        :Bubbles
STR_CARGO_PLURAL_TOFFEE                                         :Toffee
STR_CARGO_PLURAL_BATTERIES                                      :Batteries
STR_CARGO_PLURAL_PLASTIC                                        :Plastic
STR_CARGO_PLURAL_FIZZY_DRINKS                                   :Fizzy Drinks

# Singular cargo name
STR_CARGO_SINGULAR_NOTHING                                      :
STR_CARGO_SINGULAR_PASSENGER                                    :Passenger
STR_CARGO_SINGULAR_COAL                                         :Coal
STR_CARGO_SINGULAR_MAIL                                         :Mail
STR_CARGO_SINGULAR_OIL                                          :Oil
STR_CARGO_SINGULAR_LIVESTOCK                                    :Livestock
STR_CARGO_SINGULAR_GOODS                                        :Goods
STR_CARGO_SINGULAR_GRAIN                                        :Grain
STR_CARGO_SINGULAR_WOOD                                         :Wood
STR_CARGO_SINGULAR_IRON_ORE                                     :Iron Ore
STR_CARGO_SINGULAR_STEEL                                        :Steel
STR_CARGO_SINGULAR_VALUABLES                                    :Valuables
STR_CARGO_SINGULAR_COPPER_ORE                                   :Copper Ore
STR_CARGO_SINGULAR_MAIZE                                        :Maize
STR_CARGO_SINGULAR_FRUIT                                        :Fruit
STR_CARGO_SINGULAR_DIAMOND                                      :Diamond
STR_CARGO_SINGULAR_FOOD                                         :Food
STR_CARGO_SINGULAR_PAPER                                        :Paper
STR_CARGO_SINGULAR_GOLD                                         :Gold
STR_CARGO_SINGULAR_WATER                                        :Water
STR_CARGO_SINGULAR_WHEAT                                        :Wheat
STR_CARGO_SINGULAR_RUBBER                                       :Rubber
STR_CARGO_SINGULAR_SUGAR                                        :Sugar
STR_CARGO_SINGULAR_TOY                                          :Toy
STR_CARGO_SINGULAR_CANDY                                        :Sweet
STR_CARGO_SINGULAR_COLA                                         :Cola
STR_CARGO_SINGULAR_COTTON_CANDY                                 :Candyfloss
STR_CARGO_SINGULAR_BUBBLE                                       :Bubble
STR_CARGO_SINGULAR_TOFFEE                                       :Toffee
STR_CARGO_SINGULAR_BATTERY                                      :Battery
STR_CARGO_SINGULAR_PLASTIC                                      :Plastic
STR_CARGO_SINGULAR_FIZZY_DRINK                                  :Fizzy Drink

# Quantity of cargo
STR_QUANTITY_NOTHING                                            :
STR_QUANTITY_PASSENGERS                                         :{COMMA} passenger{P "" s}
STR_QUANTITY_COAL                                               :{WEIGHT} of coal
STR_QUANTITY_MAIL                                               :{COMMA} bag{P "" s} of mail
STR_QUANTITY_OIL                                                :{VOLUME} of oil
STR_QUANTITY_LIVESTOCK                                          :{COMMA} item{P "" s} of livestock
STR_QUANTITY_GOODS                                              :{COMMA} crate{P "" s} of goods
STR_QUANTITY_GRAIN                                              :{WEIGHT} of grain
STR_QUANTITY_WOOD                                               :{WEIGHT} of wood
STR_QUANTITY_IRON_ORE                                           :{WEIGHT} of iron ore
STR_QUANTITY_STEEL                                              :{WEIGHT} of steel
STR_QUANTITY_VALUABLES                                          :{COMMA} bag{P "" s} of valuables
STR_QUANTITY_COPPER_ORE                                         :{WEIGHT} of copper ore
STR_QUANTITY_MAIZE                                              :{WEIGHT} of maize
STR_QUANTITY_FRUIT                                              :{WEIGHT} of fruit
STR_QUANTITY_DIAMONDS                                           :{COMMA} bag{P "" s} of diamonds
STR_QUANTITY_FOOD                                               :{WEIGHT} of food
STR_QUANTITY_PAPER                                              :{WEIGHT} of paper
STR_QUANTITY_GOLD                                               :{COMMA} bag{P "" s} of gold
STR_QUANTITY_WATER                                              :{VOLUME} of water
STR_QUANTITY_WHEAT                                              :{WEIGHT} of wheat
STR_QUANTITY_RUBBER                                             :{VOLUME} of rubber
STR_QUANTITY_SUGAR                                              :{WEIGHT} of sugar
STR_QUANTITY_TOYS                                               :{COMMA} toy{P "" s}
STR_QUANTITY_SWEETS                                             :{COMMA} bag{P "" s} of sweets
STR_QUANTITY_COLA                                               :{VOLUME} of cola
STR_QUANTITY_CANDYFLOSS                                         :{WEIGHT} of candyfloss
STR_QUANTITY_BUBBLES                                            :{COMMA} bubble{P "" s}
STR_QUANTITY_TOFFEE                                             :{WEIGHT} of toffee
STR_QUANTITY_BATTERIES                                          :{COMMA} batter{P y ies}
STR_QUANTITY_PLASTIC                                            :{VOLUME} of plastic
STR_QUANTITY_FIZZY_DRINKS                                       :{COMMA} fizzy drink{P "" s}
STR_QUANTITY_N_A                                                :N/A

# Two letter abbreviation of cargo name
STR_ABBREV_NOTHING                                              :
STR_ABBREV_PASSENGERS                                           :{TINYFONT}PS
STR_ABBREV_COAL                                                 :{TINYFONT}CL
STR_ABBREV_MAIL                                                 :{TINYFONT}ML
STR_ABBREV_OIL                                                  :{TINYFONT}OL
STR_ABBREV_LIVESTOCK                                            :{TINYFONT}LV
STR_ABBREV_GOODS                                                :{TINYFONT}GD
STR_ABBREV_GRAIN                                                :{TINYFONT}GR
STR_ABBREV_WOOD                                                 :{TINYFONT}WD
STR_ABBREV_IRON_ORE                                             :{TINYFONT}OR
STR_ABBREV_STEEL                                                :{TINYFONT}ST
STR_ABBREV_VALUABLES                                            :{TINYFONT}VL
STR_ABBREV_COPPER_ORE                                           :{TINYFONT}CO
STR_ABBREV_MAIZE                                                :{TINYFONT}MZ
STR_ABBREV_FRUIT                                                :{TINYFONT}FT
STR_ABBREV_DIAMONDS                                             :{TINYFONT}DM
STR_ABBREV_FOOD                                                 :{TINYFONT}FD
STR_ABBREV_PAPER                                                :{TINYFONT}PR
STR_ABBREV_GOLD                                                 :{TINYFONT}GD
STR_ABBREV_WATER                                                :{TINYFONT}WR
STR_ABBREV_WHEAT                                                :{TINYFONT}WH
STR_ABBREV_RUBBER                                               :{TINYFONT}RB
STR_ABBREV_SUGAR                                                :{TINYFONT}SG
STR_ABBREV_TOYS                                                 :{TINYFONT}TY
STR_ABBREV_SWEETS                                               :{TINYFONT}SW
STR_ABBREV_COLA                                                 :{TINYFONT}CL
STR_ABBREV_CANDYFLOSS                                           :{TINYFONT}CF
STR_ABBREV_BUBBLES                                              :{TINYFONT}BU
STR_ABBREV_TOFFEE                                               :{TINYFONT}TF
STR_ABBREV_BATTERIES                                            :{TINYFONT}BA
STR_ABBREV_PLASTIC                                              :{TINYFONT}PL
STR_ABBREV_FIZZY_DRINKS                                         :{TINYFONT}FZ
STR_ABBREV_NONE                                                 :{TINYFONT}NO
STR_ABBREV_ALL                                                  :{TINYFONT}ALL

# 'Mode' of transport for cargoes
STR_PASSENGERS                                                  :{COMMA} passenger{P "" s}
STR_BAGS                                                        :{COMMA} bag{P "" s}
STR_TONS                                                        :{COMMA} tonne{P "" s}
STR_LITERS                                                      :{COMMA} litre{P "" s}
STR_ITEMS                                                       :{COMMA} item{P "" s}
STR_CRATES                                                      :{COMMA} crate{P "" s}

# Colours, do not shuffle
STR_COLOUR_DARK_BLUE                                            :Dark Blue
STR_COLOUR_PALE_GREEN                                           :Pale Green
STR_COLOUR_PINK                                                 :Pink
STR_COLOUR_YELLOW                                               :Yellow
STR_COLOUR_RED                                                  :Red
STR_COLOUR_LIGHT_BLUE                                           :Light Blue
STR_COLOUR_GREEN                                                :Green
STR_COLOUR_DARK_GREEN                                           :Dark Green
STR_COLOUR_BLUE                                                 :Blue
STR_COLOUR_CREAM                                                :Cream
STR_COLOUR_MAUVE                                                :Mauve
STR_COLOUR_PURPLE                                               :Purple
STR_COLOUR_ORANGE                                               :Orange
STR_COLOUR_BROWN                                                :Brown
STR_COLOUR_GREY                                                 :Grey
STR_COLOUR_WHITE                                                :White

# Units used in OpenTTD
STR_UNITS_VELOCITY_IMPERIAL                                     :{COMMA} mph
STR_UNITS_VELOCITY_METRIC                                       :{COMMA} km/h
STR_UNITS_VELOCITY_SI                                           :{COMMA} m/s

STR_UNITS_POWER_IMPERIAL                                        :{COMMA}hp
STR_UNITS_POWER_METRIC                                          :{COMMA}hp
STR_UNITS_POWER_SI                                              :{COMMA}kW

STR_UNITS_WEIGHT_SHORT_METRIC                                   :{COMMA}t
STR_UNITS_WEIGHT_SHORT_SI                                       :{COMMA}kg

STR_UNITS_WEIGHT_LONG_METRIC                                    :{COMMA} tonne{P "" s}
STR_UNITS_WEIGHT_LONG_SI                                        :{COMMA} kg

STR_UNITS_VOLUME_SHORT_METRIC                                   :{COMMA}l
STR_UNITS_VOLUME_SHORT_SI                                       :{COMMA}m³

STR_UNITS_VOLUME_LONG_METRIC                                    :{COMMA} litre{P "" s}
STR_UNITS_VOLUME_LONG_SI                                        :{COMMA} m³

STR_UNITS_FORCE_SI                                              :{COMMA} kN

STR_UNITS_HEIGHT_IMPERIAL                                       :{COMMA} ft
STR_UNITS_HEIGHT_SI                                             :{COMMA} m

# Common window strings
STR_LIST_FILTER_OSKTITLE                                        :{BLACK}Enter filter string
STR_LIST_FILTER_TOOLTIP                                         :{BLACK}Enter a keyword to filter the list for

STR_TOOLTIP_SORT_ORDER                                          :{BLACK}Select sorting order (descending/ascending)
STR_TOOLTIP_SORT_CRITERIA                                       :{BLACK}Select sorting criteria
STR_TOOLTIP_FILTER_CRITERIA                                     :{BLACK}Select filtering criteria
STR_BUTTON_SORT_BY                                              :{BLACK}Sort by
STR_BUTTON_LOCATION                                             :{BLACK}Location
STR_BUTTON_RENAME                                               :{BLACK}Rename

STR_TOOLTIP_CLOSE_WINDOW                                        :{BLACK}Close window
STR_TOOLTIP_WINDOW_TITLE_DRAG_THIS                              :{BLACK}Window title - drag this to move window
STR_TOOLTIP_SHADE                                               :{BLACK}Shade window - only show the title bar
STR_TOOLTIP_DEBUG                                               :{BLACK}Show NewGRF debug information
STR_TOOLTIP_STICKY                                              :{BLACK}Mark this window as uncloseable by the 'Close All Windows' key
STR_TOOLTIP_RESIZE                                              :{BLACK}Click and drag to resize this window
STR_TOOLTIP_TOGGLE_LARGE_SMALL_WINDOW                           :{BLACK}Toggle large/small window size
STR_TOOLTIP_VSCROLL_BAR_SCROLLS_LIST                            :{BLACK}Scroll bar - scrolls list up/down
STR_TOOLTIP_HSCROLL_BAR_SCROLLS_LIST                            :{BLACK}Scroll bar - scrolls list left/right
STR_TOOLTIP_DEMOLISH_BUILDINGS_ETC                              :{BLACK}Demolish buildings etc. on a square of land. Ctrl selects the area diagonally. Shift toggles building/showing cost estimate

# Query window
STR_BUTTON_DEFAULT                                              :{BLACK}Default
STR_BUTTON_CANCEL                                               :{BLACK}Cancel
STR_BUTTON_OK                                                   :{BLACK}OK

# On screen keyboard window
STR_OSK_KEYBOARD_LAYOUT                                         :`1234567890-=\qwertyuiop[]asdfghjkl;'  zxcvbnm,./ .
STR_OSK_KEYBOARD_LAYOUT_CAPS                                    :~!@#$%^&*()_+|QWERTYUIOP{{}}ASDFGHJKL:"  ZXCVBNM<>? .

# Measurement tooltip
STR_MEASURE_LENGTH                                              :{BLACK}Length: {NUM}
STR_MEASURE_AREA                                                :{BLACK}Area: {NUM} x {NUM}
STR_MEASURE_LENGTH_HEIGHTDIFF                                   :{BLACK}Length: {NUM}{}Height difference: {HEIGHT}
STR_MEASURE_AREA_HEIGHTDIFF                                     :{BLACK}Area: {NUM} x {NUM}{}Height difference: {HEIGHT}


# These are used in buttons
STR_SORT_BY_CAPTION_POPULATION                                  :{BLACK}Population
STR_SORT_BY_CAPTION_NAME                                        :{BLACK}Name
STR_SORT_BY_CAPTION_DATE                                        :{BLACK}Date
# These are used in dropdowns
STR_SORT_BY_POPULATION                                          :Population
STR_SORT_BY_NAME                                                :Name
STR_SORT_BY_PRODUCTION                                          :Production
STR_SORT_BY_TYPE                                                :Type
STR_SORT_BY_TRANSPORTED                                         :Transported
STR_SORT_BY_NUMBER                                              :Number
STR_SORT_BY_PROFIT_LAST_YEAR                                    :Profit last year
STR_SORT_BY_PROFIT_THIS_YEAR                                    :Profit this year
STR_SORT_BY_AGE                                                 :Age
STR_SORT_BY_RELIABILITY                                         :Reliability
STR_SORT_BY_TOTAL_CAPACITY_PER_CARGOTYPE                        :Total capacity per cargo type
STR_SORT_BY_MAX_SPEED                                           :Maximum speed
STR_SORT_BY_MODEL                                               :Model
STR_SORT_BY_VALUE                                               :Value
STR_SORT_BY_LENGTH                                              :Length
STR_SORT_BY_LIFE_TIME                                           :Remaining life time
STR_SORT_BY_TIMETABLE_DELAY                                     :Timetable delay
STR_SORT_BY_FACILITY                                            :Station type
STR_SORT_BY_WAITING                                             :Waiting cargo value
STR_SORT_BY_RATING_MAX                                          :Highest cargo rating
STR_SORT_BY_RATING_MIN                                          :Lowest cargo rating
STR_SORT_BY_ENGINE_ID                                           :EngineID (classic sort)
STR_SORT_BY_COST                                                :Cost
STR_SORT_BY_POWER                                               :Power
STR_SORT_BY_TRACTIVE_EFFORT                                     :Tractive effort
STR_SORT_BY_INTRO_DATE                                          :Introduction Date
STR_SORT_BY_RUNNING_COST                                        :Running Cost
STR_SORT_BY_POWER_VS_RUNNING_COST                               :Power/Running Cost
STR_SORT_BY_CARGO_CAPACITY                                      :Cargo Capacity

# Tooltips for the main toolbar
STR_TOOLBAR_TOOLTIP_PAUSE_GAME                                  :{BLACK}Pause game
STR_TOOLBAR_TOOLTIP_FORWARD                                     :{BLACK}Fast forward the game
STR_TOOLBAR_TOOLTIP_OPTIONS                                     :{BLACK}Options
STR_TOOLBAR_TOOLTIP_SAVE_GAME_ABANDON_GAME                      :{BLACK}Save game, abandon game, quit
STR_TOOLBAR_TOOLTIP_DISPLAY_MAP                                 :{BLACK}Display map, extra viewport or list of signs
STR_TOOLBAR_TOOLTIP_DISPLAY_TOWN_DIRECTORY                      :{BLACK}Display town directory
STR_TOOLBAR_TOOLTIP_DISPLAY_SUBSIDIES                           :{BLACK}Display subsidies
STR_TOOLBAR_TOOLTIP_DISPLAY_LIST_OF_COMPANY_STATIONS            :{BLACK}Display list of company's stations
STR_TOOLBAR_TOOLTIP_DISPLAY_COMPANY_FINANCES                    :{BLACK}Display company finances information
STR_TOOLBAR_TOOLTIP_DISPLAY_COMPANY_GENERAL                     :{BLACK}Display general company information
STR_TOOLBAR_TOOLTIP_DISPLAY_GRAPHS                              :{BLACK}Display graphs
STR_TOOLBAR_TOOLTIP_DISPLAY_COMPANY_LEAGUE                      :{BLACK}Display company league table
STR_TOOLBAR_TOOLTIP_FUND_CONSTRUCTION_OF_NEW                    :{BLACK}Fund construction of new industry or list all industries
STR_TOOLBAR_TOOLTIP_DISPLAY_LIST_OF_COMPANY_TRAINS              :{BLACK}Display list of company's trains. Ctrl+Click toggles opening the group/vehicle list
STR_TOOLBAR_TOOLTIP_DISPLAY_LIST_OF_COMPANY_ROAD_VEHICLES       :{BLACK}Display list of company's road vehicles. Ctrl+Click toggles opening the group/vehicle list
STR_TOOLBAR_TOOLTIP_DISPLAY_LIST_OF_COMPANY_SHIPS               :{BLACK}Display list of company's ships. Ctrl+Click toggles opening the group/vehicle list
STR_TOOLBAR_TOOLTIP_DISPLAY_LIST_OF_COMPANY_AIRCRAFT            :{BLACK}Display list of company's aircraft. Ctrl+Click toggles opening the group/vehicle list
STR_TOOLBAR_TOOLTIP_ZOOM_THE_VIEW_IN                            :{BLACK}Zoom the view in
STR_TOOLBAR_TOOLTIP_ZOOM_THE_VIEW_OUT                           :{BLACK}Zoom the view out
STR_TOOLBAR_TOOLTIP_BUILD_RAILROAD_TRACK                        :{BLACK}Build railway track
STR_TOOLBAR_TOOLTIP_BUILD_ROADS                                 :{BLACK}Build roads
STR_TOOLBAR_TOOLTIP_BUILD_SHIP_DOCKS                            :{BLACK}Build ship docks
STR_TOOLBAR_TOOLTIP_BUILD_AIRPORTS                              :{BLACK}Build airports
STR_TOOLBAR_TOOLTIP_LANDSCAPING                                 :{BLACK}Open the landscaping toolbar to raise/lower land, plant trees, etc.
STR_TOOLBAR_TOOLTIP_SHOW_SOUND_MUSIC_WINDOW                     :{BLACK}Show sound/music window
STR_TOOLBAR_TOOLTIP_SHOW_LAST_MESSAGE_NEWS                      :{BLACK}Show last message/news report, show message options
STR_TOOLBAR_TOOLTIP_LAND_BLOCK_INFORMATION                      :{BLACK}Land area information, console, AI debug, screenshots, about OpenTTD
STR_TOOLBAR_TOOLTIP_SWITCH_TOOLBAR                              :{BLACK}Switch toolbars

# Extra tooltips for the scenario editor toolbar
STR_SCENEDIT_TOOLBAR_TOOLTIP_SAVE_SCENARIO_LOAD_SCENARIO        :{BLACK}Save scenario, load scenario, abandon scenario editor, quit
STR_SCENEDIT_TOOLBAR_OPENTTD                                    :{YELLOW}OpenTTD
STR_SCENEDIT_TOOLBAR_SCENARIO_EDITOR                            :{YELLOW}Scenario Editor
STR_SCENEDIT_TOOLBAR_TOOLTIP_MOVE_THE_STARTING_DATE_BACKWARD    :{BLACK}Move the starting date backward 1 year
STR_SCENEDIT_TOOLBAR_TOOLTIP_MOVE_THE_STARTING_DATE_FORWARD     :{BLACK}Move the starting date forward 1 year
STR_SCENEDIT_TOOLBAR_TOOLTIP_SET_DATE                           :{BLACK}Click to enter the starting year
STR_SCENEDIT_TOOLBAR_TOOLTIP_DISPLAY_MAP_TOWN_DIRECTORY         :{BLACK}Display map, town directory
STR_SCENEDIT_TOOLBAR_LANDSCAPE_GENERATION                       :{BLACK}Landscape generation
STR_SCENEDIT_TOOLBAR_TOWN_GENERATION                            :{BLACK}Town generation
STR_SCENEDIT_TOOLBAR_INDUSTRY_GENERATION                        :{BLACK}Industry generation
STR_SCENEDIT_TOOLBAR_ROAD_CONSTRUCTION                          :{BLACK}Road construction
STR_SCENEDIT_TOOLBAR_PLANT_TREES                                :{BLACK}Plant trees. Shift toggles building/showing cost estimate
STR_SCENEDIT_TOOLBAR_PLACE_SIGN                                 :{BLACK}Place sign
STR_SCENEDIT_TOOLBAR_PLACE_OBJECT                               :{BLACK}Place object. Shift toggles building/showing cost estimate

############ range for SE file menu starts
STR_SCENEDIT_FILE_MENU_SAVE_SCENARIO                            :Save scenario
STR_SCENEDIT_FILE_MENU_LOAD_SCENARIO                            :Load scenario
STR_SCENEDIT_FILE_MENU_LOAD_HEIGHTMAP                           :Load heightmap
STR_SCENEDIT_FILE_MENU_QUIT_EDITOR                              :Quit editor
STR_SCENEDIT_FILE_MENU_SEPARATOR                                :
STR_SCENEDIT_FILE_MENU_QUIT                                     :Quit
############ range for SE file menu starts

############ range for settings menu starts
STR_SETTINGS_MENU_GAME_OPTIONS                                  :Game options
STR_SETTINGS_MENU_DIFFICULTY_SETTINGS                           :Difficulty settings
STR_SETTINGS_MENU_CONFIG_SETTINGS                               :Advanced settings
STR_SETTINGS_MENU_AI_SETTINGS                                   :AI settings
STR_SETTINGS_MENU_NEWGRF_SETTINGS                               :NewGRF settings
STR_SETTINGS_MENU_TRANSPARENCY_OPTIONS                          :Transparency options
STR_SETTINGS_MENU_TOWN_NAMES_DISPLAYED                          :Town names displayed
STR_SETTINGS_MENU_STATION_NAMES_DISPLAYED                       :Station names displayed
STR_SETTINGS_MENU_WAYPOINTS_DISPLAYED                           :Waypoint names displayed
STR_SETTINGS_MENU_SIGNS_DISPLAYED                               :Signs displayed
STR_SETTINGS_MENU_FULL_ANIMATION                                :Full animation
STR_SETTINGS_MENU_FULL_DETAIL                                   :Full detail
STR_SETTINGS_MENU_TRANSPARENT_BUILDINGS                         :Transparent buildings
STR_SETTINGS_MENU_TRANSPARENT_SIGNS                             :Transparent station signs
############ range ends here

############ range for file menu starts
STR_FILE_MENU_SAVE_GAME                                         :Save game
STR_FILE_MENU_LOAD_GAME                                         :Load game
STR_FILE_MENU_QUIT_GAME                                         :Abandon game
STR_FILE_MENU_EXIT                                              :Exit
############ range ends here

############ range for map menu starts
STR_MAP_MENU_MAP_OF_WORLD                                       :Map of world
STR_MAP_MENU_EXTRA_VIEW_PORT                                    :Extra viewport
STR_MAP_MENU_SIGN_LIST                                          :Sign list
############ range for town menu starts, yet the town directory is shown in the map menu in the scenario editor
STR_TOWN_MENU_TOWN_DIRECTORY                                    :Town directory
############ end of the 'Display map' dropdown
STR_TOWN_MENU_FOUND_TOWN                                        :Found town
############ end of the 'Town' dropdown

############ range for subsidies menu starts
STR_SUBSIDIES_MENU_SUBSIDIES                                    :Subsidies
############ range ends here

############ range for graph menu starts
STR_GRAPH_MENU_OPERATING_PROFIT_GRAPH                           :Operating profit graph
STR_GRAPH_MENU_INCOME_GRAPH                                     :Income graph
STR_GRAPH_MENU_DELIVERED_CARGO_GRAPH                            :Delivered cargo graph
STR_GRAPH_MENU_PERFORMANCE_HISTORY_GRAPH                        :Performance history graph
STR_GRAPH_MENU_COMPANY_VALUE_GRAPH                              :Company value graph
STR_GRAPH_MENU_CARGO_PAYMENT_RATES                              :Cargo payment rates
############ range ends here

############ range for company league menu starts
STR_GRAPH_MENU_COMPANY_LEAGUE_TABLE                             :Company league table
STR_GRAPH_MENU_DETAILED_PERFORMANCE_RATING                      :Detailed performance rating
############ range ends here

############ range for industry menu starts
STR_INDUSTRY_MENU_INDUSTRY_DIRECTORY                            :Industry directory
STR_INDUSTRY_MENU_FUND_NEW_INDUSTRY                             :Fund new industry
############ range ends here

############ range for railway construction menu starts
STR_RAIL_MENU_RAILROAD_CONSTRUCTION                             :Railway construction
STR_RAIL_MENU_ELRAIL_CONSTRUCTION                               :Electrified railway construction
STR_RAIL_MENU_MONORAIL_CONSTRUCTION                             :Monorail construction
STR_RAIL_MENU_MAGLEV_CONSTRUCTION                               :Maglev construction
############ range ends here

############ range for road construction menu starts
STR_ROAD_MENU_ROAD_CONSTRUCTION                                 :Road construction
STR_ROAD_MENU_TRAM_CONSTRUCTION                                 :Tramway construction
############ range ends here

############ range for waterways construction menu starts
STR_WATERWAYS_MENU_WATERWAYS_CONSTRUCTION                       :Waterways construction
############ range ends here

############ range for airport construction menu starts
STR_AIRCRAFT_MENU_AIRPORT_CONSTRUCTION                          :Airport construction
############ range ends here

############ range for landscaping menu starts
STR_LANDSCAPING_MENU_LANDSCAPING                                :Landscaping
STR_LANDSCAPING_MENU_PLANT_TREES                                :Plant trees
STR_LANDSCAPING_MENU_PLACE_SIGN                                 :Place sign
############ range ends here

############ range for music menu starts
STR_TOOLBAR_SOUND_MUSIC                                         :Sound/music
############ range ends here

############ range for message menu starts
STR_NEWS_MENU_LAST_MESSAGE_NEWS_REPORT                          :Last message/news report
STR_NEWS_MENU_MESSAGE_SETTINGS                                  :Message settings
STR_NEWS_MENU_MESSAGE_HISTORY_MENU                              :Message history
############ range ends here

############ range for about menu starts
STR_ABOUT_MENU_LAND_BLOCK_INFO                                  :Land area information
STR_ABOUT_MENU_SEPARATOR                                        :
STR_ABOUT_MENU_TOGGLE_CONSOLE                                   :Toggle console
STR_ABOUT_MENU_AI_DEBUG                                         :AI debug
STR_ABOUT_MENU_SCREENSHOT                                       :Screenshot
STR_ABOUT_MENU_ZOOMIN_SCREENSHOT                                :Zoomed in screenshot
STR_ABOUT_MENU_GIANT_SCREENSHOT                                 :Whole map screenshot
STR_ABOUT_MENU_ABOUT_OPENTTD                                    :About 'OpenTTD'
STR_ABOUT_MENU_SPRITE_ALIGNER                                   :Sprite aligner
############ range ends here

############ range for days starts (also used for the place in the highscore window)
STR_ORDINAL_NUMBER_1ST                                          :1st
STR_ORDINAL_NUMBER_2ND                                          :2nd
STR_ORDINAL_NUMBER_3RD                                          :3rd
STR_ORDINAL_NUMBER_4TH                                          :4th
STR_ORDINAL_NUMBER_5TH                                          :5th
STR_ORDINAL_NUMBER_6TH                                          :6th
STR_ORDINAL_NUMBER_7TH                                          :7th
STR_ORDINAL_NUMBER_8TH                                          :8th
STR_ORDINAL_NUMBER_9TH                                          :9th
STR_ORDINAL_NUMBER_10TH                                         :10th
STR_ORDINAL_NUMBER_11TH                                         :11th
STR_ORDINAL_NUMBER_12TH                                         :12th
STR_ORDINAL_NUMBER_13TH                                         :13th
STR_ORDINAL_NUMBER_14TH                                         :14th
STR_ORDINAL_NUMBER_15TH                                         :15th
STR_ORDINAL_NUMBER_16TH                                         :16th
STR_ORDINAL_NUMBER_17TH                                         :17th
STR_ORDINAL_NUMBER_18TH                                         :18th
STR_ORDINAL_NUMBER_19TH                                         :19th
STR_ORDINAL_NUMBER_20TH                                         :20th
STR_ORDINAL_NUMBER_21ST                                         :21st
STR_ORDINAL_NUMBER_22ND                                         :22nd
STR_ORDINAL_NUMBER_23RD                                         :23rd
STR_ORDINAL_NUMBER_24TH                                         :24th
STR_ORDINAL_NUMBER_25TH                                         :25th
STR_ORDINAL_NUMBER_26TH                                         :26th
STR_ORDINAL_NUMBER_27TH                                         :27th
STR_ORDINAL_NUMBER_28TH                                         :28th
STR_ORDINAL_NUMBER_29TH                                         :29th
STR_ORDINAL_NUMBER_30TH                                         :30th
STR_ORDINAL_NUMBER_31ST                                         :31st
############ range for days ends

############ range for months starts
STR_MONTH_ABBREV_JAN                                            :Jan
STR_MONTH_ABBREV_FEB                                            :Feb
STR_MONTH_ABBREV_MAR                                            :Mar
STR_MONTH_ABBREV_APR                                            :Apr
STR_MONTH_ABBREV_MAY                                            :May
STR_MONTH_ABBREV_JUN                                            :Jun
STR_MONTH_ABBREV_JUL                                            :Jul
STR_MONTH_ABBREV_AUG                                            :Aug
STR_MONTH_ABBREV_SEP                                            :Sep
STR_MONTH_ABBREV_OCT                                            :Oct
STR_MONTH_ABBREV_NOV                                            :Nov
STR_MONTH_ABBREV_DEC                                            :Dec

STR_MONTH_JAN                                                   :January
STR_MONTH_FEB                                                   :February
STR_MONTH_MAR                                                   :March
STR_MONTH_APR                                                   :April
STR_MONTH_MAY                                                   :May
STR_MONTH_JUN                                                   :June
STR_MONTH_JUL                                                   :July
STR_MONTH_AUG                                                   :August
STR_MONTH_SEP                                                   :September
STR_MONTH_OCT                                                   :October
STR_MONTH_NOV                                                   :November
STR_MONTH_DEC                                                   :December
############ range for months ends

# Graph window
STR_GRAPH_KEY_BUTTON                                            :{BLACK}Key
STR_GRAPH_KEY_TOOLTIP                                           :{BLACK}Show key to graphs
STR_GRAPH_X_LABEL_MONTH                                         :{TINYFONT}{STRING}{} {STRING}
STR_GRAPH_X_LABEL_MONTH_YEAR                                    :{TINYFONT}{STRING}{} {STRING}{}{NUM}
STR_GRAPH_Y_LABEL                                               :{TINYFONT}{STRING2}
STR_GRAPH_Y_LABEL_NUMBER                                        :{TINYFONT}{COMMA}

STR_GRAPH_OPERATING_PROFIT_CAPTION                              :{WHITE}Operating Profit Graph
STR_GRAPH_INCOME_CAPTION                                        :{WHITE}Income Graph
STR_GRAPH_CARGO_DELIVERED_CAPTION                               :{WHITE}Units of cargo delivered
STR_GRAPH_COMPANY_PERFORMANCE_RATINGS_CAPTION                   :{WHITE}Company performance ratings (maximum rating=1000)
STR_GRAPH_COMPANY_VALUES_CAPTION                                :{WHITE}Company values

STR_GRAPH_CARGO_PAYMENT_RATES_CAPTION                           :{WHITE}Cargo Payment Rates
STR_GRAPH_CARGO_PAYMENT_RATES_X_LABEL                           :{TINYFONT}{BLACK}Days in transit
STR_GRAPH_CARGO_PAYMENT_RATES_TITLE                             :{TINYFONT}{BLACK}Payment for delivering 10 units (or 10,000 litres) of cargo a distance of 20 squares
STR_GRAPH_CARGO_ENABLE_ALL                                      :{TINYFONT}{BLACK}Enable all
STR_GRAPH_CARGO_DISABLE_ALL                                     :{TINYFONT}{BLACK}Disable all
STR_GRAPH_CARGO_TOOLTIP_ENABLE_ALL                              :{BLACK}Display all cargos on the cargo payment rates graph
STR_GRAPH_CARGO_TOOLTIP_DISABLE_ALL                             :{BLACK}Display no cargos on the cargo payment rates graph
STR_GRAPH_CARGO_PAYMENT_TOGGLE_CARGO                            :{BLACK}Toggle graph for cargo type on/off
STR_GRAPH_CARGO_PAYMENT_CARGO                                   :{TINYFONT}{BLACK}{STRING}

STR_GRAPH_PERFORMANCE_DETAIL_TOOLTIP                            :{BLACK}Show detailed performance ratings

# Graph key window
STR_GRAPH_KEY_CAPTION                                           :{WHITE}Key to company graphs
STR_GRAPH_KEY_COMPANY_SELECTION_TOOLTIP                         :{BLACK}Click here to toggle company's entry on graph on/off

# Company league window
STR_COMPANY_LEAGUE_TABLE_CAPTION                                :{WHITE}Company League Table
STR_COMPANY_LEAGUE_COMPANY_NAME                                 :{ORANGE}{COMPANY} {BLACK}{COMPANYNUM} '{STRING}'
STR_COMPANY_LEAGUE_PERFORMANCE_TITLE_ENGINEER                   :Engineer
STR_COMPANY_LEAGUE_PERFORMANCE_TITLE_TRAFFIC_MANAGER            :Traffic Manager
STR_COMPANY_LEAGUE_PERFORMANCE_TITLE_TRANSPORT_COORDINATOR      :Transport Coordinator
STR_COMPANY_LEAGUE_PERFORMANCE_TITLE_ROUTE_SUPERVISOR           :Route Supervisor
STR_COMPANY_LEAGUE_PERFORMANCE_TITLE_DIRECTOR                   :Director
STR_COMPANY_LEAGUE_PERFORMANCE_TITLE_CHIEF_EXECUTIVE            :Chief Executive
STR_COMPANY_LEAGUE_PERFORMANCE_TITLE_CHAIRMAN                   :Chairman
STR_COMPANY_LEAGUE_PERFORMANCE_TITLE_PRESIDENT                  :President
STR_COMPANY_LEAGUE_PERFORMANCE_TITLE_TYCOON                     :Tycoon

# Performance detail window
STR_PERFORMANCE_DETAIL                                          :{WHITE}Detailed performance rating
STR_PERFORMANCE_DETAIL_KEY                                      :{BLACK}Detail
STR_PERFORMANCE_DETAIL_AMOUNT_CURRENCY                          :{BLACK}({CURRCOMPACT}/{CURRCOMPACT})
STR_PERFORMANCE_DETAIL_AMOUNT_INT                               :{BLACK}({COMMA}/{COMMA})
STR_PERFORMANCE_DETAIL_PERCENT                                  :{WHITE}{NUM}%
STR_PERFORMANCE_DETAIL_SELECT_COMPANY_TOOLTIP                   :{BLACK}View details about this company
############ Those following lines need to be in this order!!
STR_PERFORMANCE_DETAIL_VEHICLES                                 :{BLACK}Vehicles:
STR_PERFORMANCE_DETAIL_STATIONS                                 :{BLACK}Stations:
STR_PERFORMANCE_DETAIL_MIN_PROFIT                               :{BLACK}Min. profit:
STR_PERFORMANCE_DETAIL_MIN_INCOME                               :{BLACK}Min. income:
STR_PERFORMANCE_DETAIL_MAX_INCOME                               :{BLACK}Max. income:
STR_PERFORMANCE_DETAIL_DELIVERED                                :{BLACK}Delivered:
STR_PERFORMANCE_DETAIL_CARGO                                    :{BLACK}Cargo:
STR_PERFORMANCE_DETAIL_MONEY                                    :{BLACK}Money:
STR_PERFORMANCE_DETAIL_LOAN                                     :{BLACK}Loan:
STR_PERFORMANCE_DETAIL_TOTAL                                    :{BLACK}Total:
############ End of order list
STR_PERFORMANCE_DETAIL_VEHICLES_TOOLTIP                         :{BLACK}Number of vehicles that turned a profit last year. This includes road vehicles, trains, ships and aircraft
STR_PERFORMANCE_DETAIL_STATIONS_TOOLTIP                         :{BLACK}Number of recently-serviced station parts. Every part of a station (e.g. train station, bus stop, airport) is counted, even if they are connected as one station
STR_PERFORMANCE_DETAIL_MIN_PROFIT_TOOLTIP                       :{BLACK}The profit of the vehicle with the lowest income (only vehicles older than two years are considered)
STR_PERFORMANCE_DETAIL_MIN_INCOME_TOOLTIP                       :{BLACK}Amount of cash made in the quarter with the lowest profit of the last 12 quarters
STR_PERFORMANCE_DETAIL_MAX_INCOME_TOOLTIP                       :{BLACK}Amount of cash made in the quarter with the highest profit of the last 12 quarters
STR_PERFORMANCE_DETAIL_DELIVERED_TOOLTIP                        :{BLACK}Units of cargo delivered in the last four quarters
STR_PERFORMANCE_DETAIL_CARGO_TOOLTIP                            :{BLACK}Number of types of cargo delivered in the last quarter
STR_PERFORMANCE_DETAIL_MONEY_TOOLTIP                            :{BLACK}Amount of money this company has in the bank
STR_PERFORMANCE_DETAIL_LOAN_TOOLTIP                             :{BLACK}The amount of money this company has taken on loan
STR_PERFORMANCE_DETAIL_TOTAL_TOOLTIP                            :{BLACK}Total points out of possible points

# Music window
STR_MUSIC_JAZZ_JUKEBOX_CAPTION                                  :{WHITE}Jazz Jukebox
STR_MUSIC_PLAYLIST_ALL                                          :{TINYFONT}{BLACK}All
STR_MUSIC_PLAYLIST_OLD_STYLE                                    :{TINYFONT}{BLACK}Old Style
STR_MUSIC_PLAYLIST_NEW_STYLE                                    :{TINYFONT}{BLACK}New Style
STR_MUSIC_PLAYLIST_EZY_STREET                                   :{TINYFONT}{BLACK}Ezy Street
STR_MUSIC_PLAYLIST_CUSTOM_1                                     :{TINYFONT}{BLACK}Custom 1
STR_MUSIC_PLAYLIST_CUSTOM_2                                     :{TINYFONT}{BLACK}Custom 2
STR_MUSIC_MUSIC_VOLUME                                          :{TINYFONT}{BLACK}Music Volume
STR_MUSIC_EFFECTS_VOLUME                                        :{TINYFONT}{BLACK}Effects Volume
STR_MUSIC_RULER_MIN                                             :{TINYFONT}{BLACK}MIN
STR_MUSIC_RULER_MAX                                             :{TINYFONT}{BLACK}MAX
STR_MUSIC_RULER_MARKER                                          :{TINYFONT}{BLACK}'
STR_MUSIC_TRACK_NONE                                            :{TINYFONT}{DKGREEN}--
STR_MUSIC_TRACK_DIGIT                                           :{TINYFONT}{DKGREEN}{ZEROFILL_NUM}
STR_MUSIC_TITLE_NONE                                            :{TINYFONT}{DKGREEN}------
STR_MUSIC_TITLE_NAME                                            :{TINYFONT}{DKGREEN}"{RAW_STRING}"
STR_MUSIC_TRACK                                                 :{TINYFONT}{BLACK}Track
STR_MUSIC_XTITLE                                                :{TINYFONT}{BLACK}Title
STR_MUSIC_SHUFFLE                                               :{TINYFONT}{BLACK}Shuffle
STR_MUSIC_PROGRAM                                               :{TINYFONT}{BLACK}Programme
STR_MUSIC_TOOLTIP_SKIP_TO_PREVIOUS_TRACK                        :{BLACK}Skip to previous track in selection
STR_MUSIC_TOOLTIP_SKIP_TO_NEXT_TRACK_IN_SELECTION               :{BLACK}Skip to next track in selection
STR_MUSIC_TOOLTIP_STOP_PLAYING_MUSIC                            :{BLACK}Stop playing music
STR_MUSIC_TOOLTIP_START_PLAYING_MUSIC                           :{BLACK}Start playing music
STR_MUSIC_TOOLTIP_DRAG_SLIDERS_TO_SET_MUSIC                     :{BLACK}Drag sliders to set music and sound effect volumes
STR_MUSIC_TOOLTIP_SELECT_ALL_TRACKS_PROGRAM                     :{BLACK}Select 'all tracks' programme
STR_MUSIC_TOOLTIP_SELECT_OLD_STYLE_MUSIC                        :{BLACK}Select 'old style music' programme
STR_MUSIC_TOOLTIP_SELECT_NEW_STYLE_MUSIC                        :{BLACK}Select 'new style music' programme
STR_MUSIC_TOOLTIP_SELECT_EZY_STREET_STYLE                       :{BLACK}Select 'Ezy Street style music' programme
STR_MUSIC_TOOLTIP_SELECT_CUSTOM_1_USER_DEFINED                  :{BLACK}Select 'Custom 1' (user-defined) programme
STR_MUSIC_TOOLTIP_SELECT_CUSTOM_2_USER_DEFINED                  :{BLACK}Select 'Custom 2' (user-defined) programme
STR_MUSIC_TOOLTIP_TOGGLE_PROGRAM_SHUFFLE                        :{BLACK}Toggle programme shuffle on/off
STR_MUSIC_TOOLTIP_SHOW_MUSIC_TRACK_SELECTION                    :{BLACK}Show music track selection window

STR_ERROR_NO_SONGS                                              :{WHITE}A music set without songs has been selected. No songs will be played

# Playlist window
STR_PLAYLIST_MUSIC_PROGRAM_SELECTION                            :{WHITE}Music Programme Selection
STR_PLAYLIST_TRACK_NAME                                         :{TINYFONT}{LTBLUE}{ZEROFILL_NUM} "{RAW_STRING}"
STR_PLAYLIST_TRACK_INDEX                                        :{TINYFONT}{BLACK}Track Index
STR_PLAYLIST_PROGRAM                                            :{TINYFONT}{BLACK}Programme - '{STRING}'
STR_PLAYLIST_CLEAR                                              :{TINYFONT}{BLACK}Clear
STR_PLAYLIST_SAVE                                               :{TINYFONT}{BLACK}Save
STR_PLAYLIST_TOOLTIP_CLEAR_CURRENT_PROGRAM_CUSTOM1              :{BLACK}Clear current programme (Custom1 or Custom2 only)
STR_PLAYLIST_TOOLTIP_SAVE_MUSIC_SETTINGS                        :{BLACK}Save music settings
STR_PLAYLIST_TOOLTIP_CLICK_TO_ADD_TRACK                         :{BLACK}Click on music track to add to current programme (Custom1 or Custom2 only)
STR_PLAYLIST_TOOLTIP_CLICK_TO_REMOVE_TRACK                      :{BLACK}Click on music track to remove it from current programme (Custom1 or Custom2 only)

# Highscore window
STR_HIGHSCORE_TOP_COMPANIES_WHO_REACHED                         :{BIGFONT}{BLACK}Top companies who reached {NUM}{}({STRING} Level)
STR_HIGHSCORE_TOP_COMPANIES_NETWORK_GAME                        :{BIGFONT}{BLACK}Company League Table in {NUM}
STR_HIGHSCORE_POSITION                                          :{BIGFONT}{BLACK}{COMMA}.
STR_HIGHSCORE_PERFORMANCE_TITLE_BUSINESSMAN                     :Businessman
STR_HIGHSCORE_PERFORMANCE_TITLE_ENTREPRENEUR                    :Entrepreneur
STR_HIGHSCORE_PERFORMANCE_TITLE_INDUSTRIALIST                   :Industrialist
STR_HIGHSCORE_PERFORMANCE_TITLE_CAPITALIST                      :Capitalist
STR_HIGHSCORE_PERFORMANCE_TITLE_MAGNATE                         :Magnate
STR_HIGHSCORE_PERFORMANCE_TITLE_MOGUL                           :Mogul
STR_HIGHSCORE_PERFORMANCE_TITLE_TYCOON_OF_THE_CENTURY           :Tycoon of the Century
STR_HIGHSCORE_NAME                                              :{BIGFONT}{PRESIDENTNAME}, {COMPANY}
STR_HIGHSCORE_STATS                                             :{BIGFONT}'{STRING}'   ({COMMA})
STR_HIGHSCORE_COMPANY_ACHIEVES_STATUS                           :{BIGFONT}{BLACK}{COMPANY} achieves '{STRING}' status!
STR_HIGHSCORE_PRESIDENT_OF_COMPANY_ACHIEVES_STATUS              :{BIGFONT}{WHITE}{PRESIDENTNAME} of {COMPANY} achieves '{STRING}' status!

# Smallmap window
STR_SMALLMAP_CAPTION                                            :{WHITE}Map - {STRING}

STR_SMALLMAP_TYPE_CONTOURS                                      :Contours
STR_SMALLMAP_TYPE_VEHICLES                                      :Vehicles
STR_SMALLMAP_TYPE_INDUSTRIES                                    :Industries
STR_SMALLMAP_TYPE_ROUTEMAP                                      :Link Statistics
STR_SMALLMAP_TYPE_ROUTES                                        :Routes
STR_SMALLMAP_TYPE_VEGETATION                                    :Vegetation
STR_SMALLMAP_TYPE_OWNERS                                        :Owners
STR_SMALLMAP_TOOLTIP_SHOW_LAND_CONTOURS_ON_MAP                  :{BLACK}Show land contours on map
STR_SMALLMAP_TOOLTIP_SHOW_VEHICLES_ON_MAP                       :{BLACK}Show vehicles on map
STR_SMALLMAP_TOOLTIP_SHOW_INDUSTRIES_ON_MAP                     :{BLACK}Show industries on map
STR_SMALLMAP_TOOLTIP_SHOW_LINK_STATS_ON_MAP                     :{BLACK}Show link statistics on map
STR_SMALLMAP_TOOLTIP_SHOW_TRANSPORT_ROUTES_ON                   :{BLACK}Show transport routes on map
STR_SMALLMAP_TOOLTIP_SHOW_VEGETATION_ON_MAP                     :{BLACK}Show vegetation on map
STR_SMALLMAP_TOOLTIP_SHOW_LAND_OWNERS_ON_MAP                    :{BLACK}Show land owners on map
STR_SMALLMAP_TOOLTIP_INDUSTRY_SELECTION                         :{BLACK}Click on an industry type to toggle displaying it. Ctrl+Click disables all types except the selected one. Ctrl+Click on it again to enable all industry types
STR_SMALLMAP_TOOLTIP_COMPANY_SELECTION                          :{BLACK}Click on a company to toggle displaying its property. Ctrl+Click disables all companies except the selected one. Ctrl+Click on it again to enable all companies

STR_SMALLMAP_LEGENDA_ROADS                                      :{TINYFONT}{BLACK}Roads
STR_SMALLMAP_LEGENDA_RAILROADS                                  :{TINYFONT}{BLACK}Railways
STR_SMALLMAP_LEGENDA_STATIONS_AIRPORTS_DOCKS                    :{TINYFONT}{BLACK}Stations/Airports/Docks
STR_SMALLMAP_LEGENDA_BUILDINGS_INDUSTRIES                       :{TINYFONT}{BLACK}Buildings/Industries
STR_SMALLMAP_LEGENDA_VEHICLES                                   :{TINYFONT}{BLACK}Vehicles
STR_SMALLMAP_LEGENDA_TRAINS                                     :{TINYFONT}{BLACK}Trains
STR_SMALLMAP_LEGENDA_ROAD_VEHICLES                              :{TINYFONT}{BLACK}Road Vehicles
STR_SMALLMAP_LEGENDA_SHIPS                                      :{TINYFONT}{BLACK}Ships
STR_SMALLMAP_LEGENDA_AIRCRAFT                                   :{TINYFONT}{BLACK}Aircraft
STR_SMALLMAP_LEGENDA_TRANSPORT_ROUTES                           :{TINYFONT}{BLACK}Transport Routes
STR_SMALLMAP_LEGENDA_FOREST                                     :{TINYFONT}{BLACK}Forest
STR_SMALLMAP_LEGENDA_RAILROAD_STATION                           :{TINYFONT}{BLACK}Railway Station
STR_SMALLMAP_LEGENDA_TRUCK_LOADING_BAY                          :{TINYFONT}{BLACK}Lorry Loading Bay
STR_SMALLMAP_LEGENDA_BUS_STATION                                :{TINYFONT}{BLACK}Bus Station
STR_SMALLMAP_LEGENDA_AIRPORT_HELIPORT                           :{TINYFONT}{BLACK}Airport/Heliport
STR_SMALLMAP_LEGENDA_DOCK                                       :{TINYFONT}{BLACK}Dock
STR_SMALLMAP_LEGENDA_ROUGH_LAND                                 :{TINYFONT}{BLACK}Rough Land
STR_SMALLMAP_LEGENDA_GRASS_LAND                                 :{TINYFONT}{BLACK}Grass Land
STR_SMALLMAP_LEGENDA_BARE_LAND                                  :{TINYFONT}{BLACK}Bare Land
STR_SMALLMAP_LEGENDA_FIELDS                                     :{TINYFONT}{BLACK}Fields
STR_SMALLMAP_LEGENDA_TREES                                      :{TINYFONT}{BLACK}Trees
STR_SMALLMAP_LEGENDA_ROCKS                                      :{TINYFONT}{BLACK}Rocks
STR_SMALLMAP_LEGENDA_WATER                                      :{TINYFONT}{BLACK}Water
STR_SMALLMAP_LEGENDA_NO_OWNER                                   :{TINYFONT}{BLACK}No Owner
STR_SMALLMAP_LEGENDA_TOWNS                                      :{TINYFONT}{BLACK}Towns
STR_SMALLMAP_LEGENDA_INDUSTRIES                                 :{TINYFONT}{BLACK}Industries
STR_SMALLMAP_LEGENDA_DESERT                                     :{TINYFONT}{BLACK}Desert
STR_SMALLMAP_LEGENDA_SNOW                                       :{TINYFONT}{BLACK}Snow

STR_SMALLMAP_TOOLTIP_TOGGLE_TOWN_NAMES_ON_OFF                   :{BLACK}Toggle town names on/off on map
STR_SMALLMAP_CENTER                                             :{BLACK}Centre the smallmap on the current position
STR_SMALLMAP_INDUSTRY                                           :{TINYFONT}{STRING} ({NUM})
<<<<<<< HEAD
STR_SMALLMAP_LINKSTATS                                          :{TINYFONT}{STRING}
=======
STR_SMALLMAP_COMPANY                                            :{TINYFONT}{COMPANY}
>>>>>>> 88e2737e
STR_SMALLMAP_TOWN                                               :{TINYFONT}{WHITE}{TOWN}
STR_SMALLMAP_DISABLE_ALL                                        :{BLACK}Disable all
STR_SMALLMAP_ENABLE_ALL                                         :{BLACK}Enable all
STR_SMALLMAP_SHOW_HEIGHT                                        :{BLACK}Show height
STR_SMALLMAP_TOOLTIP_DISABLE_ALL_INDUSTRIES                     :{BLACK}Display no industries on the map
STR_SMALLMAP_TOOLTIP_ENABLE_ALL_INDUSTRIES                      :{BLACK}Display all industries on the map
STR_SMALLMAP_TOOLTIP_SHOW_HEIGHT                                :{BLACK}Toggle display of heightmap
STR_SMALLMAP_TOOLTIP_DISABLE_ALL_COMPANIES                      :{BLACK}Display no company property on the map
STR_SMALLMAP_TOOLTIP_ENABLE_ALL_COMPANIES                       :{BLACK}Display all company property on the map

# Status bar messages
STR_STATUSBAR_TOOLTIP_SHOW_LAST_NEWS                            :{BLACK}Show last message or news report
STR_STATUSBAR_COMPANY_NAME                                      :{SILVER}- -  {COMPANY}  - -
STR_STATUSBAR_PAUSED                                            :{YELLOW}*  *  PAUSED  *  *
STR_STATUSBAR_AUTOSAVE                                          :{RED}AUTOSAVE
STR_STATUSBAR_SAVING_GAME                                       :{RED}*  *  SAVING GAME  *  *

# News message history
STR_MESSAGE_HISTORY                                             :{WHITE}Message History
STR_MESSAGE_HISTORY_TOOLTIP                                     :{BLACK}A list of the recent news messages
STR_MESSAGE_NEWS_FORMAT                                         :{STRING}  -  {STRING5}

# Message settings window
STR_NEWS_MESSAGE_CAPTION                                        :{WHITE}Message
STR_NEWS_MESSAGE_OPTIONS_CAPTION                                :{WHITE}Message Options
STR_NEWS_MESSAGES_ALL                                           :{YELLOW}Set all message types to: Off / Summary/ Full
STR_NEWS_MESSAGES_SOUND                                         :{YELLOW}Play sound for summarised news messages
STR_NEWS_MESSAGES_OFF                                           :Off
STR_NEWS_MESSAGES_SUMMARY                                       :Summary
STR_NEWS_MESSAGES_FULL                                          :Full

STR_NEWS_MESSAGE_TYPES                                          :{BLACK}Message types:
STR_NEWS_MESSAGE_TYPE_ARRIVAL_OF_FIRST_VEHICLE_OWN              :{YELLOW}Arrival of first vehicle at player's station
STR_NEWS_MESSAGE_TYPE_ARRIVAL_OF_FIRST_VEHICLE_OTHER            :{YELLOW}Arrival of first vehicle at competitor's station
STR_NEWS_MESSAGE_TYPE_ACCIDENTS_DISASTERS                       :{YELLOW}Accidents / disasters
STR_NEWS_MESSAGE_TYPE_COMPANY_INFORMATION                       :{YELLOW}Company information
STR_NEWS_MESSAGE_TYPE_INDUSTRY_OPEN                             :{YELLOW}Opening of industries
STR_NEWS_MESSAGE_TYPE_INDUSTRY_CLOSE                            :{YELLOW}Closing of industries
STR_NEWS_MESSAGE_TYPE_ECONOMY_CHANGES                           :{YELLOW}Economy changes
STR_NEWS_MESSAGE_TYPE_INDUSTRY_CHANGES_SERVED_BY_COMPANY        :{YELLOW}Production changes of industries served by the company
STR_NEWS_MESSAGE_TYPE_INDUSTRY_CHANGES_SERVED_BY_OTHER          :{YELLOW}Production changes of industries served by competitor(s)
STR_NEWS_MESSAGE_TYPE_INDUSTRY_CHANGES_UNSERVED                 :{YELLOW}Other industry production changes
STR_NEWS_MESSAGE_TYPE_ADVICE_INFORMATION_ON_COMPANY             :{YELLOW}Advice / information on company's vehicles
STR_NEWS_MESSAGE_TYPE_NEW_VEHICLES                              :{YELLOW}New vehicles
STR_NEWS_MESSAGE_TYPE_CHANGES_OF_CARGO_ACCEPTANCE               :{YELLOW}Changes to cargo acceptance
STR_NEWS_MESSAGE_TYPE_SUBSIDIES                                 :{YELLOW}Subsidies
STR_NEWS_MESSAGE_TYPE_GENERAL_INFORMATION                       :{YELLOW}General information

STR_NEWS_FIRST_TRAIN_ARRIVAL                                    :{BIGFONT}{BLACK}Citizens celebrate . . .{}First train arrives at {STATION}!
STR_NEWS_FIRST_BUS_ARRIVAL                                      :{BIGFONT}{BLACK}Citizens celebrate . . .{}First bus arrives at {STATION}!
STR_NEWS_FIRST_TRUCK_ARRIVAL                                    :{BIGFONT}{BLACK}Citizens celebrate . . .{}First truck arrives at {STATION}!
STR_NEWS_FIRST_PASSENGER_TRAM_ARRIVAL                           :{BIGFONT}{BLACK}Citizens celebrate . . .{}First passenger tram arrives at {STATION}!
STR_NEWS_FIRST_CARGO_TRAM_ARRIVAL                               :{BIGFONT}{BLACK}Citizens celebrate . . .{}First freight tram arrives at {STATION}!
STR_NEWS_FIRST_SHIP_ARRIVAL                                     :{BIGFONT}{BLACK}Citizens celebrate . . .{}First ship arrives at {STATION}!
STR_NEWS_FIRST_AIRCRAFT_ARRIVAL                                 :{BIGFONT}{BLACK}Citizens celebrate . . .{}First aircraft arrives at {STATION}!

STR_NEWS_TRAIN_CRASH                                            :{BIGFONT}{BLACK}Train Crash!{}{COMMA} die in fireball after collision
STR_NEWS_ROAD_VEHICLE_CRASH_DRIVER                              :{BIGFONT}{BLACK}Road Vehicle Crash!{}Driver dies in fireball after collision with train
STR_NEWS_ROAD_VEHICLE_CRASH                                     :{BIGFONT}{BLACK}Road Vehicle Crash!{}{COMMA} die in fireball after collision with train
STR_NEWS_AIRCRAFT_CRASH                                         :{BIGFONT}{BLACK}Plane Crash!{}{COMMA} die in fireball at {STATION}
STR_NEWS_PLANE_CRASH_OUT_OF_FUEL                                :{BIGFONT}{BLACK}Plane Crash!{}Aircraft ran out of fuel, {COMMA} die in fireball

STR_NEWS_DISASTER_ZEPPELIN                                      :{BIGFONT}{BLACK}Zeppelin disaster at {STATION}!
STR_NEWS_DISASTER_SMALL_UFO                                     :{BIGFONT}{BLACK}Road vehicle destroyed in 'UFO' collision!
STR_NEWS_DISASTER_AIRPLANE_OIL_REFINERY                         :{BIGFONT}{BLACK}Oil refinery explosion near {TOWN}!
STR_NEWS_DISASTER_HELICOPTER_FACTORY                            :{BIGFONT}{BLACK}Factory destroyed in suspicious circumstances near {TOWN}!
STR_NEWS_DISASTER_BIG_UFO                                       :{BIGFONT}{BLACK}'UFO' lands near {TOWN}!
STR_NEWS_DISASTER_COAL_MINE_SUBSIDENCE                          :{BIGFONT}{BLACK}Coal mine subsidence leaves trail of destruction near {TOWN}!
STR_NEWS_DISASTER_FLOOD_VEHICLE                                 :{BIGFONT}{BLACK}Floods!{}At least {COMMA} missing, presumed dead after significant flooding!

STR_NEWS_COMPANY_IN_TROUBLE_TITLE                               :{BIGFONT}{BLACK}Transport company in trouble!
STR_NEWS_COMPANY_IN_TROUBLE_DESCRIPTION                         :{BIGFONT}{BLACK}{RAW_STRING} will be sold off or declared bankrupt unless performance increases soon!
STR_NEWS_COMPANY_MERGER_TITLE                                   :{BIGFONT}{BLACK}Transport company merger!
STR_NEWS_COMPANY_MERGER_DESCRIPTION                             :{BIGFONT}{BLACK}{RAW_STRING} has been sold to {RAW_STRING} for {CURRENCY}!
STR_NEWS_COMPANY_BANKRUPT_TITLE                                 :{BIGFONT}{BLACK}Bankrupt!
STR_NEWS_COMPANY_BANKRUPT_DESCRIPTION                           :{BIGFONT}{BLACK}{RAW_STRING} has been closed down by creditors and all assets sold off!
STR_NEWS_COMPANY_LAUNCH_TITLE                                   :{BIGFONT}{BLACK}New transport company launched!
STR_NEWS_COMPANY_LAUNCH_DESCRIPTION                             :{BIGFONT}{BLACK}{RAW_STRING} starts construction near {TOWN}!
STR_NEWS_MERGER_TAKEOVER_TITLE                                  :{BIGFONT}{BLACK}{RAW_STRING} has been taken over by {RAW_STRING}!
STR_PRESIDENT_NAME_MANAGER                                      :{BLACK}{PRESIDENTNAME}{}(Manager)

STR_NEWS_NEW_TOWN                                               :{BLACK}{BIGFONT}{RAW_STRING} sponsored construction of new town {TOWN}!

STR_NEWS_INDUSTRY_CONSTRUCTION                                  :{BIGFONT}{BLACK}New {STRING} under construction near {TOWN}!
STR_NEWS_INDUSTRY_PLANTED                                       :{BIGFONT}{BLACK}New {STRING} being planted near {TOWN}!

STR_NEWS_INDUSTRY_CLOSURE_GENERAL                               :{BIGFONT}{BLACK}{STRING2} announces imminent closure!
STR_NEWS_INDUSTRY_CLOSURE_SUPPLY_PROBLEMS                       :{BIGFONT}{BLACK}Supply problems cause {STRING2} to announce imminent closure!
STR_NEWS_INDUSTRY_CLOSURE_LACK_OF_TREES                         :{BIGFONT}{BLACK}Lack of nearby trees causes {STRING2} to announce imminent closure!

STR_NEWS_EURO_INTRODUCTION                                      :{BIGFONT}{BLACK}European Monetary Union!{}{}The Euro is introduced as the sole currency for everyday transactions in your country!
STR_NEWS_BEGIN_OF_RECESSION                                     :{BIGFONT}{BLACK}World Recession!{}{}Financial experts fear worst as economy slumps!
STR_NEWS_END_OF_RECESSION                                       :{BIGFONT}{BLACK}Recession Over!{}{}Upturn in trade gives confidence to industries as economy strengthens!

STR_NEWS_INDUSTRY_PRODUCTION_INCREASE_GENERAL                   :{BIGFONT}{BLACK}{INDUSTRY} increases production!
STR_NEWS_INDUSTRY_PRODUCTION_INCREASE_COAL                      :{BIGFONT}{BLACK}New coal seam found at {INDUSTRY}!{}Production is expected to double!
STR_NEWS_INDUSTRY_PRODUCTION_INCREASE_OIL                       :{BIGFONT}{BLACK}New oil reserves found at {INDUSTRY}!{}Production is expected to double!
STR_NEWS_INDUSTRY_PRODUCTION_INCREASE_FARM                      :{BIGFONT}{BLACK}Improved farming methods at {INDUSTRY} are expected to double production!
STR_NEWS_INDUSTRY_PRODUCTION_INCREASE_SMOOTH                    :{BIGFONT}{BLACK}{STRING} production at {INDUSTRY} increases {COMMA}%!
STR_NEWS_INDUSTRY_PRODUCTION_DECREASE_GENERAL                   :{BIGFONT}{BLACK}{INDUSTRY} production down by 50%
STR_NEWS_INDUSTRY_PRODUCTION_DECREASE_FARM                      :{BIGFONT}{BLACK}Insect infestation causes havoc at {INDUSTRY}!{}Production down by 50%
STR_NEWS_INDUSTRY_PRODUCTION_DECREASE_SMOOTH                    :{BIGFONT}{BLACK}{STRING} production at {INDUSTRY} decreases {COMMA}%!

STR_NEWS_TRAIN_IS_WAITING                                       :{WHITE}{VEHICLE} is waiting in depot
STR_NEWS_ROAD_VEHICLE_IS_WAITING                                :{WHITE}{VEHICLE} is waiting in depot
STR_NEWS_SHIP_IS_WAITING                                        :{WHITE}{VEHICLE} is waiting in depot
STR_NEWS_AIRCRAFT_IS_WAITING                                    :{WHITE}{VEHICLE} is waiting in the aircraft hangar

# Start of order review system
# DON'T ADD OR REMOVE LINES HERE
STR_NEWS_VEHICLE_HAS_TOO_FEW_ORDERS                             :{WHITE}{VEHICLE} has too few orders in the schedule
STR_NEWS_VEHICLE_HAS_VOID_ORDER                                 :{WHITE}{VEHICLE} has a void order
STR_NEWS_VEHICLE_HAS_DUPLICATE_ENTRY                            :{WHITE}{VEHICLE} has duplicate orders
STR_NEWS_VEHICLE_HAS_INVALID_ENTRY                              :{WHITE}{VEHICLE} has an invalid station in its orders
# end of order system

STR_NEWS_VEHICLE_IS_GETTING_OLD                                 :{WHITE}{VEHICLE} is getting old
STR_NEWS_VEHICLE_IS_GETTING_VERY_OLD                            :{WHITE}{VEHICLE} is getting very old
STR_NEWS_VEHICLE_IS_GETTING_VERY_OLD_AND                        :{WHITE}{VEHICLE} is getting very old and urgently needs replacing
STR_NEWS_TRAIN_IS_STUCK                                         :{WHITE}{VEHICLE} can't find a path to continue
STR_NEWS_VEHICLE_IS_LOST                                        :{WHITE}{VEHICLE} is lost
STR_NEWS_VEHICLE_IS_UNPROFITABLE                                :{WHITE}{VEHICLE}'s profit last year was {CURRENCY}

STR_NEWS_ORDER_REFIT_FAILED                                     :{WHITE}{VEHICLE} stopped because an ordered refit failed
STR_NEWS_VEHICLE_AUTORENEW_FAILED                               :{WHITE}Autorenew failed on {VEHICLE}{}{STRING}

STR_NEWS_NEW_VEHICLE_NOW_AVAILABLE                              :{BIGFONT}{BLACK}New {STRING} now available!
STR_NEWS_NEW_VEHICLE_TYPE                                       :{BIGFONT}{BLACK}{ENGINE}
STR_NEWS_NEW_VEHICLE_NOW_AVAILABLE_WITH_TYPE                    :{BLACK}New {STRING} now available!  -  {ENGINE}

STR_NEWS_STATION_NO_LONGER_ACCEPTS_CARGO                        :{WHITE}{STATION} no longer accepts {STRING}
STR_NEWS_STATION_NO_LONGER_ACCEPTS_CARGO_OR_CARGO               :{WHITE}{STATION} no longer accepts {STRING} or {STRING}
STR_NEWS_STATION_NOW_ACCEPTS_CARGO                              :{WHITE}{STATION} now accepts {STRING}
STR_NEWS_STATION_NOW_ACCEPTS_CARGO_AND_CARGO                    :{WHITE}{STATION} now accepts {STRING} and {STRING}

STR_NEWS_OFFER_OF_SUBSIDY_EXPIRED                               :{BIGFONT}{BLACK}Offer of subsidy expired:{}{}{STRING} from {STRING2} to {STRING2} will now not attract a subsidy
STR_NEWS_SUBSIDY_WITHDRAWN_SERVICE                              :{BIGFONT}{BLACK}Subsidy withdrawn:{}{}{STRING} service from {STRING2} to {STRING2} is no longer subsidised
STR_NEWS_SERVICE_SUBSIDY_OFFERED                                :{BIGFONT}{BLACK}Service subsidy offered:{}{}First {STRING} service from {STRING2} to {STRING2} will attract a year's subsidy from the local authority!
STR_NEWS_SERVICE_SUBSIDY_AWARDED_HALF                           :{BIGFONT}{BLACK}Service subsidy awarded to {RAW_STRING}!{}{}{STRING} service from {STRING2} to {STRING2} will pay 50% extra for the next year!
STR_NEWS_SERVICE_SUBSIDY_AWARDED_DOUBLE                         :{BIGFONT}{BLACK}Service subsidy awarded to {RAW_STRING}!{}{}{STRING} service from {STRING2} to {STRING2} will pay double rates for the next year!
STR_NEWS_SERVICE_SUBSIDY_AWARDED_TRIPLE                         :{BIGFONT}{BLACK}Service subsidy awarded to {RAW_STRING}!{}{}{STRING} service from {STRING2} to {STRING2} will pay triple rates for the next year!
STR_NEWS_SERVICE_SUBSIDY_AWARDED_QUADRUPLE                      :{BIGFONT}{BLACK}Service subsidy awarded to {RAW_STRING}!{}{}{STRING} service from {STRING2} to {STRING2} will pay quadruple rates for the next year!

STR_NEWS_ROAD_REBUILDING                                        :{BIGFONT}{BLACK}Traffic chaos in {TOWN}!{}{}Road rebuilding programme funded by {RAW_STRING} brings 6 months of misery to motorists!

# Extra view window
STR_EXTRA_VIEW_PORT_TITLE                                       :{WHITE}Viewport {COMMA}
STR_EXTRA_VIEW_MOVE_VIEW_TO_MAIN                                :{BLACK}Copy to viewport
STR_EXTRA_VIEW_MOVE_VIEW_TO_MAIN_TT                             :{BLACK}Copy the location of the main view to this viewport
STR_EXTRA_VIEW_MOVE_MAIN_TO_VIEW                                :{BLACK}Paste from viewport
STR_EXTRA_VIEW_MOVE_MAIN_TO_VIEW_TT                             :{BLACK}Paste the location of this viewport to the main view

# Game options window
STR_GAME_OPTIONS_CAPTION                                        :{WHITE}Game Options
STR_GAME_OPTIONS_CURRENCY_UNITS_FRAME                           :{BLACK}Currency units
STR_GAME_OPTIONS_CURRENCY_UNITS_DROPDOWN_TOOLTIP                :{BLACK}Currency units selection

############ start of currency region
STR_GAME_OPTIONS_CURRENCY_GBP                                   :Pounds (£)
STR_GAME_OPTIONS_CURRENCY_USD                                   :Dollars ($)
STR_GAME_OPTIONS_CURRENCY_EUR                                   :Euro (€)
STR_GAME_OPTIONS_CURRENCY_YEN                                   :Yen (¥)
STR_GAME_OPTIONS_CURRENCY_ATS                                   :Austrian Shilling (ATS)
STR_GAME_OPTIONS_CURRENCY_BEF                                   :Belgian Franc (BEF)
STR_GAME_OPTIONS_CURRENCY_CHF                                   :Swiss Franc (CHF)
STR_GAME_OPTIONS_CURRENCY_CZK                                   :Czech Koruna (CZK)
STR_GAME_OPTIONS_CURRENCY_DEM                                   :Deutschmark (DEM)
STR_GAME_OPTIONS_CURRENCY_DKK                                   :Danish Krone (DKK)
STR_GAME_OPTIONS_CURRENCY_ESP                                   :Peseta (ESP)
STR_GAME_OPTIONS_CURRENCY_FIM                                   :Finnish Markka (FIM)
STR_GAME_OPTIONS_CURRENCY_FRF                                   :Franc (FRF)
STR_GAME_OPTIONS_CURRENCY_GRD                                   :Greek Drachma (GRD)
STR_GAME_OPTIONS_CURRENCY_HUF                                   :Hungarian Forint (HUF)
STR_GAME_OPTIONS_CURRENCY_ISK                                   :Icelandic Krona (ISK)
STR_GAME_OPTIONS_CURRENCY_ITL                                   :Italian Lira (ITL)
STR_GAME_OPTIONS_CURRENCY_NLG                                   :Dutch Guilder (NLG)
STR_GAME_OPTIONS_CURRENCY_NOK                                   :Norwegian Krone (NOK)
STR_GAME_OPTIONS_CURRENCY_PLN                                   :Polish Zloty (PLN)
STR_GAME_OPTIONS_CURRENCY_RON                                   :Romanian Leu (RON)
STR_GAME_OPTIONS_CURRENCY_RUR                                   :Russian Rubles (RUR)
STR_GAME_OPTIONS_CURRENCY_SIT                                   :Slovenian Tolar (SIT)
STR_GAME_OPTIONS_CURRENCY_SEK                                   :Swedish Krona (SEK)
STR_GAME_OPTIONS_CURRENCY_TRY                                   :Turkish Lira (TRY)
STR_GAME_OPTIONS_CURRENCY_SKK                                   :Slovak Koruna (SKK)
STR_GAME_OPTIONS_CURRENCY_BRL                                   :Brazilian Real (BRL)
STR_GAME_OPTIONS_CURRENCY_EEK                                   :Estonian Krooni (EEK)
STR_GAME_OPTIONS_CURRENCY_CUSTOM                                :Custom...
############ end of currency region

STR_GAME_OPTIONS_MEASURING_UNITS_FRAME                          :{BLACK}Measuring units
STR_GAME_OPTIONS_MEASURING_UNITS_DROPDOWN_TOOLTIP               :{BLACK}Measuring units selection

############ start of measuring units region
STR_GAME_OPTIONS_MEASURING_UNITS_IMPERIAL                       :Imperial
STR_GAME_OPTIONS_MEASURING_UNITS_METRIC                         :Metric
STR_GAME_OPTIONS_MEASURING_UNITS_SI                             :SI
############ end of measuring units region

STR_GAME_OPTIONS_ROAD_VEHICLES_FRAME                            :{BLACK}Road vehicles
STR_GAME_OPTIONS_ROAD_VEHICLES_DROPDOWN_TOOLTIP                 :{BLACK}Select side of road for vehicles to drive on
STR_GAME_OPTIONS_ROAD_VEHICLES_DROPDOWN_LEFT                    :Drive on left
STR_GAME_OPTIONS_ROAD_VEHICLES_DROPDOWN_RIGHT                   :Drive on right

STR_GAME_OPTIONS_TOWN_NAMES_FRAME                               :{BLACK}Town names
STR_GAME_OPTIONS_TOWN_NAMES_DROPDOWN_TOOLTIP                    :{BLACK}Select style of town names

############ start of townname region
STR_GAME_OPTIONS_TOWN_NAME_ORIGINAL_ENGLISH                     :English (Original)
STR_GAME_OPTIONS_TOWN_NAME_FRENCH                               :French
STR_GAME_OPTIONS_TOWN_NAME_GERMAN                               :German
STR_GAME_OPTIONS_TOWN_NAME_ADDITIONAL_ENGLISH                   :English (Additional)
STR_GAME_OPTIONS_TOWN_NAME_LATIN_AMERICAN                       :Latin-American
STR_GAME_OPTIONS_TOWN_NAME_SILLY                                :Silly
STR_GAME_OPTIONS_TOWN_NAME_SWEDISH                              :Swedish
STR_GAME_OPTIONS_TOWN_NAME_DUTCH                                :Dutch
STR_GAME_OPTIONS_TOWN_NAME_FINNISH                              :Finnish
STR_GAME_OPTIONS_TOWN_NAME_POLISH                               :Polish
STR_GAME_OPTIONS_TOWN_NAME_SLOVAK                               :Slovak
STR_GAME_OPTIONS_TOWN_NAME_NORWEGIAN                            :Norwegian
STR_GAME_OPTIONS_TOWN_NAME_HUNGARIAN                            :Hungarian
STR_GAME_OPTIONS_TOWN_NAME_AUSTRIAN                             :Austrian
STR_GAME_OPTIONS_TOWN_NAME_ROMANIAN                             :Romanian
STR_GAME_OPTIONS_TOWN_NAME_CZECH                                :Czech
STR_GAME_OPTIONS_TOWN_NAME_SWISS                                :Swiss
STR_GAME_OPTIONS_TOWN_NAME_DANISH                               :Danish
STR_GAME_OPTIONS_TOWN_NAME_TURKISH                              :Turkish
STR_GAME_OPTIONS_TOWN_NAME_ITALIAN                              :Italian
STR_GAME_OPTIONS_TOWN_NAME_CATALAN                              :Catalan
############ end of townname region

STR_GAME_OPTIONS_AUTOSAVE_FRAME                                 :{BLACK}Autosave
STR_GAME_OPTIONS_AUTOSAVE_DROPDOWN_TOOLTIP                      :{BLACK}Select interval between automatic game saves

STR_GAME_OPTIONS_AUTOSAVE_DROPDOWN_OFF                          :Off
STR_GAME_OPTIONS_AUTOSAVE_DROPDOWN_EVERY_1_MONTH                :Every month
STR_GAME_OPTIONS_AUTOSAVE_DROPDOWN_EVERY_3_MONTHS               :Every 3 months
STR_GAME_OPTIONS_AUTOSAVE_DROPDOWN_EVERY_6_MONTHS               :Every 6 months
STR_GAME_OPTIONS_AUTOSAVE_DROPDOWN_EVERY_12_MONTHS              :Every 12 months

STR_GAME_OPTIONS_LANGUAGE                                       :{BLACK}Language
STR_GAME_OPTIONS_LANGUAGE_TOOLTIP                               :{BLACK}Select the interface language to use

STR_GAME_OPTIONS_FULLSCREEN                                     :{BLACK}Fullscreen
STR_GAME_OPTIONS_FULLSCREEN_TOOLTIP                             :{BLACK}Check this box to play OpenTTD fullscreen mode

STR_GAME_OPTIONS_RESOLUTION                                     :{BLACK}Screen resolution
STR_GAME_OPTIONS_RESOLUTION_TOOLTIP                             :{BLACK}Select the screen resolution to use
STR_GAME_OPTIONS_RESOLUTION_OTHER                               :other

STR_GAME_OPTIONS_SCREENSHOT_FORMAT                              :{BLACK}Screenshot format
STR_GAME_OPTIONS_SCREENSHOT_FORMAT_TOOLTIP                      :{BLACK}Select the screenshot format to use

STR_GAME_OPTIONS_BASE_GRF                                       :{BLACK}Base graphics set
STR_GAME_OPTIONS_BASE_GRF_TOOLTIP                               :{BLACK}Select the base graphics set to use
STR_GAME_OPTIONS_BASE_GRF_STATUS                                :{RED}{NUM} missing/corrupted file{P "" s}
STR_GAME_OPTIONS_BASE_GRF_DESCRIPTION_TOOLTIP                   :{BLACK}Additional information about the base graphics set

STR_GAME_OPTIONS_BASE_SFX                                       :{BLACK}Base sounds set
STR_GAME_OPTIONS_BASE_SFX_TOOLTIP                               :{BLACK}Select the base sounds set to use
STR_GAME_OPTIONS_BASE_SFX_DESCRIPTION_TOOLTIP                   :{BLACK}Additional information about the base sounds set

STR_GAME_OPTIONS_BASE_MUSIC                                     :{BLACK}Base music set
STR_GAME_OPTIONS_BASE_MUSIC_TOOLTIP                             :{BLACK}Select the base music set to use
STR_GAME_OPTIONS_BASE_MUSIC_STATUS                              :{RED}{NUM} corrupted file{P "" s}
STR_GAME_OPTIONS_BASE_MUSIC_DESCRIPTION_TOOLTIP                 :{BLACK}Additional information about the base music set

STR_ERROR_FULLSCREEN_FAILED                                     :{WHITE}Fullscreen mode failed

# Custom currency window

STR_CURRENCY_WINDOW                                             :{WHITE}Custom currency
STR_CURRENCY_EXCHANGE_RATE                                      :{LTBLUE}Exchange rate: {ORANGE}{CURRENCY} = £ {COMMA}
STR_CURRENCY_DECREASE_EXCHANGE_RATE_TOOLTIP                     :{BLACK}Decrease the amount of your currency for one Pound (£)
STR_CURRENCY_INCREASE_EXCHANGE_RATE_TOOLTIP                     :{BLACK}Increase the amount of your currency for one Pound (£)
STR_CURRENCY_SET_EXCHANGE_RATE_TOOLTIP                          :{BLACK}Set the exchange rate of your currency for one Pound (£)

STR_CURRENCY_SEPARATOR                                          :{LTBLUE}Separator: {ORANGE}{RAW_STRING}
STR_CURRENCY_SET_CUSTOM_CURRENCY_SEPARATOR_TOOLTIP              :{BLACK}Set the separator for your currency

STR_CURRENCY_PREFIX                                             :{LTBLUE}Prefix: {ORANGE}{RAW_STRING}
STR_CURRENCY_SET_CUSTOM_CURRENCY_PREFIX_TOOLTIP                 :{BLACK}Set the prefix string for your currency
STR_CURRENCY_SUFFIX                                             :{LTBLUE}Suffix: {ORANGE}{RAW_STRING}
STR_CURRENCY_SET_CUSTOM_CURRENCY_SUFFIX_TOOLTIP                 :{BLACK}Set the suffix string for your currency

STR_CURRENCY_SWITCH_TO_EURO                                     :{LTBLUE}Switch to Euro: {ORANGE}{NUM}
STR_CURRENCY_SWITCH_TO_EURO_NEVER                               :{LTBLUE}Switch to Euro: {ORANGE}never
STR_CURRENCY_SET_CUSTOM_CURRENCY_TO_EURO_TOOLTIP                :{BLACK}Set the year to switch to Euro
STR_CURRENCY_DECREASE_CUSTOM_CURRENCY_TO_EURO_TOOLTIP           :{BLACK}Switch to Euro earlier
STR_CURRENCY_INCREASE_CUSTOM_CURRENCY_TO_EURO_TOOLTIP           :{BLACK}Switch to Euro later

STR_CURRENCY_PREVIEW                                            :{LTBLUE}Preview: {ORANGE}{CURRENCY}
STR_CURRENCY_CUSTOM_CURRENCY_PREVIEW_TOOLTIP                    :{BLACK}10000 Pound (£) in your currency
STR_CURRENCY_CHANGE_PARAMETER                                   :{BLACK}Change custom currency parameter

# Difficulty level window
STR_DIFFICULTY_LEVEL_CAPTION                                    :{WHITE}Difficulty Level

############ range for difficulty levels starts
STR_DIFFICULTY_LEVEL_EASY                                       :{BLACK}Easy
STR_DIFFICULTY_LEVEL_MEDIUM                                     :{BLACK}Medium
STR_DIFFICULTY_LEVEL_HARD                                       :{BLACK}Hard
STR_DIFFICULTY_LEVEL_CUSTOM                                     :{BLACK}Custom
############ range for difficulty levels ends

STR_DIFFICULTY_LEVEL_HIGH_SCORE_BUTTON                          :{BLACK}Show hi-score chart
STR_DIFFICULTY_LEVEL_SAVE                                       :{BLACK}Save

############ range for difficulty settings starts
STR_DIFFICULTY_LEVEL_SETTING_MAXIMUM_NO_COMPETITORS             :{LTBLUE}Maximum no. competitors: {ORANGE}{COMMA}
STR_DIFFICULTY_LEVEL_SETTING_NO_OF_TOWNS                        :{LTBLUE}No. of towns: {ORANGE}{STRING}
STR_DIFFICULTY_LEVEL_SETTING_NO_OF_INDUSTRIES                   :{LTBLUE}No. of industries: {ORANGE}{STRING}
STR_DIFFICULTY_LEVEL_SETTING_MAXIMUM_INITIAL_LOAN_000           :{LTBLUE}Maximum initial loan: {ORANGE}{CURRENCY}
STR_DIFFICULTY_LEVEL_SETTING_INITIAL_INTEREST_RATE              :{LTBLUE}Initial interest rate: {ORANGE}{COMMA}%
STR_DIFFICULTY_LEVEL_SETTING_VEHICLE_RUNNING_COSTS              :{LTBLUE}Vehicle running costs: {ORANGE}{STRING}
STR_DIFFICULTY_LEVEL_SETTING_CONSTRUCTION_SPEED_OF_COMPETITOR   :{LTBLUE}Construction speed of competitors: {ORANGE}{STRING}
STR_DIFFICULTY_LEVEL_SETTING_VEHICLE_BREAKDOWNS                 :{LTBLUE}Vehicle breakdowns: {ORANGE}{STRING}
STR_DIFFICULTY_LEVEL_SETTING_SUBSIDY_MULTIPLIER                 :{LTBLUE}Subsidy multiplier: {ORANGE}{STRING}
STR_DIFFICULTY_LEVEL_SETTING_COST_OF_CONSTRUCTION               :{LTBLUE}Cost of construction: {ORANGE}{STRING}
STR_DIFFICULTY_LEVEL_SETTING_TERRAIN_TYPE                       :{LTBLUE}Terrain type: {ORANGE}{STRING}
STR_DIFFICULTY_LEVEL_SETTING_QUANTITY_OF_SEA_LAKES              :{LTBLUE}Quantity of sea/lakes: {ORANGE}{STRING}
STR_DIFFICULTY_LEVEL_SETTING_ECONOMY                            :{LTBLUE}Economy: {ORANGE}{STRING}
STR_DIFFICULTY_LEVEL_SETTING_TRAIN_REVERSING                    :{LTBLUE}Train reversing: {ORANGE}{STRING}
STR_DIFFICULTY_LEVEL_SETTING_DISASTERS                          :{LTBLUE}Disasters: {ORANGE}{STRING}
STR_DIFFICULTY_LEVEL_SETTING_CITY_APPROVAL                      :{LTBLUE}City council's attitude towards area restructuring: {ORANGE}{STRING}
############ range for difficulty settings ends

STR_NONE                                                        :None
STR_NUM_VERY_LOW                                                :Very Low
STR_NUM_LOW                                                     :Low
STR_NUM_NORMAL                                                  :Normal
STR_NUM_HIGH                                                    :High
STR_NUM_CUSTOM                                                  :Custom
STR_NUM_CUSTOM_NUMBER                                           :Custom ({NUM})

STR_VARIETY_NONE                                                :None
STR_VARIETY_VERY_LOW                                            :Very Low
STR_VARIETY_LOW                                                 :Low
STR_VARIETY_MEDIUM                                              :Medium
STR_VARIETY_HIGH                                                :High
STR_VARIETY_VERY_HIGH                                           :Very High

STR_AI_SPEED_VERY_SLOW                                          :Very Slow
STR_AI_SPEED_SLOW                                               :Slow
STR_AI_SPEED_MEDIUM                                             :Medium
STR_AI_SPEED_FAST                                               :Fast
STR_AI_SPEED_VERY_FAST                                          :Very Fast

STR_SEA_LEVEL_VERY_LOW                                          :Very Low
STR_SEA_LEVEL_LOW                                               :Low
STR_SEA_LEVEL_MEDIUM                                            :Medium
STR_SEA_LEVEL_HIGH                                              :High
STR_SEA_LEVEL_CUSTOM                                            :Custom
STR_SEA_LEVEL_CUSTOM_PERCENTAGE                                 :Custom ({NUM}%)

STR_DISASTER_NONE                                               :None
STR_DISASTER_REDUCED                                            :Reduced
STR_DISASTER_NORMAL                                             :Normal

STR_SUBSIDY_X1_5                                                :x1.5
STR_SUBSIDY_X2                                                  :x2
STR_SUBSIDY_X3                                                  :x3
STR_SUBSIDY_X4                                                  :x4

STR_TERRAIN_TYPE_VERY_FLAT                                      :Very Flat
STR_TERRAIN_TYPE_FLAT                                           :Flat
STR_TERRAIN_TYPE_HILLY                                          :Hilly
STR_TERRAIN_TYPE_MOUNTAINOUS                                    :Mountainous

STR_ECONOMY_STEADY                                              :Steady
STR_ECONOMY_FLUCTUATING                                         :Fluctuating

STR_REVERSE_AT_END_OF_LINE_AND_AT_STATIONS                      :At end of line, and at stations
STR_REVERSE_AT_END_OF_LINE_ONLY                                 :At end of line only

STR_DISASTERS_OFF                                               :Off
STR_DISASTERS_ON                                                :On

STR_CITY_APPROVAL_PERMISSIVE                                    :Permissive
STR_CITY_APPROVAL_TOLERANT                                      :Tolerant
STR_CITY_APPROVAL_HOSTILE                                       :Hostile

STR_WARNING_NO_SUITABLE_AI                                      :{WHITE}No suitable AIs available...{}You can download several AIs via the 'Online Content' system
STR_WARNING_DIFFICULTY_TO_CUSTOM                                :{WHITE}This action changed the difficulty level to custom

# Advanced settings window
STR_CONFIG_SETTING_CAPTION                                      :{WHITE}Advanced Settings

STR_CONFIG_SETTING_OFF                                          :Off
STR_CONFIG_SETTING_ON                                           :On
STR_CONFIG_SETTING_DISABLED                                     :disabled
STR_CONFIG_SETTING_VEHICLESPEED                                 :{LTBLUE}Show vehicle speed in status bar: {ORANGE}{STRING1}
STR_CONFIG_SETTING_BUILDONSLOPES                                :{LTBLUE}Allow building on slopes and coasts: {ORANGE}{STRING1}
STR_CONFIG_SETTING_AUTOSLOPE                                    :{LTBLUE}Allow terraforming under buildings, tracks, etc. (autoslope): {ORANGE}{STRING1}
STR_CONFIG_SETTING_CATCHMENT                                    :{LTBLUE}Allow more realistically sized catchment areas: {ORANGE}{STRING1}
STR_CONFIG_SETTING_EXTRADYNAMITE                                :{LTBLUE}Allow removal of more town-owned roads, bridges and tunnels: {ORANGE}{STRING1}
STR_CONFIG_SETTING_MAMMOTHTRAINS                                :{LTBLUE}Enable building very long trains: {ORANGE}{STRING1}
STR_CONFIG_SETTING_SMOKE_AMOUNT                                 :{LTBLUE}Amount of vehicle smoke/sparks: {ORANGE}{STRING1}
STR_CONFIG_SETTING_SMOKE_AMOUNT_NONE                            :None
STR_CONFIG_SETTING_SMOKE_AMOUNT_ORIGINAL                        :Original
STR_CONFIG_SETTING_SMOKE_AMOUNT_REALISTIC                       :Realistic
STR_CONFIG_SETTING_TRAIN_ACCELERATION_MODEL                     :{LTBLUE}Train acceleration model: {ORANGE}{STRING1}
STR_CONFIG_SETTING_TRAIN_ACCELERATION_MODEL_ORIGINAL            :Original
STR_CONFIG_SETTING_TRAIN_ACCELERATION_MODEL_REALISTIC           :Realistic
STR_CONFIG_SETTING_ROAD_VEHICLE_ACCELERATION_MODEL              :{LTBLUE}Road vehicle acceleration model: {ORANGE}{STRING1}
STR_CONFIG_SETTING_ROAD_VEHICLE_ACCELERATION_MODEL_ORIGINAL     :Original
STR_CONFIG_SETTING_ROAD_VEHICLE_ACCELERATION_MODEL_REALISTIC    :Realistic
STR_CONFIG_SETTING_TRAIN_SLOPE_STEEPNESS                        :{LTBLUE}Slope steepness for trains {ORANGE}{STRING1}%
STR_CONFIG_SETTING_ROAD_VEHICLE_SLOPE_STEEPNESS                 :{LTBLUE}Slope steepness for road vehicles {ORANGE}{STRING1}%
STR_CONFIG_SETTING_FORBID_90_DEG                                :{LTBLUE}Forbid trains and ships from making 90° turns: {ORANGE}{STRING1}
STR_CONFIG_SETTING_JOINSTATIONS                                 :{LTBLUE}Join train stations built next to each other: {ORANGE}{STRING1}
STR_CONFIG_SETTING_DISTANT_JOIN_STATIONS                        :{LTBLUE}Allow to join stations not directly adjacent: {ORANGE}{STRING1}
STR_CONFIG_SETTING_IMPROVEDLOAD                                 :{LTBLUE}Use improved loading algorithm: {ORANGE}{STRING1}
STR_CONFIG_SETTING_GRADUAL_LOADING                              :{LTBLUE}Load vehicles gradually: {ORANGE}{STRING1}
STR_CONFIG_SETTING_INFLATION                                    :{LTBLUE}Inflation: {ORANGE}{STRING1}
STR_CONFIG_SETTING_SELECTGOODS                                  :{LTBLUE}Deliver cargo to a station only when there is a demand: {ORANGE}{STRING1}
STR_CONFIG_SETTING_LONGBRIDGES                                  :{LTBLUE}Allow building very long bridges: {ORANGE}{STRING1}
STR_CONFIG_SETTING_GOTODEPOT                                    :{LTBLUE}Allow goto depot orders: {ORANGE}{STRING1}
STR_CONFIG_SETTING_RAW_INDUSTRY_CONSTRUCTION_METHOD             :{LTBLUE}Manual primary industry construction method: {ORANGE}{STRING1}
STR_CONFIG_SETTING_RAW_INDUSTRY_CONSTRUCTION_METHOD_NONE        :none
STR_CONFIG_SETTING_RAW_INDUSTRY_CONSTRUCTION_METHOD_NORMAL      :as other industries
STR_CONFIG_SETTING_RAW_INDUSTRY_CONSTRUCTION_METHOD_PROSPECTING :prospecting
STR_CONFIG_SETTING_INDUSTRY_PLATFORM                            :{LTBLUE}Flat area around industries: {ORANGE}{STRING1} tile{P 0:1 "" s}
STR_CONFIG_SETTING_MULTIPINDTOWN                                :{LTBLUE}Allow multiple similar industries per town: {ORANGE}{STRING1}
STR_CONFIG_SETTING_LONGDATE                                     :{LTBLUE}Always show long date in the status bar: {ORANGE}{STRING1}
STR_CONFIG_SETTING_SIGNALSIDE                                   :{LTBLUE}Show signals on the drive side: {ORANGE}{STRING1}
STR_CONFIG_SETTING_SHOWFINANCES                                 :{LTBLUE}Show finances window at the end of the year: {ORANGE}{STRING1}
STR_CONFIG_SETTING_NONSTOP_BY_DEFAULT                           :{LTBLUE}New orders are 'non-stop' by default: {ORANGE}{STRING1}
STR_CONFIG_SETTING_STOP_LOCATION                                :{LTBLUE}New train orders stop by default at the {ORANGE}{STRING1}{LTBLUE} of the platform
STR_CONFIG_SETTING_STOP_LOCATION_NEAR_END                       :near end
STR_CONFIG_SETTING_STOP_LOCATION_MIDDLE                         :middle
STR_CONFIG_SETTING_STOP_LOCATION_FAR_END                        :far end
STR_CONFIG_SETTING_ROAD_VEHICLE_QUEUEING                        :{LTBLUE}Road vehicle queueing (with quantum effects): {ORANGE}{STRING1}
STR_CONFIG_SETTING_AUTOSCROLL                                   :{LTBLUE}Pan window when mouse is at the edge: {ORANGE}{STRING1}
STR_CONFIG_SETTING_BRIBE                                        :{LTBLUE}Allow bribing of the local authority: {ORANGE}{STRING1}
STR_CONFIG_SETTING_ALLOW_EXCLUSIVE                              :{LTBLUE}Allow buying exclusive transport rights: {ORANGE}{STRING1}
STR_CONFIG_SETTING_ALLOW_GIVE_MONEY                             :{LTBLUE}Allow sending money to other companies: {ORANGE}{STRING1}
STR_CONFIG_SETTING_NONUNIFORM_STATIONS                          :{LTBLUE}Nonuniform stations: {ORANGE}{STRING1}
STR_CONFIG_SETTING_FREIGHT_TRAINS                               :{LTBLUE}Weight multiplier for freight to simulate heavy trains: {ORANGE}{STRING}
STR_CONFIG_SETTING_PLANE_SPEED                                  :{LTBLUE}Plane speed factor: {ORANGE}1 / {STRING1}
STR_CONFIG_SETTING_PLANE_CRASHES                                :{LTBLUE}Number of plane crashes: {ORANGE}{STRING1}
STR_CONFIG_SETTING_PLANE_CRASHES_NONE                           :none
STR_CONFIG_SETTING_PLANE_CRASHES_REDUCED                        :reduced
STR_CONFIG_SETTING_PLANE_CRASHES_NORMAL                         :normal
STR_CONFIG_SETTING_STOP_ON_TOWN_ROAD                            :{LTBLUE}Allow drive-through road stops on town owned roads: {ORANGE}{STRING}
STR_CONFIG_SETTING_STOP_ON_COMPETITOR_ROAD                      :{LTBLUE}Allow drive-through road stops on roads owned by competitors: {ORANGE}{STRING}
STR_CONFIG_SETTING_ADJACENT_STATIONS                            :{LTBLUE}Allow building adjacent stations: {ORANGE}{STRING}
STR_CONFIG_SETTING_DYNAMIC_ENGINES                              :{LTBLUE}Enable multiple NewGRF engine sets: {ORANGE}{STRING}
STR_CONFIG_SETTING_DYNAMIC_ENGINES_EXISTING_VEHICLES            :{WHITE}Changing this setting is not possible when there are vehicles

STR_CONFIG_SETTING_NEVER_EXPIRE_AIRPORTS                        :{LTBLUE}Airports never expire: {ORANGE}{STRING1}

STR_CONFIG_SETTING_WARN_LOST_VEHICLE                            :{LTBLUE}Warn if vehicle is lost: {ORANGE}{STRING1}
STR_CONFIG_SETTING_ORDER_REVIEW                                 :{LTBLUE}Review vehicles' orders: {ORANGE}{STRING1}
STR_CONFIG_SETTING_ORDER_REVIEW_OFF                             :no
STR_CONFIG_SETTING_ORDER_REVIEW_EXDEPOT                         :yes, but exclude stopped vehicles
STR_CONFIG_SETTING_ORDER_REVIEW_ON                              :of all vehicles
STR_CONFIG_SETTING_WARN_INCOME_LESS                             :{LTBLUE}Warn if a vehicle's income is negative: {ORANGE}{STRING1}
STR_CONFIG_SETTING_NEVER_EXPIRE_VEHICLES                        :{LTBLUE}Vehicles never expire: {ORANGE}{STRING1}
STR_CONFIG_SETTING_AUTORENEW_VEHICLE                            :{LTBLUE}Autorenew vehicle when it gets old: {ORANGE}{STRING1}
STR_CONFIG_SETTING_AUTORENEW_MONTHS                             :{LTBLUE}Autorenew when vehicle is {ORANGE}{STRING1}{LTBLUE} month{P 0:1 "" s} before/after max age
STR_CONFIG_SETTING_AUTORENEW_MONEY                              :{LTBLUE}Autorenew minimum needed money for renew: {ORANGE}{STRING1}
STR_CONFIG_SETTING_ERRMSG_DURATION                              :{LTBLUE}Duration of error message: {ORANGE}{STRING1} second{P 0:1 "" s}
STR_CONFIG_SETTING_HOVER_DELAY                                  :{LTBLUE}Delay of hover events: {ORANGE}{STRING1} second{P 0:1 "" s}
STR_CONFIG_SETTING_HOVER_DELAY_DISABLED                         :{LTBLUE}Delay of hover events: {ORANGE}disabled
STR_CONFIG_SETTING_POPULATION_IN_LABEL                          :{LTBLUE}Show town population in the town name label: {ORANGE}{STRING1}

STR_CONFIG_SETTING_LAND_GENERATOR                               :{LTBLUE}Land generator: {ORANGE}{STRING1}
STR_CONFIG_SETTING_LAND_GENERATOR_ORIGINAL                      :Original
STR_CONFIG_SETTING_LAND_GENERATOR_TERRA_GENESIS                 :TerraGenesis
STR_CONFIG_SETTING_OIL_REF_EDGE_DISTANCE                        :{LTBLUE}Max distance from edge for Oil Refineries: {ORANGE}{STRING1} tile{P 0:1 "" s}
STR_CONFIG_SETTING_SNOWLINE_HEIGHT                              :{LTBLUE}Snow line height: {ORANGE}{STRING1}
STR_CONFIG_SETTING_ROUGHNESS_OF_TERRAIN                         :{LTBLUE}Roughness of terrain (TerraGenesis only) : {ORANGE}{STRING1}
STR_CONFIG_SETTING_ROUGHNESS_OF_TERRAIN_VERY_SMOOTH             :Very Smooth
STR_CONFIG_SETTING_ROUGHNESS_OF_TERRAIN_SMOOTH                  :Smooth
STR_CONFIG_SETTING_ROUGHNESS_OF_TERRAIN_ROUGH                   :Rough
STR_CONFIG_SETTING_ROUGHNESS_OF_TERRAIN_VERY_ROUGH              :Very Rough
STR_CONFIG_SETTING_TREE_PLACER                                  :{LTBLUE}Tree placer algorithm: {ORANGE}{STRING1}
STR_CONFIG_SETTING_TREE_PLACER_NONE                             :None
STR_CONFIG_SETTING_TREE_PLACER_ORIGINAL                         :Original
STR_CONFIG_SETTING_TREE_PLACER_IMPROVED                         :Improved
STR_CONFIG_SETTING_HEIGHTMAP_ROTATION                           :{LTBLUE}Heightmap rotation: {ORANGE}{STRING1}
STR_CONFIG_SETTING_HEIGHTMAP_ROTATION_COUNTER_CLOCKWISE         :Counter clockwise
STR_CONFIG_SETTING_HEIGHTMAP_ROTATION_CLOCKWISE                 :Clockwise
STR_CONFIG_SETTING_SE_FLAT_WORLD_HEIGHT                         :{LTBLUE}The height level a flat scenario map gets: {ORANGE}{STRING1}
STR_CONFIG_SETTING_ENABLE_FREEFORM_EDGES                        :{LTBLUE}Enable terraforming the tiles at the map borders: {ORANGE}{STRING1}
STR_CONFIG_SETTING_EDGES_NOT_EMPTY                              :{WHITE}One or more tiles at the northern edge are not empty
STR_CONFIG_SETTING_EDGES_NOT_WATER                              :{WHITE}One or more tiles at one of the edges is not water

STR_CONFIG_SETTING_STATION_SPREAD                               :{LTBLUE}Max station spread: {ORANGE}{STRING1} tile{P 0:1 "" s} {RED}Warning: High value slows game
STR_CONFIG_SETTING_SERVICEATHELIPAD                             :{LTBLUE}Service helicopters at helipads automatically: {ORANGE}{STRING1}
STR_CONFIG_SETTING_LINK_TERRAFORM_TOOLBAR                       :{LTBLUE}Link landscape toolbar to rail/road/water/airport toolbars: {ORANGE}{STRING1}
STR_CONFIG_SETTING_SMALLMAP_LAND_COLOUR                         :{LTBLUE}Land colour used at the smallmap: {ORANGE}{STRING1}
STR_CONFIG_SETTING_SMALLMAP_LAND_COLOUR_GREEN                   :Green
STR_CONFIG_SETTING_SMALLMAP_LAND_COLOUR_DARK_GREEN              :Dark green
STR_CONFIG_SETTING_SMALLMAP_LAND_COLOUR_VIOLET                  :Violet
STR_CONFIG_SETTING_REVERSE_SCROLLING                            :{LTBLUE}Reverse scroll direction: {ORANGE}{STRING1}
STR_CONFIG_SETTING_SMOOTH_SCROLLING                             :{LTBLUE}Smooth viewport scrolling: {ORANGE}{STRING1}
STR_CONFIG_SETTING_MEASURE_TOOLTIP                              :{LTBLUE}Show a measurement tooltip when using various build-tools: {ORANGE}{STRING1}
STR_CONFIG_SETTING_LIVERIES                                     :{LTBLUE}Show company liveries: {ORANGE}{STRING1}
STR_CONFIG_SETTING_LIVERIES_NONE                                :None
STR_CONFIG_SETTING_LIVERIES_OWN                                 :Own company
STR_CONFIG_SETTING_LIVERIES_ALL                                 :All companies
STR_CONFIG_SETTING_PREFER_TEAMCHAT                              :{LTBLUE}Prefer team chat with <ENTER>: {ORANGE}{STRING1}
STR_CONFIG_SETTING_SCROLLWHEEL_SCROLLING                        :{LTBLUE}Function of scrollwheel: {ORANGE}{STRING1}
STR_CONFIG_SETTING_SCROLLWHEEL_ZOOM                             :Zoom map
STR_CONFIG_SETTING_SCROLLWHEEL_SCROLL                           :Scroll map
STR_CONFIG_SETTING_SCROLLWHEEL_OFF                              :Off
STR_CONFIG_SETTING_SCROLLWHEEL_MULTIPLIER                       :{LTBLUE}Map scrollwheel speed: {ORANGE}{STRING1}

STR_CONFIG_SETTING_RIGHT_MOUSE_BTN_EMU                          :{LTBLUE}Right-click emulation: {ORANGE}{STRING1}
STR_CONFIG_SETTING_RIGHT_MOUSE_BTN_EMU_COMMAND                  :Command+Click
STR_CONFIG_SETTING_RIGHT_MOUSE_BTN_EMU_CONTROL                  :Ctrl+Click
STR_CONFIG_SETTING_RIGHT_MOUSE_BTN_EMU_OFF                      :Off

STR_CONFIG_SETTING_LEFT_MOUSE_BTN_SCROLLING                     :{LTBLUE}Left-click scrolling: {ORANGE}{STRING1}

STR_CONFIG_SETTING_DATE_FORMAT_IN_SAVE_NAMES                    :{LTBLUE}Use the {ORANGE}{STRING1}{LTBLUE} date format for savegame names
STR_CONFIG_SETTING_DATE_FORMAT_IN_SAVE_NAMES_LONG               :long (31st Dec 2008)
STR_CONFIG_SETTING_DATE_FORMAT_IN_SAVE_NAMES_SHORT              :short (31-12-2008)
STR_CONFIG_SETTING_DATE_FORMAT_IN_SAVE_NAMES_ISO                :ISO (2008-12-31)

STR_CONFIG_SETTING_PAUSE_ON_NEW_GAME                            :{LTBLUE}Automatically pause when starting a new game: {ORANGE}{STRING1}
STR_CONFIG_SETTING_COMMAND_PAUSE_LEVEL                          :{LTBLUE}When paused allow: {ORANGE}{STRING1}
STR_CONFIG_SETTING_COMMAND_PAUSE_LEVEL_NO_ACTIONS               :no actions
STR_CONFIG_SETTING_COMMAND_PAUSE_LEVEL_ALL_NON_CONSTRUCTION     :all non-construction actions
STR_CONFIG_SETTING_COMMAND_PAUSE_LEVEL_ALL_NON_LANDSCAPING      :all but landscape modifying actions
STR_CONFIG_SETTING_COMMAND_PAUSE_LEVEL_ALL_ACTIONS              :all actions
STR_CONFIG_SETTING_ADVANCED_VEHICLE_LISTS                       :{LTBLUE}Use the advanced vehicle list: {ORANGE}{STRING1}
STR_CONFIG_SETTING_ADVANCED_VEHICLE_LISTS_OFF                   :Off
STR_CONFIG_SETTING_ADVANCED_VEHICLE_LISTS_OWN                   :Own company
STR_CONFIG_SETTING_ADVANCED_VEHICLE_LISTS_ALL                   :All companies
STR_CONFIG_SETTING_LOADING_INDICATORS                           :{LTBLUE}Use loading indicators: {ORANGE}{STRING1}
STR_CONFIG_SETTING_LOADING_INDICATORS_OFF                       :Off
STR_CONFIG_SETTING_LOADING_INDICATORS_OWN                       :Own company
STR_CONFIG_SETTING_LOADING_INDICATORS_ALL                       :All companies
STR_CONFIG_SETTING_TIMETABLE_ALLOW                              :{LTBLUE}Enable timetabling for vehicles: {ORANGE}{STRING1}
STR_CONFIG_SETTING_TIMETABLE_IN_TICKS                           :{LTBLUE}Show timetable in ticks rather than days: {ORANGE}{STRING1}
STR_CONFIG_SETTING_TIMETABLE_SHOW_ARRIVAL_DEPARTURE             :{LTBLUE}Show arrival and departure in timetables: {ORANGE}{STRING1}
STR_CONFIG_SETTING_QUICKGOTO                                    :{LTBLUE}Quick creation of vehicle orders: {ORANGE}{STRING1}
STR_CONFIG_SETTING_DEFAULT_RAIL_TYPE                            :{LTBLUE}Default rail type (after new game/game load): {ORANGE}{STRING1}
STR_CONFIG_SETTING_DEFAULT_RAIL_TYPE_FIRST                      :First available
STR_CONFIG_SETTING_DEFAULT_RAIL_TYPE_LAST                       :Last available
STR_CONFIG_SETTING_DEFAULT_RAIL_TYPE_MOST_USED                  :Most used
STR_CONFIG_SETTING_SHOW_TRACK_RESERVATION                       :{LTBLUE}Show reserved tracks: {ORANGE}{STRING1}
STR_CONFIG_SETTING_PERSISTENT_BUILDINGTOOLS                     :{LTBLUE}Keep building tools active after usage: {ORANGE}{STRING1}
STR_CONFIG_SETTING_EXPENSES_LAYOUT                              :{LTBLUE}Group expenses in company finance window: {ORANGE}{STRING1}

STR_CONFIG_SETTING_ALWAYS_BUILD_INFRASTRUCTURE                  :{LTBLUE}Show building tools when no suitable vehicles are available: {ORANGE}{STRING1}
STR_CONFIG_SETTING_MAX_TRAINS                                   :{LTBLUE}Max trains per company: {ORANGE}{STRING1}
STR_CONFIG_SETTING_MAX_ROAD_VEHICLES                            :{LTBLUE}Max road vehicles per company: {ORANGE}{STRING1}
STR_CONFIG_SETTING_MAX_AIRCRAFT                                 :{LTBLUE}Max aircraft per company: {ORANGE}{STRING1}
STR_CONFIG_SETTING_MAX_SHIPS                                    :{LTBLUE}Max ships per company: {ORANGE}{STRING1}

STR_CONFIG_SETTING_AI_BUILDS_TRAINS                             :{LTBLUE}Disable trains for computer: {ORANGE}{STRING1}
STR_CONFIG_SETTING_AI_BUILDS_ROAD_VEHICLES                      :{LTBLUE}Disable road vehicles for computer: {ORANGE}{STRING1}
STR_CONFIG_SETTING_AI_BUILDS_AIRCRAFT                           :{LTBLUE}Disable aircraft for computer: {ORANGE}{STRING1}
STR_CONFIG_SETTING_AI_BUILDS_SHIPS                              :{LTBLUE}Disable ships for computer: {ORANGE}{STRING1}

STR_CONFIG_SETTING_AI_IN_MULTIPLAYER                            :{LTBLUE}Allow AIs in multiplayer: {ORANGE}{STRING1}
STR_CONFIG_SETTING_AI_MAX_OPCODES                               :{LTBLUE}#opcodes before AI is suspended: {ORANGE}{STRING1}

STR_CONFIG_SETTING_SERVINT_ISPERCENT                            :{LTBLUE}Service intervals are in percents: {ORANGE}{STRING1}
STR_CONFIG_SETTING_SERVINT_TRAINS                               :{LTBLUE}Default service interval for trains: {ORANGE}{STRING1} day{P 0:1 "" s}/%
STR_CONFIG_SETTING_SERVINT_TRAINS_DISABLED                      :{LTBLUE}Default service interval for trains: {ORANGE}disabled
STR_CONFIG_SETTING_SERVINT_ROAD_VEHICLES                        :{LTBLUE}Default service interval for road vehicles: {ORANGE}{STRING1} day{P 0:1 "" s}/%
STR_CONFIG_SETTING_SERVINT_ROAD_VEHICLES_DISABLED               :{LTBLUE}Default service interval for road vehicles: {ORANGE}disabled
STR_CONFIG_SETTING_SERVINT_AIRCRAFT                             :{LTBLUE}Default service interval for aircraft: {ORANGE}{STRING1} day{P 0:1 "" s}/%
STR_CONFIG_SETTING_SERVINT_AIRCRAFT_DISABLED                    :{LTBLUE}Default service interval for aircraft: {ORANGE}disabled
STR_CONFIG_SETTING_SERVINT_SHIPS                                :{LTBLUE}Default service interval for ships: {ORANGE}{STRING1} day{P 0:1 "" s}/%
STR_CONFIG_SETTING_SERVINT_SHIPS_DISABLED                       :{LTBLUE}Default service interval for ships: {ORANGE}disabled
STR_CONFIG_SETTING_NOSERVICE                                    :{LTBLUE}Disable servicing when breakdowns set to none: {ORANGE}{STRING1}
STR_CONFIG_SETTING_WAGONSPEEDLIMITS                             :{LTBLUE}Enable wagon speed limits: {ORANGE}{STRING1}
STR_CONFIG_SETTING_DISABLE_ELRAILS                              :{LTBLUE}Disable electric rails: {ORANGE}{STRING1}

STR_CONFIG_SETTING_COLOURED_NEWS_YEAR                           :{LTBLUE}Coloured news appears in: {ORANGE}{STRING1}
STR_CONFIG_SETTING_STARTING_YEAR                                :{LTBLUE}Starting year: {ORANGE}{STRING1}
STR_CONFIG_SETTING_SMOOTH_ECONOMY                               :{LTBLUE}Enable smooth economy (more, smaller changes): {ORANGE}{STRING1}
STR_CONFIG_SETTING_ALLOW_SHARES                                 :{LTBLUE}Allow buying shares from other companies: {ORANGE}{STRING1}
STR_CONFIG_SETTING_FEEDER_PAYMENT_SHARE                         :{LTBLUE}Percentage of leg profit to pay in feeder systems: {ORANGE}{STRING1}%
STR_CONFIG_SETTING_DRAG_SIGNALS_DENSITY                         :{LTBLUE}When dragging, place signals every: {ORANGE}{STRING1} tile{P 0:1 "" s}
STR_CONFIG_SETTING_SEMAPHORE_BUILD_BEFORE_DATE                  :{LTBLUE}Automatically build semaphores before: {ORANGE}{STRING1}
STR_CONFIG_SETTING_ENABLE_SIGNAL_GUI                            :{LTBLUE}Enable the signal GUI: {ORANGE}{STRING1}
STR_CONFIG_SETTING_DEFAULT_SIGNAL_TYPE                          :{LTBLUE}Signal type to build by default: {ORANGE}{STRING1}
STR_CONFIG_SETTING_DEFAULT_SIGNAL_NORMAL                        :Block signals
STR_CONFIG_SETTING_DEFAULT_SIGNAL_PBS                           :Path signals
STR_CONFIG_SETTING_DEFAULT_SIGNAL_PBSOWAY                       :One-way path signals
STR_CONFIG_SETTING_CYCLE_SIGNAL_TYPES                           :{LTBLUE}Cycle through signal types: {ORANGE}{STRING1}
STR_CONFIG_SETTING_CYCLE_SIGNAL_NORMAL                          :Block signals only
STR_CONFIG_SETTING_CYCLE_SIGNAL_PBS                             :Path signals only
STR_CONFIG_SETTING_CYCLE_SIGNAL_ALL                             :All

STR_CONFIG_SETTING_TOWN_LAYOUT                                  :{LTBLUE}Road layout for new towns: {ORANGE}{STRING1}
STR_CONFIG_SETTING_TOWN_LAYOUT_DEFAULT                          :original
STR_CONFIG_SETTING_TOWN_LAYOUT_BETTER_ROADS                     :better roads
STR_CONFIG_SETTING_TOWN_LAYOUT_2X2_GRID                         :2x2 grid
STR_CONFIG_SETTING_TOWN_LAYOUT_3X3_GRID                         :3x3 grid
STR_CONFIG_SETTING_TOWN_LAYOUT_RANDOM                           :random
STR_CONFIG_SETTING_ALLOW_TOWN_ROADS                             :{LTBLUE}Towns are allowed to build roads: {ORANGE}{STRING1}
STR_CONFIG_SETTING_ALLOW_TOWN_LEVEL_CROSSINGS                   :{LTBLUE}Towns are allowed to build level crossings: {ORANGE}{STRING1}
STR_CONFIG_SETTING_NOISE_LEVEL                                  :{LTBLUE}Allow town controlled noise level for airports: {ORANGE}{STRING}
STR_CONFIG_SETTING_TOWN_FOUNDING                                :{LTBLUE}Founding towns in game: {ORANGE}{STRING1}
STR_CONFIG_SETTING_TOWN_FOUNDING_FORBIDDEN                      :forbidden
STR_CONFIG_SETTING_TOWN_FOUNDING_ALLOWED                        :allowed
STR_CONFIG_SETTING_TOWN_FOUNDING_ALLOWED_CUSTOM_LAYOUT          :allowed, custom town layout

STR_CONFIG_SETTING_EXTRA_TREE_PLACEMENT                         :{LTBLUE}In game placement of trees: {ORANGE}{STRING1}
STR_CONFIG_SETTING_EXTRA_TREE_PLACEMENT_NONE                    :none {RED}(breaks lumber mill)
STR_CONFIG_SETTING_EXTRA_TREE_PLACEMENT_RAINFOREST              :only in rain forests
STR_CONFIG_SETTING_EXTRA_TREE_PLACEMENT_ALL                     :everywhere

STR_CONFIG_SETTING_TOOLBAR_POS                                  :{LTBLUE}Position of main toolbar: {ORANGE}{STRING1}
STR_CONFIG_SETTING_TOOLBAR_POS_LEFT                             :Left
STR_CONFIG_SETTING_TOOLBAR_POS_CENTER                           :Centre
STR_CONFIG_SETTING_TOOLBAR_POS_RIGHT                            :Right
STR_CONFIG_SETTING_STATUSBAR_POS                                :{LTBLUE}Position of statusbar: {ORANGE}{STRING1}
STR_CONFIG_SETTING_STATUSBAR_POS_LEFT                           :Left
STR_CONFIG_SETTING_STATUSBAR_POS_CENTER                         :Centre
STR_CONFIG_SETTING_STATUSBAR_POS_RIGHT                          :Right
STR_CONFIG_SETTING_SNAP_RADIUS                                  :{LTBLUE}Window snap radius: {ORANGE}{STRING1} pixel{P 0:1 "" s}
STR_CONFIG_SETTING_SNAP_RADIUS_DISABLED                         :{LTBLUE}Window snap radius: {ORANGE}disabled
STR_CONFIG_SETTING_SOFT_LIMIT                                   :{LTBLUE}Maximum number of non-sticky windows: {ORANGE}{STRING1}
STR_CONFIG_SETTING_SOFT_LIMIT_DISABLED                          :{LTBLUE}Maximum number of non-sticky windows: {ORANGE}disabled
STR_CONFIG_SETTING_TOWN_GROWTH                                  :{LTBLUE}Town growth speed: {ORANGE}{STRING1}
STR_CONFIG_SETTING_TOWN_GROWTH_NONE                             :None
STR_CONFIG_SETTING_TOWN_GROWTH_SLOW                             :Slow
STR_CONFIG_SETTING_TOWN_GROWTH_NORMAL                           :Normal
STR_CONFIG_SETTING_TOWN_GROWTH_FAST                             :Fast
STR_CONFIG_SETTING_TOWN_GROWTH_VERY_FAST                        :Very fast
STR_CONFIG_SETTING_LARGER_TOWNS                                 :{LTBLUE}Proportion of towns that will become cities: {ORANGE}1 in {STRING1}
STR_CONFIG_SETTING_LARGER_TOWNS_DISABLED                        :{LTBLUE}Proportion of towns that will become cities: {ORANGE}None
STR_CONFIG_SETTING_CITY_SIZE_MULTIPLIER                         :{LTBLUE}Initial city size multiplier: {ORANGE}{STRING1}
STR_CONFIG_SETTING_MODIFIED_ROAD_REBUILD                        :{LTBLUE}Remove absurd road-elements during the road construction: {ORANGE}{STRING1}

STR_CONFIG_SETTING_LINKGRAPH_INTERVAL                           :{LTBLUE}Link graph recalculation interval: {ORANGE}{STRING1} days
STR_CONFIG_SETTING_DISTRIBUTION_PAX                             :{LTBLUE}Distribution for passengers: {ORANGE}{STRING1}
STR_CONFIG_SETTING_DISTRIBUTION_PAX_SYMMETRIC                   :symmetric
STR_CONFIG_SETTING_DISTRIBUTION_PAX_ASYMMETRIC                  :asymmetric
STR_CONFIG_SETTING_DISTRIBUTION_PAX_MANUAL                      :manual
STR_CONFIG_SETTING_DISTRIBUTION_MAIL                            :{LTBLUE}Distribution for mail: {ORANGE}{STRING1}
STR_CONFIG_SETTING_DISTRIBUTION_MAIL_SYMMETRIC                  :symmetric
STR_CONFIG_SETTING_DISTRIBUTION_MAIL_ASYMMETRIC                 :asymmetric
STR_CONFIG_SETTING_DISTRIBUTION_MAIL_MANUAL                     :manual
STR_CONFIG_SETTING_DISTRIBUTION_EXPRESS                         :{LTBLUE}Distribution for the EXPRESS cargo class: {ORANGE}{STRING1}
STR_CONFIG_SETTING_DISTRIBUTION_EXPRESS_SYMMETRIC               :symmetric
STR_CONFIG_SETTING_DISTRIBUTION_EXPRESS_ASYMMETRIC              :asymmetric
STR_CONFIG_SETTING_DISTRIBUTION_EXPRESS_MANUAL                  :manual
STR_CONFIG_SETTING_DISTRIBUTION_ARMOURED                        :{LTBLUE}Distribution for the ARMOURED cargo class: {ORANGE}{STRING1}
STR_CONFIG_SETTING_DISTRIBUTION_ARMOURED_SYMMETRIC              :symmetric
STR_CONFIG_SETTING_DISTRIBUTION_ARMOURED_ASYMMETRIC             :asymmetric
STR_CONFIG_SETTING_DISTRIBUTION_ARMOURED_MANUAL                 :manual
STR_CONFIG_SETTING_DISTRIBUTION_DEFAULT                         :{LTBLUE}Distribution for other cargo classes: {ORANGE}{STRING1}
STR_CONFIG_SETTING_DISTRIBUTION_DEFAULT_SYMMETRIC               :symmetric
STR_CONFIG_SETTING_DISTRIBUTION_DEFAULT_ASYMMETRIC              :asymmetric
STR_CONFIG_SETTING_DISTRIBUTION_DEFAULT_MANUAL                  :manual
STR_CONFIG_SETTING_LINKGRAPH_ACCURACY                           :{LTBLUE}Accuracy when calculating things on the link graph: {ORANGE}{STRING1}
STR_CONFIG_SETTING_DEMAND_DISTANCE                              :{LTBLUE}Effect of distance on demands: {ORANGE}{STRING1}%
STR_CONFIG_SETTING_DEMAND_SIZE                                  :{LTBLUE}Effect of remote station's popularity on symmetric demands: {ORANGE}{STRING1}%
STR_CONFIG_SETTING_SHORT_PATH_SATURATION                        :{LTBLUE}Saturation of short paths before using capacious paths: {ORANGE}{STRING1}%

STR_CONFIG_SETTING_GUI                                          :{ORANGE}Interface
STR_CONFIG_SETTING_CONSTRUCTION                                 :{ORANGE}Construction
STR_CONFIG_SETTING_VEHICLES                                     :{ORANGE}Vehicles
STR_CONFIG_SETTING_STATIONS                                     :{ORANGE}Stations
STR_CONFIG_SETTING_ECONOMY                                      :{ORANGE}Economy
STR_CONFIG_SETTING_LINKGRAPH                                    :{ORANGE}Link graph
STR_CONFIG_SETTING_AI                                           :{ORANGE}Competitors
STR_CONFIG_SETTING_DISPLAY_OPTIONS                              :{ORANGE}Display options
STR_CONFIG_SETTING_INTERACTION                                  :{ORANGE}Interaction
STR_CONFIG_SETTING_CONSTRUCTION_SIGNALS                         :{ORANGE}Signals
STR_CONFIG_SETTING_STATIONS_CARGOHANDLING                       :{ORANGE}Cargo handling
STR_CONFIG_SETTING_AI_NPC                                       :{ORANGE}Computer players
STR_CONFIG_SETTING_VEHICLES_AUTORENEW                           :{ORANGE}Autorenew
STR_CONFIG_SETTING_VEHICLES_SERVICING                           :{ORANGE}Servicing
STR_CONFIG_SETTING_VEHICLES_ROUTING                             :{ORANGE}Routing
STR_CONFIG_SETTING_VEHICLES_TRAINS                              :{ORANGE}Trains
STR_CONFIG_SETTING_ECONOMY_TOWNS                                :{ORANGE}Towns
STR_CONFIG_SETTING_ECONOMY_INDUSTRIES                           :{ORANGE}Industries

STR_CONFIG_SETTING_PATHFINDER_FOR_TRAINS                        :{LTBLUE}Pathfinder for trains: {ORANGE}{STRING1}
STR_CONFIG_SETTING_PATHFINDER_FOR_TRAINS_NPF                    :NPF
STR_CONFIG_SETTING_PATHFINDER_FOR_TRAINS_YAPF                   :YAPF {BLUE}(Recommended)
STR_CONFIG_SETTING_PATHFINDER_FOR_ROAD_VEHICLES                 :{LTBLUE}Pathfinder for road vehicles: {ORANGE}{STRING1}
STR_CONFIG_SETTING_PATHFINDER_FOR_ROAD_VEHICLES_NPF             :NPF
STR_CONFIG_SETTING_PATHFINDER_FOR_ROAD_VEHICLES_YAPF            :YAPF {BLUE}(Recommended)
STR_CONFIG_SETTING_PATHFINDER_FOR_SHIPS                         :{LTBLUE}Pathfinder for ships: {ORANGE}{STRING1}
STR_CONFIG_SETTING_PATHFINDER_FOR_SHIPS_OPF                     :Original {BLUE}(Recommended)
STR_CONFIG_SETTING_PATHFINDER_FOR_SHIPS_NPF                     :NPF
STR_CONFIG_SETTING_PATHFINDER_FOR_SHIPS_YAPF                    :YAPF {RED}(Not recommended)

STR_CONFIG_SETTING_QUERY_CAPTION                                :{WHITE}Change setting value

# Intro window
STR_INTRO_CAPTION                                               :{WHITE}OpenTTD {REV}

STR_INTRO_NEW_GAME                                              :{BLACK}New Game
STR_INTRO_LOAD_GAME                                             :{BLACK}Load Game
STR_INTRO_PLAY_SCENARIO                                         :{BLACK}Play Scenario
STR_INTRO_PLAY_HEIGHTMAP                                        :{BLACK}Play Heightmap
STR_INTRO_SCENARIO_EDITOR                                       :{BLACK}Scenario Editor
STR_INTRO_MULTIPLAYER                                           :{BLACK}Multiplayer

STR_INTRO_GAME_OPTIONS                                          :{BLACK}Game Options
STR_INTRO_DIFFICULTY                                            :{BLACK}Difficulty ({STRING})
STR_INTRO_ADVANCED_SETTINGS                                     :{BLACK}Advanced Settings
STR_INTRO_NEWGRF_SETTINGS                                       :{BLACK}NewGRF Settings
STR_INTRO_ONLINE_CONTENT                                        :{BLACK}Check Online Content
STR_INTRO_AI_SETTINGS                                           :{BLACK}AI Settings
STR_INTRO_QUIT                                                  :{BLACK}Quit

STR_INTRO_TOOLTIP_NEW_GAME                                      :{BLACK}Start a new game. Ctrl+Click skips map configuration
STR_INTRO_TOOLTIP_LOAD_GAME                                     :{BLACK}Load a saved game
STR_INTRO_TOOLTIP_PLAY_HEIGHTMAP                                :{BLACK}Start a new game, using a heightmap as landscape
STR_INTRO_TOOLTIP_PLAY_SCENARIO                                 :{BLACK}Start a new game, using a customised scenario
STR_INTRO_TOOLTIP_SCENARIO_EDITOR                               :{BLACK}Create a customised game world/scenario
STR_INTRO_TOOLTIP_MULTIPLAYER                                   :{BLACK}Start a multiplayer game

STR_INTRO_TOOLTIP_TEMPERATE                                     :{BLACK}Select 'temperate' landscape style
STR_INTRO_TOOLTIP_SUB_ARCTIC_LANDSCAPE                          :{BLACK}Select 'sub-arctic' landscape style
STR_INTRO_TOOLTIP_SUB_TROPICAL_LANDSCAPE                        :{BLACK}Select 'sub-tropical' landscape style
STR_INTRO_TOOLTIP_TOYLAND_LANDSCAPE                             :{BLACK}Select 'toyland' landscape style

STR_INTRO_TOOLTIP_GAME_OPTIONS                                  :{BLACK}Display game options
STR_INTRO_TOOLTIP_DIFFICULTY_OPTIONS                            :{BLACK}Display difficulty options
STR_INTRO_TOOLTIP_ADVANCED_SETTINGS                             :{BLACK}Display advanced settings
STR_INTRO_TOOLTIP_NEWGRF_SETTINGS                               :{BLACK}Display NewGRF settings
STR_INTRO_TOOLTIP_ONLINE_CONTENT                                :{BLACK}Check for new and updated content to download
STR_INTRO_TOOLTIP_AI_SETTINGS                                   :{BLACK}Display AI settings
STR_INTRO_TOOLTIP_QUIT                                          :{BLACK}Quit 'OpenTTD'

# Quit window
STR_QUIT_CAPTION                                                :{WHITE}Quit
STR_QUIT_ARE_YOU_SURE_YOU_WANT_TO_EXIT_OPENTTD                  :{YELLOW}Are you sure you want to exit OpenTTD and return to {STRING}?
STR_QUIT_YES                                                    :{BLACK}Yes
STR_QUIT_NO                                                     :{BLACK}No

# Supported OSes
STR_OSNAME_WINDOWS                                              :Windows
STR_OSNAME_DOS                                                  :DOS
STR_OSNAME_UNIX                                                 :Unix
STR_OSNAME_OSX                                                  :OS{NBSP}X
STR_OSNAME_BEOS                                                 :BeOS
STR_OSNAME_HAIKU                                                :Haiku
STR_OSNAME_MORPHOS                                              :MorphOS
STR_OSNAME_AMIGAOS                                              :AmigaOS
STR_OSNAME_OS2                                                  :OS/2
STR_OSNAME_SUNOS                                                :SunOS

# Abandon game
STR_ABANDON_GAME_CAPTION                                        :{WHITE}Abandon Game
STR_ABANDON_GAME_QUERY                                          :{YELLOW}Are you sure you want to abandon this game?
STR_ABANDON_SCENARIO_QUERY                                      :{YELLOW}Are you sure you want to abandon this scenario?

# Cheat window
STR_CHEATS                                                      :{WHITE}Cheats
STR_CHEATS_TOOLTIP                                              :{BLACK}Checkboxes indicate if you have used this cheat before
STR_CHEATS_WARNING                                              :{BLACK}Warning! You are about to betray your fellow competitors. Keep in mind that such a disgrace will be remembered for eternity
STR_CHEAT_MONEY                                                 :{LTBLUE}Increase money by {CURRENCY}
STR_CHEAT_CHANGE_COMPANY                                        :{LTBLUE}Playing as company: {ORANGE}{COMMA}
STR_CHEAT_EXTRA_DYNAMITE                                        :{LTBLUE}Magic bulldozer (remove industries, unmovable objects): {ORANGE}{STRING1}
STR_CHEAT_CROSSINGTUNNELS                                       :{LTBLUE}Tunnels may cross each other: {ORANGE}{STRING1}
STR_CHEAT_NO_JETCRASH                                           :{LTBLUE}Jetplanes will not crash (frequently) on small airports: {ORANGE}{STRING}
STR_CHEAT_SWITCH_CLIMATE                                        :{LTBLUE}Switch climate: {ORANGE}{STRING}
STR_CHEAT_SWITCH_CLIMATE_TEMPERATE_LANDSCAPE                    :Temperate landscape
STR_CHEAT_SWITCH_CLIMATE_SUB_ARCTIC_LANDSCAPE                   :Sub-arctic landscape
STR_CHEAT_SWITCH_CLIMATE_SUB_TROPICAL_LANDSCAPE                 :Sub-tropical landscape
STR_CHEAT_SWITCH_CLIMATE_TOYLAND_LANDSCAPE                      :Toyland landscape
STR_CHEAT_CHANGE_DATE                                           :{LTBLUE}Change date: {ORANGE}{DATE_SHORT}
STR_CHEAT_CHANGE_DATE_QUERY_CAPT                                :{WHITE}Change current year
STR_CHEAT_SETUP_PROD                                            :{LTBLUE}Enable modifying production values: {ORANGE}{STRING1}

# Livery window
STR_LIVERY_CAPTION                                              :{WHITE}New Colour Scheme

STR_LIVERY_GENERAL_TOOLTIP                                      :{BLACK}Show general colour schemes
STR_LIVERY_TRAIN_TOOLTIP                                        :{BLACK}Show train colour schemes
STR_LIVERY_ROAD_VEHICLE_TOOLTIP                                 :{BLACK}Show road vehicle colour schemes
STR_LIVERY_SHIP_TOOLTIP                                         :{BLACK}Show ship colour schemes
STR_LIVERY_AIRCRAFT_TOOLTIP                                     :{BLACK}Show aircraft colour schemes
STR_LIVERY_PRIMARY_TOOLTIP                                      :{BLACK}Choose the primary colour for the selected scheme
STR_LIVERY_SECONDARY_TOOLTIP                                    :{BLACK}Choose the secondary colour for the selected scheme
STR_LIVERY_PANEL_TOOLTIP                                        :{BLACK}Select a colour scheme to change, or multiple schemes with Ctrl+Click. Click on the box to toggle use of the scheme

STR_LIVERY_DEFAULT                                              :Standard Livery
STR_LIVERY_STEAM                                                :Steam Engine
STR_LIVERY_DIESEL                                               :Diesel Engine
STR_LIVERY_ELECTRIC                                             :Electric Engine
STR_LIVERY_MONORAIL                                             :Monorail Engine
STR_LIVERY_MAGLEV                                               :Maglev Engine
STR_LIVERY_DMU                                                  :DMU
STR_LIVERY_EMU                                                  :EMU
STR_LIVERY_PASSENGER_WAGON_STEAM                                :Passenger Coach (Steam)
STR_LIVERY_PASSENGER_WAGON_DIESEL                               :Passenger Coach (Diesel)
STR_LIVERY_PASSENGER_WAGON_ELECTRIC                             :Passenger Coach (Electric)
STR_LIVERY_PASSENGER_WAGON_MONORAIL                             :Passenger Coach (Monorail)
STR_LIVERY_PASSENGER_WAGON_MAGLEV                               :Passenger Coach (Maglev)
STR_LIVERY_FREIGHT_WAGON                                        :Freight Wagon
STR_LIVERY_BUS                                                  :Bus
STR_LIVERY_TRUCK                                                :Lorry
STR_LIVERY_PASSENGER_SHIP                                       :Passenger Ferry
STR_LIVERY_FREIGHT_SHIP                                         :Freight Ship
STR_LIVERY_HELICOPTER                                           :Helicopter
STR_LIVERY_SMALL_PLANE                                          :Small Aeroplane
STR_LIVERY_LARGE_PLANE                                          :Large Aeroplane
STR_LIVERY_PASSENGER_TRAM                                       :Passenger Tram
STR_LIVERY_FREIGHT_TRAM                                         :Freight Tram

# Face selection window
STR_FACE_CAPTION                                                :{WHITE}Face Selection
STR_FACE_CANCEL_TOOLTIP                                         :{BLACK}Cancel new face selection
STR_FACE_OK_TOOLTIP                                             :{BLACK}Accept new face selection

STR_FACE_MALE_BUTTON                                            :{BLACK}Male
STR_FACE_MALE_TOOLTIP                                           :{BLACK}Select male faces
STR_FACE_FEMALE_BUTTON                                          :{BLACK}Female
STR_FACE_FEMALE_TOOLTIP                                         :{BLACK}Select female faces
STR_FACE_NEW_FACE_BUTTON                                        :{BLACK}New Face
STR_FACE_NEW_FACE_TOOLTIP                                       :{BLACK}Generate random new face
STR_FACE_ADVANCED                                               :{BLACK}Advanced
STR_FACE_ADVANCED_TOOLTIP                                       :{BLACK}Advanced face selection
STR_FACE_SIMPLE                                                 :{BLACK}Simple
STR_FACE_SIMPLE_TOOLTIP                                         :{BLACK}Simple face selection
STR_FACE_LOAD                                                   :{BLACK}Load
STR_FACE_LOAD_TOOLTIP                                           :{BLACK}Load favourite face
STR_FACE_LOAD_DONE                                              :{WHITE}Your favourite face has been loaded from the OpenTTD configuration file
STR_FACE_FACECODE                                               :{BLACK}Player face no.
STR_FACE_FACECODE_TOOLTIP                                       :{BLACK}View and/or set face number of the company president
STR_FACE_FACECODE_CAPTION                                       :{WHITE}View and/or set president face number
STR_FACE_FACECODE_SET                                           :{WHITE}New face number code has been set
STR_FACE_FACECODE_ERR                                           :{WHITE}Couldn't set president face number - must be a number between 0 and 4,294,967,295!
STR_FACE_SAVE                                                   :{BLACK}Save
STR_FACE_SAVE_TOOLTIP                                           :{BLACK}Save favourite face
STR_FACE_SAVE_DONE                                              :{WHITE}This face will be saved as your favourite in the OpenTTD configuration file
STR_FACE_EUROPEAN                                               :{BLACK}European
STR_FACE_SELECT_EUROPEAN                                        :{BLACK}Select European faces
STR_FACE_AFRICAN                                                :{BLACK}African
STR_FACE_SELECT_AFRICAN                                         :{BLACK}Select African faces
STR_FACE_YES                                                    :Yes
STR_FACE_NO                                                     :No
STR_FACE_MOUSTACHE_EARRING_TOOLTIP                              :{BLACK}Enable moustache or earring
STR_FACE_HAIR                                                   :Hair:
STR_FACE_HAIR_TOOLTIP                                           :{BLACK}Change hair
STR_FACE_EYEBROWS                                               :Eyebrows:
STR_FACE_EYEBROWS_TOOLTIP                                       :{BLACK}Change eyebrows
STR_FACE_EYECOLOUR                                              :Eye colour:
STR_FACE_EYECOLOUR_TOOLTIP                                      :{BLACK}Change eye colour
STR_FACE_GLASSES                                                :Glasses:
STR_FACE_GLASSES_TOOLTIP                                        :{BLACK}Enable glasses
STR_FACE_GLASSES_TOOLTIP_2                                      :{BLACK}Change glasses
STR_FACE_NOSE                                                   :Nose:
STR_FACE_NOSE_TOOLTIP                                           :{BLACK}Change nose
STR_FACE_LIPS                                                   :Lips:
STR_FACE_MOUSTACHE                                              :Moustache:
STR_FACE_LIPS_MOUSTACHE_TOOLTIP                                 :{BLACK}Change lips or moustache
STR_FACE_CHIN                                                   :Chin:
STR_FACE_CHIN_TOOLTIP                                           :{BLACK}Change chin
STR_FACE_JACKET                                                 :Jacket:
STR_FACE_JACKET_TOOLTIP                                         :{BLACK}Change jacket
STR_FACE_COLLAR                                                 :Collar:
STR_FACE_COLLAR_TOOLTIP                                         :{BLACK}Change collar
STR_FACE_TIE                                                    :Tie:
STR_FACE_EARRING                                                :Earring:
STR_FACE_TIE_EARRING_TOOLTIP                                    :{BLACK}Change tie or earring

# Network server list
STR_NETWORK_SERVER_LIST_CAPTION                                 :{WHITE}Multiplayer
STR_NETWORK_SERVER_LIST_CONNECTION                              :{BLACK}Connection:
STR_NETWORK_SERVER_LIST_CONNECTION_TOOLTIP                      :{BLACK}Choose between an internet game or a Local Area Network (LAN) game
STR_NETWORK_SERVER_LIST_LAN                                     :LAN
STR_NETWORK_SERVER_LIST_INTERNET                                :Internet
STR_NETWORK_SERVER_LIST_PLAYER_NAME                             :{BLACK}Player name:
STR_NETWORK_SERVER_LIST_ENTER_NAME_TOOLTIP                      :{BLACK}This is the name other players will identify you by

STR_NETWORK_SERVER_LIST_GAME_NAME                               :{BLACK}Name
STR_NETWORK_SERVER_LIST_GAME_NAME_TOOLTIP                       :{BLACK}Name of the game
STR_NETWORK_SERVER_LIST_GENERAL_ONLINE                          :{BLACK}{COMMA}/{COMMA} - {COMMA}/{COMMA}
STR_NETWORK_SERVER_LIST_CLIENTS_CAPTION                         :{BLACK}Clients
STR_NETWORK_SERVER_LIST_CLIENTS_CAPTION_TOOLTIP                 :{BLACK}Clients online / clients max{}Companies online / companies max
STR_NETWORK_SERVER_LIST_MAP_SIZE_SHORT                          :{BLACK}{COMMA}x{COMMA}
STR_NETWORK_SERVER_LIST_MAP_SIZE_CAPTION                        :{BLACK}Map size
STR_NETWORK_SERVER_LIST_MAP_SIZE_CAPTION_TOOLTIP                :{BLACK}Map size of the game{}Click to sort by area
STR_NETWORK_SERVER_LIST_DATE_CAPTION                            :{BLACK}Date
STR_NETWORK_SERVER_LIST_DATE_CAPTION_TOOLTIP                    :{BLACK}Current date
STR_NETWORK_SERVER_LIST_YEARS_CAPTION                           :{BLACK}Years
STR_NETWORK_SERVER_LIST_YEARS_CAPTION_TOOLTIP                   :{BLACK}Number of years{}the game is running
STR_NETWORK_SERVER_LIST_INFO_ICONS_TOOLTIP                      :{BLACK}Language, server version, etc.

STR_NETWORK_SERVER_LIST_CLICK_GAME_TO_SELECT                    :{BLACK}Click a game from the list to select it
STR_NETWORK_SERVER_LIST_LAST_JOINED_SERVER                      :{BLACK}The server you joined last time:
STR_NETWORK_SERVER_LIST_CLICK_TO_SELECT_LAST                    :{BLACK}Click to select the server you played last time

STR_NETWORK_SERVER_LIST_GAME_INFO                               :{SILVER}GAME INFO
STR_NETWORK_SERVER_LIST_CLIENTS                                 :{SILVER}Clients: {WHITE}{COMMA} / {COMMA} - {COMMA} / {COMMA}
STR_NETWORK_SERVER_LIST_LANGUAGE                                :{SILVER}Language: {WHITE}{STRING}
STR_NETWORK_SERVER_LIST_LANDSCAPE                               :{SILVER}Landscape: {WHITE}{STRING}
STR_NETWORK_SERVER_LIST_MAP_SIZE                                :{SILVER}Map size: {WHITE}{COMMA}x{COMMA}
STR_NETWORK_SERVER_LIST_SERVER_VERSION                          :{SILVER}Server version: {WHITE}{RAW_STRING}
STR_NETWORK_SERVER_LIST_SERVER_ADDRESS                          :{SILVER}Server address: {WHITE}{RAW_STRING}
STR_NETWORK_SERVER_LIST_START_DATE                              :{SILVER}Start date: {WHITE}{DATE_SHORT}
STR_NETWORK_SERVER_LIST_CURRENT_DATE                            :{SILVER}Current date: {WHITE}{DATE_SHORT}
STR_NETWORK_SERVER_LIST_PASSWORD                                :{SILVER}Password protected!
STR_NETWORK_SERVER_LIST_SERVER_OFFLINE                          :{SILVER}SERVER OFFLINE
STR_NETWORK_SERVER_LIST_SERVER_FULL                             :{SILVER}SERVER FULL
STR_NETWORK_SERVER_LIST_VERSION_MISMATCH                        :{SILVER}VERSION MISMATCH
STR_NETWORK_SERVER_LIST_GRF_MISMATCH                            :{SILVER}NEWGRF MISMATCH

STR_NETWORK_SERVER_LIST_JOIN_GAME                               :{BLACK}Join game
STR_NETWORK_SERVER_LIST_REFRESH                                 :{BLACK}Refresh server
STR_NETWORK_SERVER_LIST_REFRESH_TOOLTIP                         :{BLACK}Refresh the server info

STR_NETWORK_SERVER_LIST_FIND_SERVER                             :{BLACK}Find server
STR_NETWORK_SERVER_LIST_FIND_SERVER_TOOLTIP                     :{BLACK}Search network for a server
STR_NETWORK_SERVER_LIST_ADD_SERVER                              :{BLACK}Add server
STR_NETWORK_SERVER_LIST_ADD_SERVER_TOOLTIP                      :{BLACK}Adds a server to the list which will always be checked for running games
STR_NETWORK_SERVER_LIST_START_SERVER                            :{BLACK}Start server
STR_NETWORK_SERVER_LIST_START_SERVER_TOOLTIP                    :{BLACK}Start your own server

STR_NETWORK_SERVER_LIST_PLAYER_NAME_OSKTITLE                    :{BLACK}Enter your name
STR_NETWORK_SERVER_LIST_ENTER_IP                                :{BLACK}Enter the address of the host

# Start new multiplayer server
STR_NETWORK_START_SERVER_CAPTION                                :{WHITE}Start new multiplayer game

STR_NETWORK_START_SERVER_NEW_GAME_NAME                          :{BLACK}Game name:
STR_NETWORK_START_SERVER_NEW_GAME_NAME_TOOLTIP                  :{BLACK}The game name will be displayed to other players in the multiplayer game selection menu
STR_NETWORK_START_SERVER_SET_PASSWORD                           :{BLACK}Set password
STR_NETWORK_START_SERVER_PASSWORD_TOOLTIP                       :{BLACK}Protect your game with a password if you don't want it to be publicly accessible
STR_NETWORK_START_SERVER_SELECT_MAP                             :{BLACK}Select a map:
STR_NETWORK_START_SERVER_SELECT_MAP_TOOLTIP                     :{BLACK}Which map do you want to play?
STR_NETWORK_START_SERVER_SERVER_RANDOM_GAME                     :Generate random new game

STR_NETWORK_START_SERVER_LAN_INTERNET                           :LAN / Internet
STR_NETWORK_START_SERVER_INTERNET_ADVERTISE                     :Internet (advertise)
STR_NETWORK_START_SERVER_CLIENTS_SELECT                         :{BLACK}{NUM} client{P "" s}
STR_NETWORK_START_SERVER_NUMBER_OF_CLIENTS                      :{BLACK}Max clients:
STR_NETWORK_START_SERVER_NUMBER_OF_CLIENTS_TOOLTIP              :{BLACK}Choose the maximum number of clients. Not all slots need to be filled
STR_NETWORK_START_SERVER_COMPANIES_SELECT                       :{BLACK}{NUM} compan{P y ies}
STR_NETWORK_START_SERVER_NUMBER_OF_COMPANIES                    :{BLACK}Max companies:
STR_NETWORK_START_SERVER_NUMBER_OF_COMPANIES_TOOLTIP            :{BLACK}Limit the server to a certain amount of companies
STR_NETWORK_START_SERVER_SPECTATORS_SELECT                      :{BLACK}{NUM} spectator{P "" s}
STR_NETWORK_START_SERVER_NUMBER_OF_SPECTATORS                   :{BLACK}Max spectators:
STR_NETWORK_START_SERVER_NUMBER_OF_SPECTATORS_TOOLTIP           :{BLACK}Limit the server to a certain amount of spectators
STR_NETWORK_START_SERVER_LANGUAGE_SPOKEN                        :{BLACK}Language spoken:
STR_NETWORK_START_SERVER_LANGUAGE_TOOLTIP                       :{BLACK}Other players will know which language is spoken on the server

STR_NETWORK_START_SERVER_START_GAME                             :{BLACK}Start Game
STR_NETWORK_START_SERVER_START_GAME_TOOLTIP                     :{BLACK}Start a new network game from a random map, or the selected scenario
STR_NETWORK_START_SERVER_LOAD_GAME                              :{BLACK}Load Game
STR_NETWORK_START_SERVER_LOAD_GAME_TOOLTIP                      :{BLACK}Resume an earlier saved multiplayer game (be sure to connect to the correct company)

STR_NETWORK_START_SERVER_NEW_GAME_NAME_OSKTITLE                 :{BLACK}Enter a name for the network game

# Network game languages
############ Leave those lines in this order!!
STR_NETWORK_LANG_ANY                                            :Any
STR_NETWORK_LANG_ENGLISH                                        :English
STR_NETWORK_LANG_GERMAN                                         :German
STR_NETWORK_LANG_FRENCH                                         :French
STR_NETWORK_LANG_BRAZILIAN                                      :Brazilian
STR_NETWORK_LANG_BULGARIAN                                      :Bulgarian
STR_NETWORK_LANG_CHINESE                                        :Chinese
STR_NETWORK_LANG_CZECH                                          :Czech
STR_NETWORK_LANG_DANISH                                         :Danish
STR_NETWORK_LANG_DUTCH                                          :Dutch
STR_NETWORK_LANG_ESPERANTO                                      :Esperanto
STR_NETWORK_LANG_FINNISH                                        :Finnish
STR_NETWORK_LANG_HUNGARIAN                                      :Hungarian
STR_NETWORK_LANG_ICELANDIC                                      :Icelandic
STR_NETWORK_LANG_ITALIAN                                        :Italian
STR_NETWORK_LANG_JAPANESE                                       :Japanese
STR_NETWORK_LANG_KOREAN                                         :Korean
STR_NETWORK_LANG_LITHUANIAN                                     :Lithuanian
STR_NETWORK_LANG_NORWEGIAN                                      :Norwegian
STR_NETWORK_LANG_POLISH                                         :Polish
STR_NETWORK_LANG_PORTUGUESE                                     :Portuguese
STR_NETWORK_LANG_ROMANIAN                                       :Romanian
STR_NETWORK_LANG_RUSSIAN                                        :Russian
STR_NETWORK_LANG_SLOVAK                                         :Slovak
STR_NETWORK_LANG_SLOVENIAN                                      :Slovenian
STR_NETWORK_LANG_SPANISH                                        :Spanish
STR_NETWORK_LANG_SWEDISH                                        :Swedish
STR_NETWORK_LANG_TURKISH                                        :Turkish
STR_NETWORK_LANG_UKRAINIAN                                      :Ukrainian
STR_NETWORK_LANG_AFRIKAANS                                      :Afrikaans
STR_NETWORK_LANG_CROATIAN                                       :Croatian
STR_NETWORK_LANG_CATALAN                                        :Catalan
STR_NETWORK_LANG_ESTONIAN                                       :Estonian
STR_NETWORK_LANG_GALICIAN                                       :Galician
STR_NETWORK_LANG_GREEK                                          :Greek
STR_NETWORK_LANG_LATVIAN                                        :Latvian
############ End of leave-in-this-order

# Network game lobby
STR_NETWORK_GAME_LOBBY_CAPTION                                  :{WHITE}Multiplayer game lobby

STR_NETWORK_GAME_LOBBY_PREPARE_TO_JOIN                          :{BLACK}Preparing to join: {ORANGE}{RAW_STRING}
STR_NETWORK_GAME_LOBBY_COMPANY_LIST_TOOLTIP                     :{BLACK}A list of all companies currently in this game. You can either join one or start a new one if there is a free company slot

STR_NETWORK_GAME_LOBBY_COMPANY_INFO                             :{SILVER}COMPANY INFO
STR_NETWORK_GAME_LOBBY_COMPANY_NAME                             :{SILVER}Company name: {WHITE}{RAW_STRING}
STR_NETWORK_GAME_LOBBY_INAUGURATION_YEAR                        :{SILVER}Inauguration: {WHITE}{NUM}
STR_NETWORK_GAME_LOBBY_VALUE                                    :{SILVER}Company value: {WHITE}{CURRENCY}
STR_NETWORK_GAME_LOBBY_CURRENT_BALANCE                          :{SILVER}Current balance: {WHITE}{CURRENCY}
STR_NETWORK_GAME_LOBBY_LAST_YEARS_INCOME                        :{SILVER}Last year's income: {WHITE}{CURRENCY}
STR_NETWORK_GAME_LOBBY_PERFORMANCE                              :{SILVER}Performance: {WHITE}{NUM}

STR_NETWORK_GAME_LOBBY_VEHICLES                                 :{SILVER}Vehicles: {WHITE}{NUM} {TRAIN}, {NUM} {LORRY}, {NUM} {BUS}, {NUM} {SHIP}, {NUM} {PLANE}
STR_NETWORK_GAME_LOBBY_STATIONS                                 :{SILVER}Stations: {WHITE}{NUM} {TRAIN}, {NUM} {LORRY}, {NUM} {BUS}, {NUM} {SHIP}, {NUM} {PLANE}
STR_NETWORK_GAME_LOBBY_PLAYERS                                  :{SILVER}Players: {WHITE}{RAW_STRING}

STR_NETWORK_GAME_LOBBY_NEW_COMPANY                              :{BLACK}New company
STR_NETWORK_GAME_LOBBY_NEW_COMPANY_TOOLTIP                      :{BLACK}Create a new company
STR_NETWORK_GAME_LOBBY_SPECTATE_GAME                            :{BLACK}Spectate game
STR_NETWORK_GAME_LOBBY_SPECTATE_GAME_TOOLTIP                    :{BLACK}Watch the game as a spectator
STR_NETWORK_GAME_LOBBY_JOIN_COMPANY                             :{BLACK}Join company
STR_NETWORK_GAME_LOBBY_JOIN_COMPANY_TOOLTIP                     :{BLACK}Help manage this company

# Network connecting window
STR_NETWORK_CONNECTING_CAPTION                                  :{WHITE}Connecting...

############ Leave those lines in this order!!
STR_NETWORK_CONNECTING_1                                        :{BLACK}(1/6) Connecting...
STR_NETWORK_CONNECTING_2                                        :{BLACK}(2/6) Authorising...
STR_NETWORK_CONNECTING_3                                        :{BLACK}(3/6) Waiting...
STR_NETWORK_CONNECTING_4                                        :{BLACK}(4/6) Downloading map...
STR_NETWORK_CONNECTING_5                                        :{BLACK}(5/6) Processing data...
STR_NETWORK_CONNECTING_6                                        :{BLACK}(6/6) Registering...

STR_NETWORK_CONNECTING_SPECIAL_1                                :{BLACK}Fetching game info...
STR_NETWORK_CONNECTING_SPECIAL_2                                :{BLACK}Fetching company info...
############ End of leave-in-this-order
STR_NETWORK_CONNECTING_WAITING                                  :{BLACK}{NUM} client{P "" s} in front of you
STR_NETWORK_CONNECTING_DOWNLOADING_1                            :{BLACK}{BYTES} downloaded so far
STR_NETWORK_CONNECTING_DOWNLOADING_2                            :{BLACK}{BYTES} / {BYTES} downloaded so far

STR_NETWORK_CONNECTION_DISCONNECT                               :{BLACK}Disconnect

STR_NETWORK_NEED_GAME_PASSWORD_CAPTION                          :{WHITE}Server is protected. Enter password
STR_NETWORK_NEED_COMPANY_PASSWORD_CAPTION                       :{WHITE}Company is protected. Enter password

# Network company list added strings
STR_NETWORK_COMPANY_LIST_CLIENT_LIST                            :{WHITE}Client list
STR_NETWORK_COMPANY_LIST_SPECTATE                               :{WHITE}Spectate
STR_NETWORK_COMPANY_LIST_NEW_COMPANY                            :{WHITE}New company

# Network client list
STR_NETWORK_CLIENTLIST_KICK                                     :Kick
STR_NETWORK_CLIENTLIST_BAN                                      :Ban
STR_NETWORK_CLIENTLIST_GIVE_MONEY                               :Give money
STR_NETWORK_CLIENTLIST_SPEAK_TO_ALL                             :Speak to all
STR_NETWORK_CLIENTLIST_SPEAK_TO_COMPANY                         :Speak to company
STR_NETWORK_CLIENTLIST_SPEAK_TO_CLIENT                          :Private message

STR_NETWORK_SERVER                                              :Server
STR_NETWORK_CLIENT                                              :Client
STR_NETWORK_SPECTATORS                                          :Spectators

STR_NETWORK_GIVE_MONEY_CAPTION                                  :{WHITE}Enter the amount of money you want to give

# Network set password
STR_COMPANY_PASSWORD_CANCEL                                     :{BLACK}Do not save the entered password
STR_COMPANY_PASSWORD_OK                                         :{BLACK}Give the company the new password
STR_COMPANY_PASSWORD_CAPTION                                    :{WHITE}Company password
STR_COMPANY_PASSWORD_MAKE_DEFAULT                               :{BLACK}Default company password
STR_COMPANY_PASSWORD_MAKE_DEFAULT_TOOLTIP                       :{BLACK}Use this company password as default for new companies

# Network company info join/password
STR_COMPANY_VIEW_JOIN                                           :{BLACK}Join
STR_COMPANY_VIEW_JOIN_TOOLTIP                                   :{BLACK}Join and play as this company
STR_COMPANY_VIEW_PASSWORD                                       :{BLACK}Password
STR_COMPANY_VIEW_PASSWORD_TOOLTIP                               :{BLACK}Password-protect your company to prevent unauthorised users from joining
STR_COMPANY_VIEW_SET_PASSWORD                                   :{BLACK}Set company password

# Network chat
STR_NETWORK_CHAT_SEND                                           :{BLACK}Send
STR_NETWORK_CHAT_COMPANY_CAPTION                                :[Team] :
STR_NETWORK_CHAT_CLIENT_CAPTION                                 :[Private] {RAW_STRING}:
STR_NETWORK_CHAT_ALL_CAPTION                                    :[All] :

STR_NETWORK_CHAT_COMPANY                                        :[Team] {RAW_STRING}: {WHITE}{RAW_STRING}
STR_NETWORK_CHAT_TO_COMPANY                                     :[Team] To {RAW_STRING}: {WHITE}{RAW_STRING}
STR_NETWORK_CHAT_CLIENT                                         :[Private] {RAW_STRING}: {WHITE}{RAW_STRING}
STR_NETWORK_CHAT_TO_CLIENT                                      :[Private] To {RAW_STRING}: {WHITE}{RAW_STRING}
STR_NETWORK_CHAT_ALL                                            :[All] {RAW_STRING}: {WHITE}{RAW_STRING}
STR_NETWORK_CHAT_OSKTITLE                                       :{BLACK}Enter text for network chat

# Network messages
STR_NETWORK_ERROR_NOTAVAILABLE                                  :{WHITE}No network devices found or compiled without ENABLE_NETWORK
STR_NETWORK_ERROR_NOSERVER                                      :{WHITE}Could not find any network games
STR_NETWORK_ERROR_NOCONNECTION                                  :{WHITE}The server didn't answer the request
STR_NETWORK_ERROR_NEWGRF_MISMATCH                               :{WHITE}Could not connect due to NewGRF mismatch
STR_NETWORK_ERROR_DESYNC                                        :{WHITE}Network-Game synchronisation failed
STR_NETWORK_ERROR_LOSTCONNECTION                                :{WHITE}Network-Game connection lost
STR_NETWORK_ERROR_SAVEGAMEERROR                                 :{WHITE}Could not load savegame
STR_NETWORK_ERROR_SERVER_START                                  :{WHITE}Could not start the server
STR_NETWORK_ERROR_CLIENT_START                                  :{WHITE}Could not connect
STR_NETWORK_ERROR_TIMEOUT                                       :{WHITE}Connection #{NUM} timed out
STR_NETWORK_ERROR_SERVER_ERROR                                  :{WHITE}A protocol error was detected and the connection was closed
STR_NETWORK_ERROR_WRONG_REVISION                                :{WHITE}The revision of this client does not match the server's revision
STR_NETWORK_ERROR_WRONG_PASSWORD                                :{WHITE}Wrong password
STR_NETWORK_ERROR_SERVER_FULL                                   :{WHITE}The server is full
STR_NETWORK_ERROR_SERVER_BANNED                                 :{WHITE}You are banned from this server
STR_NETWORK_ERROR_KICKED                                        :{WHITE}You were kicked out of the game
STR_NETWORK_ERROR_CHEATER                                       :{WHITE}Cheating is not allowed on this server
STR_NETWORK_ERROR_TOO_MANY_COMMANDS                             :{WHITE}You were sending too many commands to the server

############ Leave those lines in this order!!
STR_NETWORK_ERROR_CLIENT_GENERAL                                :general error
STR_NETWORK_ERROR_CLIENT_DESYNC                                 :desync error
STR_NETWORK_ERROR_CLIENT_SAVEGAME                               :could not load map
STR_NETWORK_ERROR_CLIENT_CONNECTION_LOST                        :connection lost
STR_NETWORK_ERROR_CLIENT_PROTOCOL_ERROR                         :protocol error
STR_NETWORK_ERROR_CLIENT_NEWGRF_MISMATCH                        :NewGRF mismatch
STR_NETWORK_ERROR_CLIENT_NOT_AUTHORIZED                         :not authorized
STR_NETWORK_ERROR_CLIENT_NOT_EXPECTED                           :received invalid or unexpected packet
STR_NETWORK_ERROR_CLIENT_WRONG_REVISION                         :wrong revision
STR_NETWORK_ERROR_CLIENT_NAME_IN_USE                            :name already in use
STR_NETWORK_ERROR_CLIENT_WRONG_PASSWORD                         :wrong password
STR_NETWORK_ERROR_CLIENT_COMPANY_MISMATCH                       :wrong company in DoCommand
STR_NETWORK_ERROR_CLIENT_KICKED                                 :kicked by server
STR_NETWORK_ERROR_CLIENT_CHEATER                                :was trying to use a cheat
STR_NETWORK_ERROR_CLIENT_SERVER_FULL                            :server full
STR_NETWORK_ERROR_CLIENT_TOO_MANY_COMMANDS                      :was sending too many commands
############ End of leave-in-this-order

STR_NETWORK_ERROR_CLIENT_GUI_LOST_CONNECTION_CAPTION            :{WHITE}Possible connection loss
STR_NETWORK_ERROR_CLIENT_GUI_LOST_CONNECTION                    :{WHITE}The last {NUM} second{P "" s} no data has arrived from the server

# Network related errors
STR_NETWORK_SERVER_MESSAGE                                      :*** {1:RAW_STRING}
############ Leave those lines in this order!!
STR_NETWORK_SERVER_MESSAGE_GAME_PAUSED                          :Game paused ({STRING})
STR_NETWORK_SERVER_MESSAGE_GAME_STILL_PAUSED_1                  :Game still paused ({STRING})
STR_NETWORK_SERVER_MESSAGE_GAME_STILL_PAUSED_2                  :Game still paused ({STRING}, {STRING})
STR_NETWORK_SERVER_MESSAGE_GAME_STILL_PAUSED_3                  :Game still paused ({STRING}, {STRING}, {STRING})
STR_NETWORK_SERVER_MESSAGE_GAME_UNPAUSED                        :Game unpaused ({STRING})
STR_NETWORK_SERVER_MESSAGE_GAME_REASON_NOT_ENOUGH_PLAYERS       :number of players
STR_NETWORK_SERVER_MESSAGE_GAME_REASON_CONNECTING_CLIENTS       :connecting clients
STR_NETWORK_SERVER_MESSAGE_GAME_REASON_MANUAL                   :manual
############ End of leave-in-this-order
STR_NETWORK_MESSAGE_CLIENT_LEAVING                              :leaving
STR_NETWORK_MESSAGE_CLIENT_JOINED                               :*** {RAW_STRING} has joined the game
STR_NETWORK_MESSAGE_CLIENT_JOINED_ID                            :*** {RAW_STRING} has joined the game (Client #{2:NUM})
STR_NETWORK_MESSAGE_CLIENT_COMPANY_JOIN                         :*** {RAW_STRING} has joined company #{2:NUM}
STR_NETWORK_MESSAGE_CLIENT_COMPANY_SPECTATE                     :*** {RAW_STRING} has joined spectators
STR_NETWORK_MESSAGE_CLIENT_COMPANY_NEW                          :*** {RAW_STRING} has started a new company (#{2:NUM})
STR_NETWORK_MESSAGE_CLIENT_LEFT                                 :*** {RAW_STRING} has left the game ({2:STRING})
STR_NETWORK_MESSAGE_NAME_CHANGE                                 :*** {RAW_STRING} has changed his/her name to {RAW_STRING}
STR_NETWORK_MESSAGE_GIVE_MONEY                                  :*** {RAW_STRING} gave your company {2:CURRENCY}
STR_NETWORK_MESSAGE_GAVE_MONEY_AWAY                             :*** You gave {1:RAW_STRING} {2:CURRENCY}
STR_NETWORK_MESSAGE_SERVER_SHUTDOWN                             :{WHITE}The server closed the session
STR_NETWORK_MESSAGE_SERVER_REBOOT                               :{WHITE}The server is restarting...{}Please wait...

# Content downloading window
STR_CONTENT_TITLE                                               :{WHITE}Content downloading
STR_CONTENT_TYPE_CAPTION                                        :{BLACK}Type
STR_CONTENT_TYPE_CAPTION_TOOLTIP                                :{BLACK}Type of the content
STR_CONTENT_NAME_CAPTION                                        :{BLACK}Name
STR_CONTENT_NAME_CAPTION_TOOLTIP                                :{BLACK}Name of the content
STR_CONTENT_MATRIX_TOOLTIP                                      :{BLACK}Click on a line to see the details{}Click on the checkbox to select it for downloading
STR_CONTENT_SELECT_ALL_CAPTION                                  :{BLACK}Select all
STR_CONTENT_SELECT_ALL_CAPTION_TOOLTIP                          :{BLACK}Mark all content to be downloaded
STR_CONTENT_SELECT_UPDATES_CAPTION                              :{BLACK}Select upgrades
STR_CONTENT_SELECT_UPDATES_CAPTION_TOOLTIP                      :{BLACK}Mark all content that is an upgrade for existing content to be downloaded
STR_CONTENT_UNSELECT_ALL_CAPTION                                :{BLACK}Unselect all
STR_CONTENT_UNSELECT_ALL_CAPTION_TOOLTIP                        :{BLACK}Mark all content to be not downloaded
STR_CONTENT_FILTER_TITLE                                        :{BLACK}Tag/name filter:
STR_CONTENT_DOWNLOAD_CAPTION                                    :{BLACK}Download
STR_CONTENT_DOWNLOAD_CAPTION_TOOLTIP                            :{BLACK}Start downloading the selected content
STR_CONTENT_TOTAL_DOWNLOAD_SIZE                                 :{SILVER}Total download size: {WHITE}{BYTES}
STR_CONTENT_DETAIL_TITLE                                        :{SILVER}CONTENT INFO
STR_CONTENT_DETAIL_SUBTITLE_UNSELECTED                          :{SILVER}You have not selected this to be downloaded
STR_CONTENT_DETAIL_SUBTITLE_SELECTED                            :{SILVER}You have selected this to be downloaded
STR_CONTENT_DETAIL_SUBTITLE_AUTOSELECTED                        :{SILVER}This dependency has been selected to be downloaded
STR_CONTENT_DETAIL_SUBTITLE_ALREADY_HERE                        :{SILVER}You already have this
STR_CONTENT_DETAIL_SUBTITLE_DOES_NOT_EXIST                      :{SILVER}This content is unknown and can't be downloaded in OpenTTD
STR_CONTENT_DETAIL_UPDATE                                       :{SILVER}This is a replacement for an existing {STRING}
STR_CONTENT_DETAIL_NAME                                         :{SILVER}Name: {WHITE}{RAW_STRING}
STR_CONTENT_DETAIL_VERSION                                      :{SILVER}Version: {WHITE}{RAW_STRING}
STR_CONTENT_DETAIL_DESCRIPTION                                  :{SILVER}Description: {WHITE}{RAW_STRING}
STR_CONTENT_DETAIL_URL                                          :{SILVER}URL: {WHITE}{RAW_STRING}
STR_CONTENT_DETAIL_TYPE                                         :{SILVER}Type: {WHITE}{STRING}
STR_CONTENT_DETAIL_FILESIZE                                     :{SILVER}Download size: {WHITE}{BYTES}
STR_CONTENT_DETAIL_SELECTED_BECAUSE_OF                          :{SILVER}Selected because of: {WHITE}{RAW_STRING}
STR_CONTENT_DETAIL_DEPENDENCIES                                 :{SILVER}Dependencies: {WHITE}{RAW_STRING}
STR_CONTENT_DETAIL_TAGS                                         :{SILVER}Tags: {WHITE}{RAW_STRING}
STR_CONTENT_NO_ZLIB                                             :{WHITE}OpenTTD is build without "zlib" support...
STR_CONTENT_NO_ZLIB_SUB                                         :{WHITE}... downloading content is not possible!

# Order of these is important!
STR_CONTENT_TYPE_BASE_GRAPHICS                                  :Base graphics
STR_CONTENT_TYPE_NEWGRF                                         :NewGRF
STR_CONTENT_TYPE_AI                                             :AI
STR_CONTENT_TYPE_AI_LIBRARY                                     :AI library
STR_CONTENT_TYPE_SCENARIO                                       :Scenario
STR_CONTENT_TYPE_HEIGHTMAP                                      :Heightmap
STR_CONTENT_TYPE_BASE_SOUNDS                                    :Base sounds
STR_CONTENT_TYPE_BASE_MUSIC                                     :Base music

# Content downloading progress window
STR_CONTENT_DOWNLOAD_TITLE                                      :{WHITE}Downloading content...
STR_CONTENT_DOWNLOAD_INITIALISE                                 :{WHITE}Requesting files...
STR_CONTENT_DOWNLOAD_FILE                                       :{WHITE}Currently downloading {RAW_STRING} ({NUM} of {NUM})
STR_CONTENT_DOWNLOAD_COMPLETE                                   :{WHITE}Download complete
STR_CONTENT_DOWNLOAD_PROGRESS_SIZE                              :{WHITE}{BYTES} of {BYTES} downloaded ({NUM} %)

# Content downloading error messages
STR_CONTENT_ERROR_COULD_NOT_CONNECT                             :{WHITE}Could not connect to the content server...
STR_CONTENT_ERROR_COULD_NOT_DOWNLOAD                            :{WHITE}Downloading failed...
STR_CONTENT_ERROR_COULD_NOT_DOWNLOAD_CONNECTION_LOST            :{WHITE}... connection lost
STR_CONTENT_ERROR_COULD_NOT_DOWNLOAD_FILE_NOT_WRITABLE          :{WHITE}... file not writable
STR_CONTENT_ERROR_COULD_NOT_EXTRACT                             :{WHITE}Could not decompress the downloaded file

# Transparency settings window
STR_TRANSPARENCY_CAPTION                                        :{WHITE}Transparency Options
STR_TRANSPARENT_SIGNS_TOOLTIP                                   :{BLACK}Toggle transparency for station signs. Ctrl+Click to lock
STR_TRANSPARENT_TREES_TOOLTIP                                   :{BLACK}Toggle transparency for trees. Ctrl+Click to lock
STR_TRANSPARENT_HOUSES_TOOLTIP                                  :{BLACK}Toggle transparency for houses. Ctrl+Click to lock
STR_TRANSPARENT_INDUSTRIES_TOOLTIP                              :{BLACK}Toggle transparency for industries. Ctrl+Click to lock
STR_TRANSPARENT_BUILDINGS_TOOLTIP                               :{BLACK}Toggle transparency for buildables like stations, depots and waypoints. Ctrl+Click to lock
STR_TRANSPARENT_BRIDGES_TOOLTIP                                 :{BLACK}Toggle transparency for bridges. Ctrl+Click to lock
STR_TRANSPARENT_STRUCTURES_TOOLTIP                              :{BLACK}Toggle transparency for structures like lighthouses and antennas. Ctrl+Click to lock
STR_TRANSPARENT_CATENARY_TOOLTIP                                :{BLACK}Toggle transparency for catenary. Ctrl+Click to lock
STR_TRANSPARENT_LOADING_TOOLTIP                                 :{BLACK}Toggle transparency for loading indicators. Ctrl+Click to lock
STR_TRANSPARENT_INVISIBLE_TOOLTIP                               :{BLACK}Set objects invisible instead of transparent

# Base for station construction window(s)
STR_STATION_BUILD_COVERAGE_AREA_TITLE                           :{BLACK}Coverage area highlight
STR_STATION_BUILD_COVERAGE_OFF                                  :{BLACK}Off
STR_STATION_BUILD_COVERAGE_ON                                   :{BLACK}On
STR_STATION_BUILD_COVERAGE_AREA_OFF_TOOLTIP                     :{BLACK}Don't highlight coverage area of proposed site
STR_STATION_BUILD_COVERAGE_AREA_ON_TOOLTIP                      :{BLACK}Highlight coverage area of proposed site
STR_STATION_BUILD_ACCEPTS_CARGO                                 :{BLACK}Accepts: {GOLD}{RAW_STRING}
STR_STATION_BUILD_SUPPLIES_CARGO                                :{BLACK}Supplies: {GOLD}{RAW_STRING}

# Join station window
STR_JOIN_STATION_CAPTION                                        :{WHITE}Join station
STR_JOIN_STATION_CREATE_SPLITTED_STATION                        :{YELLOW}Build a separate station

STR_JOIN_WAYPOINT_CAPTION                                       :{WHITE}Join waypoint
STR_JOIN_WAYPOINT_CREATE_SPLITTED_WAYPOINT                      :{YELLOW}Build a separate waypoint

# Rail construction toolbar
STR_RAIL_TOOLBAR_RAILROAD_CONSTRUCTION_CAPTION                  :Railway Construction
STR_RAIL_TOOLBAR_ELRAIL_CONSTRUCTION_CAPTION                    :Electrified Railway Construction
STR_RAIL_TOOLBAR_MONORAIL_CONSTRUCTION_CAPTION                  :Monorail Construction
STR_RAIL_TOOLBAR_MAGLEV_CONSTRUCTION_CAPTION                    :Maglev Construction

STR_RAIL_TOOLBAR_TOOLTIP_BUILD_RAILROAD_TRACK                   :{BLACK}Build railway track. Ctrl toggles build/remove for railway construction. Shift toggles building/showing cost estimate
STR_RAIL_TOOLBAR_TOOLTIP_BUILD_AUTORAIL                         :{BLACK}Build railway track using the Autorail mode. Ctrl toggles build/remove for railway construction. Shift toggles building/showing cost estimate
STR_RAIL_TOOLBAR_TOOLTIP_BUILD_TRAIN_DEPOT_FOR_BUILDING         :{BLACK}Build train depot (for buying and servicing trains). Shift toggles building/showing cost estimate
STR_RAIL_TOOLBAR_TOOLTIP_CONVERT_RAIL_TO_WAYPOINT               :{BLACK}Convert rail to waypoint. Ctrl enables joining waypoints. Shift toggles building/showing cost estimate
STR_RAIL_TOOLBAR_TOOLTIP_BUILD_RAILROAD_STATION                 :{BLACK}Build railway station. Ctrl enables joining stations. Shift toggles building/showing cost estimate
STR_RAIL_TOOLBAR_TOOLTIP_BUILD_RAILROAD_SIGNALS                 :{BLACK}Build railway signals. Ctrl toggles semaphore/light signals{}Dragging builds signals along a straight stretch of rail. Ctrl builds signals till the next junction{}Ctrl+Click toggles opening the signal selection window. Shift toggles building/showing cost estimate
STR_RAIL_TOOLBAR_TOOLTIP_BUILD_RAILROAD_BRIDGE                  :{BLACK}Build railway bridge. Shift toggles building/showing cost estimate
STR_RAIL_TOOLBAR_TOOLTIP_BUILD_RAILROAD_TUNNEL                  :{BLACK}Build railway tunnel. Shift toggles building/showing cost estimate
STR_RAIL_TOOLBAR_TOOLTIP_TOGGLE_BUILD_REMOVE_FOR                :{BLACK}Toggle build/remove for railway track, signals, waypoints and stations. Hold Ctrl to also remove the rail of waypoints and stations
STR_RAIL_TOOLBAR_TOOLTIP_CONVERT_RAIL                           :{BLACK}Convert/Upgrade the type of rail. Shift toggles building/showing cost estimate

# Rail depot construction window
STR_BUILD_DEPOT_TRAIN_ORIENTATION_CAPTION                       :{WHITE}Train Depot Orientation
STR_BUILD_DEPOT_TRAIN_ORIENTATION_TOOLTIP                       :{BLACK}Select railway depot orientation

# Rail waypoint construction window
STR_WAYPOINT_CAPTION                                            :{WHITE}Waypoint
STR_WAYPOINT_GRAPHICS_TOOLTIP                                   :{BLACK}Select waypoint type

# Rail station construction window
STR_STATION_BUILD_RAIL_CAPTION                                  :{WHITE}Rail Station Selection
STR_STATION_BUILD_ORIENTATION                                   :{BLACK}Orientation
STR_STATION_BUILD_RAILROAD_ORIENTATION_TOOLTIP                  :{BLACK}Select railway station orientation
STR_STATION_BUILD_NUMBER_OF_TRACKS                              :{BLACK}Number of tracks
STR_STATION_BUILD_NUMBER_OF_TRACKS_TOOLTIP                      :{BLACK}Select number of platforms for railway station
STR_STATION_BUILD_PLATFORM_LENGTH                               :{BLACK}Platform length
STR_STATION_BUILD_PLATFORM_LENGTH_TOOLTIP                       :{BLACK}Select length of railway station
STR_STATION_BUILD_DRAG_DROP                                     :{BLACK}Drag & Drop
STR_STATION_BUILD_DRAG_DROP_TOOLTIP                             :{BLACK}Build a station using drag & drop

STR_STATION_BUILD_STATION_CLASS_TOOLTIP                         :{BLACK}Select a station class to display
STR_STATION_BUILD_STATION_TYPE_TOOLTIP                          :{BLACK}Select the station type to build

STR_STATION_CLASS_DFLT                                          :Default station
STR_STATION_CLASS_WAYP                                          :Waypoints

# Signal window
STR_BUILD_SIGNAL_CAPTION                                        :{WHITE}Signal Selection
STR_BUILD_SIGNAL_SEMAPHORE_NORM_TOOLTIP                         :{BLACK}Block Signal (semaphore){}This is the most basic type of signal, allowing only one train to be in the same block at the same time
STR_BUILD_SIGNAL_SEMAPHORE_ENTRY_TOOLTIP                        :{BLACK}Entry-Signal (semaphore){}Green as long as there is one or more green exit-signal from the following section of track. Otherwise it shows red
STR_BUILD_SIGNAL_SEMAPHORE_EXIT_TOOLTIP                         :{BLACK}Exit-Signal (semaphore){}Behaves in the same way as a block signal but is necessary to trigger the correct colour on entry & combo pre-signals
STR_BUILD_SIGNAL_SEMAPHORE_COMBO_TOOLTIP                        :{BLACK}Combo-Signal (semaphore){}The combo signal simply acts as both an entry and exit signal. This allows you to build large "trees" of pre-signals
STR_BUILD_SIGNAL_SEMAPHORE_PBS_TOOLTIP                          :{BLACK}Path Signal (semaphore){}A path signal allows more than one train to enter a signal block at the same time, if the train can reserve a path to a safe stopping point. Standard path signals can be passed from the back side
STR_BUILD_SIGNAL_SEMAPHORE_PBS_OWAY_TOOLTIP                     :{BLACK}One-way Path Signal (semaphore){}A path signal allows more than one train to enter a signal block at the same time, if the train can reserve a path to a safe stopping point. One-way path signals can't be passed from the back side
STR_BUILD_SIGNAL_ELECTRIC_NORM_TOOLTIP                          :{BLACK}Block Signal (electric){}This is the most basic type of signal, allowing only one train to be in the same block at the same time
STR_BUILD_SIGNAL_ELECTRIC_ENTRY_TOOLTIP                         :{BLACK}Entry-Signal (electric){}Green as long as there is one or more green exit-signal from the following section of track. Otherwise it shows red
STR_BUILD_SIGNAL_ELECTRIC_EXIT_TOOLTIP                          :{BLACK}Exit-Signal (electric){}Behaves in the same way as a block signal but is necessary to trigger the correct colour on entry & combo pre-signals
STR_BUILD_SIGNAL_ELECTRIC_COMBO_TOOLTIP                         :{BLACK}Combo-Signal (electric){}The combo signal simply acts as both an entry and exit signal. This allows you to build large "trees" of pre-signals
STR_BUILD_SIGNAL_ELECTRIC_PBS_TOOLTIP                           :{BLACK}Path Signal (electric){}A path signal allows more than one train to enter a signal block at the same time, if the train can reserve a path to a safe stopping point. Standard path signals can be passed from the back side
STR_BUILD_SIGNAL_ELECTRIC_PBS_OWAY_TOOLTIP                      :{BLACK}One-way Path Signal (electric){}A path signal allows more than one train to enter a signal block at the same time, if the train can reserve a path to a safe stopping point. One-way path signals can't be passed from the back side
STR_BUILD_SIGNAL_CONVERT_TOOLTIP                                :{BLACK}Signal Convert{}When selected, clicking an existing signal will convert it to the selected signal type and variant, Ctrl+Click will toggle the existing variant. Shift+Click shows estimated conversion cost
STR_BUILD_SIGNAL_DRAG_SIGNALS_DENSITY_TOOLTIP                   :{BLACK}Dragging signal density
STR_BUILD_SIGNAL_DRAG_SIGNALS_DENSITY_DECREASE_TOOLTIP          :{BLACK}Decrease dragging signal density
STR_BUILD_SIGNAL_DRAG_SIGNALS_DENSITY_INCREASE_TOOLTIP          :{BLACK}Increase dragging signal density

# Bridge selection window
STR_SELECT_RAIL_BRIDGE_CAPTION                                  :{WHITE}Select Rail Bridge
STR_SELECT_ROAD_BRIDGE_CAPTION                                  :{WHITE}Select Road Bridge
STR_SELECT_BRIDGE_SELECTION_TOOLTIP                             :{BLACK}Bridge selection - click on your preferred bridge to build it
STR_SELECT_BRIDGE_INFO                                          :{GOLD}{STRING},{} {VELOCITY} {WHITE}{CURRENCY}
STR_SELECT_BRIDGE_SCENEDIT_INFO                                 :{GOLD}{STRING},{} {VELOCITY}
STR_BRIDGE_NAME_SUSPENSION_STEEL                                :Suspension, Steel
STR_BRIDGE_NAME_GIRDER_STEEL                                    :Girder, Steel
STR_BRIDGE_NAME_CANTILEVER_STEEL                                :Cantilever, Steel
STR_BRIDGE_NAME_SUSPENSION_CONCRETE                             :Suspension, Concrete
STR_BRIDGE_NAME_WOODEN                                          :Wooden
STR_BRIDGE_NAME_CONCRETE                                        :Concrete
STR_BRIDGE_NAME_TUBULAR_STEEL                                   :Tubular, Steel
STR_BRIDGE_TUBULAR_SILICON                                      :Tubular, Silicon


# Road construction toolbar
STR_ROAD_TOOLBAR_ROAD_CONSTRUCTION_CAPTION                      :{WHITE}Road Construction
STR_ROAD_TOOLBAR_TRAM_CONSTRUCTION_CAPTION                      :{WHITE}Tramway Construction
STR_ROAD_TOOLBAR_TOOLTIP_BUILD_ROAD_SECTION                     :{BLACK}Build road section. Ctrl toggles build/remove for road construction. Shift toggles building/showing cost estimate
STR_ROAD_TOOLBAR_TOOLTIP_BUILD_TRAMWAY_SECTION                  :{BLACK}Build tramway section. Ctrl toggles build/remove for tramway construction. Shift toggles building/showing cost estimate
STR_ROAD_TOOLBAR_TOOLTIP_BUILD_AUTOROAD                         :{BLACK}Build road section using the Autoroad mode. Ctrl toggles build/remove for road construction. Shift toggles building/showing cost estimate
STR_ROAD_TOOLBAR_TOOLTIP_BUILD_AUTOTRAM                         :{BLACK}Build tramway section using the Autotram mode. Ctrl toggles build/remove for tramway construction. Shift toggles building/showing cost estimate
STR_ROAD_TOOLBAR_TOOLTIP_BUILD_ROAD_VEHICLE_DEPOT               :{BLACK}Build road vehicle depot (for buying and servicing vehicles). Shift toggles building/showing cost estimate
STR_ROAD_TOOLBAR_TOOLTIP_BUILD_TRAM_VEHICLE_DEPOT               :{BLACK}Build tram vehicle depot (for buying and servicing vehicles). Shift toggles building/showing cost estimate
STR_ROAD_TOOLBAR_TOOLTIP_BUILD_BUS_STATION                      :{BLACK}Build bus station. Ctrl enables joining stations. Shift toggles building/showing cost estimate
STR_ROAD_TOOLBAR_TOOLTIP_BUILD_PASSENGER_TRAM_STATION           :{BLACK}Build passenger tram station. Ctrl enables joining stations. Shift toggles building/showing cost estimate
STR_ROAD_TOOLBAR_TOOLTIP_BUILD_TRUCK_LOADING_BAY                :{BLACK}Build lorry loading bay. Ctrl enables joining stations. Shift toggles building/showing cost estimate
STR_ROAD_TOOLBAR_TOOLTIP_BUILD_CARGO_TRAM_STATION               :{BLACK}Build freight tram station. Ctrl enables joining stations. Shift toggles building/showing cost estimate
STR_ROAD_TOOLBAR_TOOLTIP_TOGGLE_ONE_WAY_ROAD                    :{BLACK}Activate/Deactivate one way roads
STR_ROAD_TOOLBAR_TOOLTIP_BUILD_ROAD_BRIDGE                      :{BLACK}Build road bridge. Shift toggles building/showing cost estimate
STR_ROAD_TOOLBAR_TOOLTIP_BUILD_TRAMWAY_BRIDGE                   :{BLACK}Build tramway bridge. Shift toggles building/showing cost estimate
STR_ROAD_TOOLBAR_TOOLTIP_BUILD_ROAD_TUNNEL                      :{BLACK}Build road tunnel. Shift toggles building/showing cost estimate
STR_ROAD_TOOLBAR_TOOLTIP_BUILD_TRAMWAY_TUNNEL                   :{BLACK}Build tramway tunnel. Shift toggles building/showing cost estimate
STR_ROAD_TOOLBAR_TOOLTIP_TOGGLE_BUILD_REMOVE_FOR_ROAD           :{BLACK}Toggle build/remove for road construction
STR_ROAD_TOOLBAR_TOOLTIP_TOGGLE_BUILD_REMOVE_FOR_TRAMWAYS       :{BLACK}Toggle build/remove for tramway construction

# Road depot construction window
STR_BUILD_DEPOT_ROAD_ORIENTATION_CAPTION                        :{WHITE}Road Depot Orientation
STR_BUILD_DEPOT_ROAD_ORIENTATION_SELECT_TOOLTIP                 :{BLACK}Select road vehicle depot orientation
STR_BUILD_DEPOT_TRAM_ORIENTATION_CAPTION                        :{WHITE}Tram Depot Orientation
STR_BUILD_DEPOT_TRAM_ORIENTATION_SELECT_TOOLTIP                 :{BLACK}Select tram vehicle depot orientation

# Road vehicle station construction window
STR_STATION_BUILD_BUS_ORIENTATION                               :{WHITE}Bus Station Orientation
STR_STATION_BUILD_BUS_ORIENTATION_TOOLTIP                       :{BLACK}Select bus station orientation
STR_STATION_BUILD_TRUCK_ORIENTATION                             :{WHITE}Lorry Station Orientation
STR_STATION_BUILD_TRUCK_ORIENTATION_TOOLTIP                     :{BLACK}Select lorry loading bay orientation
STR_STATION_BUILD_PASSENGER_TRAM_ORIENTATION                    :{WHITE}Passenger Tram Orientation
STR_STATION_BUILD_PASSENGER_TRAM_ORIENTATION_TOOLTIP            :{BLACK}Select passenger tram station orientation
STR_STATION_BUILD_CARGO_TRAM_ORIENTATION                        :{WHITE}Freight Tram Orientation
STR_STATION_BUILD_CARGO_TRAM_ORIENTATION_TOOLTIP                :{BLACK}Select freight tram station orientation

# Waterways toolbar (last two for SE only)
STR_WATERWAYS_TOOLBAR_CAPTION                                   :{WHITE}Waterways Construction
STR_WATERWAYS_TOOLBAR_CAPTION_SE                                :{WHITE}Waterways
STR_WATERWAYS_TOOLBAR_BUILD_CANALS_TOOLTIP                      :{BLACK}Build canals. Shift toggles building/showing cost estimate
STR_WATERWAYS_TOOLBAR_BUILD_LOCKS_TOOLTIP                       :{BLACK}Build locks. Shift toggles building/showing cost estimate
STR_WATERWAYS_TOOLBAR_BUILD_DEPOT_TOOLTIP                       :{BLACK}Build ship depot (for buying and servicing ships). Shift toggles building/showing cost estimate
STR_WATERWAYS_TOOLBAR_BUILD_DOCK_TOOLTIP                        :{BLACK}Build ship dock. Ctrl enables joining stations. Shift toggles building/showing cost estimate
STR_WATERWAYS_TOOLBAR_BUOY_TOOLTIP                              :{BLACK}Place a buoy which can be used as a waypoint. Shift toggles building/showing cost estimate
STR_WATERWAYS_TOOLBAR_BUILD_AQUEDUCT_TOOLTIP                    :{BLACK}Build aqueduct. Shift toggles building/showing cost estimate
STR_WATERWAYS_TOOLBAR_CREATE_LAKE_TOOLTIP                       :{BLACK}Define water area.{}Make a canal, unless Ctrl is held down at sea level, when it will flood the surroundings instead
STR_WATERWAYS_TOOLBAR_CREATE_RIVER_TOOLTIP                      :{BLACK}Place rivers

# Ship depot construction window
STR_DEPOT_BUILD_SHIP_CAPTION                                    :{WHITE}Ship Depot Orientation
STR_DEPOT_BUILD_SHIP_ORIENTATION_TOOLTIP                        :{BLACK}Select ship depot orientation

# Dock construction window
STR_STATION_BUILD_DOCK_CAPTION                                  :{WHITE}Dock

# Airport toolbar
STR_TOOLBAR_AIRCRAFT_CAPTION                                    :{WHITE}Airports
STR_TOOLBAR_AIRCRAFT_BUILD_AIRPORT_TOOLTIP                      :{BLACK}Build airport. Ctrl enables joining stations. Shift toggles building/showing cost estimate

# Airport construction window
STR_STATION_BUILD_AIRPORT_CAPTION                               :{WHITE}Airport Selection
STR_STATION_BUILD_AIRPORT_TOOLTIP                               :{BLACK}Select size/type of airport
STR_STATION_BUILD_AIRPORT_CLASS_LABEL                           :{BLACK}Airport class
STR_STATION_BUILD_AIRPORT_LAYOUT_NAME                           :{BLACK}Layout {NUM}

STR_AIRPORT_SMALL                                               :Small
STR_AIRPORT_CITY                                                :City
STR_AIRPORT_METRO                                               :Metropolitan
STR_AIRPORT_INTERNATIONAL                                       :International
STR_AIRPORT_COMMUTER                                            :Commuter
STR_AIRPORT_INTERCONTINENTAL                                    :Intercontinental
STR_AIRPORT_HELIPORT                                            :Heliport
STR_AIRPORT_HELIDEPOT                                           :Helidepot
STR_AIRPORT_HELISTATION                                         :Helistation

STR_AIRPORT_CLASS_SMALL                                         :Small airports
STR_AIRPORT_CLASS_LARGE                                         :Large airports
STR_AIRPORT_CLASS_HUB                                           :Hub airports
STR_AIRPORT_CLASS_HELIPORTS                                     :Helicopter airports

STR_STATION_BUILD_NOISE                                         :{BLACK}Noise generated: {GOLD}{COMMA}

# Landscaping toolbar
STR_LANDSCAPING_TOOLBAR                                         :{WHITE}Landscaping
STR_LANDSCAPING_TOOLTIP_LOWER_A_CORNER_OF_LAND                  :{BLACK}Lower a corner of land. Dragging lowers the first selected corner and levels the selected area to the new corner height. Ctrl selects the area diagonally. Shift toggles building/showing cost estimate
STR_LANDSCAPING_TOOLTIP_RAISE_A_CORNER_OF_LAND                  :{BLACK}Raise a corner of land. Dragging raises the first selected corner and levels the selected area to the new corner height. Ctrl selects the area diagonally. Shift toggles building/showing cost estimate
STR_LANDSCAPING_LEVEL_LAND_TOOLTIP                              :{BLACK}Level an area of land to the height of the first selected corner. Ctrl selects the area diagonally. Shift toggles building/showing cost estimate
STR_LANDSCAPING_TOOLTIP_PURCHASE_LAND                           :{BLACK}Purchase land for future use. Shift toggles building/showing cost estimate

# Object construction window
STR_OBJECT_BUILD_CAPTION                                        :{WHITE}Object Selection
STR_OBJECT_BUILD_TOOLTIP                                        :{BLACK}Select object to build. Shift toggles building/showing cost estimate
STR_OBJECT_BUILD_CLASS_LABEL                                    :{BLACK}Object class
STR_OBJECT_BUILD_PREVIEW_TOOLTIP                                :{BLACK}Preview of the object
STR_OBJECT_BUILD_SIZE                                           :{BLACK}Size: {GOLD}{NUM} x {NUM} tiles

STR_OBJECT_CLASS_LTHS                                           :Lighthouses
STR_OBJECT_CLASS_TRNS                                           :Transmitters

# Tree planting window (last two for SE only)
STR_PLANT_TREE_CAPTION                                          :{WHITE}Trees
STR_PLANT_TREE_TOOLTIP                                          :{BLACK}Select tree type to plant
STR_TREES_RANDOM_TYPE                                           :{BLACK}Trees of random type
STR_TREES_RANDOM_TYPE_TOOLTIP                                   :{BLACK}Place trees of random type. Shift toggles building/showing cost estimate
STR_TREES_RANDOM_TREES_BUTTON                                   :{BLACK}Random Trees
STR_TREES_RANDOM_TREES_TOOLTIP                                  :{BLACK}Plant trees randomly over landscape

# Land generation window (SE)
STR_TERRAFORM_TOOLBAR_LAND_GENERATION_CAPTION                   :{WHITE}Land Generation
STR_TERRAFORM_TOOLTIP_PLACE_ROCKY_AREAS_ON_LANDSCAPE            :{BLACK}Place rocky areas on landscape
STR_TERRAFORM_TOOLTIP_DEFINE_DESERT_AREA                        :{BLACK}Define desert area.{}Hold Ctrl to remove it
STR_TERRAFORM_TOOLTIP_INCREASE_SIZE_OF_LAND_AREA                :{BLACK}Increase area of land to lower/raise
STR_TERRAFORM_TOOLTIP_DECREASE_SIZE_OF_LAND_AREA                :{BLACK}Decrease area of land to lower/raise
STR_TERRAFORM_TOOLTIP_GENERATE_RANDOM_LAND                      :{BLACK}Generate random land
STR_TERRAFORM_SE_NEW_WORLD                                      :{BLACK}Create new scenario
STR_TERRAFORM_RESET_LANDSCAPE                                   :{BLACK}Reset landscape
STR_TERRAFORM_RESET_LANDSCAPE_TOOLTIP                           :{BLACK}Remove all company-owned property from the map

STR_QUERY_RESET_LANDSCAPE_CAPTION                               :{WHITE}Reset Landscape
STR_RESET_LANDSCAPE_CONFIRMATION_TEXT                           :{WHITE}Are you sure you want to remove all company-owned property?

# Town generation window (SE)
STR_FOUND_TOWN_CAPTION                                          :{WHITE}Town Generation
STR_FOUND_TOWN_NEW_TOWN_BUTTON                                  :{BLACK}New Town
STR_FOUND_TOWN_NEW_TOWN_TOOLTIP                                 :{BLACK}Found new town. Shift+Click shows only estimated cost
STR_FOUND_TOWN_RANDOM_TOWN_BUTTON                               :{BLACK}Random Town
STR_FOUND_TOWN_RANDOM_TOWN_TOOLTIP                              :{BLACK}Found town in random location
STR_FOUND_TOWN_MANY_RANDOM_TOWNS                                :{BLACK}Many random towns
STR_FOUND_TOWN_RANDOM_TOWNS_TOOLTIP                             :{BLACK}Cover the map with randomly placed towns

STR_FOUND_TOWN_NAME_TITLE                                       :{YELLOW}Town name:
STR_FOUND_TOWN_NAME_EDITOR_TITLE                                :{BLACK}Enter town name
STR_FOUND_TOWN_NAME_EDITOR_HELP                                 :{BLACK}Click to enter town name
STR_FOUND_TOWN_NAME_RANDOM_BUTTON                               :{BLACK}Random name
STR_FOUND_TOWN_NAME_RANDOM_TOOLTIP                              :{BLACK}Generate new random name

STR_FOUND_TOWN_INITIAL_SIZE_TITLE                               :{YELLOW}Town size:
STR_FOUND_TOWN_INITIAL_SIZE_SMALL_BUTTON                        :{BLACK}Small
STR_FOUND_TOWN_INITIAL_SIZE_MEDIUM_BUTTON                       :{BLACK}Medium
STR_FOUND_TOWN_INITIAL_SIZE_LARGE_BUTTON                        :{BLACK}Large
STR_FOUND_TOWN_SIZE_RANDOM                                      :{BLACK}Random
STR_FOUND_TOWN_INITIAL_SIZE_TOOLTIP                             :{BLACK}Select town size
STR_FOUND_TOWN_CITY                                             :{BLACK}City
STR_FOUND_TOWN_CITY_TOOLTIP                                     :{BLACK}Cities grow faster than regular towns{}Depending on settings, they are bigger when founded

STR_FOUND_TOWN_ROAD_LAYOUT                                      :{YELLOW}Town road layout:
STR_FOUND_TOWN_SELECT_TOWN_ROAD_LAYOUT                          :{BLACK}Select road layout used for this town
STR_FOUND_TOWN_SELECT_LAYOUT_ORIGINAL                           :{BLACK}Original
STR_FOUND_TOWN_SELECT_LAYOUT_BETTER_ROADS                       :{BLACK}Better roads
STR_FOUND_TOWN_SELECT_LAYOUT_2X2_GRID                           :{BLACK}2x2 grid
STR_FOUND_TOWN_SELECT_LAYOUT_3X3_GRID                           :{BLACK}3x3 grid
STR_FOUND_TOWN_SELECT_LAYOUT_RANDOM                             :{BLACK}Random

# Fund new industry window
STR_FUND_INDUSTRY_CAPTION                                       :{WHITE}Fund new industry
STR_FUND_INDUSTRY_SELECTION_TOOLTIP                             :{BLACK}Choose the appropriate industry from this list
STR_FUND_INDUSTRY_MANY_RANDOM_INDUSTRIES                        :Many random industries
STR_FUND_INDUSTRY_MANY_RANDOM_INDUSTRIES_TOOLTIP                :{BLACK}Cover the map with randomly placed industries
STR_FUND_INDUSTRY_INDUSTRY_BUILD_COST                           :{BLACK}Cost: {YELLOW}{CURRENCY}
STR_FUND_INDUSTRY_PROSPECT_NEW_INDUSTRY                         :{BLACK}Prospect
STR_FUND_INDUSTRY_BUILD_NEW_INDUSTRY                            :{BLACK}Build
STR_FUND_INDUSTRY_FUND_NEW_INDUSTRY                             :{BLACK}Fund

# Industry cargoes window
STR_INDUSTRY_CARGOES_INDUSTRY_CAPTION                           :{WHITE}Industry chain for {STRING} industry
STR_INDUSTRY_CARGOES_CARGO_CAPTION                              :{WHITE}Industry chain for {STRING} cargo
STR_INDUSTRY_CARGOES_PRODUCERS                                  :{WHITE}Producing industries
STR_INDUSTRY_CARGOES_CUSTOMERS                                  :{WHITE}Accepting industries
STR_INDUSTRY_CARGOES_HOUSES                                     :{WHITE}Houses
STR_INDUSTRY_CARGOES_INDUSTRY_TOOLTIP                           :{BLACK}Click at the industry to see its suppliers and customers
STR_INDUSTRY_CARGOES_CARGO_TOOLTIP                              :{BLACK}{STRING}{}Click at the cargo to see its suppliers and customers
STR_INDUSTRY_DISPLAY_CHAIN                                      :{BLACK}Display chain
STR_INDUSTRY_DISPLAY_CHAIN_TOOLTIP                              :{BLACK}Display cargo supplying and accepting industries
STR_INDUSTRY_CARGOES_NOTIFY_SMALLMAP                            :{BLACK}Link to smallmap
STR_INDUSTRY_CARGOES_NOTIFY_SMALLMAP_TOOLTIP                    :{BLACK}Select the displayed industries at the smallmap as well

# Land area window
STR_LAND_AREA_INFORMATION_CAPTION                               :{WHITE}Land Area Information
STR_LAND_AREA_INFORMATION_COST_TO_CLEAR_N_A                     :{BLACK}Cost to clear: {LTBLUE}N/A
STR_LAND_AREA_INFORMATION_COST_TO_CLEAR                         :{BLACK}Cost to clear: {RED}{CURRENCY}
STR_LAND_AREA_INFORMATION_REVENUE_WHEN_CLEARED                  :{BLACK}Revenue when cleared: {LTBLUE}{CURRENCY}
STR_LAND_AREA_INFORMATION_OWNER_N_A                             :N/A
STR_LAND_AREA_INFORMATION_OWNER                                 :{BLACK}Owner: {LTBLUE}{STRING1}
STR_LAND_AREA_INFORMATION_ROAD_OWNER                            :{BLACK}Road owner: {LTBLUE}{STRING1}
STR_LAND_AREA_INFORMATION_TRAM_OWNER                            :{BLACK}Tramway owner: {LTBLUE}{STRING1}
STR_LAND_AREA_INFORMATION_RAIL_OWNER                            :{BLACK}Railway owner: {LTBLUE}{STRING1}
STR_LAND_AREA_INFORMATION_LOCAL_AUTHORITY                       :{BLACK}Local authority: {LTBLUE}{STRING1}
STR_LAND_AREA_INFORMATION_LOCAL_AUTHORITY_NONE                  :None
STR_LAND_AREA_INFORMATION_LANDINFO_COORDS                       :{BLACK}Coordinates: {LTBLUE}{NUM} x {NUM} x {NUM} ({RAW_STRING})
STR_LAND_AREA_INFORMATION_BUILD_DATE                            :{BLACK}Built: {LTBLUE}{DATE_LONG}
STR_LAND_AREA_INFORMATION_STATION_CLASS                         :{BLACK}Station class: {LTBLUE}{STRING}
STR_LAND_AREA_INFORMATION_STATION_TYPE                          :{BLACK}Station type: {LTBLUE}{STRING}
STR_LAND_AREA_INFORMATION_AIRPORT_CLASS                         :{BLACK}Airport class: {LTBLUE}{STRING}
STR_LAND_AREA_INFORMATION_AIRPORT_NAME                          :{BLACK}Airport name: {LTBLUE}{STRING}
STR_LAND_AREA_INFORMATION_AIRPORTTILE_NAME                      :{BLACK}Airport tile name: {LTBLUE}{STRING}
STR_LAND_AREA_INFORMATION_NEWGRF_NAME                           :{BLACK}NewGRF: {LTBLUE}{RAW_STRING}
STR_LAND_AREA_INFORMATION_CARGO_ACCEPTED                        :{BLACK}Cargo accepted: {LTBLUE}
STR_LAND_AREA_INFORMATION_CARGO_EIGHTS                          :({COMMA}/8 {STRING})
STR_LANG_AREA_INFORMATION_RAIL_SPEED_LIMIT                      :{BLACK}Rail speed limit: {LTBLUE}{VELOCITY}

# Description of land area of different tiles
STR_LAI_CLEAR_DESCRIPTION_ROCKS                                 :Rocks
STR_LAI_CLEAR_DESCRIPTION_ROUGH_LAND                            :Rough land
STR_LAI_CLEAR_DESCRIPTION_BARE_LAND                             :Bare land
STR_LAI_CLEAR_DESCRIPTION_GRASS                                 :Grass
STR_LAI_CLEAR_DESCRIPTION_FIELDS                                :Fields
STR_LAI_CLEAR_DESCRIPTION_SNOW_COVERED_LAND                     :Snow-covered land
STR_LAI_CLEAR_DESCRIPTION_DESERT                                :Desert

STR_LAI_RAIL_DESCRIPTION_TRACK                                  :Railway track
STR_LAI_RAIL_DESCRIPTION_TRACK_WITH_NORMAL_SIGNALS              :Railway track with block signals
STR_LAI_RAIL_DESCRIPTION_TRACK_WITH_PRESIGNALS                  :Railway track with pre-signals
STR_LAI_RAIL_DESCRIPTION_TRACK_WITH_EXITSIGNALS                 :Railway track with exit-signals
STR_LAI_RAIL_DESCRIPTION_TRACK_WITH_COMBOSIGNALS                :Railway track with combo-signals
STR_LAI_RAIL_DESCRIPTION_TRACK_WITH_PBSSIGNALS                  :Railway track with path signals
STR_LAI_RAIL_DESCRIPTION_TRACK_WITH_NOENTRYSIGNALS              :Railway track with one-way path signals
STR_LAI_RAIL_DESCRIPTION_TRACK_WITH_NORMAL_PRESIGNALS           :Railway track with block and pre-signals
STR_LAI_RAIL_DESCRIPTION_TRACK_WITH_NORMAL_EXITSIGNALS          :Railway track with block and exit-signals
STR_LAI_RAIL_DESCRIPTION_TRACK_WITH_NORMAL_COMBOSIGNALS         :Railway track with block and combo-signals
STR_LAI_RAIL_DESCRIPTION_TRACK_WITH_NORMAL_PBSSIGNALS           :Railway track with block and path signals
STR_LAI_RAIL_DESCRIPTION_TRACK_WITH_NORMAL_NOENTRYSIGNALS       :Railway track with block and one-way path signals
STR_LAI_RAIL_DESCRIPTION_TRACK_WITH_PRE_EXITSIGNALS             :Railway track with pre- and exit-signals
STR_LAI_RAIL_DESCRIPTION_TRACK_WITH_PRE_COMBOSIGNALS            :Railway track with pre- and combo-signals
STR_LAI_RAIL_DESCRIPTION_TRACK_WITH_PRE_PBSSIGNALS              :Railway track with pre- and path signals
STR_LAI_RAIL_DESCRIPTION_TRACK_WITH_PRE_NOENTRYSIGNALS          :Railway track with pre- and one-way path signals
STR_LAI_RAIL_DESCRIPTION_TRACK_WITH_EXIT_COMBOSIGNALS           :Railway track with exit- and combo-signals
STR_LAI_RAIL_DESCRIPTION_TRACK_WITH_EXIT_PBSSIGNALS             :Railway track with exit- and path signals
STR_LAI_RAIL_DESCRIPTION_TRACK_WITH_EXIT_NOENTRYSIGNALS         :Railway track with exit- and one-way path signals
STR_LAI_RAIL_DESCRIPTION_TRACK_WITH_COMBO_PBSSIGNALS            :Railway track with combo- and path signals
STR_LAI_RAIL_DESCRIPTION_TRACK_WITH_COMBO_NOENTRYSIGNALS        :Railway track with combo- and one-way path signals
STR_LAI_RAIL_DESCRIPTION_TRACK_WITH_PBS_NOENTRYSIGNALS          :Railway track with path and one-way path signals
STR_LAI_RAIL_DESCRIPTION_TRAIN_DEPOT                            :Railway train depot

STR_LAI_ROAD_DESCRIPTION_ROAD                                   :Road
STR_LAI_ROAD_DESCRIPTION_ROAD_WITH_STREETLIGHTS                 :Road with street lights
STR_LAI_ROAD_DESCRIPTION_TREE_LINED_ROAD                        :Tree-lined road
STR_LAI_ROAD_DESCRIPTION_ROAD_VEHICLE_DEPOT                     :Road vehicle depot
STR_LAI_ROAD_DESCRIPTION_ROAD_RAIL_LEVEL_CROSSING               :Road/rail level crossing
STR_LAI_ROAD_DESCRIPTION_TRAMWAY                                :Tramway

# Houses come directly from their building names
STR_LAI_TOWN_INDUSTRY_DESCRIPTION_UNDER_CONSTRUCTION            :{STRING} (under construction)

STR_LAI_TREE_NAME_TREES                                         :Trees
STR_LAI_TREE_NAME_RAINFOREST                                    :Rainforest
STR_LAI_TREE_NAME_CACTUS_PLANTS                                 :Cactus plants

STR_LAI_STATION_DESCRIPTION_RAILROAD_STATION                    :Railway station
STR_LAI_STATION_DESCRIPTION_AIRCRAFT_HANGAR                     :Aircraft hangar
STR_LAI_STATION_DESCRIPTION_AIRPORT                             :Airport
STR_LAI_STATION_DESCRIPTION_TRUCK_LOADING_AREA                  :Lorry loading area
STR_LAI_STATION_DESCRIPTION_BUS_STATION                         :Bus station
STR_LAI_STATION_DESCRIPTION_SHIP_DOCK                           :Ship dock
STR_LAI_STATION_DESCRIPTION_BUOY                                :Buoy
STR_LAI_STATION_DESCRIPTION_WAYPOINT                            :Waypoint

STR_LAI_WATER_DESCRIPTION_WATER                                 :Water
STR_LAI_WATER_DESCRIPTION_CANAL                                 :Canal
STR_LAI_WATER_DESCRIPTION_LOCK                                  :Lock
STR_LAI_WATER_DESCRIPTION_RIVER                                 :River
STR_LAI_WATER_DESCRIPTION_COAST_OR_RIVERBANK                    :Coast or riverbank
STR_LAI_WATER_DESCRIPTION_SHIP_DEPOT                            :Ship depot

# Industries come directly from their industry names

STR_LAI_TUNNEL_DESCRIPTION_RAILROAD                             :Railway tunnel
STR_LAI_TUNNEL_DESCRIPTION_ROAD                                 :Road tunnel

STR_LAI_BRIDGE_DESCRIPTION_RAIL_SUSPENSION_STEEL                :Steel suspension rail bridge
STR_LAI_BRIDGE_DESCRIPTION_RAIL_GIRDER_STEELE                   :Steel girder rail bridge
STR_LAI_BRIDGE_DESCRIPTION_RAIL_CANTILEVER_STEEL                :Steel cantilever rail bridge
STR_LAI_BRIDGE_DESCRIPTION_RAIL_SUSPENSION_CONCRETE             :Reinforced concrete suspension rail bridge
STR_LAI_BRIDGE_DESCRIPTION_RAIL_WOODEN                          :Wooden rail bridge
STR_LAI_BRIDGE_DESCRIPTION_RAIL_CONCRETE                        :Concrete rail bridge
STR_LAI_BRIDGE_DESCRIPTION_RAIL_TUBULAR_STEEL                   :Tubular rail bridge

STR_LAI_BRIDGE_DESCRIPTION_ROAD_SUSPENSION_STEEL                :Steel suspension road bridge
STR_LAI_BRIDGE_DESCRIPTION_ROAD_GIRDER_STEEL                    :Steel girder road bridge
STR_LAI_BRIDGE_DESCRIPTION_ROAD_CANTILEVER_STEEL                :Steel cantilever road bridge
STR_LAI_BRIDGE_DESCRIPTION_ROAD_SUSPENSION_CONCRETE             :Reinforced concrete suspension road bridge
STR_LAI_BRIDGE_DESCRIPTION_ROAD_WOODEN                          :Wooden road bridge
STR_LAI_BRIDGE_DESCRIPTION_ROAD_CONCRETE                        :Concrete road bridge
STR_LAI_BRIDGE_DESCRIPTION_ROAD_TUBULAR_STEEL                   :Tubular road bridge

STR_LAI_BRIDGE_DESCRIPTION_AQUEDUCT                             :Aqueduct

STR_LAI_OBJECT_DESCRIPTION_TRANSMITTER                          :Transmitter
STR_LAI_OBJECT_DESCRIPTION_LIGHTHOUSE                           :Lighthouse
STR_LAI_OBJECT_DESCRIPTION_COMPANY_HEADQUARTERS                 :Company headquarters
STR_LAI_OBJECT_DESCRIPTION_COMPANY_OWNED_LAND                   :Company-owned land

# About OpenTTD window
STR_ABOUT_OPENTTD                                               :{WHITE}About OpenTTD
STR_ABOUT_ORIGINAL_COPYRIGHT                                    :{BLACK}Original copyright {COPYRIGHT} 1995 Chris Sawyer, All rights reserved
STR_ABOUT_VERSION                                               :{BLACK}OpenTTD version {REV}
STR_ABOUT_COPYRIGHT_OPENTTD                                     :{BLACK}OpenTTD {COPYRIGHT} 2002-2011 The OpenTTD team

# Save/load game/scenario
STR_SAVELOAD_SAVE_CAPTION                                       :{WHITE}Save Game
STR_SAVELOAD_LOAD_CAPTION                                       :{WHITE}Load Game
STR_SAVELOAD_SAVE_SCENARIO                                      :{WHITE}Save Scenario
STR_SAVELOAD_LOAD_SCENARIO                                      :{WHITE}Load Scenario
STR_SAVELOAD_LOAD_HEIGHTMAP                                     :{WHITE}Load Heightmap
STR_SAVELOAD_HOME_BUTTON                                        :{BLACK}Click here to jump to the current default save/load directory
STR_SAVELOAD_BYTES_FREE                                         :{BLACK}{BYTES} free
STR_SAVELOAD_LIST_TOOLTIP                                       :{BLACK}List of drives, directories and saved-game files
STR_SAVELOAD_EDITBOX_TOOLTIP                                    :{BLACK}Currently selected name for saved-game
STR_SAVELOAD_DELETE_BUTTON                                      :{BLACK}Delete
STR_SAVELOAD_DELETE_TOOLTIP                                     :{BLACK}Delete the currently selected saved-game
STR_SAVELOAD_SAVE_BUTTON                                        :{BLACK}Save
STR_SAVELOAD_SAVE_TOOLTIP                                       :{BLACK}Save the current game, using the selected name
STR_SAVELOAD_LOAD_BUTTON                                        :{BLACK}Load
STR_SAVELOAD_LOAD_TOOLTIP                                       :{BLACK}Load the selected game
STR_SAVELOAD_DETAIL_CAPTION                                     :{BLACK}Game Details
STR_SAVELOAD_DETAIL_NOT_AVAILABLE                               :{BLACK}No information available
STR_SAVELOAD_DETAIL_COMPANY_INDEX                               :{SILVER}{COMMA}: {WHITE}{STRING1}
STR_SAVELOAD_DETAIL_GRFSTATUS                                   :{SILVER}NewGRF: {WHITE}{STRING}

STR_SAVELOAD_OSKTITLE                                           :{BLACK}Enter a name for the savegame

# World generation
STR_MAPGEN_WORLD_GENERATION_CAPTION                             :{WHITE}World Generation
STR_MAPGEN_MAPSIZE                                              :{BLACK}Map size:
STR_MAPGEN_BY                                                   :{BLACK}*
STR_MAPGEN_NUMBER_OF_TOWNS                                      :{BLACK}No. of towns:
STR_MAPGEN_DATE                                                 :{BLACK}Date:
STR_MAPGEN_NUMBER_OF_INDUSTRIES                                 :{BLACK}No. of industries:
STR_MAPGEN_SNOW_LINE_HEIGHT                                     :{BLACK}Snow line height:
STR_MAPGEN_SNOW_LINE_UP                                         :{BLACK}Move the snow line height one up
STR_MAPGEN_SNOW_LINE_DOWN                                       :{BLACK}Move the snow line height one down
STR_MAPGEN_RANDOM_SEED                                          :{BLACK}Random seed:
STR_MAPGEN_RANDOM_SEED_HELP                                     :{BLACK}Click to enter a random seed
STR_MAPGEN_RANDOM                                               :{BLACK}Randomise
STR_MAPGEN_RANDOM_HELP                                          :{BLACK}Change the random seed used for Terrain Generation
STR_MAPGEN_LAND_GENERATOR                                       :{BLACK}Land generator:
STR_MAPGEN_TREE_PLACER                                          :{BLACK}Tree algorithm:
STR_MAPGEN_TERRAIN_TYPE                                         :{BLACK}Terrain type:
STR_MAPGEN_QUANTITY_OF_SEA_LAKES                                :{BLACK}Sea level:
STR_MAPGEN_SMOOTHNESS                                           :{BLACK}Smoothness:
STR_MAPGEN_VARIETY                                              :{BLACK}Variety distribution:
STR_MAPGEN_GENERATE                                             :{WHITE}Generate

# Strings for map borders at game generation
STR_MAPGEN_BORDER_TYPE                                          :{BLACK}Map edges:
STR_MAPGEN_NORTHWEST                                            :{BLACK}Northwest
STR_MAPGEN_NORTHEAST                                            :{BLACK}Northeast
STR_MAPGEN_SOUTHEAST                                            :{BLACK}Southeast
STR_MAPGEN_SOUTHWEST                                            :{BLACK}Southwest
STR_MAPGEN_BORDER_FREEFORM                                      :{BLACK}Freeform
STR_MAPGEN_BORDER_WATER                                         :{BLACK}Water
STR_MAPGEN_BORDER_RANDOM                                        :{BLACK}Random
STR_MAPGEN_BORDER_RANDOMIZE                                     :{BLACK}Random
STR_MAPGEN_BORDER_MANUAL                                        :{BLACK}Manual

STR_MAPGEN_HEIGHTMAP_ROTATION                                   :{BLACK}Heightmap rotation:
STR_MAPGEN_HEIGHTMAP_NAME                                       :{BLACK}Heightmap name:
STR_MAPGEN_HEIGHTMAP_SIZE_LABEL                                 :{BLACK}Size:
STR_MAPGEN_HEIGHTMAP_SIZE                                       :{ORANGE}{NUM} x {NUM}

STR_MAPGEN_RANDOM_SEED_OSKTITLE                                 :{BLACK}Enter a random seed
STR_MAPGEN_SNOW_LINE_QUERY_CAPT                                 :{WHITE}Change snow line height
STR_MAPGEN_START_DATE_QUERY_CAPT                                :{WHITE}Change starting year

# SE Map generation
STR_SE_MAPGEN_CAPTION                                           :{WHITE}Scenario Type
STR_SE_MAPGEN_FLAT_WORLD                                        :{WHITE}Flat land
STR_SE_MAPGEN_FLAT_WORLD_TOOLTIP                                :{BLACK}Generate a flat land
STR_SE_MAPGEN_RANDOM_LAND                                       :{WHITE}Random land
STR_SE_MAPGEN_FLAT_WORLD_HEIGHT                                 :{BLACK}Height of flat land:
STR_SE_MAPGEN_FLAT_WORLD_HEIGHT_DOWN                            :{BLACK}Move the height of flat land one down
STR_SE_MAPGEN_FLAT_WORLD_HEIGHT_UP                              :{BLACK}Move the height of flat land one up

STR_SE_MAPGEN_FLAT_WORLD_HEIGHT_QUERY_CAPT                      :{WHITE}Change height of flat land

# Map generation progress
STR_GENERATION_WORLD                                            :{WHITE}Generating World...
STR_GENERATION_ABORT                                            :{BLACK}Abort
STR_GENERATION_ABORT_CAPTION                                    :{WHITE}Abort World Generation
STR_GENERATION_ABORT_MESSAGE                                    :{YELLOW}Do you really want to abort the generation?
STR_GENERATION_PROGRESS                                         :{WHITE}{NUM}% complete
STR_GENERATION_PROGRESS_NUM                                     :{BLACK}{NUM} / {NUM}
STR_GENERATION_WORLD_GENERATION                                 :{BLACK}World generation
STR_GENERATION_TREE_GENERATION                                  :{BLACK}Tree generation
STR_GENERATION_OBJECT_GENERATION                                :{BLACK}Object generation
STR_GENERATION_CLEARING_TILES                                   :{BLACK}Rough and rocky area generation
STR_GENERATION_SETTINGUP_GAME                                   :{BLACK}Setting up game
STR_GENERATION_PREPARING_TILELOOP                               :{BLACK}Running tile-loop
STR_GENERATION_PREPARING_GAME                                   :{BLACK}Preparing game

# NewGRF settings
STR_NEWGRF_SETTINGS_CAPTION                                     :{WHITE}NewGRF Settings
STR_NEWGRF_SETTINGS_INFO_TITLE                                  :{WHITE}Detailed NewGRF information
STR_NEWGRF_SETTINGS_ACTIVE_LIST                                 :{WHITE}Active NewGRF files
STR_NEWGRF_SETTINGS_INACTIVE_LIST                               :{WHITE}Inactive NewGRF files
STR_NEWGRF_SETTINGS_SELECT_PRESET                               :{ORANGE}Select preset:
STR_NEWGRF_FILTER_TITLE                                         :{ORANGE}Filter string:
STR_NEWGRF_SETTINGS_PRESET_LIST_TOOLTIP                         :{BLACK}Load the selected preset
STR_NEWGRF_SETTINGS_PRESET_SAVE                                 :{BLACK}Save preset
STR_NEWGRF_SETTINGS_PRESET_SAVE_TOOLTIP                         :{BLACK}Save the current list as a preset
STR_NEWGRF_SETTINGS_PRESET_SAVE_QUERY                           :{BLACK}Enter name for preset
STR_NEWGRF_SETTINGS_PRESET_DELETE                               :{BLACK}Delete preset
STR_NEWGRF_SETTINGS_PRESET_DELETE_TOOLTIP                       :{BLACK}Delete the currently selected preset
STR_NEWGRF_SETTINGS_ADD                                         :{BLACK}Add
STR_NEWGRF_SETTINGS_ADD_FILE_TOOLTIP                            :{BLACK}Add the selected NewGRF file to your configuration
STR_NEWGRF_SETTINGS_RESCAN_FILES                                :{BLACK}Rescan files
STR_NEWGRF_SETTINGS_RESCAN_FILES_TOOLTIP                        :{BLACK}Update the list of available NewGRF files
STR_NEWGRF_SETTINGS_REMOVE                                      :{BLACK}Remove
STR_NEWGRF_SETTINGS_REMOVE_TOOLTIP                              :{BLACK}Remove the selected NewGRF file from the list
STR_NEWGRF_SETTINGS_MOVEUP                                      :{BLACK}Move Up
STR_NEWGRF_SETTINGS_MOVEUP_TOOLTIP                              :{BLACK}Move the selected NewGRF file up the list
STR_NEWGRF_SETTINGS_MOVEDOWN                                    :{BLACK}Move Down
STR_NEWGRF_SETTINGS_MOVEDOWN_TOOLTIP                            :{BLACK}Move the selected NewGRF file down the list
STR_NEWGRF_SETTINGS_FILE_TOOLTIP                                :{BLACK}A list of the NewGRF files that are installed. Click a file to change its parameters

STR_NEWGRF_SETTINGS_SET_PARAMETERS                              :{BLACK}Set parameters
STR_NEWGRF_SETTINGS_TOGGLE_PALETTE                              :{BLACK}Toggle palette
STR_NEWGRF_SETTINGS_TOGGLE_PALETTE_TOOLTIP                      :{BLACK}Toggle the palette of the selected NewGRF.{}Do this when the graphics from this NewGRF look pink in-game
STR_NEWGRF_SETTINGS_APPLY_CHANGES                               :{BLACK}Apply changes

STR_NEWGRF_SETTINGS_FIND_MISSING_CONTENT_BUTTON                 :{BLACK}Find missing content online
STR_NEWGRF_SETTINGS_FIND_MISSING_CONTENT_TOOLTIP                :{BLACK}Check whether the missing content can be found online

STR_NEWGRF_SETTINGS_FILENAME                                    :{BLACK}Filename: {SILVER}{RAW_STRING}
STR_NEWGRF_SETTINGS_GRF_ID                                      :{BLACK}GRF ID: {SILVER}{RAW_STRING}
STR_NEWGRF_SETTINGS_VERSION                                     :{BLACK}Version: {SILVER}{NUM}
STR_NEWGRF_SETTINGS_MIN_VERSION                                 :{BLACK}Min. compatible version: {SILVER}{NUM}
STR_NEWGRF_SETTINGS_MD5SUM                                      :{BLACK}MD5sum: {SILVER}{RAW_STRING}
STR_NEWGRF_SETTINGS_PALETTE                                     :{BLACK}Palette: {SILVER}{RAW_STRING}
STR_NEWGRF_SETTINGS_PARAMETER                                   :{BLACK}Parameters: {SILVER}{STRING1}

STR_NEWGRF_SETTINGS_NO_INFO                                     :{BLACK}No information available
STR_NEWGRF_SETTINGS_NOT_FOUND                                   :{RED}Matching file not found
STR_NEWGRF_SETTINGS_DISABLED                                    :{RED}Disabled

STR_NEWGRF_SETTINGS_PARAMETER_QUERY                             :{BLACK}Enter NewGRF parameters

# NewGRF parameters window
STR_NEWGRF_PARAMETERS_CAPTION                                   :{WHITE}Change NewGRF parameters
STR_NEWGRF_PARAMETERS_CLOSE                                     :{BLACK}Close
STR_NEWGRF_PARAMETERS_RESET                                     :{BLACK}Reset
STR_NEWGRF_PARAMETERS_RESET_TOOLTIP                             :{BLACK}Set all parameters to their default value
STR_NEWGRF_PARAMETERS_DEFAULT_NAME                              :Parameter {NUM}
STR_NEWGRF_PARAMETERS_SETTING                                   :{STRING1}: {ORANGE}{STRING1}
STR_NEWGRF_PARAMETERS_NUM_PARAM                                 :{LTBLUE}Number of parameters: {ORANGE}{NUM}

# NewGRF inspect window
STR_NEWGRF_INSPECT_CAPTION                                      :{WHITE}Inspect - {STRING5}
STR_NEWGRF_INSPECT_PARENT_BUTTON                                :{BLACK}Parent
STR_NEWGRF_INSPECT_PARENT_TOOLTIP                               :{BLACK}Inspect the object of the parent scope

STR_NEWGRF_INSPECT_CAPTION_OBJECT_AT                            :{STRING1} at {HEX}
STR_NEWGRF_INSPECT_CAPTION_OBJECT_AT_OBJECT                     :Object
STR_NEWGRF_INSPECT_CAPTION_OBJECT_AT_RAIL_TYPE                  :Rail type

STR_NEWGRF_INSPECT_QUERY_CAPTION                                :{WHITE}NewGRF variable 60+x parameter (hexadecimal)

# Sprite aligner window
STR_SPRITE_ALIGNER_CAPTION                                      :{WHITE}Aligning sprite {COMMA} ({RAW_STRING})
STR_SPRITE_ALIGNER_NEXT_BUTTON                                  :{BLACK}Next sprite
STR_SPRITE_ALIGNER_NEXT_TOOLTIP                                 :{BLACK}Proceed to the next normal sprite, skipping any pseudo/recolour/font sprites and wrapping around at the end
STR_SPRITE_ALIGNER_GOTO_BUTTON                                  :{BLACK}Go to sprite
STR_SPRITE_ALIGNER_GOTO_TOOLTIP                                 :{BLACK}Go to the given sprite. If the sprite is not a normal sprite, proceed to the next normal sprite
STR_SPRITE_ALIGNER_PREVIOUS_BUTTON                              :{BLACK}Previous sprite
STR_SPRITE_ALIGNER_PREVIOUS_TOOLTIP                             :{BLACK}Proceed to the previous normal sprite, skipping any pseudo/recolour/font sprites and wrapping around at the begin
STR_SPRITE_ALIGNER_SPRITE_TOOLTIP                               :{BLACK}Representation of the currently selected sprite. The alignment is ignored when drawing this sprite
STR_SPRITE_ALIGNER_MOVE_TOOLTIP                                 :{BLACK}Move the sprite around, changing the X and Y offsets
STR_SPRITE_ALIGNER_OFFSETS                                      :{BLACK}X offset: {NUM}, Y offset: {NUM}
STR_SPRITE_ALIGNER_PICKER_BUTTON                                :{BLACK}Pick sprite
STR_SPRITE_ALIGNER_PICKER_TOOLTIP                               :{BLACK}Pick a sprite from anywhere on the screen

STR_SPRITE_ALIGNER_GOTO_CAPTION                                 :{WHITE}Go to sprite

# NewGRF (self) generated warnings/errors
STR_NEWGRF_ERROR_MSG_INFO                                       :{SILVER}{RAW_STRING}
STR_NEWGRF_ERROR_MSG_WARNING                                    :{RED}Warning: {SILVER}{RAW_STRING}
STR_NEWGRF_ERROR_MSG_ERROR                                      :{RED}Error: {SILVER}{RAW_STRING}
STR_NEWGRF_ERROR_MSG_FATAL                                      :{RED}Fatal: {SILVER}{RAW_STRING}
STR_NEWGRF_ERROR_FATAL_POPUP                                    :{WHITE}A fatal NewGRF error has occurred: {}{STRING5}
STR_NEWGRF_ERROR_VERSION_NUMBER                                 :{1:STRING1} will not work with the TTDPatch version reported by OpenTTD
STR_NEWGRF_ERROR_DOS_OR_WINDOWS                                 :{1:STRING1} is for the {STRING1} version of TTD
STR_NEWGRF_ERROR_UNSET_SWITCH                                   :{1:STRING1} is designed to be used with {STRING1}
STR_NEWGRF_ERROR_INVALID_PARAMETER                              :Invalid parameter for {1:STRING1}: parameter {STRING1} ({NUM})
STR_NEWGRF_ERROR_LOAD_BEFORE                                    :{1:STRING1} must be loaded before {STRING1}
STR_NEWGRF_ERROR_LOAD_AFTER                                     :{1:STRING1} must be loaded after {STRING1}
STR_NEWGRF_ERROR_OTTD_VERSION_NUMBER                            :{1:STRING1} requires OpenTTD version {STRING1} or better
STR_NEWGRF_ERROR_AFTER_TRANSLATED_FILE                          :the GRF file it was designed to translate
STR_NEWGRF_ERROR_TOO_MANY_NEWGRFS_LOADED                        :Too many NewGRFs are loaded
STR_NEWGRF_ERROR_STATIC_GRF_CAUSES_DESYNC                       :Loading {2:RAW_STRING} as static NewGRF with {4:RAW_STRING} could cause desyncs
STR_NEWGRF_ERROR_UNEXPECTED_SPRITE                              :Unexpected sprite
STR_NEWGRF_ERROR_UNKNOWN_PROPERTY                               :Unknown Action 0 property
STR_NEWGRF_ERROR_INVALID_ID                                     :Attempt to use invalid ID
STR_NEWGRF_ERROR_CORRUPT_SPRITE                                 :{YELLOW}{RAW_STRING} contains a corrupt sprite. All corrupt sprites will be shown as a red question mark (?)
STR_NEWGRF_ERROR_MULTIPLE_ACTION_8                              :Contains multiple Action 8 entries
STR_NEWGRF_ERROR_READ_BOUNDS                                    :Read past end of pseudo-sprite
STR_NEWGRF_ERROR_MISSING_SPRITES                                :{WHITE}The currently used base graphics set is missing a number of sprites.{}Please update the base graphics set

# NewGRF related 'general' warnings
STR_NEWGRF_POPUP_CAUTION_CAPTION                                :{WHITE}Caution!
STR_NEWGRF_CONFIRMATION_TEXT                                    :{YELLOW}You are about to make changes to a running game. This can crash OpenTTD or break the game state. Do not file bug reports about these issues.{}Are you absolutely sure about this?

STR_NEWGRF_DUPLICATE_GRFID                                      :{WHITE}Can't add file: duplicate GRF ID
STR_NEWGRF_COMPATIBLE_LOADED                                    :{ORANGE}Matching file not found (compatible GRF loaded)

STR_NEWGRF_COMPATIBLE_LOAD_WARNING                              :{WHITE}Compatible GRF(s) loaded for missing files
STR_NEWGRF_DISABLED_WARNING                                     :{WHITE}Missing GRF file(s) have been disabled
STR_NEWGRF_UNPAUSE_WARNING_TITLE                                :{YELLOW}Missing GRF file(s)
STR_NEWGRF_UNPAUSE_WARNING                                      :{WHITE}Unpausing can crash OpenTTD. Do not file bug reports for subsequent crashes.{}Do you really want to unpause?

# NewGRF status
STR_NEWGRF_LIST_NONE                                            :None
STR_NEWGRF_LIST_ALL_FOUND                                       :All files present
STR_NEWGRF_LIST_COMPATIBLE                                      :{YELLOW}Found compatible files
STR_NEWGRF_LIST_MISSING                                         :{RED}Missing files

# NewGRF 'it's broken' warnings
STR_NEWGRF_BROKEN                                               :{WHITE}Behaviour of NewGRF '{0:RAW_STRING}' is likely to cause desyncs and/or crashes
STR_NEWGRF_BROKEN_POWERED_WAGON                                 :{WHITE}It changed powered-wagon state for '{1:ENGINE}' when not inside a depot
STR_NEWGRF_BROKEN_VEHICLE_LENGTH                                :{WHITE}It changed vehicle length for '{1:ENGINE}' when not inside a depot
STR_BROKEN_VEHICLE_LENGTH                                       :{WHITE}Train '{VEHICLE}' belonging to '{COMPANY}' has invalid length. It is probably caused by problems with NewGRFs. Game may desync or crash

STR_NEWGRF_BUGGY                                                :{WHITE}NewGRF '{0:RAW_STRING}' provides incorrect information
STR_NEWGRF_BUGGY_ARTICULATED_CARGO                              :{WHITE}Cargo/refit information for '{1:ENGINE}' differs from purchase list after construction. This might cause autorenew/-replace to fail refitting correctly
STR_NEWGRF_BUGGY_ENDLESS_PRODUCTION_CALLBACK                    :{WHITE}'{1:STRING}' caused an endless loop in the production callback

# 'User removed essential NewGRFs'-placeholders for stuff without specs
STR_NEWGRF_INVALID_CARGO                                        :<invalid cargo>
STR_NEWGRF_INVALID_CARGO_ABBREV                                 :??
STR_NEWGRF_INVALID_CARGO_QUANTITY                               :{COMMA} of <invalid cargo>
STR_NEWGRF_INVALID_ENGINE                                       :<invalid vehicle model>
STR_NEWGRF_INVALID_INDUSTRYTYPE                                 :<invalid industry>

# Sign list window
STR_SIGN_LIST_CAPTION                                           :{WHITE}Sign List - {COMMA} Sign{P "" s}
STR_SIGN_LIST_MATCH_CASE                                        :{BLACK}Match case
STR_SIGN_LIST_CLEAR                                             :{BLACK}Clear filter
STR_SIGN_LIST_MATCH_CASE_TOOLTIP                                :{BLACK}Toggle matching case when comparing sign names against the filter string
STR_SIGN_LIST_CLEAR_TOOLTIP                                     :{BLACK}Clear filter string

# Sign window
STR_EDIT_SIGN_CAPTION                                           :{WHITE}Edit sign text
STR_EDIT_SIGN_NEXT_SIGN_TOOLTIP                                 :{BLACK}Go to next sign
STR_EDIT_SIGN_PREVIOUS_SIGN_TOOLTIP                             :{BLACK}Go to previous sign

STR_EDIT_SIGN_SIGN_OSKTITLE                                     :{BLACK}Enter a name for the sign

# Town directory window
STR_TOWN_DIRECTORY_CAPTION                                      :{WHITE}Towns
STR_TOWN_DIRECTORY_NONE                                         :{ORANGE}- None -
STR_TOWN_DIRECTORY_TOWN                                         :{ORANGE}{TOWN}{BLACK} ({COMMA})
STR_TOWN_DIRECTORY_LIST_TOOLTIP                                 :{BLACK}Town names - click on name to centre main view on town. Ctrl+Click opens a new viewport on town location
STR_TOWN_POPULATION                                             :{BLACK}World population: {COMMA}

# Town view window
STR_TOWN_VIEW_TOWN_CAPTION                                      :{WHITE}{TOWN}
STR_TOWN_VIEW_CITY_CAPTION                                      :{WHITE}{TOWN} (City)
STR_TOWN_VIEW_POPULATION_HOUSES                                 :{BLACK}Population: {ORANGE}{COMMA}{BLACK}  Houses: {ORANGE}{COMMA}
STR_TOWN_VIEW_PASSENGERS_LAST_MONTH_MAX                         :{BLACK}Passengers last month: {ORANGE}{COMMA}{BLACK}  max: {ORANGE}{COMMA}
STR_TOWN_VIEW_MAIL_LAST_MONTH_MAX                               :{BLACK}Mail last month: {ORANGE}{COMMA}{BLACK}  max: {ORANGE}{COMMA}
STR_TOWN_VIEW_CARGO_FOR_TOWNGROWTH                              :{BLACK}Cargo needed for town growth:
STR_TOWN_VIEW_CARGO_FOR_TOWNGROWTH_REQUIRED                     :{ORANGE}{STRING}{BLACK} required
STR_TOWN_VIEW_CARGO_FOR_TOWNGROWTH_REQUIRED_WINTER              :{ORANGE}{STRING}{BLACK} required in winter
STR_TOWN_VIEW_CARGO_FOR_TOWNGROWTH_LAST_MONTH                   :{ORANGE}{CARGO}{BLACK} delivered last month
STR_TOWN_VIEW_NOISE_IN_TOWN                                     :{BLACK}Noise limit in town: {ORANGE}{COMMA}{BLACK}  max: {ORANGE}{COMMA}
STR_TOWN_VIEW_CENTER_TOOLTIP                                    :{BLACK}Centre the main view on town location. Ctrl+Click opens a new viewport on town location
STR_TOWN_VIEW_LOCAL_AUTHORITY_BUTTON                            :{BLACK}Local authority
STR_TOWN_VIEW_LOCAL_AUTHORITY_TOOLTIP                           :{BLACK}Show information on local authority
STR_TOWN_VIEW_RENAME_TOOLTIP                                    :{BLACK}Change town name

STR_TOWN_VIEW_EXPAND_BUTTON                                     :{BLACK}Expand
STR_TOWN_VIEW_EXPAND_TOOLTIP                                    :{BLACK}Increase size of town
STR_TOWN_VIEW_DELETE_BUTTON                                     :{BLACK}Delete
STR_TOWN_VIEW_DELETE_TOOLTIP                                    :{BLACK}Delete this town completely

STR_TOWN_VIEW_RENAME_TOWN_BUTTON                                :Rename Town

# Town local authority window
STR_LOCAL_AUTHORITY_CAPTION                                     :{WHITE}{TOWN} local authority
STR_LOCAL_AUTHORITY_COMPANY_RATINGS                             :{BLACK}Transport company ratings:
STR_LOCAL_AUTHORITY_COMPANY_RATING                              :{YELLOW}{COMPANY} {COMPANYNUM}: {ORANGE}{STRING}
STR_LOCAL_AUTHORITY_ACTIONS_TITLE                               :{BLACK}Actions available:
STR_LOCAL_AUTHORITY_ACTIONS_TOOLTIP                             :{BLACK}List of things to do at this town - click on item for more details
STR_LOCAL_AUTHORITY_DO_IT_BUTTON                                :{BLACK}Do it
STR_LOCAL_AUTHORITY_DO_IT_TOOLTIP                               :{BLACK}Carry out the highlighted action in the list above

STR_LOCAL_AUTHORITY_ACTION_SMALL_ADVERTISING_CAMPAIGN           :Small advertising campaign
STR_LOCAL_AUTHORITY_ACTION_MEDIUM_ADVERTISING_CAMPAIGN          :Medium advertising campaign
STR_LOCAL_AUTHORITY_ACTION_LARGE_ADVERTISING_CAMPAIGN           :Large advertising campaign
STR_LOCAL_AUTHORITY_ACTION_ROAD_RECONSTRUCTION                  :Fund local road reconstruction
STR_LOCAL_AUTHORITY_ACTION_STATUE_OF_COMPANY                    :Build statue of company owner
STR_LOCAL_AUTHORITY_ACTION_NEW_BUILDINGS                        :Fund new buildings
STR_LOCAL_AUTHORITY_ACTION_EXCLUSIVE_TRANSPORT                  :Buy exclusive transport rights
STR_LOCAL_AUTHORITY_ACTION_BRIBE                                :Bribe the local authority

STR_LOCAL_AUTHORITY_ACTION_TOOLTIP_SMALL_ADVERTISING            :{YELLOW}Initiate a small local advertising campaign, to attract more passengers and cargo to your transport services.{}Cost: {CURRENCY}
STR_LOCAL_AUTHORITY_ACTION_TOOLTIP_MEDIUM_ADVERTISING           :{YELLOW}Initiate a medium local advertising campaign, to attract more passengers and cargo to your transport services.{}Cost: {CURRENCY}
STR_LOCAL_AUTHORITY_ACTION_TOOLTIP_LARGE_ADVERTISING            :{YELLOW}Initiate a large local advertising campaign, to attract more passengers and cargo to your transport services.{}Cost: {CURRENCY}
STR_LOCAL_AUTHORITY_ACTION_TOOLTIP_ROAD_RECONSTRUCTION          :{YELLOW}Fund the reconstruction of the urban road network. Causes considerable disruption to road traffic for up to 6 months.{}Cost: {CURRENCY}
STR_LOCAL_AUTHORITY_ACTION_TOOLTIP_STATUE_OF_COMPANY            :{YELLOW}Build a statue in honour of your company.{}Cost: {CURRENCY}
STR_LOCAL_AUTHORITY_ACTION_TOOLTIP_NEW_BUILDINGS                :{YELLOW}Fund the construction of new commercial buildings in the town.{}Cost: {CURRENCY}
STR_LOCAL_AUTHORITY_ACTION_TOOLTIP_EXCLUSIVE_TRANSPORT          :{YELLOW}Buy 1 year's exclusive transport rights in town. Town authority will only allow passengers and cargo to use your company's stations.{}Cost: {CURRENCY}
STR_LOCAL_AUTHORITY_ACTION_TOOLTIP_BRIBE                        :{YELLOW}Bribe the local authority to increase your rating, at the risk of a severe penalty if caught.{}Cost: {CURRENCY}

# Subsidies window
STR_SUBSIDIES_CAPTION                                           :{WHITE}Subsidies
STR_SUBSIDIES_OFFERED_TITLE                                     :{BLACK}Subsidies on offer for services taking:
STR_SUBSIDIES_OFFERED_FROM_TO                                   :{ORANGE}{STRING} from {STRING2} to {STRING2}{YELLOW} (by {DATE_SHORT})
STR_SUBSIDIES_NONE                                              :{ORANGE}- None -
STR_SUBSIDIES_SUBSIDISED_TITLE                                  :{BLACK}Services already subsidised:
STR_SUBSIDIES_SUBSIDISED_FROM_TO                                :{ORANGE}{STRING} from {STRING2} to {STRING2}{YELLOW} ({COMPANY}{YELLOW}, until {DATE_SHORT})
STR_SUBSIDIES_TOOLTIP_CLICK_ON_SERVICE_TO_CENTER                :{BLACK}Click on service to centre main view on industry/town. Ctrl+Click opens a new viewport on industry/town location

# Station list window
STR_STATION_LIST_TOOLTIP                                        :{BLACK}Station names - click on name to centre main view on station. Ctrl+Click opens a new viewport on station location
STR_STATION_LIST_USE_CTRL_TO_SELECT_MORE                        :{BLACK}Hold Ctrl to select more than one item
STR_STATION_LIST_CAPTION                                        :{WHITE}{COMPANY} - {COMMA} Station{P "" s}
STR_STATION_LIST_STATION                                        :{YELLOW}{STATION} {STATIONFEATURES}
STR_STATION_LIST_WAYPOINT                                       :{YELLOW}{WAYPOINT}
STR_STATION_LIST_NONE                                           :{YELLOW}- None -
STR_STATION_LIST_SELECT_ALL_FACILITIES                          :{BLACK}Select all facilities
STR_STATION_LIST_SELECT_ALL_TYPES                               :{BLACK}Select all cargo types (including no waiting cargo)
STR_STATION_LIST_NO_WAITING_CARGO                               :{BLACK}No cargo of any type is waiting

# Station view window
STR_STATION_VIEW_CAPTION                                        :{WHITE}{STATION} {STATIONFEATURES}
STR_STATION_VIEW_WAITING_TITLE                                  :{BLACK}Waiting: {WHITE}{STRING}
STR_STATION_VIEW_WAITING_CARGO                                  :{WHITE}{CARGO}
STR_STATION_VIEW_EN_ROUTE_FROM                                  :{YELLOW}({SHORTCARGO} en-route from {STATION})

STR_STATION_VIEW_ACCEPTS_BUTTON                                 :{BLACK}Accepts
STR_STATION_VIEW_ACCEPTS_TOOLTIP                                :{BLACK}Show list of accepted cargo
STR_STATION_VIEW_ACCEPTS_CARGO                                  :{BLACK}Accepts: {WHITE}{RAW_STRING}

STR_STATION_VIEW_RATINGS_BUTTON                                 :{BLACK}Ratings
STR_STATION_VIEW_RATINGS_TOOLTIP                                :{BLACK}Show station ratings
STR_STATION_VIEW_CARGO_RATINGS_TITLE                            :{BLACK}Local rating of transport service:
STR_STATION_VIEW_CARGO_RATING                                   :{WHITE}{STRING}: {YELLOW}{STRING} ({COMMA}%)

############ range for rating starts
STR_CARGO_RATING_APPALLING                                      :Appalling
STR_CARGO_RATING_VERY_POOR                                      :Very Poor
STR_CARGO_RATING_POOR                                           :Poor
STR_CARGO_RATING_MEDIOCRE                                       :Mediocre
STR_CARGO_RATING_GOOD                                           :Good
STR_CARGO_RATING_VERY_GOOD                                      :Very Good
STR_CARGO_RATING_EXCELLENT                                      :Excellent
STR_CARGO_RATING_OUTSTANDING                                    :Outstanding
############ range for rating ends

STR_STATION_VIEW_CENTER_TOOLTIP                                 :{BLACK}Centre main view on station location. Ctrl+Click opens a new viewport on station location
STR_STATION_VIEW_RENAME_TOOLTIP                                 :{BLACK}Change name of station

STR_STATION_VIEW_SCHEDULED_TRAINS_TOOLTIP                       :{BLACK}Show all trains which have this station on their schedule
STR_STATION_VIEW_SCHEDULED_ROAD_VEHICLES_TOOLTIP                :{BLACK}Show all road vehicles which have this station on their schedule
STR_STATION_VIEW_SCHEDULED_AIRCRAFT_TOOLTIP                     :{BLACK}Show all aircraft which have this station on their schedule
STR_STATION_VIEW_SCHEDULED_SHIPS_TOOLTIP                        :{BLACK}Show all ships which have this station on their schedule

STR_STATION_VIEW_RENAME_STATION_CAPTION                         :Rename station/loading area

# Waypoint/buoy view window
STR_WAYPOINT_VIEW_CAPTION                                       :{WHITE}{WAYPOINT}
STR_WAYPOINT_VIEW_CENTER_TOOLTIP                                :{BLACK}Centre main view on waypoint location. Ctrl+Click opens a new viewport on waypoint location
STR_WAYPOINT_VIEW_CHANGE_WAYPOINT_NAME                          :{BLACK}Change waypoint name
STR_BUOY_VIEW_CENTER_TOOLTIP                                    :{BLACK}Centre main view on buoy location. Ctrl+Click opens a new viewport on buoy location
STR_BUOY_VIEW_CHANGE_BUOY_NAME                                  :{BLACK}Change buoy name

STR_EDIT_WAYPOINT_NAME                                          :{WHITE}Edit waypoint name

# Finances window
STR_FINANCES_CAPTION                                            :{WHITE}{COMPANY} Finances {BLACK}{COMPANYNUM}
STR_FINANCES_EXPENDITURE_INCOME_TITLE                           :{WHITE}Expenditure/Income
STR_FINANCES_YEAR                                               :{WHITE}{NUM}
STR_FINANCES_SECTION_CONSTRUCTION                               :{GOLD}Construction
STR_FINANCES_SECTION_NEW_VEHICLES                               :{GOLD}New Vehicles
STR_FINANCES_SECTION_TRAIN_RUNNING_COSTS                        :{GOLD}Train Running Costs
STR_FINANCES_SECTION_ROAD_VEHICLE_RUNNING_COSTS                 :{GOLD}Road Vehicle Running Costs
STR_FINANCES_SECTION_AIRCRAFT_RUNNING_COSTS                     :{GOLD}Aircraft Running Costs
STR_FINANCES_SECTION_SHIP_RUNNING_COSTS                         :{GOLD}Ship Running Costs
STR_FINANCES_SECTION_PROPERTY_MAINTENANCE                       :{GOLD}Property Maintenance
STR_FINANCES_SECTION_TRAIN_INCOME                               :{GOLD}Train Income
STR_FINANCES_SECTION_ROAD_VEHICLE_INCOME                        :{GOLD}Road Vehicle Income
STR_FINANCES_SECTION_AIRCRAFT_INCOME                            :{GOLD}Aircraft Income
STR_FINANCES_SECTION_SHIP_INCOME                                :{GOLD}Ship Income
STR_FINANCES_SECTION_LOAN_INTEREST                              :{GOLD}Loan Interest
STR_FINANCES_SECTION_OTHER                                      :{GOLD}Other
STR_FINANCES_NEGATIVE_INCOME                                    :{BLACK}-{CURRENCY}
STR_FINANCES_POSITIVE_INCOME                                    :{BLACK}+{CURRENCY}
STR_FINANCES_TOTAL_CAPTION                                      :{WHITE}Total:
STR_FINANCES_BANK_BALANCE_TITLE                                 :{WHITE}Bank Balance
STR_FINANCES_LOAN_TITLE                                         :{WHITE}Loan
STR_FINANCES_MAX_LOAN                                           :{WHITE}Max Loan: {BLACK}{CURRENCY}
STR_FINANCES_TOTAL_CURRENCY                                     :{BLACK}{CURRENCY}
STR_FINANCES_BORROW_BUTTON                                      :{BLACK}Borrow {CURRENCY}
STR_FINANCES_BORROW_TOOLTIP                                     :{BLACK}Increase size of loan. Ctrl+Click borrows as much as possible
STR_FINANCES_REPAY_BUTTON                                       :{BLACK}Repay {CURRENCY}
STR_FINANCES_REPAY_TOOLTIP                                      :{BLACK}Repay part of loan. Ctrl+Click repays as much loan as possible

# Company view
STR_COMPANY_VIEW_CAPTION                                        :{WHITE}{COMPANY} {BLACK}{COMPANYNUM}
STR_COMPANY_VIEW_PRESIDENT_MANAGER_TITLE                        :{WHITE}{PRESIDENTNAME}{}{GOLD}(Manager)

STR_COMPANY_VIEW_INAUGURATED_TITLE                              :{GOLD}Inaugurated: {WHITE}{NUM}
STR_COMPANY_VIEW_COLOUR_SCHEME_TITLE                            :{GOLD}Colour Scheme:
STR_COMPANY_VIEW_VEHICLES_TITLE                                 :{GOLD}Vehicles:
STR_COMPANY_VIEW_TRAINS                                         :{WHITE}{COMMA} train{P "" s}
STR_COMPANY_VIEW_ROAD_VEHICLES                                  :{WHITE}{COMMA} road vehicle{P "" s}
STR_COMPANY_VIEW_AIRCRAFT                                       :{WHITE}{COMMA} aircraft
STR_COMPANY_VIEW_SHIPS                                          :{WHITE}{COMMA} ship{P "" s}
STR_COMPANY_VIEW_VEHICLES_NONE                                  :{WHITE}None
STR_COMPANY_VIEW_COMPANY_VALUE                                  :{GOLD}Company value: {WHITE}{CURRENCY}
STR_COMPANY_VIEW_SHARES_OWNED_BY                                :{WHITE}({COMMA}% owned by {COMPANY})

STR_COMPANY_VIEW_BUILD_HQ_BUTTON                                :{BLACK}Build HQ
STR_COMPANY_VIEW_BUILD_HQ_TOOLTIP                               :{BLACK}Build company headquarters
STR_COMPANY_VIEW_VIEW_HQ_BUTTON                                 :{BLACK}View HQ
STR_COMPANY_VIEW_VIEW_HQ_TOOLTIP                                :{BLACK}View company headquarters
STR_COMPANY_VIEW_RELOCATE_HQ                                    :{BLACK}Relocate HQ
STR_COMPANY_VIEW_RELOCATE_COMPANY_HEADQUARTERS                  :{BLACK}Rebuild company headquarters elsewhere for 1% cost of company value. Shift+Click shows estimated cost without relocating HQ

STR_COMPANY_VIEW_NEW_FACE_BUTTON                                :{BLACK}New Face
STR_COMPANY_VIEW_NEW_FACE_TOOLTIP                               :{BLACK}Select new face for manager
STR_COMPANY_VIEW_COLOUR_SCHEME_BUTTON                           :{BLACK}Colour Scheme
STR_COMPANY_VIEW_COLOUR_SCHEME_TOOLTIP                          :{BLACK}Change the company vehicle livery
STR_COMPANY_VIEW_COMPANY_NAME_BUTTON                            :{BLACK}Company Name
STR_COMPANY_VIEW_COMPANY_NAME_TOOLTIP                           :{BLACK}Change the company name
STR_COMPANY_VIEW_PRESIDENT_NAME_BUTTON                          :{BLACK}Manager Name
STR_COMPANY_VIEW_PRESIDENT_NAME_TOOLTIP                         :{BLACK}Change the manager's name

STR_COMPANY_VIEW_BUY_SHARE_BUTTON                               :{BLACK}Buy 25% share in company
STR_COMPANY_VIEW_SELL_SHARE_BUTTON                              :{BLACK}Sell 25% share in company
STR_COMPANY_VIEW_BUY_SHARE_TOOLTIP                              :{BLACK}Buy 25% share in this company. Shift+Click shows shows estimated cost without purchasing any share
STR_COMPANY_VIEW_SELL_SHARE_TOOLTIP                             :{BLACK}Sell 25% share in this company. Shift+Click shows shows estimated cost without selling any share

STR_COMPANY_VIEW_COMPANY_NAME_QUERY_CAPTION                     :Company Name
STR_COMPANY_VIEW_PRESIDENT_S_NAME_QUERY_CAPTION                 :Manager's Name

STR_BUY_COMPANY_MESSAGE                                         :{WHITE}We are looking for a transport company to take-over our company.{}{}Do you want to purchase {COMPANY} for {CURRENCY}?

# Industry directory
STR_INDUSTRY_DIRECTORY_CAPTION                                  :{WHITE}Industries
STR_INDUSTRY_DIRECTORY_NONE                                     :{ORANGE}- None -
STR_INDUSTRY_DIRECTORY_ITEM                                     :{ORANGE}{INDUSTRY}{BLACK} ({CARGO}{RAW_STRING}){YELLOW} ({COMMA}% transported)
STR_INDUSTRY_DIRECTORY_ITEM_TWO                                 :{ORANGE}{INDUSTRY}{BLACK} ({CARGO}{RAW_STRING}/{CARGO}{RAW_STRING}){YELLOW} ({COMMA}%/{COMMA}% transported)
STR_INDUSTRY_DIRECTORY_ITEM_NOPROD                              :{ORANGE}{INDUSTRY}
STR_INDUSTRY_DIRECTORY_LIST_CAPTION                             :{BLACK}Industry names - click on name to centre main view on industry. Ctrl+Click opens a new viewport on industry location

# Industry view
STR_INDUSTRY_VIEW_CAPTION                                       :{WHITE}{INDUSTRY}
STR_INDUSTRY_VIEW_PRODUCTION_LAST_MONTH_TITLE                   :{BLACK}Production last month:
STR_INDUSTRY_VIEW_TRANSPORTED                                   :{YELLOW}{CARGO}{RAW_STRING}{BLACK} ({COMMA}% transported)
STR_INDUSTRY_VIEW_LOCATION_TOOLTIP                              :{BLACK}Centre the main view on industry location. Ctrl+Click opens a new viewport on industry location
STR_INDUSTRY_VIEW_PRODUCTION_LEVEL                              :{BLACK}Production level: {YELLOW}{COMMA}%

############ range for requires starts
STR_INDUSTRY_VIEW_REQUIRES_CARGO                                :{BLACK}Requires: {YELLOW}{STRING}{RAW_STRING}
STR_INDUSTRY_VIEW_REQUIRES_CARGO_CARGO                          :{BLACK}Requires: {YELLOW}{STRING}{RAW_STRING}, {STRING}{RAW_STRING}
STR_INDUSTRY_VIEW_REQUIRES_CARGO_CARGO_CARGO                    :{BLACK}Requires: {YELLOW}{STRING}{RAW_STRING}, {STRING}{RAW_STRING}, {STRING}{RAW_STRING}
############ range for requires ends

############ range for produces starts
STR_INDUSTRY_VIEW_WAITING_FOR_PROCESSING                        :{BLACK}Cargo waiting to be processed:
STR_INDUSTRY_VIEW_WAITING_STOCKPILE_CARGO                       :{YELLOW}{CARGO}{RAW_STRING}{BLACK}
STR_INDUSTRY_VIEW_PRODUCES_CARGO                                :{BLACK}Produces: {YELLOW}{STRING}{RAW_STRING}
STR_INDUSTRY_VIEW_PRODUCES_CARGO_CARGO                          :{BLACK}Produces: {YELLOW}{STRING}{RAW_STRING}, {STRING}{RAW_STRING}
############ range for produces ends

STR_CONFIG_GAME_PRODUCTION                                      :{WHITE}Change production (multiple of 8, up to 2040)
STR_CONFIG_GAME_PRODUCTION_LEVEL                                :{WHITE}Change production level (percentage, up to 800%)

# Vehicle lists
STR_VEHICLE_LIST_TRAIN_CAPTION                                  :{WHITE}{STRING2} - {COMMA} Train{P "" s}
STR_VEHICLE_LIST_ROAD_VEHICLE_CAPTION                           :{WHITE}{STRING2} - {COMMA} Road Vehicle{P "" s}
STR_VEHICLE_LIST_SHIP_CAPTION                                   :{WHITE}{STRING2} - {COMMA} Ship{P "" s}
STR_VEHICLE_LIST_AIRCRAFT_CAPTION                               :{WHITE}{STRING2} - {COMMA} Aircraft

STR_VEHICLE_LIST_TRAIN_LIST_TOOLTIP                             :{BLACK}Trains - click on train for information
STR_VEHICLE_LIST_ROAD_VEHICLE_TOOLTIP                           :{BLACK}Road vehicles - click on vehicle for information
STR_VEHICLE_LIST_SHIP_TOOLTIP                                   :{BLACK}Ships - click on ship for information
STR_VEHICLE_LIST_AIRCRAFT_TOOLTIP                               :{BLACK}Aircraft - click on aircraft for information

STR_VEHICLE_LIST_PROFIT_THIS_YEAR_LAST_YEAR                     :{TINYFONT}{BLACK}Profit this year: {CURRENCY} (last year: {CURRENCY})

STR_VEHICLE_LIST_AVAILABLE_TRAINS                               :Available Trains
STR_VEHICLE_LIST_AVAILABLE_ROAD_VEHICLES                        :Available Vehicles
STR_VEHICLE_LIST_AVAILABLE_SHIPS                                :Available Ships
STR_VEHICLE_LIST_AVAILABLE_AIRCRAFT                             :Available Aircraft
STR_VEHICLE_LIST_AVAILABLE_ENGINES_TOOLTIP                      :{BLACK}See a list of available engine designs for this vehicle type

STR_VEHICLE_LIST_MANAGE_LIST                                    :{BLACK}Manage list
STR_VEHICLE_LIST_MANAGE_LIST_TOOLTIP                            :{BLACK}Send instructions to all vehicles in this list
STR_VEHICLE_LIST_REPLACE_VEHICLES                               :Replace vehicles
STR_VEHICLE_LIST_SEND_FOR_SERVICING                             :Send for Servicing

STR_VEHICLE_LIST_SEND_TRAIN_TO_DEPOT                            :Send to Depot
STR_VEHICLE_LIST_SEND_ROAD_VEHICLE_TO_DEPOT                     :Send to Depot
STR_VEHICLE_LIST_SEND_SHIP_TO_DEPOT                             :Send to Depot
STR_VEHICLE_LIST_SEND_AIRCRAFT_TO_HANGAR                        :Send to Hangar

STR_VEHICLE_LIST_MASS_STOP_LIST_TOOLTIP                         :{BLACK}Click to stop all the vehicles in the list
STR_VEHICLE_LIST_MASS_START_LIST_TOOLTIP                        :{BLACK}Click to start all the vehicles in the list

STR_VEHICLE_LIST_SHARED_ORDERS_LIST_CAPTION                     :{WHITE}Shared orders of {COMMA} Vehicle{P "" s}

# Group window
STR_GROUP_ALL_TRAINS                                            :All trains
STR_GROUP_ALL_ROAD_VEHICLES                                     :All road vehicles
STR_GROUP_ALL_SHIPS                                             :All ships
STR_GROUP_ALL_AIRCRAFTS                                         :All aircraft

STR_GROUP_DEFAULT_TRAINS                                        :Ungrouped trains
STR_GROUP_DEFAULT_ROAD_VEHICLES                                 :Ungrouped road vehicles
STR_GROUP_DEFAULT_SHIPS                                         :Ungrouped ships
STR_GROUP_DEFAULT_AIRCRAFTS                                     :Ungrouped aircraft

STR_GROUPS_CLICK_ON_GROUP_FOR_TOOLTIP                           :{BLACK}Groups - click on a group to list all vehicles of this group
STR_GROUP_CREATE_TOOLTIP                                        :{BLACK}Click to create a group
STR_GROUP_DELETE_TOOLTIP                                        :{BLACK}Delete the selected group
STR_GROUP_RENAME_TOOLTIP                                        :{BLACK}Rename the selected group
STR_GROUP_REPLACE_PROTECTION_TOOLTIP                            :{BLACK}Click to protect this group from global autoreplace

STR_GROUP_ADD_SHARED_VEHICLE                                    :Add shared vehicles
STR_GROUP_REMOVE_ALL_VEHICLES                                   :Remove all vehicles

STR_GROUP_RENAME_CAPTION                                        :{BLACK}Rename a group

# Build vehicle window
STR_BUY_VEHICLE_TRAIN_RAIL_CAPTION                              :New Rail Vehicles
STR_BUY_VEHICLE_TRAIN_ELRAIL_CAPTION                            :New Electric Rail Vehicles
STR_BUY_VEHICLE_TRAIN_MONORAIL_CAPTION                          :New Monorail Vehicles
STR_BUY_VEHICLE_TRAIN_MAGLEV_CAPTION                            :New Maglev Vehicles

STR_BUY_VEHICLE_TRAIN_ALL_CAPTION                               :New Rail Vehicles
STR_BUY_VEHICLE_ROAD_VEHICLE_CAPTION                            :New Road Vehicles
STR_BUY_VEHICLE_SHIP_CAPTION                                    :New Ships
STR_BUY_VEHICLE_AIRCRAFT_CAPTION                                :New Aircraft

STR_PURCHASE_INFO_COST_WEIGHT                                   :{BLACK}Cost: {GOLD}{CURRENCY}{BLACK} Weight: {GOLD}{WEIGHT_S}
STR_PURCHASE_INFO_SPEED_POWER                                   :{BLACK}Speed: {GOLD}{VELOCITY}{BLACK} Power: {GOLD}{POWER}
STR_PURCHASE_INFO_SPEED                                         :{BLACK}Speed: {GOLD}{VELOCITY}
STR_PURCHASE_INFO_RUNNINGCOST                                   :{BLACK}Running Cost: {GOLD}{CURRENCY}/yr
STR_PURCHASE_INFO_CAPACITY                                      :{BLACK}Capacity: {GOLD}{CARGO} {STRING}
STR_PURCHASE_INFO_REFITTABLE                                    :(refittable)
STR_PURCHASE_INFO_DESIGNED_LIFE                                 :{BLACK}Designed: {GOLD}{NUM}{BLACK} Life: {GOLD}{COMMA} year{P "" s}
STR_PURCHASE_INFO_RELIABILITY                                   :{BLACK}Max. Reliability: {GOLD}{COMMA}%
STR_PURCHASE_INFO_COST                                          :{BLACK}Cost: {GOLD}{CURRENCY}
STR_PURCHASE_INFO_WEIGHT_CWEIGHT                                :{BLACK}Weight: {GOLD}{WEIGHT_S} ({WEIGHT_S})
STR_PURCHASE_INFO_COST_SPEED                                    :{BLACK}Cost: {GOLD}{CURRENCY}{BLACK} Speed: {GOLD}{VELOCITY}
STR_PURCHASE_INFO_AIRCRAFT_CAPACITY                             :{BLACK}Capacity: {GOLD}{CARGO}, {CARGO}
STR_PURCHASE_INFO_PWAGPOWER_PWAGWEIGHT                          :{BLACK}Powered Wagons: {GOLD}+{POWER}{BLACK} Weight: {GOLD}+{WEIGHT_S}
STR_PURCHASE_INFO_REFITTABLE_TO                                 :{BLACK}Refittable to: {GOLD}
STR_PURCHASE_INFO_ALL_TYPES                                     :All cargo types
STR_PURCHASE_INFO_ALL_BUT                                       :All but {GOLD}
STR_PURCHASE_INFO_MAX_TE                                        :{BLACK}Max. Tractive Effort: {GOLD}{FORCE}

STR_BUY_VEHICLE_TRAIN_LIST_TOOLTIP                              :{BLACK}Train vehicle selection list - click on vehicle for information
STR_BUY_VEHICLE_ROAD_VEHICLE_LIST_TOOLTIP                       :{BLACK}Road vehicle selection list - click on vehicle for information
STR_BUY_VEHICLE_SHIP_LIST_TOOLTIP                               :{BLACK}Ship selection list - click on ship for information
STR_BUY_VEHICLE_AIRCRAFT_LIST_TOOLTIP                           :{BLACK}Aircraft selection list - click on aircraft for information

STR_BUY_VEHICLE_TRAIN_BUY_VEHICLE_BUTTON                        :{BLACK}Buy Vehicle
STR_BUY_VEHICLE_ROAD_VEHICLE_BUY_VEHICLE_BUTTON                 :{BLACK}Buy Vehicle
STR_BUY_VEHICLE_SHIP_BUY_VEHICLE_BUTTON                         :{BLACK}Buy Ship
STR_BUY_VEHICLE_AIRCRAFT_BUY_VEHICLE_BUTTON                     :{BLACK}Buy Aircraft

STR_BUY_VEHICLE_TRAIN_BUY_VEHICLE_TOOLTIP                       :{BLACK}Buy the highlighted train vehicle. Shift+Click shows estimated cost without purchase
STR_BUY_VEHICLE_ROAD_VEHICLE_BUY_VEHICLE_TOOLTIP                :{BLACK}Buy the highlighted road vehicle. Shift+Click shows estimated cost without purchase
STR_BUY_VEHICLE_SHIP_BUY_VEHICLE_TOOLTIP                        :{BLACK}Buy the highlighted ship. Shift+Click shows estimated cost without purchase
STR_BUY_VEHICLE_AIRCRAFT_BUY_VEHICLE_TOOLTIP                    :{BLACK}Buy the highlighted aircraft. Shift+Click shows estimated cost without purchase

STR_BUY_VEHICLE_TRAIN_RENAME_BUTTON                             :{BLACK}Rename
STR_BUY_VEHICLE_ROAD_VEHICLE_RENAME_BUTTON                      :{BLACK}Rename
STR_BUY_VEHICLE_SHIP_RENAME_BUTTON                              :{BLACK}Rename
STR_BUY_VEHICLE_AIRCRAFT_RENAME_BUTTON                          :{BLACK}Rename

STR_BUY_VEHICLE_TRAIN_RENAME_TOOLTIP                            :{BLACK}Rename train vehicle type
STR_BUY_VEHICLE_ROAD_VEHICLE_RENAME_TOOLTIP                     :{BLACK}Rename road vehicle type
STR_BUY_VEHICLE_SHIP_RENAME_TOOLTIP                             :{BLACK}Rename ship type
STR_BUY_VEHICLE_AIRCRAFT_RENAME_TOOLTIP                         :{BLACK}Rename aircraft type

STR_QUERY_RENAME_TRAIN_TYPE_CAPTION                             :{WHITE}Rename train vehicle type
STR_QUERY_RENAME_ROAD_VEHICLE_TYPE_CAPTION                      :{WHITE}Rename road vehicle type
STR_QUERY_RENAME_SHIP_TYPE_CAPTION                              :{WHITE}Rename ship type
STR_QUERY_RENAME_AIRCRAFT_TYPE_CAPTION                          :{WHITE}Rename aircraft type

# Depot window
STR_DEPOT_CAPTION                                               :{WHITE}{DEPOT}

STR_DEPOT_RENAME_TOOLTIP                                        :{BLACK}Change name of depot
STR_DEPOT_RENAME_DEPOT_CAPTION                                  :Rename depot

STR_DEPOT_NO_ENGINE                                             :{BLACK}-
STR_DEPOT_VEHICLE_TOOLTIP                                       :{BLACK}{ENGINE}{RAW_STRING}
STR_DEPOT_VEHICLE_TOOLTIP_CHAIN                                 :{BLACK}{NUM} vehicle{P "" s}{RAW_STRING}
STR_DEPOT_VEHICLE_TOOLTIP_CARGO                                 :{}{CARGO} ({SHORTCARGO})

STR_DEPOT_TRAIN_LIST_TOOLTIP                                    :{BLACK}Trains - drag vehicle with left-click to add/remove from train, right-click for information. Hold Ctrl to make both functions apply to the following chain
STR_DEPOT_ROAD_VEHICLE_LIST_TOOLTIP                             :{BLACK}Vehicles - right-click on vehicle for information
STR_DEPOT_SHIP_LIST_TOOLTIP                                     :{BLACK}Ships - right-click on ship for information
STR_DEPOT_AIRCRAFT_LIST_TOOLTIP                                 :{BLACK}Aircraft - right-click on aircraft for information

STR_DEPOT_TRAIN_SELL_TOOLTIP                                    :{BLACK}Drag train vehicle to here to sell it
STR_DEPOT_ROAD_VEHICLE_SELL_TOOLTIP                             :{BLACK}Drag road vehicle to here to sell it
STR_DEPOT_SHIP_SELL_TOOLTIP                                     :{BLACK}Drag ship to here to sell it
STR_DEPOT_AIRCRAFT_SELL_TOOLTIP                                 :{BLACK}Drag aircraft to here to sell it

STR_DEPOT_DRAG_WHOLE_TRAIN_TO_SELL_TOOLTIP                      :{BLACK}Drag train engine here to sell the whole train

STR_DEPOT_SELL_ALL_BUTTON_TRAIN_TOOLTIP                         :{BLACK}Sell all trains in the depot
STR_DEPOT_SELL_ALL_BUTTON_ROAD_VEHICLE_TOOLTIP                  :{BLACK}Sell all road vehicles in the depot
STR_DEPOT_SELL_ALL_BUTTON_SHIP_TOOLTIP                          :{BLACK}Sell all ships in the depot
STR_DEPOT_SELL_ALL_BUTTON_AIRCRAFT_TOOLTIP                      :{BLACK}Sell all aircraft in the hangar

STR_DEPOT_AUTOREPLACE_TRAIN_TOOLTIP                             :{BLACK}Autoreplace all trains in the depot
STR_DEPOT_AUTOREPLACE_ROAD_VEHICLE_TOOLTIP                      :{BLACK}Autoreplace all road vehicles in the depot
STR_DEPOT_AUTOREPLACE_SHIP_TOOLTIP                              :{BLACK}Autoreplace all ships in the depot
STR_DEPOT_AUTOREPLACE_AIRCRAFT_TOOLTIP                          :{BLACK}Autoreplace all aircraft in the hangar

STR_DEPOT_TRAIN_NEW_VEHICLES_BUTTON                             :{BLACK}New Vehicles
STR_DEPOT_ROAD_VEHICLE_NEW_VEHICLES_BUTTON                      :{BLACK}New Vehicles
STR_DEPOT_SHIP_NEW_VEHICLES_BUTTON                              :{BLACK}New Ships
STR_DEPOT_AIRCRAFT_NEW_VEHICLES_BUTTON                          :{BLACK}New Aircraft

STR_DEPOT_TRAIN_NEW_VEHICLES_TOOLTIP                            :{BLACK}Buy new train vehicle
STR_DEPOT_ROAD_VEHICLE_NEW_VEHICLES_TOOLTIP                     :{BLACK}Buy new road vehicle
STR_DEPOT_SHIP_NEW_VEHICLES_TOOLTIP                             :{BLACK}Buy new ship
STR_DEPOT_AIRCRAFT_NEW_VEHICLES_TOOLTIP                         :{BLACK}Buy new aircraft

STR_DEPOT_CLONE_TRAIN                                           :{BLACK}Clone Train
STR_DEPOT_CLONE_ROAD_VEHICLE                                    :{BLACK}Clone Vehicle
STR_DEPOT_CLONE_SHIP                                            :{BLACK}Clone Ship
STR_DEPOT_CLONE_AIRCRAFT                                        :{BLACK}Clone Aircraft

STR_DEPOT_CLONE_TRAIN_DEPOT_INFO                                :{BLACK}This will buy a copy of a train including all cars. Click this button and then on a train inside or outside the depot. Ctrl+Click share the orders. Shift+Click shows estimated cost without purchase
STR_DEPOT_CLONE_ROAD_VEHICLE_DEPOT_INFO                         :{BLACK}This will buy a copy of a road vehicle. Click this button and then on a road vehicle inside or outside the depot. Ctrl+Click will will share the orders. Shift+Click shows estimated cost without purchase
STR_DEPOT_CLONE_SHIP_DEPOT_INFO                                 :{BLACK}This will buy a copy of a ship. Click this button and then on a ship inside or outside the depot. Ctrl+Click will share the orders. Shift+Click shows estimated cost without purchase
STR_DEPOT_CLONE_AIRCRAFT_INFO_HANGAR_WINDOW                     :{BLACK}This will buy a copy of an aircraft. Click this button and then on an aircraft inside or outside the hangar. Ctrl+Click will share the orders. Shift+Click shows estimated cost without purchase

STR_DEPOT_TRAIN_LOCATION_TOOLTIP                                :{BLACK}Centre main view on train depot location. Ctrl+Click opens a new viewport on train depot location
STR_DEPOT_ROAD_VEHICLE_LOCATION_TOOLTIP                         :{BLACK}Centre main view on road vehicle depot location. Ctrl+Click opens a new viewport on road depot location
STR_DEPOT_SHIP_LOCATION_TOOLTIP                                 :{BLACK}Centre main view on ship depot location. Ctrl+Click opens a new viewport on ship depot location
STR_DEPOT_AIRCRAFT_LOCATION_TOOLTIP                             :{BLACK}Centre main view on hangar location. Ctrl+Click opens a new viewport on hangar location

STR_DEPOT_VEHICLE_ORDER_LIST_TRAIN_TOOLTIP                      :{BLACK}Get a list of all trains with the current depot in their orders
STR_DEPOT_VEHICLE_ORDER_LIST_ROAD_VEHICLE_TOOLTIP               :{BLACK}Get a list of all road vehicles with the current depot in their orders
STR_DEPOT_VEHICLE_ORDER_LIST_SHIP_TOOLTIP                       :{BLACK}Get a list of all ships with the current depot in their orders
STR_DEPOT_VEHICLE_ORDER_LIST_AIRCRAFT_TOOLTIP                   :{BLACK}Get a list of all aircraft with any hangar at this airport in their orders

STR_DEPOT_MASS_STOP_DEPOT_TRAIN_TOOLTIP                         :{BLACK}Click to stop all the trains inside the depot
STR_DEPOT_MASS_STOP_DEPOT_ROAD_VEHICLE_TOOLTIP                  :{BLACK}Click to stop all the road vehicles inside the depot
STR_DEPOT_MASS_STOP_DEPOT_SHIP_TOOLTIP                          :{BLACK}Click to stop all the ships inside the depot
STR_DEPOT_MASS_STOP_HANGAR_TOOLTIP                              :{BLACK}Click to stop all the aircraft inside the hangar

STR_DEPOT_MASS_START_DEPOT_TRAIN_TOOLTIP                        :{BLACK}Click to start all the trains inside the depot
STR_DEPOT_MASS_START_DEPOT_ROAD_VEHICLE_TOOLTIP                 :{BLACK}Click to start all the road vehicles inside the depot
STR_DEPOT_MASS_START_DEPOT_SHIP_TOOLTIP                         :{BLACK}Click to start all the ships inside the depot
STR_DEPOT_MASS_START_HANGAR_TOOLTIP                             :{BLACK}Click to start all the aircraft inside the hangar

STR_DEPOT_SELL_CONFIRMATION_TEXT                                :{YELLOW}You are about to sell all the vehicles in the depot. Are you sure?

# Engine preview window
STR_ENGINE_PREVIEW_CAPTION                                      :{WHITE}Message from vehicle manufacturer
STR_ENGINE_PREVIEW_MESSAGE                                      :{GOLD}We have just designed a new {STRING} - would you be interested in a year's exclusive use of this vehicle, so we can see how it performs before making it universally available?
STR_ENGINE_PREVIEW_RAILROAD_LOCOMOTIVE                          :railway locomotive
STR_ENGINE_PREVIEW_ROAD_VEHICLE                                 :road vehicle
STR_ENGINE_PREVIEW_AIRCRAFT                                     :aircraft
STR_ENGINE_PREVIEW_SHIP                                         :ship
STR_ENGINE_PREVIEW_MONORAIL_LOCOMOTIVE                          :monorail locomotive
STR_ENGINE_PREVIEW_MAGLEV_LOCOMOTIVE                            :maglev locomotive

STR_ENGINE_PREVIEW_COST_WEIGHT_SPEED_POWER                      :{BLACK}Cost: {CURRENCY} Weight: {WEIGHT_S}{}Speed: {VELOCITY}  Power: {POWER}{}Running Cost: {CURRENCY}/yr{}Capacity: {CARGO}
STR_ENGINE_PREVIEW_COST_WEIGHT_SPEED_POWER_MAX_TE               :{BLACK}Cost: {CURRENCY} Weight: {WEIGHT_S}{}Speed: {VELOCITY}  Power: {POWER}  Max. T.E.: {6:FORCE}{}Running Cost: {4:CURRENCY}/yr{}Capacity: {5:CARGO}
STR_ENGINE_PREVIEW_COST_MAX_SPEED_CAPACITY_CAPACITY_RUNCOST     :{BLACK}Cost: {CURRENCY} Max. Speed: {VELOCITY}{}Capacity: {CARGO}, {CARGO}{}Running Cost: {CURRENCY}/yr
STR_ENGINE_PREVIEW_COST_MAX_SPEED_CAPACITY_RUNCOST              :{BLACK}Cost: {CURRENCY} Max. Speed: {VELOCITY}{}Capacity: {CARGO}{}Running Cost: {CURRENCY}/yr

# Autoreplace window
STR_REPLACE_VEHICLES_WHITE                                      :{WHITE}Replace {STRING}
STR_REPLACE_VEHICLE_TRAIN                                       :Train
STR_REPLACE_VEHICLE_ROAD_VEHICLE                                :Road Vehicle
STR_REPLACE_VEHICLE_SHIP                                        :Ship
STR_REPLACE_VEHICLE_AIRCRAFT                                    :Aircraft

STR_REPLACE_HELP_LEFT_ARRAY                                     :{BLACK}Select the engine type to replace
STR_REPLACE_HELP_RIGHT_ARRAY                                    :{BLACK}Select the new engine type you would like to use in place of the left selected engine type

STR_REPLACE_VEHICLES_START                                      :{BLACK}Start Replacing Vehicles
STR_REPLACE_HELP_START_BUTTON                                   :{BLACK}Press to begin replacement of the left selected engine type with the right selected engine type
STR_REPLACE_NOT_REPLACING                                       :{BLACK}Not replacing
STR_REPLACE_NOT_REPLACING_VEHICLE_SELECTED                      :{BLACK}No vehicle selected
STR_REPLACE_VEHICLES_STOP                                       :{BLACK}Stop Replacing Vehicles
STR_REPLACE_HELP_STOP_BUTTON                                    :{BLACK}Press to stop the replacement of the engine type selected on the left

STR_REPLACE_ENGINE_WAGON_SELECT                                 :{BLACK}Replacing: {ORANGE}{STRING}
STR_REPLACE_ENGINE_WAGON_SELECT_HELP                            :{BLACK}Switch between engine and wagon replacement windows
STR_REPLACE_ENGINES                                             :Engines
STR_REPLACE_WAGONS                                              :Wagons

STR_REPLACE_HELP_RAILTYPE                                       :{BLACK}Choose the railtype you want to replace engines for
STR_REPLACE_HELP_REPLACE_INFO_TAB                               :{BLACK}Displays which engine the left selected engine is being replaced with, if any
STR_REPLACE_RAIL_VEHICLES                                       :Rail Vehicles
STR_REPLACE_ELRAIL_VEHICLES                                     :Electrified Rail Vehicles
STR_REPLACE_MONORAIL_VEHICLES                                   :Monorail Vehicles
STR_REPLACE_MAGLEV_VEHICLES                                     :Maglev Vehicles

STR_REPLACE_REMOVE_WAGON                                        :{BLACK}Wagon removal: {ORANGE}{STRING}
STR_REPLACE_REMOVE_WAGON_HELP                                   :{BLACK}Make autoreplace keep the length of a train the same by removing wagons (starting at the front), if replacing the engine would make the train longer

# Vehicle view
STR_VEHICLE_VIEW_CAPTION                                        :{WHITE}{VEHICLE}

STR_VEHICLE_VIEW_TRAIN_LOCATION_TOOLTIP                         :{BLACK}Centre main view on train's location. Ctrl+Click will follow train in main view
STR_VEHICLE_VIEW_ROAD_VEHICLE_LOCATION_TOOLTIP                  :{BLACK}Centre main view on vehicle's location. Ctrl+Click will follow vehicle in main view
STR_VEHICLE_VIEW_SHIP_LOCATION_TOOLTIP                          :{BLACK}Centre main view on ship's location. Ctrl+Click will follow ship in main view
STR_VEHICLE_VIEW_AIRCRAFT_LOCATION_TOOLTIP                      :{BLACK}Centre main view on aircraft's location. Ctrl+Click will follow aircraft in main view

STR_VEHICLE_VIEW_TRAIN_SEND_TO_DEPOT_TOOLTIP                    :{BLACK}Send train to depot. Ctrl+Click will only service
STR_VEHICLE_VIEW_ROAD_VEHICLE_SEND_TO_DEPOT_TOOLTIP             :{BLACK}Send vehicle to depot. Ctrl+Click will only service
STR_VEHICLE_VIEW_SHIP_SEND_TO_DEPOT_TOOLTIP                     :{BLACK}Send ship to depot. Ctrl+Click will only service
STR_VEHICLE_VIEW_AIRCRAFT_SEND_TO_DEPOT_TOOLTIP                 :{BLACK}Send aircraft to hangar. Ctrl+Click will only service

STR_VEHICLE_VIEW_CLONE_TRAIN_INFO                               :{BLACK}This will buy a copy of the train including all cars. Ctrl+Click will share the orders. Shift+Click shows estimated cost without purchase
STR_VEHICLE_VIEW_CLONE_ROAD_VEHICLE_INFO                        :{BLACK}This will buy a copy of the road vehicle. Ctrl+Click will share the orders. Shift+Click shows estimated cost without purchase
STR_VEHICLE_VIEW_CLONE_SHIP_INFO                                :{BLACK}This will buy a copy of the ship. Ctrl+Click will share the orders. Shift+Click shows estimated cost without purchase
STR_VEHICLE_VIEW_CLONE_AIRCRAFT_INFO                            :{BLACK}This will buy a copy of the aircraft. Ctrl+Click will share the orders. Shift+Click shows estimated cost without purchase

STR_VEHICLE_VIEW_TRAIN_IGNORE_SIGNAL_TOOLTIP                    :{BLACK}Force train to proceed without waiting for signal to clear it

STR_VEHICLE_VIEW_TRAIN_REFIT_TOOLTIP                            :{BLACK}Refit train to carry a different cargo type
STR_VEHICLE_VIEW_ROAD_VEHICLE_REFIT_TOOLTIP                     :{BLACK}Refit road vehicle to carry a different cargo type
STR_VEHICLE_VIEW_SHIP_REFIT_TOOLTIP                             :{BLACK}Refit ship to carry a different cargo type
STR_VEHICLE_VIEW_AIRCRAFT_REFIT_TOOLTIP                         :{BLACK}Refit aircraft to carry a different cargo type

STR_VEHICLE_VIEW_TRAIN_REVERSE_TOOLTIP                          :{BLACK}Reverse direction of train
STR_VEHICLE_VIEW_ROAD_VEHICLE_REVERSE_TOOLTIP                   :{BLACK}Force vehicle to turn around

STR_VEHICLE_VIEW_TRAIN_ORDERS_TOOLTIP                           :{BLACK}Show train's orders. Ctrl+Click to show train's timetable
STR_VEHICLE_VIEW_ROAD_VEHICLE_ORDERS_TOOLTIP                    :{BLACK}Show vehicle's orders. Ctrl+Click to show vehicle's timetable
STR_VEHICLE_VIEW_SHIP_ORDERS_TOOLTIP                            :{BLACK}Show ship's orders. Ctrl+Click to show ship's timetable
STR_VEHICLE_VIEW_AIRCRAFT_ORDERS_TOOLTIP                        :{BLACK}Show aircraft's orders. Ctrl+Click to show aircraft's timetable

STR_VEHICLE_VIEW_TRAIN_SHOW_DETAILS_TOOLTIP                     :{BLACK}Show train details
STR_VEHICLE_VIEW_ROAD_VEHICLE_SHOW_DETAILS_TOOLTIP              :{BLACK}Show road vehicle details
STR_VEHICLE_VIEW_SHIP_SHOW_DETAILS_TOOLTIP                      :{BLACK}Show ship details
STR_VEHICLE_VIEW_AIRCRAFT_SHOW_DETAILS_TOOLTIP                  :{BLACK}Show aircraft details

STR_VEHICLE_VIEW_TRAIN_STATE_START_STOP_TOOLTIP                 :{BLACK}Current train action - click to stop/start train. Ctrl+Click to scroll to destination
STR_VEHICLE_VIEW_ROAD_VEHICLE_STATE_START_STOP_TOOLTIP          :{BLACK}Current vehicle action - click to stop/start vehicle. Ctrl+Click to scroll to destination
STR_VEHICLE_VIEW_SHIP_STATE_START_STOP_TOOLTIP                  :{BLACK}Current ship action - click to stop/start ship. Ctrl+Click to scroll to destination
STR_VEHICLE_VIEW_AIRCRAFT_STATE_START_STOP_TOOLTIP              :{BLACK}Current aircraft action - click to stop/start aircraft. Ctrl+Click to scroll to destination

# Messages in the start stop button in the vehicle view
STR_VEHICLE_STATUS_LOADING_UNLOADING                            :{LTBLUE}Loading / Unloading
STR_VEHICLE_STATUS_LEAVING                                      :{LTBLUE}Leaving
STR_VEHICLE_STATUS_CRASHED                                      :{RED}Crashed!
STR_VEHICLE_STATUS_BROKEN_DOWN                                  :{RED}Broken down
STR_VEHICLE_STATUS_STOPPED                                      :{RED}Stopped
STR_VEHICLE_STATUS_TRAIN_STOPPING                               :{RED}Stopping
STR_VEHICLE_STATUS_TRAIN_STOPPING_VEL                           :{RED}Stopping, {VELOCITY}
STR_VEHICLE_STATUS_TRAIN_NO_POWER                               :{RED}No power
STR_VEHICLE_STATUS_TRAIN_STUCK                                  :{ORANGE}Waiting for free path

STR_VEHICLE_STATUS_HEADING_FOR_STATION                          :{LTBLUE}Heading for {STATION}
STR_VEHICLE_STATUS_HEADING_FOR_STATION_VEL                      :{LTBLUE}Heading for {STATION}, {VELOCITY}
STR_VEHICLE_STATUS_NO_ORDERS                                    :{LTBLUE}No orders
STR_VEHICLE_STATUS_NO_ORDERS_VEL                                :{LTBLUE}No orders, {VELOCITY}

STR_VEHICLE_STATUS_HEADING_FOR_WAYPOINT                         :{LTBLUE}Heading for {WAYPOINT}
STR_VEHICLE_STATUS_HEADING_FOR_WAYPOINT_VEL                     :{LTBLUE}Heading for {WAYPOINT}, {VELOCITY}

STR_VEHICLE_STATUS_HEADING_FOR_DEPOT                            :{ORANGE}Heading for {DEPOT}
STR_VEHICLE_STATUS_HEADING_FOR_DEPOT_VEL                        :{ORANGE}Heading for {DEPOT}, {VELOCITY}

STR_VEHICLE_STATUS_HEADING_FOR_DEPOT_SERVICE                    :{LTBLUE}Service at {DEPOT}
STR_VEHICLE_STATUS_HEADING_FOR_DEPOT_SERVICE_VEL                :{LTBLUE}Service at {DEPOT}, {VELOCITY}

# Vehicle stopped/started animations
STR_VEHICLE_COMMAND_STOPPED_SMALL                               :{TINYFONT}{RED}Stopped
STR_VEHICLE_COMMAND_STOPPED                                     :{RED}Stopped
STR_VEHICLE_COMMAND_STARTED_SMALL                               :{TINYFONT}{GREEN}Started
STR_VEHICLE_COMMAND_STARTED                                     :{GREEN}Started

# Vehicle details
STR_VEHICLE_DETAILS_CAPTION                                     :{WHITE}{VEHICLE} (Details)
STR_VEHICLE_NAME_BUTTON                                         :{BLACK}Name

STR_VEHICLE_DETAILS_TRAIN_RENAME                                :{BLACK}Name train
STR_VEHICLE_DETAILS_ROAD_VEHICLE_RENAME                         :{BLACK}Name road vehicle
STR_VEHICLE_DETAILS_SHIP_RENAME                                 :{BLACK}Name ship
STR_VEHICLE_DETAILS_AIRCRAFT_RENAME                             :{BLACK}Name aircraft

STR_VEHICLE_INFO_AGE_RUNNING_COST_YR                            :{BLACK}Age: {LTBLUE}{STRING2}{BLACK}   Running Cost: {LTBLUE}{CURRENCY}/yr
# The next two need to stay in this order
STR_VEHICLE_INFO_AGE                                            :{COMMA} year{P "" s} ({COMMA})
STR_VEHICLE_INFO_AGE_RED                                        :{RED}{COMMA} year{P "" s} ({COMMA})

STR_VEHICLE_INFO_MAX_SPEED                                      :{BLACK}Max. speed: {LTBLUE}{VELOCITY}
STR_VEHICLE_INFO_WEIGHT_POWER_MAX_SPEED                         :{BLACK}Weight: {LTBLUE}{WEIGHT_S} {BLACK}Power: {LTBLUE}{POWER}{BLACK} Max. speed: {LTBLUE}{VELOCITY}
STR_VEHICLE_INFO_WEIGHT_POWER_MAX_SPEED_MAX_TE                  :{BLACK}Weight: {LTBLUE}{WEIGHT_S} {BLACK}Power: {LTBLUE}{POWER}{BLACK} Max. speed: {LTBLUE}{VELOCITY} {BLACK}Max. T.E.: {LTBLUE}{FORCE}

STR_VEHICLE_INFO_PROFIT_THIS_YEAR_LAST_YEAR                     :{BLACK}Profit this year: {LTBLUE}{CURRENCY} (last year: {CURRENCY})
STR_VEHICLE_INFO_RELIABILITY_BREAKDOWNS                         :{BLACK}Reliability: {LTBLUE}{COMMA}%  {BLACK}Breakdowns since last service: {LTBLUE}{COMMA}

STR_VEHICLE_INFO_BUILT_VALUE                                    :{LTBLUE}{ENGINE} {BLACK}Built: {LTBLUE}{NUM}{BLACK} Value: {LTBLUE}{CURRENCY}
STR_VEHICLE_INFO_NO_CAPACITY                                    :{BLACK}Capacity: {LTBLUE}None
STR_VEHICLE_INFO_CAPACITY                                       :{BLACK}Capacity: {LTBLUE}{CARGO}{3:STRING}
STR_VEHICLE_INFO_CAPACITY_MULT                                  :{BLACK}Capacity: {LTBLUE}{CARGO}{3:STRING} (x{4:NUM})
STR_VEHICLE_INFO_CAPACITY_CAPACITY                              :{BLACK}Capacity: {LTBLUE}{CARGO}, {CARGO}{STRING}

STR_VEHICLE_INFO_FEEDER_CARGO_VALUE                             :{BLACK}Transfer Credits: {LTBLUE}{CURRENCY}

STR_VEHICLE_DETAILS_SERVICING_INTERVAL_DAYS                     :{BLACK}Servicing interval: {LTBLUE}{COMMA}days{BLACK}   Last service: {LTBLUE}{DATE_LONG}
STR_VEHICLE_DETAILS_SERVICING_INTERVAL_PERCENT                  :{BLACK}Servicing interval: {LTBLUE}{COMMA}%{BLACK}   Last service: {LTBLUE}{DATE_LONG}
STR_VEHICLE_DETAILS_INCREASE_SERVICING_INTERVAL_TOOLTIP         :{BLACK}Increase servicing interval by 10. Ctrl+Click increases servicing interval by 5
STR_VEHICLE_DETAILS_DECREASE_SERVICING_INTERVAL_TOOLTIP         :{BLACK}Decrease servicing interval by 10. Ctrl+Click decreases servicing interval by 5

STR_QUERY_RENAME_TRAIN_CAPTION                                  :{WHITE}Name train
STR_QUERY_RENAME_ROAD_VEHICLE_CAPTION                           :{WHITE}Name road vehicle
STR_QUERY_RENAME_SHIP_CAPTION                                   :{WHITE}Name ship
STR_QUERY_RENAME_AIRCRAFT_CAPTION                               :{WHITE}Name aircraft

# Extra buttons for train details windows
STR_VEHICLE_DETAILS_TRAIN_ENGINE_BUILT_AND_VALUE                :{LTBLUE}{ENGINE}{BLACK}   Built: {LTBLUE}{NUM}{BLACK} Value: {LTBLUE}{CURRENCY}
STR_VEHICLE_DETAILS_TRAIN_WAGON_VALUE                           :{LTBLUE}{ENGINE}{BLACK}   Value: {LTBLUE}{CURRENCY}

STR_VEHICLE_DETAILS_TRAIN_TOTAL_CAPACITY_TEXT                   :{BLACK}Total cargo capacity of this train:
STR_VEHICLE_DETAILS_TRAIN_TOTAL_CAPACITY                        :{LTBLUE}- {CARGO} ({SHORTCARGO})
STR_VEHICLE_DETAILS_TRAIN_TOTAL_CAPACITY_MULT                   :{LTBLUE}- {CARGO} ({SHORTCARGO}) (x{NUM})

STR_VEHICLE_DETAILS_CARGO_EMPTY                                 :{LTBLUE}Empty
STR_VEHICLE_DETAILS_CARGO_FROM                                  :{LTBLUE}{CARGO} from {STATION}
STR_VEHICLE_DETAILS_CARGO_FROM_MULT                             :{LTBLUE}{CARGO} from {STATION} (x{NUM})

STR_VEHICLE_DETAIL_TAB_CARGO                                    :{BLACK}Cargo
STR_VEHICLE_DETAILS_TRAIN_CARGO_TOOLTIP                         :{BLACK}Show details of cargo carried
STR_VEHICLE_DETAIL_TAB_INFORMATION                              :{BLACK}Information
STR_VEHICLE_DETAILS_TRAIN_INFORMATION_TOOLTIP                   :{BLACK}Show details of train vehicles
STR_VEHICLE_DETAIL_TAB_CAPACITIES                               :{BLACK}Capacities
STR_VEHICLE_DETAILS_TRAIN_CAPACITIES_TOOLTIP                    :{BLACK}Show capacities of each vehicle
STR_VEHICLE_DETAIL_TAB_TOTAL_CARGO                              :{BLACK}Total Cargo
STR_VEHICLE_DETAILS_TRAIN_TOTAL_CARGO_TOOLTIP                   :{BLACK}Show total capacity of train, split by cargo type

STR_VEHICLE_DETAILS_TRAIN_ARTICULATED_RV_CAPACITY               :{BLACK}Capacity: {LTBLUE}

# Vehicle refit
STR_REFIT_CAPTION                                               :{WHITE}{VEHICLE} (Refit)
STR_REFIT_TITLE                                                 :{GOLD}Select cargo type to carry:
STR_REFIT_NEW_CAPACITY_COST_OF_REFIT                            :{BLACK}New capacity: {GOLD}{CARGO}{}{BLACK}Cost of refit: {GOLD}{CURRENCY}
STR_REFIT_NEW_CAPACITY_COST_OF_AIRCRAFT_REFIT                   :{BLACK}New capacity: {GOLD}{CARGO}, {GOLD}{CARGO}{}{BLACK}Cost of refit: {GOLD}{CURRENCY}
STR_REFIT_SELECT_VEHICLES_TOOLTIP                               :{BLACK}Select the vehicles to refit. Dragging with the mouse allows to select multiple vehicles. Clicking on an empty space will select the whole vehicle. Ctrl+Click will select a vehicle and the following chain

STR_REFIT_TRAIN_LIST_TOOLTIP                                    :{BLACK}Select type of cargo for train to carry
STR_REFIT_ROAD_VEHICLE_LIST_TOOLTIP                             :{BLACK}Select type of cargo for road vehicle to carry
STR_REFIT_SHIP_LIST_TOOLTIP                                     :{BLACK}Select type of cargo for ship to carry
STR_REFIT_AIRCRAFT_LIST_TOOLTIP                                 :{BLACK}Select type of cargo for aircraft to carry

STR_REFIT_TRAIN_REFIT_BUTTON                                    :{BLACK}Refit train
STR_REFIT_ROAD_VEHICLE_REFIT_BUTTON                             :{BLACK}Refit road vehicle
STR_REFIT_SHIP_REFIT_BUTTON                                     :{BLACK}Refit ship
STR_REFIT_AIRCRAFT_REFIT_BUTTON                                 :{BLACK}Refit aircraft

STR_REFIT_TRAIN_REFIT_TOOLTIP                                   :{BLACK}Refit train to carry highlighted cargo type
STR_REFIT_ROAD_VEHICLE_REFIT_TOOLTIP                            :{BLACK}Refit road vehicle to carry highlighted cargo type
STR_REFIT_SHIP_REFIT_TOOLTIP                                    :{BLACK}Refit ship to carry highlighted cargo type
STR_REFIT_AIRCRAFT_REFIT_TOOLTIP                                :{BLACK}Refit aircraft to carry highlighted cargo type

# Order view
STR_ORDERS_CAPTION                                              :{WHITE}{VEHICLE} (Orders)
STR_ORDERS_TIMETABLE_VIEW                                       :{BLACK}Timetable
STR_ORDERS_TIMETABLE_VIEW_TOOLTIP                               :{BLACK}Switch to the timetable view

STR_ORDERS_LIST_TOOLTIP                                         :{BLACK}Order list - click on an order to highlight it. Ctrl+Click scrolls to the order's destination
STR_ORDER_INDEX                                                 :{COMMA}:{NBSP}
STR_ORDER_TEXT                                                  :{STRING4} {STRING2}

STR_ORDERS_END_OF_ORDERS                                        :- - End of Orders - -
STR_ORDERS_END_OF_SHARED_ORDERS                                 :- - End of Shared Orders - -

# Order bottom buttons
STR_ORDER_NON_STOP                                              :{BLACK}Non-stop
STR_ORDER_GO_TO                                                 :Go to
STR_ORDER_GO_NON_STOP_TO                                        :Go non-stop to
STR_ORDER_GO_VIA                                                :Go via
STR_ORDER_GO_NON_STOP_VIA                                       :Go non-stop via
STR_ORDER_TOOLTIP_NON_STOP                                      :{BLACK}Change the stopping behaviour of the highlighted order

STR_ORDER_TOGGLE_FULL_LOAD                                      :{BLACK}Full load any cargo
STR_ORDER_DROP_LOAD_IF_POSSIBLE                                 :Load if available
STR_ORDER_DROP_FULL_LOAD_ALL                                    :Full load all cargo
STR_ORDER_DROP_FULL_LOAD_ANY                                    :Full load any cargo
STR_ORDER_DROP_NO_LOADING                                       :No loading
STR_ORDER_TOOLTIP_FULL_LOAD                                     :{BLACK}Change the loading behaviour of the highlighted order

STR_ORDER_TOGGLE_UNLOAD                                         :{BLACK}Unload all
STR_ORDER_DROP_UNLOAD_IF_ACCEPTED                               :Unload if accepted
STR_ORDER_DROP_UNLOAD                                           :Unload all
STR_ORDER_DROP_TRANSFER                                         :Transfer
STR_ORDER_DROP_NO_UNLOADING                                     :No unloading
STR_ORDER_TOOLTIP_UNLOAD                                        :{BLACK}Change the unloading behaviour of the highlighted order

STR_ORDER_REFIT                                                 :{BLACK}Refit
STR_ORDER_REFIT_TOOLTIP                                         :{BLACK}Select what cargo type to refit to in this order. Ctrl+Click to remove refit instruction

STR_ORDER_SERVICE                                               :{BLACK}Service
STR_ORDER_DROP_GO_ALWAYS_DEPOT                                  :Always go
STR_ORDER_DROP_SERVICE_DEPOT                                    :Service if needed
STR_ORDER_DROP_HALT_DEPOT                                       :Stop
STR_ORDER_SERVICE_TOOLTIP                                       :{BLACK}Skip this order unless a service is needed

STR_ORDER_CONDITIONAL_VARIABLE_TOOLTIP                          :{BLACK}Vehicle data to base jumping on
STR_ORDER_CONDITIONAL_LOAD_PERCENTAGE                           :Load percentage
STR_ORDER_CONDITIONAL_RELIABILITY                               :Reliability
STR_ORDER_CONDITIONAL_MAX_SPEED                                 :Maximum speed
STR_ORDER_CONDITIONAL_AGE                                       :Vehicle age (years)
STR_ORDER_CONDITIONAL_REQUIRES_SERVICE                          :Requires service
STR_ORDER_CONDITIONAL_UNCONDITIONALLY                           :Always

STR_ORDER_CONDITIONAL_COMPARATOR_TOOLTIP                        :{BLACK}How to compare the vehicle data to the given value
STR_ORDER_CONDITIONAL_COMPARATOR_EQUALS                         :is equal to
STR_ORDER_CONDITIONAL_COMPARATOR_NOT_EQUALS                     :is not equal to
STR_ORDER_CONDITIONAL_COMPARATOR_LESS_THAN                      :is less than
STR_ORDER_CONDITIONAL_COMPARATOR_LESS_EQUALS                    :is less or equal to
STR_ORDER_CONDITIONAL_COMPARATOR_MORE_THAN                      :is more than
STR_ORDER_CONDITIONAL_COMPARATOR_MORE_EQUALS                    :is more or equal to
STR_ORDER_CONDITIONAL_COMPARATOR_IS_TRUE                        :is true
STR_ORDER_CONDITIONAL_COMPARATOR_IS_FALSE                       :is false

STR_ORDER_CONDITIONAL_VALUE_TOOLTIP                             :{BLACK}The value to compare the vehicle data against
STR_ORDER_CONDITIONAL_VALUE_CAPT                                :{WHITE}Enter value to compare against

STR_ORDERS_SKIP_BUTTON                                          :{BLACK}Skip
STR_ORDERS_SKIP_TOOLTIP                                         :{BLACK}Skip the current order, and start the next. Ctrl+Click skips to the selected order

STR_ORDERS_DELETE_BUTTON                                        :{BLACK}Delete
STR_ORDERS_DELETE_TOOLTIP                                       :{BLACK}Delete the highlighted order
STR_ORDERS_DELETE_ALL_TOOLTIP                                   :{BLACK}Delete all orders
STR_ORDERS_STOP_SHARING_BUTTON                                  :{BLACK}Stop sharing
STR_ORDERS_STOP_SHARING_TOOLTIP                                 :{BLACK}Stop sharing the order list. Ctrl+Click additionally deletes all orders for this vehicle

STR_ORDERS_GO_TO_BUTTON                                         :{BLACK}Go To
STR_ORDER_GO_TO_NEAREST_DEPOT                                   :Go to nearest depot
STR_ORDER_GO_TO_NEAREST_HANGAR                                  :Go to nearest hangar
STR_ORDER_CONDITIONAL                                           :Conditional order jump
STR_ORDER_SHARE                                                 :Share orders
STR_ORDERS_GO_TO_TOOLTIP                                        :{BLACK}Insert a new order before the highlighted order, or add to end of list. Ctrl makes station orders 'full load any cargo', waypoint orders 'non-stop' and depot orders 'service'. 'Share orders' or Ctrl lets this vehicle share orders with the selected vehicle. Clicking a vehicle copies the orders from that vehicle
STR_ORDERS_GO_TO_DROPDOWN_TOOLTIP                               :{BLACK}Insert an advanced order

STR_ORDERS_VEH_WITH_SHARED_ORDERS_LIST_TOOLTIP                  :{BLACK}Show all vehicles that share this schedule

# String parts to build the order string
STR_ORDER_GO_TO_WAYPOINT                                        :Go via {WAYPOINT}
STR_ORDER_GO_NON_STOP_TO_WAYPOINT                               :Go non-stop via {WAYPOINT}

STR_ORDER_SERVICE_AT                                            :Service at
STR_ORDER_SERVICE_NON_STOP_AT                                   :Service non-stop at

STR_ORDER_NEAREST_DEPOT                                         :the nearest
STR_ORDER_NEAREST_HANGAR                                        :the nearest Hangar
STR_ORDER_TRAIN_DEPOT                                           :Train Depot
STR_ORDER_ROAD_VEHICLE_DEPOT                                    :Road Vehicle Depot
STR_ORDER_SHIP_DEPOT                                            :Ship Depot
STR_ORDER_GO_TO_NEAREST_DEPOT_FORMAT                            :{STRING} {STRING} {STRING}
STR_ORDER_GO_TO_DEPOT_FORMAT                                    :{STRING} {DEPOT}

STR_ORDER_REFIT_ORDER                                           :(Refit to {STRING})
STR_ORDER_REFIT_STOP_ORDER                                      :(Refit to {STRING} and stop)
STR_ORDER_STOP_ORDER                                            :(Stop)

STR_ORDER_GO_TO_STATION                                         :{STRING} {STATION} {STRING}

STR_ORDER_AUTOMATIC                                             :(Automatic)

STR_ORDER_FULL_LOAD                                             :(Full load)
STR_ORDER_FULL_LOAD_ANY                                         :(Full load any cargo)
STR_ORDER_NO_LOAD                                               :(No loading)
STR_ORDER_UNLOAD                                                :(Unload and take cargo)
STR_ORDER_UNLOAD_FULL_LOAD                                      :(Unload and wait for full load)
STR_ORDER_UNLOAD_FULL_LOAD_ANY                                  :(Unload and wait for any full load)
STR_ORDER_UNLOAD_NO_LOAD                                        :(Unload and leave empty)
STR_ORDER_TRANSFER                                              :(Transfer and take cargo)
STR_ORDER_TRANSFER_FULL_LOAD                                    :(Transfer and wait for full load)
STR_ORDER_TRANSFER_FULL_LOAD_ANY                                :(Transfer and wait for any full load)
STR_ORDER_TRANSFER_NO_LOAD                                      :(Transfer and leave empty)
STR_ORDER_NO_UNLOAD                                             :(No unload and take cargo)
STR_ORDER_NO_UNLOAD_FULL_LOAD                                   :(No unload and wait for full load)
STR_ORDER_NO_UNLOAD_FULL_LOAD_ANY                               :(No unload and wait for any full load)

STR_ORDER_STOP_LOCATION_NEAR_END                                :[near end]
STR_ORDER_STOP_LOCATION_MIDDLE                                  :[middle]
STR_ORDER_STOP_LOCATION_FAR_END                                 :[far end]

STR_ORDER_CONDITIONAL_UNCONDITIONAL                             :Jump to order {COMMA}
STR_ORDER_CONDITIONAL_NUM                                       :Jump to order {COMMA} when {STRING} {STRING} {COMMA}
STR_ORDER_CONDITIONAL_TRUE_FALSE                                :Jump to order {COMMA} when {STRING} {STRING}

STR_INVALID_ORDER                                               :{RED} (Invalid Order)

# Time table window
STR_TIMETABLE_TITLE                                             :{WHITE}{VEHICLE} (Timetable)
STR_TIMETABLE_ORDER_VIEW                                        :{BLACK}Orders
STR_TIMETABLE_ORDER_VIEW_TOOLTIP                                :{BLACK}Switch to the order view

STR_TIMETABLE_TOOLTIP                                           :{BLACK}Timetable - click on an order to highlight it

STR_TIMETABLE_NO_TRAVEL                                         :No travel
STR_TIMETABLE_NOT_TIMETABLEABLE                                 :Travel (automatic; timetabled by next manual order)
STR_TIMETABLE_TRAVEL_NOT_TIMETABLED                             :Travel (not timetabled)
STR_TIMETABLE_TRAVEL_FOR                                        :Travel for {STRING1}
STR_TIMETABLE_STAY_FOR                                          :and stay for {STRING1}
STR_TIMETABLE_AND_TRAVEL_FOR                                    :and travel for {STRING1}
STR_TIMETABLE_DAYS                                              :{COMMA} day{P "" s}
STR_TIMETABLE_TICKS                                             :{COMMA} tick{P "" s}

STR_TIMETABLE_TOTAL_TIME                                        :{BLACK}This timetable will take {STRING1} to complete
STR_TIMETABLE_TOTAL_TIME_INCOMPLETE                             :{BLACK}This timetable will take at least {STRING1} to complete (not all timetabled)

STR_TIMETABLE_STATUS_ON_TIME                                    :{BLACK}This vehicle is currently running on time
STR_TIMETABLE_STATUS_LATE                                       :{BLACK}This vehicle is currently running {STRING1} late
STR_TIMETABLE_STATUS_EARLY                                      :{BLACK}This vehicle is currently running {STRING1} early
STR_TIMETABLE_STATUS_NOT_STARTED                                :{BLACK}This timetable has not yet started
STR_TIMETABLE_STATUS_START_AT                                   :{BLACK}This timetable will start at {STRING1}

STR_TIMETABLE_STARTING_DATE                                     :{BLACK}Start date
STR_TIMETABLE_STARTING_DATE_TOOLTIP                             :{BLACK}Select a date as starting point of this timetable

STR_TIMETABLE_CHANGE_TIME                                       :{BLACK}Change Time
STR_TIMETABLE_WAIT_TIME_TOOLTIP                                 :{BLACK}Change the amount of time that the highlighted order should take

STR_TIMETABLE_CLEAR_TIME                                        :{BLACK}Clear Time
STR_TIMETABLE_CLEAR_TIME_TOOLTIP                                :{BLACK}Clear the amount of time for the highlighted order

STR_TIMETABLE_RESET_LATENESS                                    :{BLACK}Reset Late Counter
STR_TIMETABLE_RESET_LATENESS_TOOLTIP                            :{BLACK}Reset the lateness counter, so the vehicle will be on time

STR_TIMETABLE_AUTOFILL                                          :{BLACK}Autofill
STR_TIMETABLE_AUTOFILL_TOOLTIP                                  :{BLACK}Fill the timetable automatically with the values from the next journey (Ctrl+Click to try to keep waiting times)

STR_TIMETABLE_EXPECTED                                          :{BLACK}Expected
STR_TIMETABLE_SCHEDULED                                         :{BLACK}Scheduled
STR_TIMETABLE_EXPECTED_TOOLTIP                                  :{BLACK}Switch between expected and schedule

STR_TIMETABLE_ARRIVAL_ABBREVIATION                              :A:
STR_TIMETABLE_DEPARTURE_ABBREVIATION                            :D:


# Date window (for timetable)
STR_DATE_CAPTION                                                :{WHITE}Set date
STR_DATE_SET_DATE                                               :{BLACK}Set date
STR_DATE_SET_DATE_TOOLTIP                                       :{BLACK}Use the selected date as starting date for the timetable
STR_DATE_DAY_TOOLTIP                                            :{BLACK}Select day
STR_DATE_MONTH_TOOLTIP                                          :{BLACK}Select month
STR_DATE_YEAR_TOOLTIP                                           :{BLACK}Select year


# AI debug window
STR_AI_DEBUG                                                    :{WHITE}AI Debug
STR_AI_DEBUG_NAME_AND_VERSION                                   :{BLACK}{RAW_STRING} (v{NUM})
STR_AI_DEBUG_NAME_TOOLTIP                                       :{BLACK}Name of the AI
STR_AI_DEBUG_SETTINGS                                           :{BLACK}AI Settings
STR_AI_DEBUG_SETTINGS_TOOLTIP                                   :{BLACK}Change the settings of the AI
STR_AI_DEBUG_RELOAD                                             :{BLACK}Reload AI
STR_AI_DEBUG_RELOAD_TOOLTIP                                     :{BLACK}Kill the AI, reload the script, and restart the AI
STR_AI_DEBUG_BREAK_STR_ON_OFF_TOOLTIP                           :{BLACK}Enable/disable breaking when an AI log message matches the break string
STR_AI_DEBUG_BREAK_ON_LABEL                                     :{BLACK}Break on:
STR_AI_DEBUG_BREAK_STR_OSKTITLE                                 :{BLACK}Break on
STR_AI_DEBUG_BREAK_STR_TOOLTIP                                  :{BLACK}When an AI log message matches this string, the game is paused
STR_AI_DEBUG_MATCH_CASE                                         :{BLACK}Match case
STR_AI_DEBUG_MATCH_CASE_TOOLTIP                                 :{BLACK}Toggle matching case when comparing AI log messages against the break string
STR_AI_DEBUG_CONTINUE                                           :{BLACK}Continue
STR_AI_DEBUG_CONTINUE_TOOLTIP                                   :{BLACK}Unpause and continue the AI
STR_AI_DEBUG_SELECT_AI_TOOLTIP                                  :{BLACK}View debug output of this AI

STR_ERROR_NO_AI                                                 :{WHITE}OpenTTD is built without AI support...
STR_ERROR_NO_AI_SUB                                             :{WHITE}... no AIs are available!

STR_ERROR_AI_NO_AI_FOUND                                        :No suitable AI found to load.{}This AI is a dummy AI and won't do anything.{}You can download several AIs via the 'Online Content' system
STR_ERROR_AI_PLEASE_REPORT_CRASH                                :{WHITE}One of the running AIs crashed. Please report this to the AI author with a screenshot of the AI Debug Window
STR_ERROR_AI_DEBUG_SERVER_ONLY                                  :{YELLOW}AI Debug window is only available for the server

# AI configuration window
STR_AI_CONFIG_CAPTION                                           :{WHITE}AI Configuration
STR_AI_CONFIG_LIST_TOOLTIP                                      :{BLACK}All AIs that will be loaded in the next game
STR_AI_CONFIG_HUMAN_PLAYER                                      :Human player
STR_AI_CONFIG_RANDOM_AI                                         :Random AI

STR_AI_CONFIG_MOVE_UP                                           :{BLACK}Move Up
STR_AI_CONFIG_MOVE_UP_TOOLTIP                                   :{BLACK}Move selected AI up in the list
STR_AI_CONFIG_MOVE_DOWN                                         :{BLACK}Move Down
STR_AI_CONFIG_MOVE_DOWN_TOOLTIP                                 :{BLACK}Move selected AI down in the list

STR_AI_CONFIG_CHANGE                                            :{BLACK}Select AI
STR_AI_CONFIG_CHANGE_TOOLTIP                                    :{BLACK}Load another AI
STR_AI_CONFIG_CONFIGURE                                         :{BLACK}Configure
STR_AI_CONFIG_CONFIGURE_TOOLTIP                                 :{BLACK}Configure the parameters of the AI

# Available AIs window
STR_AI_LIST_CAPTION                                             :{WHITE}Available AIs
STR_AI_LIST_TOOLTIP                                             :{BLACK}Click to select an AI

STR_AI_LIST_AUTHOR                                              :{BLACK}Author: {RAW_STRING}
STR_AI_LIST_VERSION                                             :{BLACK}Version: {NUM}
STR_AI_LIST_URL                                                 :{BLACK}URL: {RAW_STRING}

STR_AI_LIST_ACCEPT                                              :{BLACK}Accept
STR_AI_LIST_ACCEPT_TOOLTIP                                      :{BLACK}Select highlighted AI
STR_AI_LIST_CANCEL                                              :{BLACK}Cancel
STR_AI_LIST_CANCEL_TOOLTIP                                      :{BLACK}Don't change AI

# AI Parameters
STR_AI_SETTINGS_CAPTION                                         :{WHITE}AI Parameters
STR_AI_SETTINGS_CLOSE                                           :{BLACK}Close
STR_AI_SETTINGS_RESET                                           :{BLACK}Reset
STR_AI_SETTINGS_SETTING                                         :{RAW_STRING}: {ORANGE}{STRING1}

# Vehicle loading indicators
STR_PERCENT_UP_SMALL                                            :{TINYFONT}{WHITE}{NUM}%{UPARROW}
STR_PERCENT_UP                                                  :{WHITE}{NUM}%{UPARROW}
STR_PERCENT_DOWN_SMALL                                          :{TINYFONT}{WHITE}{NUM}%{DOWNARROW}
STR_PERCENT_DOWN                                                :{WHITE}{NUM}%{DOWNARROW}
STR_PERCENT_UP_DOWN_SMALL                                       :{TINYFONT}{WHITE}{NUM}%{UPARROW}{DOWNARROW}
STR_PERCENT_UP_DOWN                                             :{WHITE}{NUM}%{UPARROW}{DOWNARROW}

# Income 'floats'
STR_INCOME_FLOAT_COST_SMALL                                     :{TINYFONT}{RED}Cost: {CURRENCY}
STR_INCOME_FLOAT_COST                                           :{RED}Cost: {CURRENCY}
STR_INCOME_FLOAT_INCOME_SMALL                                   :{TINYFONT}{GREEN}Income: {CURRENCY}
STR_INCOME_FLOAT_INCOME                                         :{GREEN}Income: {CURRENCY}
STR_FEEDER_TINY                                                 :{TINYFONT}{YELLOW}Transfer: {CURRENCY}
STR_FEEDER                                                      :{YELLOW}Transfer: {CURRENCY}
STR_MESSAGE_ESTIMATED_COST                                      :{WHITE}Estimated Cost: {CURRENCY}
STR_MESSAGE_ESTIMATED_INCOME                                    :{WHITE}Estimated Income: {CURRENCY}

# Saveload messages
STR_ERROR_SAVE_STILL_IN_PROGRESS                                :{WHITE}Saving still in progress,{}please wait until it is finished!
STR_ERROR_AUTOSAVE_FAILED                                       :{WHITE}Autosave failed
STR_ERROR_UNABLE_TO_READ_DRIVE                                  :{BLACK}Unable to read drive
STR_ERROR_GAME_SAVE_FAILED                                      :{WHITE}Game Save Failed{}{STRING}
STR_ERROR_UNABLE_TO_DELETE_FILE                                 :{WHITE}Unable to delete file
STR_ERROR_GAME_LOAD_FAILED                                      :{WHITE}Game Load Failed{}{STRING}
STR_GAME_SAVELOAD_ERROR_BROKEN_INTERNAL_ERROR                   :Internal error: {RAW_STRING}
STR_GAME_SAVELOAD_ERROR_BROKEN_SAVEGAME                         :Broken savegame - {RAW_STRING}
STR_GAME_SAVELOAD_ERROR_TOO_NEW_SAVEGAME                        :Savegame is made with newer version
STR_GAME_SAVELOAD_ERROR_FILE_NOT_READABLE                       :File not readable
STR_GAME_SAVELOAD_ERROR_FILE_NOT_WRITEABLE                      :File not writeable
STR_GAME_SAVELOAD_ERROR_DATA_INTEGRITY_CHECK_FAILED             :Data integrity check failed
STR_GAME_SAVELOAD_NOT_AVAILABLE                                 :<not available>
STR_WARNING_LOADGAME_REMOVED_TRAMS                              :{WHITE}Game was saved in version without tram support. All trams have been removed

# Map generation messages
STR_ERROR_COULD_NOT_CREATE_TOWN                                 :{WHITE}Map generation aborted...{}... no suitable town locations
STR_ERROR_NO_TOWN_IN_SCENARIO                                   :{WHITE}... there is no town in this scenario

STR_ERROR_PNGMAP                                                :{WHITE}Can't load landscape from PNG...
STR_ERROR_PNGMAP_FILE_NOT_FOUND                                 :{WHITE}... file not found
STR_ERROR_PNGMAP_IMAGE_TYPE                                     :{WHITE}... could not convert image type. 8 or 24-bit PNG image needed
STR_ERROR_PNGMAP_MISC                                           :{WHITE}... something just went wrong (probably corrupted file)

STR_ERROR_BMPMAP                                                :{WHITE}Can't load landscape from BMP...
STR_ERROR_BMPMAP_IMAGE_TYPE                                     :{WHITE}... could not convert image type

STR_WARNING_HEIGHTMAP_SCALE_CAPTION                             :{WHITE}Scale warning
STR_WARNING_HEIGHTMAP_SCALE_MESSAGE                             :{YELLOW}Resizing source map too much is not recommended. Continue with the generation?

# Soundset messages
STR_WARNING_FALLBACK_SOUNDSET                                   :{WHITE}Only a fallback sound set was found. If you want sounds, install a sound set via the content download system

# Screenshot related messages
STR_MESSAGE_SCREENSHOT_SUCCESSFULLY                             :{WHITE}Screenshot successfully saved as '{RAW_STRING}'
STR_ERROR_SCREENSHOT_FAILED                                     :{WHITE}Screenshot failed!

# Error message titles
STR_ERROR_MESSAGE_CAPTION                                       :{YELLOW}Message
STR_ERROR_MESSAGE_CAPTION_OTHER_COMPANY                         :{YELLOW}Message from {STRING1}

# Generic construction errors
STR_ERROR_OFF_EDGE_OF_MAP                                       :{WHITE}Off edge of map
STR_ERROR_TOO_CLOSE_TO_EDGE_OF_MAP                              :{WHITE}Too close to edge of map
STR_ERROR_NOT_ENOUGH_CASH_REQUIRES_CURRENCY                     :{WHITE}Not enough cash - requires {CURRENCY}
STR_ERROR_FLAT_LAND_REQUIRED                                    :{WHITE}Flat land required
STR_ERROR_LAND_SLOPED_IN_WRONG_DIRECTION                        :{WHITE}Land sloped in wrong direction
STR_ERROR_CAN_T_DO_THIS                                         :{WHITE}Can't do this...
STR_ERROR_BUILDING_MUST_BE_DEMOLISHED                           :{WHITE}Building must be demolished first
STR_ERROR_CAN_T_CLEAR_THIS_AREA                                 :{WHITE}Can't clear this area...
STR_ERROR_SITE_UNSUITABLE                                       :{WHITE}... site unsuitable
STR_ERROR_ALREADY_BUILT                                         :{WHITE}... already built
STR_ERROR_OWNED_BY                                              :{WHITE}... owned by {STRING2}
STR_ERROR_AREA_IS_OWNED_BY_ANOTHER                              :{WHITE}... area is owned by another company
STR_ERROR_NAME_MUST_BE_UNIQUE                                   :{WHITE}Name must be unique
STR_ERROR_GENERIC_OBJECT_IN_THE_WAY                             :{WHITE}{1:STRING} in the way
STR_ERROR_NOT_ALLOWED_WHILE_PAUSED                              :{WHITE}Not allowed while paused

# Local authority errors
STR_ERROR_LOCAL_AUTHORITY_REFUSES_TO_ALLOW_THIS                 :{WHITE}{TOWN} local authority refuses to allow this
STR_ERROR_LOCAL_AUTHORITY_REFUSES_AIRPORT                       :{WHITE}{TOWN} local authority refuses to allow another airport to be built in this town
STR_ERROR_LOCAL_AUTHORITY_REFUSES_NOISE                         :{WHITE}{TOWN} local authority refuses permission for airport due to noise concerns
STR_ERROR_BRIBE_FAILED                                          :{WHITE}Your attempted bribe has been
STR_ERROR_BRIBE_FAILED_2                                        :{WHITE}discovered by a regional investigator

# Levelling errors
STR_ERROR_CAN_T_RAISE_LAND_HERE                                 :{WHITE}Can't raise land here...
STR_ERROR_CAN_T_LOWER_LAND_HERE                                 :{WHITE}Can't lower land here...
STR_ERROR_CAN_T_LEVEL_LAND_HERE                                 :{WHITE}Can't level land here...
STR_ERROR_EXCAVATION_WOULD_DAMAGE                               :{WHITE}Excavation would damage tunnel
STR_ERROR_ALREADY_AT_SEA_LEVEL                                  :{WHITE}... already at sea level
STR_ERROR_TOO_HIGH                                              :{WHITE}... too high
STR_ERROR_ALREADY_LEVELLED                                      :{WHITE}... already flat

# Company related errors
STR_ERROR_CAN_T_CHANGE_COMPANY_NAME                             :{WHITE}Can't change company name...
STR_ERROR_CAN_T_CHANGE_PRESIDENT                                :{WHITE}Can't change manager's name...

STR_ERROR_MAXIMUM_PERMITTED_LOAN                                :{WHITE}... maximum permitted loan size is {CURRENCY}
STR_ERROR_CAN_T_BORROW_ANY_MORE_MONEY                           :{WHITE}Can't borrow any more money...
STR_ERROR_LOAN_ALREADY_REPAYED                                  :{WHITE}... no loan to repay
STR_ERROR_CURRENCY_REQUIRED                                     :{WHITE}... {CURRENCY} required
STR_ERROR_CAN_T_REPAY_LOAN                                      :{WHITE}Can't repay loan...
STR_ERROR_INSUFFICIENT_FUNDS                                    :{WHITE}Can't give away money that is loaned from the bank...
STR_ERROR_CAN_T_BUY_COMPANY                                     :{WHITE}Can't buy company...
STR_ERROR_CAN_T_BUILD_COMPANY_HEADQUARTERS                      :{WHITE}Can't build company headquarters...
STR_ERROR_CAN_T_BUY_25_SHARE_IN_THIS                            :{WHITE}Can't buy 25% share in this company...
STR_ERROR_CAN_T_SELL_25_SHARE_IN                                :{WHITE}Can't sell 25% share in this company...
STR_ERROR_PROTECTED                                             :{WHITE}This company is not old enough to trade shares yet...

# Town related errors
STR_ERROR_CAN_T_GENERATE_TOWN                                   :{WHITE}Can't build any towns
STR_ERROR_CAN_T_RENAME_TOWN                                     :{WHITE}Can't rename town...
STR_ERROR_CAN_T_FOUND_TOWN_HERE                                 :{WHITE}Can't found town here...
STR_ERROR_CAN_T_EXPAND_TOWN                                     :{WHITE}Can't expand town...
STR_ERROR_TOO_CLOSE_TO_EDGE_OF_MAP_SUB                          :{WHITE}... too close to edge of map
STR_ERROR_TOO_CLOSE_TO_ANOTHER_TOWN                             :{WHITE}... too close to another town
STR_ERROR_TOO_MANY_TOWNS                                        :{WHITE}... too many towns
STR_ERROR_NO_SPACE_FOR_TOWN                                     :{WHITE}... there is no more space on the map
STR_ERROR_TOWN_EXPAND_WARN_NO_ROADS                             :{WHITE}The town will not build roads. You can enable building of roads via Advanced Settings->Economy->Towns
STR_ERROR_ROAD_WORKS_IN_PROGRESS                                :{WHITE}Road works in progress
STR_ERROR_TOWN_CAN_T_DELETE                                     :{WHITE}Can't delete this town...{}A station or depot is referring to the town or a town owned tile can't be removed
STR_ERROR_STATUE_NO_SUITABLE_PLACE                              :{WHITE}... there is no suitable place for a statue in the centre of this town

# Industry related errors
STR_ERROR_TOO_MANY_INDUSTRIES                                   :{WHITE}... too many industries
STR_ERROR_CAN_T_GENERATE_INDUSTRIES                             :{WHITE}Can't generate industries...
STR_ERROR_CAN_T_BUILD_HERE                                      :{WHITE}Can't build {STRING} here...
STR_ERROR_CAN_T_CONSTRUCT_THIS_INDUSTRY                         :{WHITE}Can't construct this industry type here...
STR_ERROR_INDUSTRY_TOO_CLOSE                                    :{WHITE}... too close to another industry
STR_ERROR_MUST_FOUND_TOWN_FIRST                                 :{WHITE}... must found town first
STR_ERROR_ONLY_ONE_ALLOWED_PER_TOWN                             :{WHITE}... only one allowed per town
STR_ERROR_CAN_ONLY_BE_BUILT_IN_TOWNS_WITH_POPULATION_OF_1200    :{WHITE}... can only be built in towns with a population of at least 1200
STR_ERROR_CAN_ONLY_BE_BUILT_IN_RAINFOREST                       :{WHITE}... can only be built in rainforest areas
STR_ERROR_CAN_ONLY_BE_BUILT_IN_DESERT                           :{WHITE}... can only be built in desert areas
STR_ERROR_CAN_ONLY_BE_BUILT_IN_TOWNS                            :{WHITE}... can only be built in towns
STR_ERROR_CAN_ONLY_BE_BUILT_IN_LOW_AREAS                        :{WHITE}... can only be built in low areas
STR_ERROR_CAN_ONLY_BE_POSITIONED                                :{WHITE}... can only be positioned near edges of map
STR_ERROR_FOREST_CAN_ONLY_BE_PLANTED                            :{WHITE}... forest can only be planted above snow-line

# Station construction related errors
STR_ERROR_CAN_T_BUILD_RAILROAD_STATION                          :{WHITE}Can't build railway station here...
STR_ERROR_CAN_T_BUILD_BUS_STATION                               :{WHITE}Can't build bus station...
STR_ERROR_CAN_T_BUILD_TRUCK_STATION                             :{WHITE}Can't build lorry station...
STR_ERROR_CAN_T_BUILD_PASSENGER_TRAM_STATION                    :{WHITE}Can't build passenger tram station...
STR_ERROR_CAN_T_BUILD_CARGO_TRAM_STATION                        :{WHITE}Can't build freight tram station...
STR_ERROR_CAN_T_BUILD_DOCK_HERE                                 :{WHITE}Can't build dock here...
STR_ERROR_CAN_T_BUILD_AIRPORT_HERE                              :{WHITE}Can't build airport here...

STR_ERROR_ADJOINS_MORE_THAN_ONE_EXISTING                        :{WHITE}Adjoins more than one existing station/loading area
STR_ERROR_STATION_TOO_SPREAD_OUT                                :{WHITE}... station too spread out
STR_ERROR_NONUNIFORM_STATIONS_DISALLOWED                        :{WHITE}... nonuniform stations disabled
STR_ERROR_TOO_MANY_STATIONS_LOADING                             :{WHITE}Too many stations/loading areas
STR_ERROR_TOO_MANY_STATION_SPECS                                :{WHITE}Too many railway station parts
STR_ERROR_TOO_MANY_BUS_STOPS                                    :{WHITE}Too many bus stops
STR_ERROR_TOO_MANY_TRUCK_STOPS                                  :{WHITE}Too many lorry stations
STR_ERROR_TOO_CLOSE_TO_ANOTHER_RAILROAD                         :{WHITE}Too close to another railway station
STR_ERROR_TOO_CLOSE_TO_ANOTHER_STATION                          :{WHITE}Too close to another station/loading area
STR_ERROR_TOO_CLOSE_TO_ANOTHER_DOCK                             :{WHITE}Too close to another dock
STR_ERROR_TOO_CLOSE_TO_ANOTHER_AIRPORT                          :{WHITE}Too close to another airport
STR_ERROR_CAN_T_RENAME_STATION                                  :{WHITE}Can't rename station...
STR_ERROR_DRIVE_THROUGH_ON_TOWN_ROAD                            :{WHITE}... this is a town owned road
STR_ERROR_DRIVE_THROUGH_DIRECTION                               :{WHITE}... road facing in the wrong direction
STR_ERROR_DRIVE_THROUGH_CORNER                                  :{WHITE}... drive through stops can't have corners
STR_ERROR_DRIVE_THROUGH_JUNCTION                                :{WHITE}... drive through stops can't have junctions

# Station destruction related errors
STR_ERROR_CAN_T_REMOVE_PART_OF_STATION                          :{WHITE}Can't remove part of station...
STR_ERROR_MUST_REMOVE_RAILWAY_STATION_FIRST                     :{WHITE}Must remove railway station first
STR_ERROR_CAN_T_REMOVE_BUS_STATION                              :{WHITE}Can't remove bus station...
STR_ERROR_CAN_T_REMOVE_TRUCK_STATION                            :{WHITE}Can't remove lorry station...
STR_ERROR_CAN_T_REMOVE_PASSENGER_TRAM_STATION                   :{WHITE}Can't remove passenger tram station...
STR_ERROR_CAN_T_REMOVE_CARGO_TRAM_STATION                       :{WHITE}Can't remove freight tram station...
STR_ERROR_MUST_REMOVE_ROAD_STOP_FIRST                           :{WHITE}Must remove road stop first
STR_ERROR_THERE_IS_NO_STATION                                   :{WHITE}... there is no station here

STR_ERROR_MUST_DEMOLISH_RAILROAD                                :{WHITE}Must demolish railway station first
STR_ERROR_MUST_DEMOLISH_BUS_STATION_FIRST                       :{WHITE}Must demolish bus station first
STR_ERROR_MUST_DEMOLISH_TRUCK_STATION_FIRST                     :{WHITE}Must demolish lorry station first
STR_ERROR_MUST_DEMOLISH_PASSENGER_TRAM_STATION_FIRST            :{WHITE}Must demolish passenger tram station first
STR_ERROR_MUST_DEMOLISH_CARGO_TRAM_STATION_FIRST                :{WHITE}Must demolish freight tram station first
STR_ERROR_MUST_DEMOLISH_DOCK_FIRST                              :{WHITE}Must demolish dock first
STR_ERROR_MUST_DEMOLISH_AIRPORT_FIRST                           :{WHITE}Must demolish airport first

# Waypoint related errors
STR_ERROR_WAYPOINT_ADJOINS_MORE_THAN_ONE_EXISTING               :{WHITE}Adjoins more than one existing waypoint
STR_ERROR_TOO_CLOSE_TO_ANOTHER_WAYPOINT                         :{WHITE}Too close to another waypoint

STR_ERROR_CAN_T_BUILD_TRAIN_WAYPOINT                            :{WHITE}Can't build train waypoint here...
STR_ERROR_CAN_T_POSITION_BUOY_HERE                              :{WHITE}Can't place buoy here...
STR_ERROR_CAN_T_CHANGE_WAYPOINT_NAME                            :{WHITE}Can't change waypoint name...

STR_ERROR_CAN_T_REMOVE_TRAIN_WAYPOINT                           :{WHITE}Can't remove train waypoint here...
STR_ERROR_MUST_REMOVE_RAILWAYPOINT_FIRST                        :{WHITE}Must remove rail waypoint first
STR_ERROR_BUOY_IN_THE_WAY                                       :{WHITE}... buoy in the way
STR_ERROR_BUOY_IS_IN_USE                                        :{WHITE}... buoy is in use by another company!

# Depot related errors
STR_ERROR_CAN_T_BUILD_TRAIN_DEPOT                               :{WHITE}Can't build train depot here...
STR_ERROR_CAN_T_BUILD_ROAD_DEPOT                                :{WHITE}Can't build road vehicle depot here...
STR_ERROR_CAN_T_BUILD_TRAM_DEPOT                                :{WHITE}Can't build tram vehicle depot here...
STR_ERROR_CAN_T_BUILD_SHIP_DEPOT                                :{WHITE}Can't build ship depot here...

STR_ERROR_CAN_T_RENAME_DEPOT                                    :{WHITE}Can't rename depot...

STR_ERROR_TRAIN_MUST_BE_STOPPED_INSIDE_DEPOT                    :{WHITE}... must be stopped inside a depot
STR_ERROR_ROAD_VEHICLE_MUST_BE_STOPPED_INSIDE_DEPOT             :{WHITE}... must be stopped inside a depot
STR_ERROR_SHIP_MUST_BE_STOPPED_INSIDE_DEPOT                     :{WHITE}... must be stopped inside a depot
STR_ERROR_AIRCRAFT_MUST_BE_STOPPED_INSIDE_HANGAR                :{WHITE}... must be stopped inside a hangar

STR_ERROR_TRAINS_CAN_ONLY_BE_ALTERED_INSIDE_A_DEPOT             :{WHITE}Trains can only be altered when stopped inside a depot
STR_ERROR_TRAIN_TOO_LONG                                        :{WHITE}Train too long
STR_ERROR_CAN_T_REVERSE_DIRECTION_RAIL_VEHICLE                  :{WHITE}Can't reverse direction of vehicle...
STR_ERROR_CAN_T_REVERSE_DIRECTION_RAIL_VEHICLE_MULTIPLE_UNITS   :{WHITE}Can't reverse direction of vehicles consisting of multiple units...
STR_ERROR_INCOMPATIBLE_RAIL_TYPES                               :Incompatible rail types

STR_ERROR_CAN_T_MOVE_VEHICLE                                    :{WHITE}Can't move vehicle...
STR_ERROR_REAR_ENGINE_FOLLOW_FRONT                              :{WHITE}The rear engine will always follow its front counterpart
STR_ERROR_UNABLE_TO_FIND_ROUTE_TO                               :{WHITE}Unable to find route to local depot
STR_ERROR_UNABLE_TO_FIND_LOCAL_DEPOT                            :{WHITE}Unable to find local depot

STR_ERROR_DEPOT_WRONG_DEPOT_TYPE                                :Wrong depot type

# Autoreplace related errors
STR_ERROR_TRAIN_TOO_LONG_AFTER_REPLACEMENT                      :{WHITE}{VEHICLE} is too long after replacement
STR_ERROR_AUTOREPLACE_NOTHING_TO_DO                             :{WHITE}No autoreplace/renew rules applied
STR_ERROR_AUTOREPLACE_MONEY_LIMIT                               :(money limit)

# Rail construction errors
STR_ERROR_IMPOSSIBLE_TRACK_COMBINATION                          :{WHITE}Impossible track combination
STR_ERROR_MUST_REMOVE_SIGNALS_FIRST                             :{WHITE}Must remove signals first
STR_ERROR_NO_SUITABLE_RAILROAD_TRACK                            :{WHITE}No suitable railway track
STR_ERROR_MUST_REMOVE_RAILROAD_TRACK                            :{WHITE}Must remove railway track first
STR_ERROR_CROSSING_ON_ONEWAY_ROAD                               :{WHITE}Road is one way or blocked
STR_ERROR_CROSSING_DISALLOWED                                   :{WHITE}Level crossings not allowed for this rail type
STR_ERROR_CAN_T_BUILD_SIGNALS_HERE                              :{WHITE}Can't build signals here...
STR_ERROR_CAN_T_BUILD_RAILROAD_TRACK                            :{WHITE}Can't build railway track here...
STR_ERROR_CAN_T_REMOVE_RAILROAD_TRACK                           :{WHITE}Can't remove railway track from here...
STR_ERROR_CAN_T_REMOVE_SIGNALS_FROM                             :{WHITE}Can't remove signals from here...
STR_ERROR_SIGNAL_CAN_T_CONVERT_SIGNALS_HERE                     :{WHITE}Can't convert signals here...
STR_ERROR_THERE_IS_NO_RAILROAD_TRACK                            :{WHITE}... there is no railway track
STR_ERROR_THERE_ARE_NO_SIGNALS                                  :{WHITE}... there are no signals

STR_ERROR_CAN_T_CONVERT_RAIL                                    :{WHITE}Can't convert railtype here...

# Road construction errors
STR_ERROR_MUST_REMOVE_ROAD_FIRST                                :{WHITE}Must remove road first
STR_ERROR_ONEWAY_ROADS_CAN_T_HAVE_JUNCTION                      :{WHITE}... one way roads can't have junctions
STR_ERROR_CAN_T_BUILD_ROAD_HERE                                 :{WHITE}Can't build road here...
STR_ERROR_CAN_T_BUILD_TRAMWAY_HERE                              :{WHITE}Can't build tramway here...
STR_ERROR_CAN_T_REMOVE_ROAD_FROM                                :{WHITE}Can't remove road from here...
STR_ERROR_CAN_T_REMOVE_TRAMWAY_FROM                             :{WHITE}Can't remove tramway from here...
STR_ERROR_THERE_IS_NO_ROAD                                      :{WHITE}... there is no road
STR_ERROR_THERE_IS_NO_TRAMWAY                                   :{WHITE}... there is no tramway

# Waterway construction errors
STR_ERROR_CAN_T_BUILD_CANALS                                    :{WHITE}Can't build canals here...
STR_ERROR_CAN_T_BUILD_LOCKS                                     :{WHITE}Can't build locks here...
STR_ERROR_CAN_T_PLACE_RIVERS                                    :{WHITE}Can't place rivers here...
STR_ERROR_MUST_BE_BUILT_ON_WATER                                :{WHITE}... must be built on water
STR_ERROR_CAN_T_BUILD_ON_WATER                                  :{WHITE}... can't build on water
STR_ERROR_MUST_DEMOLISH_CANAL_FIRST                             :{WHITE}Must demolish canal first
STR_ERROR_CAN_T_BUILD_AQUEDUCT_HERE                             :{WHITE}Can't build aqueduct here...

# Tree related errors
STR_ERROR_TREE_ALREADY_HERE                                     :{WHITE}... tree already here
STR_ERROR_TREE_WRONG_TERRAIN_FOR_TREE_TYPE                      :{WHITE}... wrong terrain for tree type
STR_ERROR_CAN_T_PLANT_TREE_HERE                                 :{WHITE}Can't plant tree here...

# Bridge related errors
STR_ERROR_CAN_T_BUILD_BRIDGE_HERE                               :{WHITE}Can't build bridge here...
STR_ERROR_MUST_DEMOLISH_BRIDGE_FIRST                            :{WHITE}Must demolish bridge first
STR_ERROR_CAN_T_START_AND_END_ON                                :{WHITE}Can't start and end in the same spot
STR_ERROR_BRIDGEHEADS_NOT_SAME_HEIGHT                           :{WHITE}Bridge heads not at the same level
STR_ERROR_BRIDGE_TOO_LOW_FOR_TERRAIN                            :{WHITE}Bridge is too low for the terrain
STR_ERROR_START_AND_END_MUST_BE_IN                              :{WHITE}Start and end must be in line
STR_ERROR_ENDS_OF_BRIDGE_MUST_BOTH                              :{WHITE}... ends of bridge must both be on land
STR_ERROR_BRIDGE_TOO_LONG                                       :{WHITE}... bridge too long
STR_ERROR_BRIDGE_THROUGH_MAP_BORDER                             :{WHITE}Bridge would end out of the map

# Tunnel related errors
STR_ERROR_CAN_T_BUILD_TUNNEL_HERE                               :{WHITE}Can't build tunnel here...
STR_ERROR_SITE_UNSUITABLE_FOR_TUNNEL                            :{WHITE}Site unsuitable for tunnel entrance
STR_ERROR_MUST_DEMOLISH_TUNNEL_FIRST                            :{WHITE}Must demolish tunnel first
STR_ERROR_ANOTHER_TUNNEL_IN_THE_WAY                             :{WHITE}Another tunnel in the way
STR_ERROR_TUNNEL_THROUGH_MAP_BORDER                             :{WHITE}Tunnel would end out of the map
STR_ERROR_UNABLE_TO_EXCAVATE_LAND                               :{WHITE}Unable to excavate land for other end of tunnel

# Object related errors
STR_ERROR_TOO_MANY_OBJECTS                                      :{WHITE}... too many objects
STR_ERROR_CAN_T_BUILD_OBJECT                                    :{WHITE}Can't build object...
STR_ERROR_OBJECT_IN_THE_WAY                                     :{WHITE}Object in the way
STR_ERROR_COMPANY_HEADQUARTERS_IN                               :{WHITE}... company headquarters in the way
STR_ERROR_CAN_T_PURCHASE_THIS_LAND                              :{WHITE}Can't purchase this land area...
STR_ERROR_YOU_ALREADY_OWN_IT                                    :{WHITE}... you already own it!

# Group related errors
STR_ERROR_GROUP_CAN_T_CREATE                                    :{WHITE}Can't create group...
STR_ERROR_GROUP_CAN_T_DELETE                                    :{WHITE}Can't delete this group...
STR_ERROR_GROUP_CAN_T_RENAME                                    :{WHITE}Can't rename group...
STR_ERROR_GROUP_CAN_T_REMOVE_ALL_VEHICLES                       :{WHITE}Can't remove all vehicles from this group...
STR_ERROR_GROUP_CAN_T_ADD_VEHICLE                               :{WHITE}Can't add the vehicle to this group...
STR_ERROR_GROUP_CAN_T_ADD_SHARED_VEHICLE                        :{WHITE}Can't add shared vehicles to group...

# Generic vehicle errors
STR_ERROR_TRAIN_IN_THE_WAY                                      :{WHITE}Train in the way
STR_ERROR_ROAD_VEHICLE_IN_THE_WAY                               :{WHITE}Road vehicle in the way
STR_ERROR_SHIP_IN_THE_WAY                                       :{WHITE}Ship in the way
STR_ERROR_AIRCRAFT_IN_THE_WAY                                   :{WHITE}Aircraft in the way

STR_ERROR_CAN_T_REFIT_TRAIN                                     :{WHITE}Can't refit train...
STR_ERROR_CAN_T_REFIT_ROAD_VEHICLE                              :{WHITE}Can't refit road vehicle...
STR_ERROR_CAN_T_REFIT_SHIP                                      :{WHITE}Can't refit ship...
STR_ERROR_CAN_T_REFIT_AIRCRAFT                                  :{WHITE}Can't refit aircraft...

STR_ERROR_CAN_T_RENAME_TRAIN                                    :{WHITE}Can't name train...
STR_ERROR_CAN_T_RENAME_ROAD_VEHICLE                             :{WHITE}Can't name road vehicle...
STR_ERROR_CAN_T_RENAME_SHIP                                     :{WHITE}Can't name ship...
STR_ERROR_CAN_T_RENAME_AIRCRAFT                                 :{WHITE}Can't name aircraft...

STR_ERROR_CAN_T_STOP_START_TRAIN                                :{WHITE}Can't stop/start train...
STR_ERROR_CAN_T_STOP_START_ROAD_VEHICLE                         :{WHITE}Can't stop/start road vehicle...
STR_ERROR_CAN_T_STOP_START_SHIP                                 :{WHITE}Can't stop/start ship...
STR_ERROR_CAN_T_STOP_START_AIRCRAFT                             :{WHITE}Can't stop/start aircraft...

STR_ERROR_CAN_T_SEND_TRAIN_TO_DEPOT                             :{WHITE}Can't send train to depot...
STR_ERROR_CAN_T_SEND_ROAD_VEHICLE_TO_DEPOT                      :{WHITE}Can't send road vehicle to depot...
STR_ERROR_CAN_T_SEND_SHIP_TO_DEPOT                              :{WHITE}Can't send ship to depot...
STR_ERROR_CAN_T_SEND_AIRCRAFT_TO_HANGAR                         :{WHITE}Can't send aircraft to hangar...

STR_ERROR_CAN_T_BUY_TRAIN                                       :{WHITE}Can't buy railway vehicle...
STR_ERROR_CAN_T_BUY_ROAD_VEHICLE                                :{WHITE}Can't buy road vehicle...
STR_ERROR_CAN_T_BUY_SHIP                                        :{WHITE}Can't buy ship...
STR_ERROR_CAN_T_BUY_AIRCRAFT                                    :{WHITE}Can't buy aircraft...

STR_ERROR_CAN_T_RENAME_TRAIN_TYPE                               :{WHITE}Can't rename train vehicle type...
STR_ERROR_CAN_T_RENAME_ROAD_VEHICLE_TYPE                        :{WHITE}Can't rename road vehicle type...
STR_ERROR_CAN_T_RENAME_SHIP_TYPE                                :{WHITE}Can't rename ship type...
STR_ERROR_CAN_T_RENAME_AIRCRAFT_TYPE                            :{WHITE}Can't rename aircraft type...

STR_ERROR_CAN_T_SELL_TRAIN                                      :{WHITE}Can't sell railway vehicle...
STR_ERROR_CAN_T_SELL_ROAD_VEHICLE                               :{WHITE}Can't sell road vehicle...
STR_ERROR_CAN_T_SELL_SHIP                                       :{WHITE}Can't sell ship...
STR_ERROR_CAN_T_SELL_AIRCRAFT                                   :{WHITE}Can't sell aircraft...

STR_ERROR_RAIL_VEHICLE_NOT_AVAILABLE                            :{WHITE}Vehicle is not available
STR_ERROR_ROAD_VEHICLE_NOT_AVAILABLE                            :{WHITE}Vehicle is not available
STR_ERROR_SHIP_NOT_AVAILABLE                                    :{WHITE}Ship is not available
STR_ERROR_AIRCRAFT_NOT_AVAILABLE                                :{WHITE}Aircraft is not available

STR_ERROR_TOO_MANY_VEHICLES_IN_GAME                             :{WHITE}Too many vehicles in game
STR_ERROR_CAN_T_CHANGE_SERVICING                                :{WHITE}Can't change servicing interval...

STR_ERROR_VEHICLE_IS_DESTROYED                                  :{WHITE}... vehicle is destroyed

# Specific vehicle errors
STR_ERROR_CAN_T_MAKE_TRAIN_PASS_SIGNAL                          :{WHITE}Can't make train pass signal at danger...
STR_ERROR_CAN_T_REVERSE_DIRECTION_TRAIN                         :{WHITE}Can't reverse direction of train...
STR_ERROR_TRAIN_START_NO_CATENARY                               :This track lacks catenary, so the train can't start

STR_ERROR_CAN_T_MAKE_ROAD_VEHICLE_TURN                          :{WHITE}Can't make road vehicle turn around...

STR_ERROR_AIRCRAFT_IS_IN_FLIGHT                                 :{WHITE}Aircraft is in flight

# Order related errors
STR_ERROR_NO_MORE_SPACE_FOR_ORDERS                              :{WHITE}No more space for orders
STR_ERROR_TOO_MANY_ORDERS                                       :{WHITE}Too many orders
STR_ERROR_CAN_T_INSERT_NEW_ORDER                                :{WHITE}Can't insert new order...
STR_ERROR_CAN_T_DELETE_THIS_ORDER                               :{WHITE}Can't delete this order...
STR_ERROR_CAN_T_MODIFY_THIS_ORDER                               :{WHITE}Can't modify this order...
STR_ERROR_CAN_T_MOVE_THIS_ORDER                                 :{WHITE}Can't move this order...
STR_ERROR_CAN_T_SKIP_ORDER                                      :{WHITE}Can't skip current order...
STR_ERROR_CAN_T_SKIP_TO_ORDER                                   :{WHITE}Can't skip to selected order...
STR_ERROR_CAN_T_COPY_SHARE_ORDER                                :{WHITE}... vehicle can't go to all stations
STR_ERROR_CAN_T_ADD_ORDER                                       :{WHITE}... vehicle can't go to that station
STR_ERROR_CAN_T_ADD_ORDER_SHARED                                :{WHITE}... a vehicle sharing this order can't go to that station

STR_ERROR_CAN_T_SHARE_ORDER_LIST                                :{WHITE}Can't share order list...
STR_ERROR_CAN_T_STOP_SHARING_ORDER_LIST                         :{WHITE}Can't stop sharing order list...
STR_ERROR_CAN_T_COPY_ORDER_LIST                                 :{WHITE}Can't copy order list...
STR_ERROR_TOO_FAR_FROM_PREVIOUS_DESTINATION                     :{WHITE}... too far from previous destination

# Timetable related errors
STR_ERROR_CAN_T_TIMETABLE_VEHICLE                               :{WHITE}Can't timetable vehicle...
STR_ERROR_TIMETABLE_ONLY_WAIT_AT_STATIONS                       :{WHITE}Vehicles can only wait at stations
STR_ERROR_TIMETABLE_NOT_STOPPING_HERE                           :{WHITE}This vehicle is not stopping at this station

# Sign related errors
STR_ERROR_TOO_MANY_SIGNS                                        :{WHITE}... too many signs
STR_ERROR_CAN_T_PLACE_SIGN_HERE                                 :{WHITE}Can't place sign here...
STR_ERROR_CAN_T_CHANGE_SIGN_NAME                                :{WHITE}Can't change sign name...
STR_ERROR_CAN_T_DELETE_SIGN                                     :{WHITE}Can't delete sign...

# Translatable comment for OpenTTD's desktop shortcut
STR_DESKTOP_SHORTCUT_COMMENT                                    :A simulation game based on Transport Tycoon Deluxe

##id 0x2000
# Town building names
STR_TOWN_BUILDING_NAME_TALL_OFFICE_BLOCK_1                      :Tall office block
STR_TOWN_BUILDING_NAME_OFFICE_BLOCK_1                           :Office block
STR_TOWN_BUILDING_NAME_SMALL_BLOCK_OF_FLATS_1                   :Small block of flats
STR_TOWN_BUILDING_NAME_CHURCH_1                                 :Church
STR_TOWN_BUILDING_NAME_LARGE_OFFICE_BLOCK_1                     :Large office block
STR_TOWN_BUILDING_NAME_TOWN_HOUSES_1                            :Town houses
STR_TOWN_BUILDING_NAME_HOTEL_1                                  :Hotel
STR_TOWN_BUILDING_NAME_STATUE_1                                 :Statue
STR_TOWN_BUILDING_NAME_FOUNTAIN_1                               :Fountain
STR_TOWN_BUILDING_NAME_PARK_1                                   :Park
STR_TOWN_BUILDING_NAME_OFFICE_BLOCK_2                           :Office block
STR_TOWN_BUILDING_NAME_SHOPS_AND_OFFICES_1                      :Shops and offices
STR_TOWN_BUILDING_NAME_MODERN_OFFICE_BUILDING_1                 :Modern office building
STR_TOWN_BUILDING_NAME_WAREHOUSE_1                              :Warehouse
STR_TOWN_BUILDING_NAME_OFFICE_BLOCK_3                           :Office block
STR_TOWN_BUILDING_NAME_STADIUM_1                                :Stadium
STR_TOWN_BUILDING_NAME_OLD_HOUSES_1                             :Old houses
STR_TOWN_BUILDING_NAME_COTTAGES_1                               :Cottages
STR_TOWN_BUILDING_NAME_HOUSES_1                                 :Houses
STR_TOWN_BUILDING_NAME_FLATS_1                                  :Flats
STR_TOWN_BUILDING_NAME_TALL_OFFICE_BLOCK_2                      :Tall office block
STR_TOWN_BUILDING_NAME_SHOPS_AND_OFFICES_2                      :Shops and offices
STR_TOWN_BUILDING_NAME_SHOPS_AND_OFFICES_3                      :Shops and offices
STR_TOWN_BUILDING_NAME_THEATER_1                                :Theatre
STR_TOWN_BUILDING_NAME_STADIUM_2                                :Stadium
STR_TOWN_BUILDING_NAME_OFFICES_1                                :Offices
STR_TOWN_BUILDING_NAME_HOUSES_2                                 :Houses
STR_TOWN_BUILDING_NAME_CINEMA_1                                 :Cinema
STR_TOWN_BUILDING_NAME_SHOPPING_MALL_1                          :Shopping mall
STR_TOWN_BUILDING_NAME_IGLOO_1                                  :Igloo
STR_TOWN_BUILDING_NAME_TEPEES_1                                 :Tepees
STR_TOWN_BUILDING_NAME_TEAPOT_HOUSE_1                           :Teapot-House
STR_TOWN_BUILDING_NAME_PIGGY_BANK_1                             :Piggy-Bank

##id 0x4800
# industry names
STR_INDUSTRY_NAME_COAL_MINE                                     :Coal Mine
STR_INDUSTRY_NAME_POWER_STATION                                 :Power Station
STR_INDUSTRY_NAME_SAWMILL                                       :Sawmill
STR_INDUSTRY_NAME_FOREST                                        :Forest
STR_INDUSTRY_NAME_OIL_REFINERY                                  :Oil Refinery
STR_INDUSTRY_NAME_OIL_RIG                                       :Oil Rig
STR_INDUSTRY_NAME_FACTORY                                       :Factory
STR_INDUSTRY_NAME_PRINTING_WORKS                                :Printing Works
STR_INDUSTRY_NAME_STEEL_MILL                                    :Steel Mill
STR_INDUSTRY_NAME_FARM                                          :Farm
STR_INDUSTRY_NAME_COPPER_ORE_MINE                               :Copper Ore Mine
STR_INDUSTRY_NAME_OIL_WELLS                                     :Oil Wells
STR_INDUSTRY_NAME_BANK                                          :Bank
STR_INDUSTRY_NAME_FOOD_PROCESSING_PLANT                         :Food Processing Plant
STR_INDUSTRY_NAME_PAPER_MILL                                    :Paper Mill
STR_INDUSTRY_NAME_GOLD_MINE                                     :Gold Mine
STR_INDUSTRY_NAME_BANK_TROPIC_ARCTIC                            :Bank
STR_INDUSTRY_NAME_DIAMOND_MINE                                  :Diamond Mine
STR_INDUSTRY_NAME_IRON_ORE_MINE                                 :Iron Ore Mine
STR_INDUSTRY_NAME_FRUIT_PLANTATION                              :Fruit Plantation
STR_INDUSTRY_NAME_RUBBER_PLANTATION                             :Rubber Plantation
STR_INDUSTRY_NAME_WATER_SUPPLY                                  :Water Supply
STR_INDUSTRY_NAME_WATER_TOWER                                   :Water Tower
STR_INDUSTRY_NAME_FACTORY_2                                     :Factory
STR_INDUSTRY_NAME_FARM_2                                        :Farm
STR_INDUSTRY_NAME_LUMBER_MILL                                   :Lumber Mill
STR_INDUSTRY_NAME_COTTON_CANDY_FOREST                           :Candyfloss Forest
STR_INDUSTRY_NAME_CANDY_FACTORY                                 :Sweet Factory
STR_INDUSTRY_NAME_BATTERY_FARM                                  :Battery Farm
STR_INDUSTRY_NAME_COLA_WELLS                                    :Cola Wells
STR_INDUSTRY_NAME_TOY_SHOP                                      :Toy Shop
STR_INDUSTRY_NAME_TOY_FACTORY                                   :Toy Factory
STR_INDUSTRY_NAME_PLASTIC_FOUNTAINS                             :Plastic Fountains
STR_INDUSTRY_NAME_FIZZY_DRINK_FACTORY                           :Fizzy Drink Factory
STR_INDUSTRY_NAME_BUBBLE_GENERATOR                              :Bubble Generator
STR_INDUSTRY_NAME_TOFFEE_QUARRY                                 :Toffee Quarry
STR_INDUSTRY_NAME_SUGAR_MINE                                    :Sugar Mine

############ WARNING, using range 0x6000 for strings that are stored in the savegame
############ These strings may never get a new id, or savegames will break!
##id 0x6000
STR_SV_EMPTY                                                    :
STR_SV_UNNAMED                                                  :Unnamed
STR_SV_TRAIN_NAME                                               :Train {COMMA}
STR_SV_ROAD_VEHICLE_NAME                                        :Road Vehicle {COMMA}
STR_SV_SHIP_NAME                                                :Ship {COMMA}
STR_SV_AIRCRAFT_NAME                                            :Aircraft {COMMA}

STR_SV_STNAME                                                   :{STRING1}
STR_SV_STNAME_NORTH                                             :{STRING1} North
STR_SV_STNAME_SOUTH                                             :{STRING1} South
STR_SV_STNAME_EAST                                              :{STRING1} East
STR_SV_STNAME_WEST                                              :{STRING1} West
STR_SV_STNAME_CENTRAL                                           :{STRING1} Central
STR_SV_STNAME_TRANSFER                                          :{STRING1} Transfer
STR_SV_STNAME_HALT                                              :{STRING1} Halt
STR_SV_STNAME_VALLEY                                            :{STRING1} Valley
STR_SV_STNAME_HEIGHTS                                           :{STRING1} Heights
STR_SV_STNAME_WOODS                                             :{STRING1} Woods
STR_SV_STNAME_LAKESIDE                                          :{STRING1} Lakeside
STR_SV_STNAME_EXCHANGE                                          :{STRING1} Exchange
STR_SV_STNAME_AIRPORT                                           :{STRING1} Airport
STR_SV_STNAME_OILFIELD                                          :{STRING1} Oilfield
STR_SV_STNAME_MINES                                             :{STRING1} Mines
STR_SV_STNAME_DOCKS                                             :{STRING1} Docks
STR_SV_STNAME_BUOY                                              :{STRING2}
STR_SV_STNAME_WAYPOINT                                          :{STRING2}
##id 0x6020
STR_SV_STNAME_ANNEXE                                            :{STRING1} Annexe
STR_SV_STNAME_SIDINGS                                           :{STRING1} Sidings
STR_SV_STNAME_BRANCH                                            :{STRING1} Branch
STR_SV_STNAME_UPPER                                             :Upper {STRING1}
STR_SV_STNAME_LOWER                                             :Lower {STRING1}
STR_SV_STNAME_HELIPORT                                          :{STRING1} Heliport
STR_SV_STNAME_FOREST                                            :{STRING1} Forest
STR_SV_STNAME_FALLBACK                                          :{STRING1} Station #{NUM}
############ end of savegame specific region!

##id 0x8000
# Vehicle names
STR_VEHICLE_NAME_TRAIN_ENGINE_RAIL_KIRBY_PAUL_TANK_STEAM        :Kirby Paul Tank (Steam)
STR_VEHICLE_NAME_TRAIN_ENGINE_RAIL_MJS_250_DIESEL               :MJS 250 (Diesel)
STR_VEHICLE_NAME_TRAIN_ENGINE_RAIL_PLODDYPHUT_CHOO_CHOO         :Ploddyphut Choo-Choo
STR_VEHICLE_NAME_TRAIN_ENGINE_RAIL_POWERNAUT_CHOO_CHOO          :Powernaut Choo-Choo
STR_VEHICLE_NAME_TRAIN_ENGINE_RAIL_MIGHTYMOVER_CHOO_CHOO        :Mightymover Choo-Choo
STR_VEHICLE_NAME_TRAIN_ENGINE_RAIL_PLODDYPHUT_DIESEL            :Ploddyphut Diesel
STR_VEHICLE_NAME_TRAIN_ENGINE_RAIL_POWERNAUT_DIESEL             :Powernaut Diesel
STR_VEHICLE_NAME_TRAIN_ENGINE_RAIL_WILLS_2_8_0_STEAM            :Wills 2-8-0 (Steam)
STR_VEHICLE_NAME_TRAIN_ENGINE_RAIL_CHANEY_JUBILEE_STEAM         :Chaney 'Jubilee' (Steam)
STR_VEHICLE_NAME_TRAIN_ENGINE_RAIL_GINZU_A4_STEAM               :Ginzu 'A4' (Steam)
STR_VEHICLE_NAME_TRAIN_ENGINE_RAIL_SH_8P_STEAM                  :SH '8P' (Steam)
STR_VEHICLE_NAME_TRAIN_ENGINE_RAIL_MANLEY_MOREL_DMU_DIESEL      :Manley-Morel DMU (Diesel)
STR_VEHICLE_NAME_TRAIN_ENGINE_RAIL_DASH_DIESEL                  :'Dash' (Diesel)
STR_VEHICLE_NAME_TRAIN_ENGINE_RAIL_SH_HENDRY_25_DIESEL          :SH/Hendry '25' (Diesel)
STR_VEHICLE_NAME_TRAIN_ENGINE_RAIL_UU_37_DIESEL                 :UU '37' (Diesel)
STR_VEHICLE_NAME_TRAIN_ENGINE_RAIL_FLOSS_47_DIESEL              :Floss '47' (Diesel)
STR_VEHICLE_NAME_TRAIN_ENGINE_RAIL_CS_4000_DIESEL               :CS 4000 (Diesel)
STR_VEHICLE_NAME_TRAIN_ENGINE_RAIL_CS_2400_DIESEL               :CS 2400 (Diesel)
STR_VEHICLE_NAME_TRAIN_ENGINE_RAIL_CENTENNIAL_DIESEL            :Centennial (Diesel)
STR_VEHICLE_NAME_TRAIN_ENGINE_RAIL_KELLING_3100_DIESEL          :Kelling 3100 (Diesel)
STR_VEHICLE_NAME_TRAIN_ENGINE_RAIL_TURNER_TURBO_DIESEL          :Turner Turbo (Diesel)
STR_VEHICLE_NAME_TRAIN_ENGINE_RAIL_MJS_1000_DIESEL              :MJS 1000 (Diesel)
STR_VEHICLE_NAME_TRAIN_ENGINE_RAIL_SH_125_DIESEL                :SH '125' (Diesel)
STR_VEHICLE_NAME_TRAIN_ENGINE_RAIL_SH_30_ELECTRIC               :SH '30' (Electric)
STR_VEHICLE_NAME_TRAIN_ENGINE_RAIL_SH_40_ELECTRIC               :SH '40' (Electric)
STR_VEHICLE_NAME_TRAIN_ENGINE_RAIL_T_I_M_ELECTRIC               :'T.I.M.' (Electric)
STR_VEHICLE_NAME_TRAIN_ENGINE_RAIL_ASIASTAR_ELECTRIC            :'AsiaStar' (Electric)
STR_VEHICLE_NAME_TRAIN_WAGON_RAIL_PASSENGER_CAR                 :Passenger Carriage
STR_VEHICLE_NAME_TRAIN_WAGON_RAIL_MAIL_VAN                      :Mail Van
STR_VEHICLE_NAME_TRAIN_WAGON_RAIL_COAL_CAR                      :Coal Truck
STR_VEHICLE_NAME_TRAIN_WAGON_RAIL_OIL_TANKER                    :Oil Tanker
STR_VEHICLE_NAME_TRAIN_WAGON_RAIL_LIVESTOCK_VAN                 :Livestock Van
STR_VEHICLE_NAME_TRAIN_WAGON_RAIL_GOODS_VAN                     :Goods Van
STR_VEHICLE_NAME_TRAIN_WAGON_RAIL_GRAIN_HOPPER                  :Grain Hopper
STR_VEHICLE_NAME_TRAIN_WAGON_RAIL_WOOD_TRUCK                    :Wood Truck
STR_VEHICLE_NAME_TRAIN_WAGON_RAIL_IRON_ORE_HOPPER               :Iron Ore Hopper
STR_VEHICLE_NAME_TRAIN_WAGON_RAIL_STEEL_TRUCK                   :Steel Truck
STR_VEHICLE_NAME_TRAIN_WAGON_RAIL_ARMORED_VAN                   :Armoured Van
STR_VEHICLE_NAME_TRAIN_WAGON_RAIL_FOOD_VAN                      :Food Van
STR_VEHICLE_NAME_TRAIN_WAGON_RAIL_PAPER_TRUCK                   :Paper Truck
STR_VEHICLE_NAME_TRAIN_WAGON_RAIL_COPPER_ORE_HOPPER             :Copper Ore Hopper
STR_VEHICLE_NAME_TRAIN_WAGON_RAIL_WATER_TANKER                  :Water Tanker
STR_VEHICLE_NAME_TRAIN_WAGON_RAIL_FRUIT_TRUCK                   :Fruit Truck
STR_VEHICLE_NAME_TRAIN_WAGON_RAIL_RUBBER_TRUCK                  :Rubber Truck
STR_VEHICLE_NAME_TRAIN_WAGON_RAIL_SUGAR_TRUCK                   :Sugar Truck
STR_VEHICLE_NAME_TRAIN_WAGON_RAIL_COTTON_CANDY_HOPPER           :Candyfloss Hopper
STR_VEHICLE_NAME_TRAIN_WAGON_RAIL_TOFFEE_HOPPER                 :Toffee Hopper
STR_VEHICLE_NAME_TRAIN_WAGON_RAIL_BUBBLE_VAN                    :Bubble Van
STR_VEHICLE_NAME_TRAIN_WAGON_RAIL_COLA_TANKER                   :Cola Tanker
STR_VEHICLE_NAME_TRAIN_WAGON_RAIL_CANDY_VAN                     :Sweet Van
STR_VEHICLE_NAME_TRAIN_WAGON_RAIL_TOY_VAN                       :Toy Van
STR_VEHICLE_NAME_TRAIN_WAGON_RAIL_BATTERY_TRUCK                 :Battery Truck
STR_VEHICLE_NAME_TRAIN_WAGON_RAIL_FIZZY_DRINK_TRUCK             :Fizzy Drink Truck
STR_VEHICLE_NAME_TRAIN_WAGON_RAIL_PLASTIC_TRUCK                 :Plastic Truck
STR_VEHICLE_NAME_TRAIN_ENGINE_MONORAIL_X2001_ELECTRIC           :'X2001' (Electric)
STR_VEHICLE_NAME_TRAIN_ENGINE_MONORAIL_MILLENNIUM_Z1_ELECTRIC   :'Millennium Z1' (Electric)
STR_VEHICLE_NAME_TRAIN_ENGINE_MONORAIL_WIZZOWOW_Z99             :Wizzowow Z99
STR_VEHICLE_NAME_TRAIN_WAGON_MONORAIL_PASSENGER_CAR             :Passenger Carriage
STR_VEHICLE_NAME_TRAIN_WAGON_MONORAIL_MAIL_VAN                  :Mail Van
STR_VEHICLE_NAME_TRAIN_WAGON_MONORAIL_COAL_CAR                  :Coal Truck
STR_VEHICLE_NAME_TRAIN_WAGON_MONORAIL_OIL_TANKER                :Oil Tanker
STR_VEHICLE_NAME_TRAIN_WAGON_MONORAIL_LIVESTOCK_VAN             :Livestock Van
STR_VEHICLE_NAME_TRAIN_WAGON_MONORAIL_GOODS_VAN                 :Goods Van
STR_VEHICLE_NAME_TRAIN_WAGON_MONORAIL_GRAIN_HOPPER              :Grain Hopper
STR_VEHICLE_NAME_TRAIN_WAGON_MONORAIL_WOOD_TRUCK                :Wood Truck
STR_VEHICLE_NAME_TRAIN_WAGON_MONORAIL_IRON_ORE_HOPPER           :Iron Ore Hopper
STR_VEHICLE_NAME_TRAIN_WAGON_MONORAIL_STEEL_TRUCK               :Steel Truck
STR_VEHICLE_NAME_TRAIN_WAGON_MONORAIL_ARMORED_VAN               :Armoured Van
STR_VEHICLE_NAME_TRAIN_WAGON_MONORAIL_FOOD_VAN                  :Food Van
STR_VEHICLE_NAME_TRAIN_WAGON_MONORAIL_PAPER_TRUCK               :Paper Truck
STR_VEHICLE_NAME_TRAIN_WAGON_MONORAIL_COPPER_ORE_HOPPER         :Copper Ore Hopper
STR_VEHICLE_NAME_TRAIN_WAGON_MONORAIL_WATER_TANKER              :Water Tanker
STR_VEHICLE_NAME_TRAIN_WAGON_MONORAIL_FRUIT_TRUCK               :Fruit Truck
STR_VEHICLE_NAME_TRAIN_WAGON_MONORAIL_RUBBER_TRUCK              :Rubber Truck
STR_VEHICLE_NAME_TRAIN_WAGON_MONORAIL_SUGAR_TRUCK               :Sugar Truck
STR_VEHICLE_NAME_TRAIN_WAGON_MONORAIL_COTTON_CANDY_HOPPER       :Candyfloss Hopper
STR_VEHICLE_NAME_TRAIN_WAGON_MONORAIL_TOFFEE_HOPPER             :Toffee Hopper
STR_VEHICLE_NAME_TRAIN_WAGON_MONORAIL_BUBBLE_VAN                :Bubble Van
STR_VEHICLE_NAME_TRAIN_WAGON_MONORAIL_COLA_TANKER               :Cola Tanker
STR_VEHICLE_NAME_TRAIN_WAGON_MONORAIL_CANDY_VAN                 :Sweet Van
STR_VEHICLE_NAME_TRAIN_WAGON_MONORAIL_TOY_VAN                   :Toy Van
STR_VEHICLE_NAME_TRAIN_WAGON_MONORAIL_BATTERY_TRUCK             :Battery Truck
STR_VEHICLE_NAME_TRAIN_WAGON_MONORAIL_FIZZY_DRINK_TRUCK         :Fizzy Drink Truck
STR_VEHICLE_NAME_TRAIN_WAGON_MONORAIL_PLASTIC_TRUCK             :Plastic Truck
STR_VEHICLE_NAME_TRAIN_ENGINE_MAGLEV_LEV1_LEVIATHAN_ELECTRIC    :Lev1 'Leviathan' (Electric)
STR_VEHICLE_NAME_TRAIN_ENGINE_MAGLEV_LEV2_CYCLOPS_ELECTRIC      :Lev2 'Cyclops' (Electric)
STR_VEHICLE_NAME_TRAIN_ENGINE_MAGLEV_LEV3_PEGASUS_ELECTRIC      :Lev3 'Pegasus' (Electric)
STR_VEHICLE_NAME_TRAIN_ENGINE_MAGLEV_LEV4_CHIMAERA_ELECTRIC     :Lev4 'Chimaera' (Electric)
STR_VEHICLE_NAME_TRAIN_ENGINE_MAGLEV_WIZZOWOW_ROCKETEER         :Wizzowow Rocketeer
STR_VEHICLE_NAME_TRAIN_WAGON_MAGLEV_PASSENGER_CAR               :Passenger Carriage
STR_VEHICLE_NAME_TRAIN_WAGON_MAGLEV_MAIL_VAN                    :Mail Van
STR_VEHICLE_NAME_TRAIN_WAGON_MAGLEV_COAL_CAR                    :Coal Truck
STR_VEHICLE_NAME_TRAIN_WAGON_MAGLEV_OIL_TANKER                  :Oil Tanker
STR_VEHICLE_NAME_TRAIN_WAGON_MAGLEV_LIVESTOCK_VAN               :Livestock Van
STR_VEHICLE_NAME_TRAIN_WAGON_MAGLEV_GOODS_VAN                   :Goods Van
STR_VEHICLE_NAME_TRAIN_WAGON_MAGLEV_GRAIN_HOPPER                :Grain Hopper
STR_VEHICLE_NAME_TRAIN_WAGON_MAGLEV_WOOD_TRUCK                  :Wood Truck
STR_VEHICLE_NAME_TRAIN_WAGON_MAGLEV_IRON_ORE_HOPPER             :Iron Ore Hopper
STR_VEHICLE_NAME_TRAIN_WAGON_MAGLEV_STEEL_TRUCK                 :Steel Truck
STR_VEHICLE_NAME_TRAIN_WAGON_MAGLEV_ARMORED_VAN                 :Armoured Van
STR_VEHICLE_NAME_TRAIN_WAGON_MAGLEV_FOOD_VAN                    :Food Van
STR_VEHICLE_NAME_TRAIN_WAGON_MAGLEV_PAPER_TRUCK                 :Paper Truck
STR_VEHICLE_NAME_TRAIN_WAGON_MAGLEV_COPPER_ORE_HOPPER           :Copper Ore Hopper
STR_VEHICLE_NAME_TRAIN_WAGON_MAGLEV_WATER_TANKER                :Water Tanker
STR_VEHICLE_NAME_TRAIN_WAGON_MAGLEV_FRUIT_TRUCK                 :Fruit Truck
STR_VEHICLE_NAME_TRAIN_WAGON_MAGLEV_RUBBER_TRUCK                :Rubber Truck
STR_VEHICLE_NAME_TRAIN_WAGON_MAGLEV_SUGAR_TRUCK                 :Sugar Truck
STR_VEHICLE_NAME_TRAIN_WAGON_MAGLEV_COTTON_CANDY_HOPPER         :Candyfloss Hopper
STR_VEHICLE_NAME_TRAIN_WAGON_MAGLEV_TOFFEE_HOPPER               :Toffee Hopper
STR_VEHICLE_NAME_TRAIN_WAGON_MAGLEV_BUBBLE_VAN                  :Bubble Van
STR_VEHICLE_NAME_TRAIN_WAGON_MAGLEV_COLA_TANKER                 :Cola Tanker
STR_VEHICLE_NAME_TRAIN_WAGON_MAGLEV_CANDY_VAN                   :Sweet Van
STR_VEHICLE_NAME_TRAIN_WAGON_MAGLEV_TOY_VAN                     :Toy Van
STR_VEHICLE_NAME_TRAIN_WAGON_MAGLEV_BATTERY_TRUCK               :Battery Truck
STR_VEHICLE_NAME_TRAIN_WAGON_MAGLEV_FIZZY_DRINK_TRUCK           :Fizzy Drink Truck
STR_VEHICLE_NAME_TRAIN_WAGON_MAGLEV_PLASTIC_TRUCK               :Plastic Truck
STR_VEHICLE_NAME_ROAD_VEHICLE_MPS_REGAL_BUS                     :MPS Regal Bus
STR_VEHICLE_NAME_ROAD_VEHICLE_HEREFORD_LEOPARD_BUS              :Hereford Leopard Bus
STR_VEHICLE_NAME_ROAD_VEHICLE_FOSTER_BUS                        :Foster Bus
STR_VEHICLE_NAME_ROAD_VEHICLE_FOSTER_MKII_SUPERBUS              :Foster MkII Superbus
STR_VEHICLE_NAME_ROAD_VEHICLE_PLODDYPHUT_MKI_BUS                :Ploddyphut MkI Bus
STR_VEHICLE_NAME_ROAD_VEHICLE_PLODDYPHUT_MKII_BUS               :Ploddyphut MkII Bus
STR_VEHICLE_NAME_ROAD_VEHICLE_PLODDYPHUT_MKIII_BUS              :Ploddyphut MkIII Bus
STR_VEHICLE_NAME_ROAD_VEHICLE_BALOGH_COAL_TRUCK                 :Balogh Coal Truck
STR_VEHICLE_NAME_ROAD_VEHICLE_UHL_COAL_TRUCK                    :Uhl Coal Truck
STR_VEHICLE_NAME_ROAD_VEHICLE_DW_COAL_TRUCK                     :DW Coal Truck
STR_VEHICLE_NAME_ROAD_VEHICLE_MPS_MAIL_TRUCK                    :MPS Mail Truck
STR_VEHICLE_NAME_ROAD_VEHICLE_REYNARD_MAIL_TRUCK                :Reynard Mail Truck
STR_VEHICLE_NAME_ROAD_VEHICLE_PERRY_MAIL_TRUCK                  :Perry Mail Truck
STR_VEHICLE_NAME_ROAD_VEHICLE_MIGHTYMOVER_MAIL_TRUCK            :MightyMover Mail Truck
STR_VEHICLE_NAME_ROAD_VEHICLE_POWERNAUGHT_MAIL_TRUCK            :Powernaught Mail Truck
STR_VEHICLE_NAME_ROAD_VEHICLE_WIZZOWOW_MAIL_TRUCK               :Wizzowow Mail Truck
STR_VEHICLE_NAME_ROAD_VEHICLE_WITCOMBE_OIL_TANKER               :Witcombe Oil Tanker
STR_VEHICLE_NAME_ROAD_VEHICLE_FOSTER_OIL_TANKER                 :Foster Oil Tanker
STR_VEHICLE_NAME_ROAD_VEHICLE_PERRY_OIL_TANKER                  :Perry Oil Tanker
STR_VEHICLE_NAME_ROAD_VEHICLE_TALBOTT_LIVESTOCK_VAN             :Talbott Livestock Van
STR_VEHICLE_NAME_ROAD_VEHICLE_UHL_LIVESTOCK_VAN                 :Uhl Livestock Van
STR_VEHICLE_NAME_ROAD_VEHICLE_FOSTER_LIVESTOCK_VAN              :Foster Livestock Van
STR_VEHICLE_NAME_ROAD_VEHICLE_BALOGH_GOODS_TRUCK                :Balogh Goods Truck
STR_VEHICLE_NAME_ROAD_VEHICLE_CRAIGHEAD_GOODS_TRUCK             :Craighead Goods Truck
STR_VEHICLE_NAME_ROAD_VEHICLE_GOSS_GOODS_TRUCK                  :Goss Goods Truck
STR_VEHICLE_NAME_ROAD_VEHICLE_HEREFORD_GRAIN_TRUCK              :Hereford Grain Truck
STR_VEHICLE_NAME_ROAD_VEHICLE_THOMAS_GRAIN_TRUCK                :Thomas Grain Truck
STR_VEHICLE_NAME_ROAD_VEHICLE_GOSS_GRAIN_TRUCK                  :Goss Grain Truck
STR_VEHICLE_NAME_ROAD_VEHICLE_WITCOMBE_WOOD_TRUCK               :Witcombe Wood Truck
STR_VEHICLE_NAME_ROAD_VEHICLE_FOSTER_WOOD_TRUCK                 :Foster Wood Truck
STR_VEHICLE_NAME_ROAD_VEHICLE_MORELAND_WOOD_TRUCK               :Moreland Wood Truck
STR_VEHICLE_NAME_ROAD_VEHICLE_MPS_IRON_ORE_TRUCK                :MPS Iron Ore Truck
STR_VEHICLE_NAME_ROAD_VEHICLE_UHL_IRON_ORE_TRUCK                :Uhl Iron Ore Truck
STR_VEHICLE_NAME_ROAD_VEHICLE_CHIPPY_IRON_ORE_TRUCK             :Chippy Iron Ore Truck
STR_VEHICLE_NAME_ROAD_VEHICLE_BALOGH_STEEL_TRUCK                :Balogh Steel Truck
STR_VEHICLE_NAME_ROAD_VEHICLE_UHL_STEEL_TRUCK                   :Uhl Steel Truck
STR_VEHICLE_NAME_ROAD_VEHICLE_KELLING_STEEL_TRUCK               :Kelling Steel Truck
STR_VEHICLE_NAME_ROAD_VEHICLE_BALOGH_ARMORED_TRUCK              :Balogh Armoured Truck
STR_VEHICLE_NAME_ROAD_VEHICLE_UHL_ARMORED_TRUCK                 :Uhl Armoured Truck
STR_VEHICLE_NAME_ROAD_VEHICLE_FOSTER_ARMORED_TRUCK              :Foster Armoured Truck
STR_VEHICLE_NAME_ROAD_VEHICLE_FOSTER_FOOD_VAN                   :Foster Food Van
STR_VEHICLE_NAME_ROAD_VEHICLE_PERRY_FOOD_VAN                    :Perry Food Van
STR_VEHICLE_NAME_ROAD_VEHICLE_CHIPPY_FOOD_VAN                   :Chippy Food Van
STR_VEHICLE_NAME_ROAD_VEHICLE_UHL_PAPER_TRUCK                   :Uhl Paper Truck
STR_VEHICLE_NAME_ROAD_VEHICLE_BALOGH_PAPER_TRUCK                :Balogh Paper Truck
STR_VEHICLE_NAME_ROAD_VEHICLE_MPS_PAPER_TRUCK                   :MPS Paper Truck
STR_VEHICLE_NAME_ROAD_VEHICLE_MPS_COPPER_ORE_TRUCK              :MPS Copper Ore Truck
STR_VEHICLE_NAME_ROAD_VEHICLE_UHL_COPPER_ORE_TRUCK              :Uhl Copper Ore Truck
STR_VEHICLE_NAME_ROAD_VEHICLE_GOSS_COPPER_ORE_TRUCK             :Goss Copper Ore Truck
STR_VEHICLE_NAME_ROAD_VEHICLE_UHL_WATER_TANKER                  :Uhl Water Tanker
STR_VEHICLE_NAME_ROAD_VEHICLE_BALOGH_WATER_TANKER               :Balogh Water Tanker
STR_VEHICLE_NAME_ROAD_VEHICLE_MPS_WATER_TANKER                  :MPS Water Tanker
STR_VEHICLE_NAME_ROAD_VEHICLE_BALOGH_FRUIT_TRUCK                :Balogh Fruit Truck
STR_VEHICLE_NAME_ROAD_VEHICLE_UHL_FRUIT_TRUCK                   :Uhl Fruit Truck
STR_VEHICLE_NAME_ROAD_VEHICLE_KELLING_FRUIT_TRUCK               :Kelling Fruit Truck
STR_VEHICLE_NAME_ROAD_VEHICLE_BALOGH_RUBBER_TRUCK               :Balogh Rubber Truck
STR_VEHICLE_NAME_ROAD_VEHICLE_UHL_RUBBER_TRUCK                  :Uhl Rubber Truck
STR_VEHICLE_NAME_ROAD_VEHICLE_RMT_RUBBER_TRUCK                  :RMT Rubber Truck
STR_VEHICLE_NAME_ROAD_VEHICLE_MIGHTYMOVER_SUGAR_TRUCK           :MightyMover Sugar Truck
STR_VEHICLE_NAME_ROAD_VEHICLE_POWERNAUGHT_SUGAR_TRUCK           :Powernaught Sugar Truck
STR_VEHICLE_NAME_ROAD_VEHICLE_WIZZOWOW_SUGAR_TRUCK              :Wizzowow Sugar Truck
STR_VEHICLE_NAME_ROAD_VEHICLE_MIGHTYMOVER_COLA_TRUCK            :MightyMover Cola Truck
STR_VEHICLE_NAME_ROAD_VEHICLE_POWERNAUGHT_COLA_TRUCK            :Powernaught Cola Truck
STR_VEHICLE_NAME_ROAD_VEHICLE_WIZZOWOW_COLA_TRUCK               :Wizzowow Cola Truck
STR_VEHICLE_NAME_ROAD_VEHICLE_MIGHTYMOVER_COTTON_CANDY          :MightyMover Candyfloss Truck
STR_VEHICLE_NAME_ROAD_VEHICLE_POWERNAUGHT_COTTON_CANDY          :Powernaught Candyfloss Truck
STR_VEHICLE_NAME_ROAD_VEHICLE_WIZZOWOW_COTTON_CANDY_TRUCK       :Wizzowow Candyfloss Truck
STR_VEHICLE_NAME_ROAD_VEHICLE_MIGHTYMOVER_TOFFEE_TRUCK          :MightyMover Toffee Truck
STR_VEHICLE_NAME_ROAD_VEHICLE_POWERNAUGHT_TOFFEE_TRUCK          :Powernaught Toffee Truck
STR_VEHICLE_NAME_ROAD_VEHICLE_WIZZOWOW_TOFFEE_TRUCK             :Wizzowow Toffee Truck
STR_VEHICLE_NAME_ROAD_VEHICLE_MIGHTYMOVER_TOY_VAN               :MightyMover Toy Van
STR_VEHICLE_NAME_ROAD_VEHICLE_POWERNAUGHT_TOY_VAN               :Powernaught Toy Van
STR_VEHICLE_NAME_ROAD_VEHICLE_WIZZOWOW_TOY_VAN                  :Wizzowow Toy Van
STR_VEHICLE_NAME_ROAD_VEHICLE_MIGHTYMOVER_CANDY_TRUCK           :MightyMover Sweet Truck
STR_VEHICLE_NAME_ROAD_VEHICLE_POWERNAUGHT_CANDY_TRUCK           :Powernaught Sweet Truck
STR_VEHICLE_NAME_ROAD_VEHICLE_WIZZOWOW_CANDY_TRUCK              :Wizzowow Sweet Truck
STR_VEHICLE_NAME_ROAD_VEHICLE_MIGHTYMOVER_BATTERY_TRUCK         :MightyMover Battery Truck
STR_VEHICLE_NAME_ROAD_VEHICLE_POWERNAUGHT_BATTERY_TRUCK         :Powernaught Battery Truck
STR_VEHICLE_NAME_ROAD_VEHICLE_WIZZOWOW_BATTERY_TRUCK            :Wizzowow Battery Truck
STR_VEHICLE_NAME_ROAD_VEHICLE_MIGHTYMOVER_FIZZY_DRINK           :MightyMover Fizzy Drink Truck
STR_VEHICLE_NAME_ROAD_VEHICLE_POWERNAUGHT_FIZZY_DRINK           :Powernaught Fizzy Drink Truck
STR_VEHICLE_NAME_ROAD_VEHICLE_WIZZOWOW_FIZZY_DRINK_TRUCK        :Wizzowow Fizzy Drink Truck
STR_VEHICLE_NAME_ROAD_VEHICLE_MIGHTYMOVER_PLASTIC_TRUCK         :MightyMover Plastic Truck
STR_VEHICLE_NAME_ROAD_VEHICLE_POWERNAUGHT_PLASTIC_TRUCK         :Powernaught Plastic Truck
STR_VEHICLE_NAME_ROAD_VEHICLE_WIZZOWOW_PLASTIC_TRUCK            :Wizzowow Plastic Truck
STR_VEHICLE_NAME_ROAD_VEHICLE_MIGHTYMOVER_BUBBLE_TRUCK          :MightyMover Bubble Truck
STR_VEHICLE_NAME_ROAD_VEHICLE_POWERNAUGHT_BUBBLE_TRUCK          :Powernaught Bubble Truck
STR_VEHICLE_NAME_ROAD_VEHICLE_WIZZOWOW_BUBBLE_TRUCK             :Wizzowow Bubble Truck
STR_VEHICLE_NAME_SHIP_MPS_OIL_TANKER                            :MPS Oil Tanker
STR_VEHICLE_NAME_SHIP_CS_INC_OIL_TANKER                         :CS-Inc. Oil Tanker
STR_VEHICLE_NAME_SHIP_MPS_PASSENGER_FERRY                       :MPS Passenger Ferry
STR_VEHICLE_NAME_SHIP_FFP_PASSENGER_FERRY                       :FFP Passenger Ferry
STR_VEHICLE_NAME_SHIP_BAKEWELL_300_HOVERCRAFT                   :Bakewell 300 Hovercraft
STR_VEHICLE_NAME_SHIP_CHUGGER_CHUG_PASSENGER                    :Chugger-Chug Passenger Ferry
STR_VEHICLE_NAME_SHIP_SHIVERSHAKE_PASSENGER_FERRY               :Shivershake Passenger Ferry
STR_VEHICLE_NAME_SHIP_YATE_CARGO_SHIP                           :Yate Cargo ship
STR_VEHICLE_NAME_SHIP_BAKEWELL_CARGO_SHIP                       :Bakewell Cargo ship
STR_VEHICLE_NAME_SHIP_MIGHTYMOVER_CARGO_SHIP                    :Mightymover Cargo ship
STR_VEHICLE_NAME_SHIP_POWERNAUT_CARGO_SHIP                      :Powernaut Cargo ship
STR_VEHICLE_NAME_AIRCRAFT_SAMPSON_U52                           :Sampson U52
STR_VEHICLE_NAME_AIRCRAFT_COLEMAN_COUNT                         :Coleman Count
STR_VEHICLE_NAME_AIRCRAFT_FFP_DART                              :FFP Dart
STR_VEHICLE_NAME_AIRCRAFT_YATE_HAUGAN                           :Yate Haugan
STR_VEHICLE_NAME_AIRCRAFT_BAKEWELL_COTSWALD_LB_3                :Bakewell Cotswald LB-3
STR_VEHICLE_NAME_AIRCRAFT_BAKEWELL_LUCKETT_LB_8                 :Bakewell Luckett LB-8
STR_VEHICLE_NAME_AIRCRAFT_BAKEWELL_LUCKETT_LB_9                 :Bakewell Luckett LB-9
STR_VEHICLE_NAME_AIRCRAFT_BAKEWELL_LUCKETT_LB80                 :Bakewell Luckett LB80
STR_VEHICLE_NAME_AIRCRAFT_BAKEWELL_LUCKETT_LB_10                :Bakewell Luckett LB-10
STR_VEHICLE_NAME_AIRCRAFT_BAKEWELL_LUCKETT_LB_11                :Bakewell Luckett LB-11
STR_VEHICLE_NAME_AIRCRAFT_YATE_AEROSPACE_YAC_1_11               :Yate Aerospace YAC 1-11
STR_VEHICLE_NAME_AIRCRAFT_DARWIN_100                            :Darwin 100
STR_VEHICLE_NAME_AIRCRAFT_DARWIN_200                            :Darwin 200
STR_VEHICLE_NAME_AIRCRAFT_DARWIN_300                            :Darwin 300
STR_VEHICLE_NAME_AIRCRAFT_DARWIN_400                            :Darwin 400
STR_VEHICLE_NAME_AIRCRAFT_DARWIN_500                            :Darwin 500
STR_VEHICLE_NAME_AIRCRAFT_DARWIN_600                            :Darwin 600
STR_VEHICLE_NAME_AIRCRAFT_GURU_GALAXY                           :Guru Galaxy
STR_VEHICLE_NAME_AIRCRAFT_AIRTAXI_A21                           :Airtaxi A21
STR_VEHICLE_NAME_AIRCRAFT_AIRTAXI_A31                           :Airtaxi A31
STR_VEHICLE_NAME_AIRCRAFT_AIRTAXI_A32                           :Airtaxi A32
STR_VEHICLE_NAME_AIRCRAFT_AIRTAXI_A33                           :Airtaxi A33
STR_VEHICLE_NAME_AIRCRAFT_YATE_AEROSPACE_YAE46                  :Yate Aerospace YAe46
STR_VEHICLE_NAME_AIRCRAFT_DINGER_100                            :Dinger 100
STR_VEHICLE_NAME_AIRCRAFT_AIRTAXI_A34_1000                      :AirTaxi A34-1000
STR_VEHICLE_NAME_AIRCRAFT_YATE_Z_SHUTTLE                        :Yate Z-Shuttle
STR_VEHICLE_NAME_AIRCRAFT_KELLING_K1                            :Kelling K1
STR_VEHICLE_NAME_AIRCRAFT_KELLING_K6                            :Kelling K6
STR_VEHICLE_NAME_AIRCRAFT_KELLING_K7                            :Kelling K7
STR_VEHICLE_NAME_AIRCRAFT_DARWIN_700                            :Darwin 700
STR_VEHICLE_NAME_AIRCRAFT_FFP_HYPERDART_2                       :FFP Hyperdart 2
STR_VEHICLE_NAME_AIRCRAFT_DINGER_200                            :Dinger 200
STR_VEHICLE_NAME_AIRCRAFT_DINGER_1000                           :Dinger 1000
STR_VEHICLE_NAME_AIRCRAFT_PLODDYPHUT_100                        :Ploddyphut 100
STR_VEHICLE_NAME_AIRCRAFT_PLODDYPHUT_500                        :Ploddyphut 500
STR_VEHICLE_NAME_AIRCRAFT_FLASHBANG_X1                          :Flashbang X1
STR_VEHICLE_NAME_AIRCRAFT_JUGGERPLANE_M1                        :Juggerplane M1
STR_VEHICLE_NAME_AIRCRAFT_FLASHBANG_WIZZER                      :Flashbang Wizzer
STR_VEHICLE_NAME_AIRCRAFT_TRICARIO_HELICOPTER                   :Tricario Helicopter
STR_VEHICLE_NAME_AIRCRAFT_GURU_X2_HELICOPTER                    :Guru X2 Helicopter
STR_VEHICLE_NAME_AIRCRAFT_POWERNAUT_HELICOPTER                  :Powernaut Helicopter

##id 0x8800
# Formatting of some strings
STR_FORMAT_DATE_TINY                                            :{RAW_STRING}-{RAW_STRING}-{NUM}
STR_FORMAT_DATE_SHORT                                           :{STRING} {NUM}
STR_FORMAT_DATE_LONG                                            :{STRING} {STRING} {NUM}
STR_FORMAT_DATE_ISO                                             :{2:NUM}-{1:RAW_STRING}-{0:RAW_STRING}

STR_FORMAT_BUOY_NAME                                            :{TOWN} Buoy
STR_FORMAT_BUOY_NAME_SERIAL                                     :{TOWN} Buoy #{COMMA}
STR_FORMAT_COMPANY_NUM                                          :(Company {COMMA})
STR_FORMAT_GROUP_NAME                                           :Group {COMMA}
STR_FORMAT_INDUSTRY_NAME                                        :{TOWN} {STRING}
STR_FORMAT_WAYPOINT_NAME                                        :{TOWN} Waypoint
STR_FORMAT_WAYPOINT_NAME_SERIAL                                 :{TOWN} Waypoint #{COMMA}

STR_FORMAT_DEPOT_NAME_TRAIN                                     :{TOWN} Train Depot
STR_FORMAT_DEPOT_NAME_TRAIN_SERIAL                              :{TOWN} Train Depot #{COMMA}
STR_FORMAT_DEPOT_NAME_ROAD_VEHICLE                              :{TOWN} Road Vehicle Depot
STR_FORMAT_DEPOT_NAME_ROAD_VEHICLE_SERIAL                       :{TOWN} Road Vehicle Depot #{COMMA}
STR_FORMAT_DEPOT_NAME_SHIP                                      :{TOWN} Ship Depot
STR_FORMAT_DEPOT_NAME_SHIP_SERIAL                               :{TOWN} Ship Depot #{COMMA}
STR_FORMAT_DEPOT_NAME_AIRCRAFT                                  :{STATION} Hangar

STR_UNKNOWN_STATION                                             :unknown station
STR_DEFAULT_SIGN_NAME                                           :Sign
STR_COMPANY_SOMEONE                                             :someone

STR_SAVEGAME_NAME_DEFAULT                                       :{COMPANY}, {STRING1}
STR_SAVEGAME_NAME_SPECTATOR                                     :Spectator, {1:STRING1}

# Viewport strings
STR_VIEWPORT_TOWN_POP                                           :{WHITE}{TOWN} ({COMMA})
STR_VIEWPORT_TOWN                                               :{WHITE}{TOWN}
STR_VIEWPORT_TOWN_TINY_BLACK                                    :{TINYFONT}{BLACK}{TOWN}
STR_VIEWPORT_TOWN_TINY_WHITE                                    :{TINYFONT}{WHITE}{TOWN}

STR_VIEWPORT_SIGN_SMALL_BLACK                                   :{TINYFONT}{BLACK}{SIGN}
STR_VIEWPORT_SIGN_SMALL_WHITE                                   :{TINYFONT}{WHITE}{SIGN}

STR_VIEWPORT_STATION                                            :{STATION} {STATIONFEATURES}
STR_VIEWPORT_STATION_TINY                                       :{TINYFONT}{STATION}

STR_VIEWPORT_WAYPOINT                                           :{WAYPOINT}
STR_VIEWPORT_WAYPOINT_TINY                                      :{TINYFONT}{WAYPOINT}

# Simple strings to get specific types of data
STR_COMPANY_NAME                                                :{COMPANY}
STR_COMPANY_NAME_COMPANY_NUM                                    :{COMPANY} {COMPANYNUM}
STR_DEPOT_NAME                                                  :{DEPOT}
STR_ENGINE_NAME                                                 :{ENGINE}
STR_GROUP_NAME                                                  :{GROUP}
STR_INDUSTRY_NAME                                               :{INDUSTRY}
STR_PRESIDENT_NAME                                              :{PRESIDENTNAME}
STR_SIGN_NAME                                                   :{SIGN}
STR_STATION_NAME                                                :{STATION}
STR_TOWN_NAME                                                   :{TOWN}
STR_VEHICLE_NAME                                                :{VEHICLE}
STR_WAYPOINT_NAME                                               :{WAYPOINT}

STR_JUST_CARGO                                                  :{CARGO}
STR_JUST_CHECKMARK                                              :{CHECKMARK}
STR_JUST_COMMA                                                  :{COMMA}
STR_JUST_CURRCOMPACT                                            :{CURRCOMPACT}
STR_JUST_CURRENCY                                               :{CURRENCY}
STR_JUST_INT                                                    :{NUM}
STR_JUST_DATE_TINY                                              :{DATE_TINY}
STR_JUST_DATE_SHORT                                             :{DATE_SHORT}
STR_JUST_DATE_LONG                                              :{DATE_LONG}
STR_JUST_DATE_ISO                                               :{DATE_ISO}
STR_JUST_STRING                                                 :{STRING}
STR_JUST_STRING_SPACE_STRING                                    :{STRING} {STRING}
STR_JUST_RAW_STRING                                             :{RAW_STRING}

# Slightly 'raw' stringcodes with colour or size
STR_BLACK_COMMA                                                 :{BLACK}{COMMA}
STR_TINY_BLACK_COMA                                             :{TINYFONT}{BLACK}{COMMA}
STR_TINY_COMMA                                                  :{TINYFONT}{COMMA}
STR_BLUE_COMMA                                                  :{BLUE}{COMMA}
STR_RED_COMMA                                                   :{RED}{COMMA}
STR_COMPANY_MONEY                                               :{WHITE}{CURRENCY}
STR_BLACK_DATE_LONG                                             :{BLACK}{DATE_LONG}
STR_BLACK_CROSS                                                 :{BLACK}{CROSS}
STR_SILVER_CROSS                                                :{SILVER}{CROSS}
STR_WHITE_DATE_SHORT                                            :{WHITE}{DATE_SHORT}
STR_WHITE_DATE_LONG                                             :{WHITE}{DATE_LONG}
STR_SHORT_DATE                                                  :{WHITE}{DATE_TINY}
STR_DATE_LONG_SMALL                                             :{TINYFONT}{BLACK}{DATE_LONG}
STR_TINY_GROUP                                                  :{TINYFONT}{GROUP}
STR_BLACK_INT                                                   :{BLACK}{NUM}
STR_ORANGE_INT                                                  :{ORANGE}{NUM}
STR_WHITE_SIGN                                                  :{WHITE}{SIGN}
STR_TINY_BLACK_STATION                                          :{TINYFONT}{BLACK}{STATION}
STR_BLACK_STRING                                                :{BLACK}{STRING}
STR_BLACK_RAW_STRING                                            :{BLACK}{RAW_STRING}
STR_GREEN_STRING                                                :{GREEN}{STRING}
STR_RED_STRING                                                  :{RED}{STRING}
STR_WHITE_STRING                                                :{WHITE}{STRING}
STR_TINY_BLACK_HEIGHT                                           :{TINYFONT}{BLACK}{HEIGHT}
STR_TINY_BLACK_VEHICLE                                          :{TINYFONT}{BLACK}{VEHICLE}
STR_TINY_RIGHT_ARROW                                            :{TINYFONT}{RIGHTARROW}

STR_BLACK_1                                                     :{BLACK}1
STR_BLACK_2                                                     :{BLACK}2
STR_BLACK_3                                                     :{BLACK}3
STR_BLACK_4                                                     :{BLACK}4
STR_BLACK_5                                                     :{BLACK}5
STR_BLACK_6                                                     :{BLACK}6
STR_BLACK_7                                                     :{BLACK}7

STR_TRAIN                                                       :{BLACK}{TRAIN}
STR_BUS                                                         :{BLACK}{BUS}
STR_LORRY                                                       :{BLACK}{LORRY}
STR_PLANE                                                       :{BLACK}{PLANE}
STR_SHIP                                                        :{BLACK}{SHIP}

STR_TOOLBAR_RAILTYPE_VELOCITY                                   :{STRING} ({VELOCITY})<|MERGE_RESOLUTION|>--- conflicted
+++ resolved
@@ -668,6 +668,7 @@
 STR_SMALLMAP_TOOLTIP_SHOW_LAND_OWNERS_ON_MAP                    :{BLACK}Show land owners on map
 STR_SMALLMAP_TOOLTIP_INDUSTRY_SELECTION                         :{BLACK}Click on an industry type to toggle displaying it. Ctrl+Click disables all types except the selected one. Ctrl+Click on it again to enable all industry types
 STR_SMALLMAP_TOOLTIP_COMPANY_SELECTION                          :{BLACK}Click on a company to toggle displaying its property. Ctrl+Click disables all companies except the selected one. Ctrl+Click on it again to enable all companies
+STR_SMALLMAP_TOOLTIP_CARGO_SELECTION                            :{BLACK}Click on a cargo to toggle displaying its property. Ctrl+Click disables all cargos except the selected one. Ctrl+Click on it again to enable all cargos
 
 STR_SMALLMAP_LEGENDA_ROADS                                      :{TINYFONT}{BLACK}Roads
 STR_SMALLMAP_LEGENDA_RAILROADS                                  :{TINYFONT}{BLACK}Railways
@@ -701,11 +702,8 @@
 STR_SMALLMAP_TOOLTIP_TOGGLE_TOWN_NAMES_ON_OFF                   :{BLACK}Toggle town names on/off on map
 STR_SMALLMAP_CENTER                                             :{BLACK}Centre the smallmap on the current position
 STR_SMALLMAP_INDUSTRY                                           :{TINYFONT}{STRING} ({NUM})
-<<<<<<< HEAD
 STR_SMALLMAP_LINKSTATS                                          :{TINYFONT}{STRING}
-=======
 STR_SMALLMAP_COMPANY                                            :{TINYFONT}{COMPANY}
->>>>>>> 88e2737e
 STR_SMALLMAP_TOWN                                               :{TINYFONT}{WHITE}{TOWN}
 STR_SMALLMAP_DISABLE_ALL                                        :{BLACK}Disable all
 STR_SMALLMAP_ENABLE_ALL                                         :{BLACK}Enable all
@@ -715,6 +713,8 @@
 STR_SMALLMAP_TOOLTIP_SHOW_HEIGHT                                :{BLACK}Toggle display of heightmap
 STR_SMALLMAP_TOOLTIP_DISABLE_ALL_COMPANIES                      :{BLACK}Display no company property on the map
 STR_SMALLMAP_TOOLTIP_ENABLE_ALL_COMPANIES                       :{BLACK}Display all company property on the map
+STR_SMALLMAP_TOOLTIP_DISABLE_ALL_CARGOS                         :{BLACK}Display no cargos on the map
+STR_SMALLMAP_TOOLTIP_ENABLE_ALL_CARGOS                          :{BLACK}Display all cargos on the map
 
 # Status bar messages
 STR_STATUSBAR_TOOLTIP_SHOW_LAST_NEWS                            :{BLACK}Show last message or news report
