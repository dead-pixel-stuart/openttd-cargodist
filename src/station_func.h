/* $Id$ */

/*
 * This file is part of OpenTTD.
 * OpenTTD is free software; you can redistribute it and/or modify it under the terms of the GNU General Public License as published by the Free Software Foundation, version 2.
 * OpenTTD is distributed in the hope that it will be useful, but WITHOUT ANY WARRANTY; without even the implied warranty of MERCHANTABILITY or FITNESS FOR A PARTICULAR PURPOSE.
 * See the GNU General Public License for more details. You should have received a copy of the GNU General Public License along with OpenTTD. If not, see <http://www.gnu.org/licenses/>.
 */

/** @file station_func.h Functions related to stations. */

#ifndef STATION_FUNC_H
#define STATION_FUNC_H

#include "station_type.h"
#include "sprite.h"
#include "rail_type.h"
#include "road_type.h"
#include "cargo_type.h"
#include "company_type.h"
#include "vehicle_type.h"

void ModifyStationRatingAround(TileIndex tile, Owner owner, int amount, uint radius);

void FindStationsAroundTiles(const TileArea &location, StationList *stations);

void ShowStationViewWindow(StationID station);
void UpdateAllStationVirtCoords();

CargoArray GetProductionAroundTiles(TileIndex tile, int w, int h, int rad);
CargoArray GetAcceptanceAroundTiles(TileIndex tile, int w, int h, int rad, uint32 *always_accepted = NULL);

void UpdateStationAcceptance(Station *st, bool show_msg);

const DrawTileSprites *GetStationTileLayout(StationType st, byte gfx);
void StationPickerDrawSprite(int x, int y, StationType st, RailType railtype, RoadType roadtype, int image);

bool HasStationInUse(StationID station, bool include_company, CompanyID company);

void DeleteOilRig(TileIndex t);

/* Check if a rail station tile is traversable. */
bool IsStationTileBlocked(TileIndex tile);

/* Check if a rail station tile is electrifiable. */
bool IsStationTileElectrifiable(TileIndex tile);

void UpdateAirportsNoise();

void IncreaseStats(Station *st, const Vehicle *v, StationID next_station_id);

<<<<<<< HEAD
void DeleteStaleFlows(StationID at, CargoID c_id, StationID to);
=======
void IncreaseStats(Station *st, CargoID cargo, StationID next_station_id, uint capacity, uint usage);
>>>>>>> d20b3953

#endif /* STATION_FUNC_H */<|MERGE_RESOLUTION|>--- conflicted
+++ resolved
@@ -49,10 +49,8 @@
 
 void IncreaseStats(Station *st, const Vehicle *v, StationID next_station_id);
 
-<<<<<<< HEAD
+void IncreaseStats(Station *st, CargoID cargo, StationID next_station_id, uint capacity, uint usage);
+
 void DeleteStaleFlows(StationID at, CargoID c_id, StationID to);
-=======
-void IncreaseStats(Station *st, CargoID cargo, StationID next_station_id, uint capacity, uint usage);
->>>>>>> d20b3953
 
 #endif /* STATION_FUNC_H */