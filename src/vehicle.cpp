/* $Id$ */

/*
 * This file is part of OpenTTD.
 * OpenTTD is free software; you can redistribute it and/or modify it under the terms of the GNU General Public License as published by the Free Software Foundation, version 2.
 * OpenTTD is distributed in the hope that it will be useful, but WITHOUT ANY WARRANTY; without even the implied warranty of MERCHANTABILITY or FITNESS FOR A PARTICULAR PURPOSE.
 * See the GNU General Public License for more details. You should have received a copy of the GNU General Public License along with OpenTTD. If not, see <http://www.gnu.org/licenses/>.
 */

/** @file vehicle.cpp Base implementations of all vehicles. */

#include "stdafx.h"
#include "gui.h"
#include "roadveh.h"
#include "ship.h"
#include "spritecache.h"
#include "timetable.h"
#include "viewport_func.h"
#include "news_func.h"
#include "command_func.h"
#include "company_func.h"
#include "vehicle_gui.h"
#include "train.h"
#include "aircraft.h"
#include "newgrf_debug.h"
#include "newgrf_sound.h"
#include "newgrf_station.h"
#include "group.h"
#include "group_gui.h"
#include "strings_func.h"
#include "zoom_func.h"
#include "functions.h"
#include "date_func.h"
#include "window_func.h"
#include "vehicle_func.h"
#include "autoreplace_func.h"
#include "autoreplace_gui.h"
#include "station_base.h"
#include "ai/ai.hpp"
#include "depot_func.h"
#include "network/network.h"
#include "core/pool_func.hpp"
#include "economy_base.h"
#include "articulated_vehicles.h"
#include "roadstop_base.h"
#include "core/random_func.hpp"
#include "core/backup_type.hpp"
#include "order_backup.h"
#include "sound_func.h"
#include "effectvehicle_func.h"
#include "effectvehicle_base.h"
#include "vehiclelist.h"
#include "tunnel_map.h"
#include "depot_map.h"

#include "table/strings.h"

#define GEN_HASH(x, y) ((GB((y), 6, 6) << 6) + GB((x), 7, 6))

VehicleID _vehicle_id_ctr_day;
VehicleID _new_vehicle_id;
uint16 _returned_refit_capacity;      ///< Stores the capacity after a refit operation.
uint16 _returned_mail_refit_capacity; ///< Stores the mail capacity after a refit operation (Aircraft only).
byte _age_cargo_skip_counter;         ///< Skip aging of cargo?


/* Initialize the vehicle-pool */
VehiclePool _vehicle_pool("Vehicle");
INSTANTIATE_POOL_METHODS(Vehicle)

/**
 * Function to tell if a vehicle needs to be autorenewed
 * @param *c The vehicle owner
 * @return true if the vehicle is old enough for replacement
 */
bool Vehicle::NeedsAutorenewing(const Company *c) const
{
	/* We can always generate the Company pointer when we have the vehicle.
	 * However this takes time and since the Company pointer is often present
	 * when this function is called then it's faster to pass the pointer as an
	 * argument rather than finding it again. */
	assert(c == Company::Get(this->owner));

	if (!c->settings.engine_renew) return false;
	if (this->age - this->max_age < (c->settings.engine_renew_months * 30)) return false;
	if (this->age == 0) return false; // rail cars don't age and lacks a max age

	return true;
}

void VehicleServiceInDepot(Vehicle *v)
{
	v->date_of_last_service = _date;
	v->breakdowns_since_last_service = 0;
	v->reliability = Engine::Get(v->engine_type)->reliability;
	SetWindowDirty(WC_VEHICLE_DETAILS, v->index); // ensure that last service date and reliability are updated
}

bool Vehicle::NeedsServicing() const
{
	/* Stopped or crashed vehicles will not move, as such making unmovable
	 * vehicles to go for service is lame. */
	if (this->vehstatus & (VS_STOPPED | VS_CRASHED)) return false;

	/* Are we ready for the next service cycle? */
	const Company *c = Company::Get(this->owner);
	if (c->settings.vehicle.servint_ispercent ?
			(this->reliability >= Engine::Get(this->engine_type)->reliability * (100 - this->service_interval) / 100) :
			(this->date_of_last_service + this->service_interval >= _date)) {
		return false;
	}

	/* If we're servicing anyway, because we have not disabled servicing when
	 * there are no breakdowns or we are playing with breakdowns, bail out. */
	if (!_settings_game.order.no_servicing_if_no_breakdowns ||
			_settings_game.difficulty.vehicle_breakdowns != 0) {
		return true;
	}

	/* Test whether there is some pending autoreplace.
	 * Note: We do this after the service-interval test.
	 * There are a lot more reasons for autoreplace to fail than we can test here reasonably. */
	bool pending_replace = false;
	Money needed_money = c->settings.engine_renew_money;
	if (needed_money > c->money) return false;

	for (const Vehicle *v = this; v != NULL; v = (v->type == VEH_TRAIN) ? Train::From(v)->GetNextUnit() : NULL) {
		EngineID new_engine = EngineReplacementForCompany(c, v->engine_type, v->group_id);

		/* Check engine availability */
		if (new_engine == INVALID_ENGINE || !HasBit(Engine::Get(new_engine)->company_avail, v->owner)) continue;

		/* Check refittability */
		uint32 available_cargo_types, union_mask;
		GetArticulatedRefitMasks(new_engine, true, &union_mask, &available_cargo_types);
		/* Is there anything to refit? */
		if (union_mask != 0) {
			CargoID cargo_type;
			/* We cannot refit to mixed cargoes in an automated way */
			if (IsArticulatedVehicleCarryingDifferentCargos(v, &cargo_type)) continue;

			/* Did the old vehicle carry anything? */
			if (cargo_type != CT_INVALID) {
				/* We can't refit the vehicle to carry the cargo we want */
				if (!HasBit(available_cargo_types, cargo_type)) continue;
			}
		}

		/* Check money.
		 * We want 2*(the price of the new vehicle) without looking at the value of the vehicle we are going to sell. */
		pending_replace = true;
		needed_money += 2 * Engine::Get(new_engine)->GetCost();
		if (needed_money > c->money) return false;
	}

	return pending_replace;
}

bool Vehicle::NeedsAutomaticServicing() const
{
	if (_settings_game.order.gotodepot && VehicleHasDepotOrders(this)) return false;
	if (this->current_order.IsType(OT_LOADING))            return false;
	if (this->current_order.IsType(OT_GOTO_DEPOT) && this->current_order.GetDepotOrderType() != ODTFB_SERVICE) return false;
	return NeedsServicing();
}

uint Vehicle::Crash(bool flooded)
{
	assert((this->vehstatus & VS_CRASHED) == 0);
	assert(this->Previous() == NULL); // IsPrimaryVehicle fails for free-wagon-chains

	uint pass = 0;
	/* Stop the vehicle. */
	if (this->IsPrimaryVehicle()) this->vehstatus |= VS_STOPPED;
	/* crash all wagons, and count passengers */
	for (Vehicle *v = this; v != NULL; v = v->Next()) {
		if (IsCargoInClass(v->cargo_type, CC_PASSENGERS)) pass += v->cargo.Count();
		v->vehstatus |= VS_CRASHED;
		MarkSingleVehicleDirty(v);
	}

	/* Dirty some windows */
	InvalidateWindowClassesData(GetWindowClassForVehicleType(this->type), 0);
	SetWindowWidgetDirty(WC_VEHICLE_VIEW, this->index, VVW_WIDGET_START_STOP_VEH);
	SetWindowDirty(WC_VEHICLE_DETAILS, this->index);
	SetWindowDirty(WC_VEHICLE_DEPOT, this->tile);

	return pass;
}


/**
 * Displays a "NewGrf Bug" error message for a engine, and pauses the game if not networking.
 * @param engine The engine that caused the problem
 * @param part1  Part 1 of the error message, taking the grfname as parameter 1
 * @param part2  Part 2 of the error message, taking the engine as parameter 2
 * @param bug_type Flag to check and set in grfconfig
 * @param critical Shall the "OpenTTD might crash"-message be shown when the player tries to unpause?
 */
void ShowNewGrfVehicleError(EngineID engine, StringID part1, StringID part2, GRFBugs bug_type, bool critical)
{
	const Engine *e = Engine::Get(engine);
	uint32 grfid = e->grf_prop.grffile->grfid;
	GRFConfig *grfconfig = GetGRFConfig(grfid);

	if (!HasBit(grfconfig->grf_bugs, bug_type)) {
		SetBit(grfconfig->grf_bugs, bug_type);
		SetDParamStr(0, grfconfig->GetName());
		SetDParam(1, engine);
		ShowErrorMessage(part1, part2, WL_CRITICAL);
		if (!_networking) DoCommand(0, critical ? PM_PAUSED_ERROR : PM_PAUSED_NORMAL, 1, DC_EXEC, CMD_PAUSE);
	}

	/* debug output */
	char buffer[512];

	SetDParamStr(0, grfconfig->GetName());
	GetString(buffer, part1, lastof(buffer));
	DEBUG(grf, 0, "%s", buffer + 3);

	SetDParam(1, engine);
	GetString(buffer, part2, lastof(buffer));
	DEBUG(grf, 0, "%s", buffer + 3);
}

/**
 * Vehicle constructor.
 * @param type Type of the new vehicle.
 */
Vehicle::Vehicle(VehicleType type)
{
	this->type               = type;
	this->coord.left         = INVALID_COORD;
	this->group_id           = DEFAULT_GROUP;
	this->fill_percent_te_id = INVALID_TE_ID;
	this->first              = this;
	this->colourmap          = PAL_NONE;
}

/**
 * Get a value for a vehicle's random_bits.
 * @return A random value from 0 to 255.
 */
byte VehicleRandomBits()
{
	return GB(Random(), 0, 8);
}

/* Size of the hash, 6 = 64 x 64, 7 = 128 x 128. Larger sizes will (in theory) reduce hash
 * lookup times at the expense of memory usage. */
const int HASH_BITS = 7;
const int HASH_SIZE = 1 << HASH_BITS;
const int HASH_MASK = HASH_SIZE - 1;
const int TOTAL_HASH_SIZE = 1 << (HASH_BITS * 2);
const int TOTAL_HASH_MASK = TOTAL_HASH_SIZE - 1;

/* Resolution of the hash, 0 = 1*1 tile, 1 = 2*2 tiles, 2 = 4*4 tiles, etc.
 * Profiling results show that 0 is fastest. */
const int HASH_RES = 0;

static Vehicle *_new_vehicle_position_hash[TOTAL_HASH_SIZE];

static Vehicle *VehicleFromHash(int xl, int yl, int xu, int yu, void *data, VehicleFromPosProc *proc, bool find_first)
{
	for (int y = yl; ; y = (y + (1 << HASH_BITS)) & (HASH_MASK << HASH_BITS)) {
		for (int x = xl; ; x = (x + 1) & HASH_MASK) {
			Vehicle *v = _new_vehicle_position_hash[(x + y) & TOTAL_HASH_MASK];
			for (; v != NULL; v = v->next_new_hash) {
				Vehicle *a = proc(v, data);
				if (find_first && a != NULL) return a;
			}
			if (x == xu) break;
		}
		if (y == yu) break;
	}

	return NULL;
}


/**
 * Helper function for FindVehicleOnPos/HasVehicleOnPos.
 * @note Do not call this function directly!
 * @param x    The X location on the map
 * @param y    The Y location on the map
 * @param data Arbitrary data passed to proc
 * @param proc The proc that determines whether a vehicle will be "found".
 * @param find_first Whether to return on the first found or iterate over
 *                   all vehicles
 * @return the best matching or first vehicle (depending on find_first).
 */
static Vehicle *VehicleFromPosXY(int x, int y, void *data, VehicleFromPosProc *proc, bool find_first)
{
	const int COLL_DIST = 6;

	/* Hash area to scan is from xl,yl to xu,yu */
	int xl = GB((x - COLL_DIST) / TILE_SIZE, HASH_RES, HASH_BITS);
	int xu = GB((x + COLL_DIST) / TILE_SIZE, HASH_RES, HASH_BITS);
	int yl = GB((y - COLL_DIST) / TILE_SIZE, HASH_RES, HASH_BITS) << HASH_BITS;
	int yu = GB((y + COLL_DIST) / TILE_SIZE, HASH_RES, HASH_BITS) << HASH_BITS;

	return VehicleFromHash(xl, yl, xu, yu, data, proc, find_first);
}

/**
 * Find a vehicle from a specific location. It will call proc for ALL vehicles
 * on the tile and YOU must make SURE that the "best one" is stored in the
 * data value and is ALWAYS the same regardless of the order of the vehicles
 * where proc was called on!
 * When you fail to do this properly you create an almost untraceable DESYNC!
 * @note The return value of proc will be ignored.
 * @note Use this when you have the intention that all vehicles
 *       should be iterated over.
 * @param x    The X location on the map
 * @param y    The Y location on the map
 * @param data Arbitrary data passed to proc
 * @param proc The proc that determines whether a vehicle will be "found".
 */
void FindVehicleOnPosXY(int x, int y, void *data, VehicleFromPosProc *proc)
{
	VehicleFromPosXY(x, y, data, proc, false);
}

/**
 * Checks whether a vehicle in on a specific location. It will call proc for
 * vehicles until it returns non-NULL.
 * @note Use FindVehicleOnPosXY when you have the intention that all vehicles
 *       should be iterated over.
 * @param x    The X location on the map
 * @param y    The Y location on the map
 * @param data Arbitrary data passed to proc
 * @param proc The proc that determines whether a vehicle will be "found".
 * @return True if proc returned non-NULL.
 */
bool HasVehicleOnPosXY(int x, int y, void *data, VehicleFromPosProc *proc)
{
	return VehicleFromPosXY(x, y, data, proc, true) != NULL;
}

/**
 * Helper function for FindVehicleOnPos/HasVehicleOnPos.
 * @note Do not call this function directly!
 * @param tile The location on the map
 * @param data Arbitrary data passed to \a proc.
 * @param proc The proc that determines whether a vehicle will be "found".
 * @param find_first Whether to return on the first found or iterate over
 *                   all vehicles
 * @return the best matching or first vehicle (depending on find_first).
 */
static Vehicle *VehicleFromPos(TileIndex tile, void *data, VehicleFromPosProc *proc, bool find_first)
{
	int x = GB(TileX(tile), HASH_RES, HASH_BITS);
	int y = GB(TileY(tile), HASH_RES, HASH_BITS) << HASH_BITS;

	Vehicle *v = _new_vehicle_position_hash[(x + y) & TOTAL_HASH_MASK];
	for (; v != NULL; v = v->next_new_hash) {
		if (v->tile != tile) continue;

		Vehicle *a = proc(v, data);
		if (find_first && a != NULL) return a;
	}

	return NULL;
}

/**
 * Find a vehicle from a specific location. It will call \a proc for ALL vehicles
 * on the tile and YOU must make SURE that the "best one" is stored in the
 * data value and is ALWAYS the same regardless of the order of the vehicles
 * where proc was called on!
 * When you fail to do this properly you create an almost untraceable DESYNC!
 * @note The return value of \a proc will be ignored.
 * @note Use this function when you have the intention that all vehicles
 *       should be iterated over.
 * @param tile The location on the map
 * @param data Arbitrary data passed to \a proc.
 * @param proc The proc that determines whether a vehicle will be "found".
 */
void FindVehicleOnPos(TileIndex tile, void *data, VehicleFromPosProc *proc)
{
	VehicleFromPos(tile, data, proc, false);
}

/**
 * Checks whether a vehicle is on a specific location. It will call \a proc for
 * vehicles until it returns non-NULL.
 * @note Use #FindVehicleOnPos when you have the intention that all vehicles
 *       should be iterated over.
 * @param tile The location on the map
 * @param data Arbitrary data passed to \a proc.
 * @param proc The \a proc that determines whether a vehicle will be "found".
 * @return True if proc returned non-NULL.
 */
bool HasVehicleOnPos(TileIndex tile, void *data, VehicleFromPosProc *proc)
{
	return VehicleFromPos(tile, data, proc, true) != NULL;
}

/**
 * Callback that returns 'real' vehicles lower or at height \c *(byte*)data .
 * @param v Vehicle to examine.
 * @param data Pointer to height data.
 * @return \a v if conditions are met, else \c NULL.
 */
static Vehicle *EnsureNoVehicleProcZ(Vehicle *v, void *data)
{
	byte z = *(byte*)data;

	if (v->type == VEH_DISASTER || (v->type == VEH_AIRCRAFT && v->subtype == AIR_SHADOW)) return NULL;
	if (v->z_pos > z) return NULL;

	return v;
}

/**
 * Ensure there is no vehicle at the ground at the given position.
 * @param tile Position to examine.
 * @return Succeeded command (ground is free) or failed command (a vehicle is found).
 */
CommandCost EnsureNoVehicleOnGround(TileIndex tile)
{
	byte z = GetTileMaxZ(tile);

	/* Value v is not safe in MP games, however, it is used to generate a local
	 * error message only (which may be different for different machines).
	 * Such a message does not affect MP synchronisation.
	 */
	Vehicle *v = VehicleFromPos(tile, &z, &EnsureNoVehicleProcZ, true);
	if (v != NULL) return_cmd_error(STR_ERROR_TRAIN_IN_THE_WAY + v->type);
	return CommandCost();
}

/** Procedure called for every vehicle found in tunnel/bridge in the hash map */
static Vehicle *GetVehicleTunnelBridgeProc(Vehicle *v, void *data)
{
	if (v->type != VEH_TRAIN && v->type != VEH_ROAD && v->type != VEH_SHIP) return NULL;
	if (v == (const Vehicle *)data) return NULL;

	return v;
}

/**
 * Finds vehicle in tunnel / bridge
 * @param tile first end
 * @param endtile second end
 * @param ignore Ignore this vehicle when searching
 * @return Succeeded command (if tunnel/bridge is free) or failed command (if a vehicle is using the tunnel/bridge).
 */
CommandCost TunnelBridgeIsFree(TileIndex tile, TileIndex endtile, const Vehicle *ignore)
{
	/* Value v is not safe in MP games, however, it is used to generate a local
	 * error message only (which may be different for different machines).
	 * Such a message does not affect MP synchronisation.
	 */
	Vehicle *v = VehicleFromPos(tile, (void *)ignore, &GetVehicleTunnelBridgeProc, true);
	if (v == NULL) v = VehicleFromPos(endtile, (void *)ignore, &GetVehicleTunnelBridgeProc, true);

	if (v != NULL) return_cmd_error(STR_ERROR_TRAIN_IN_THE_WAY + v->type);
	return CommandCost();
}

static Vehicle *EnsureNoTrainOnTrackProc(Vehicle *v, void *data)
{
	TrackBits rail_bits = *(TrackBits *)data;

	if (v->type != VEH_TRAIN) return NULL;

	Train *t = Train::From(v);
	if ((t->track != rail_bits) && !TracksOverlap(t->track | rail_bits)) return NULL;

	return v;
}

/**
 * Tests if a vehicle interacts with the specified track bits.
 * All track bits interact except parallel #TRACK_BIT_HORZ or #TRACK_BIT_VERT.
 *
 * @param tile The tile.
 * @param track_bits The track bits.
 * @return \c true if no train that interacts, is found. \c false if a train is found.
 */
CommandCost EnsureNoTrainOnTrackBits(TileIndex tile, TrackBits track_bits)
{
	/* Value v is not safe in MP games, however, it is used to generate a local
	 * error message only (which may be different for different machines).
	 * Such a message does not affect MP synchronisation.
	 */
	Vehicle *v = VehicleFromPos(tile, &track_bits, &EnsureNoTrainOnTrackProc, true);
	if (v != NULL) return_cmd_error(STR_ERROR_TRAIN_IN_THE_WAY + v->type);
	return CommandCost();
}

static void UpdateNewVehiclePosHash(Vehicle *v, bool remove)
{
	Vehicle **old_hash = v->old_new_hash;
	Vehicle **new_hash;

	if (remove) {
		new_hash = NULL;
	} else {
		int x = GB(TileX(v->tile), HASH_RES, HASH_BITS);
		int y = GB(TileY(v->tile), HASH_RES, HASH_BITS) << HASH_BITS;
		new_hash = &_new_vehicle_position_hash[(x + y) & TOTAL_HASH_MASK];
	}

	if (old_hash == new_hash) return;

	/* Remove from the old position in the hash table */
	if (old_hash != NULL) {
		if (v->next_new_hash != NULL) v->next_new_hash->prev_new_hash = v->prev_new_hash;
		*v->prev_new_hash = v->next_new_hash;
	}

	/* Insert vehicle at beginning of the new position in the hash table */
	if (new_hash != NULL) {
		v->next_new_hash = *new_hash;
		if (v->next_new_hash != NULL) v->next_new_hash->prev_new_hash = &v->next_new_hash;
		v->prev_new_hash = new_hash;
		*new_hash = v;
	}

	/* Remember current hash position */
	v->old_new_hash = new_hash;
}

static Vehicle *_vehicle_position_hash[0x1000];

static void UpdateVehiclePosHash(Vehicle *v, int x, int y)
{
	UpdateNewVehiclePosHash(v, x == INVALID_COORD);

	Vehicle **old_hash, **new_hash;
	int old_x = v->coord.left;
	int old_y = v->coord.top;

	new_hash = (x == INVALID_COORD) ? NULL : &_vehicle_position_hash[GEN_HASH(x, y)];
	old_hash = (old_x == INVALID_COORD) ? NULL : &_vehicle_position_hash[GEN_HASH(old_x, old_y)];

	if (old_hash == new_hash) return;

	/* remove from hash table? */
	if (old_hash != NULL) {
		if (v->next_hash != NULL) v->next_hash->prev_hash = v->prev_hash;
		*v->prev_hash = v->next_hash;
	}

	/* insert into hash table? */
	if (new_hash != NULL) {
		v->next_hash = *new_hash;
		if (v->next_hash != NULL) v->next_hash->prev_hash = &v->next_hash;
		v->prev_hash = new_hash;
		*new_hash = v;
	}
}

void ResetVehiclePosHash()
{
	Vehicle *v;
	FOR_ALL_VEHICLES(v) { v->old_new_hash = NULL; }
	memset(_vehicle_position_hash, 0, sizeof(_vehicle_position_hash));
	memset(_new_vehicle_position_hash, 0, sizeof(_new_vehicle_position_hash));
}

void ResetVehicleColourMap()
{
	Vehicle *v;
	FOR_ALL_VEHICLES(v) { v->colourmap = PAL_NONE; }
}

/**
 * List of vehicles that should check for autoreplace this tick.
 * Mapping of vehicle -> leave depot immediately after autoreplace.
 */
typedef SmallMap<Vehicle *, bool, 4> AutoreplaceMap;
static AutoreplaceMap _vehicles_to_autoreplace;

void InitializeVehicles()
{
	_vehicle_pool.CleanPool();
	_cargo_payment_pool.CleanPool();

	_age_cargo_skip_counter = 1;

	_vehicles_to_autoreplace.Reset();
	ResetVehiclePosHash();
}

uint CountVehiclesInChain(const Vehicle *v)
{
	uint count = 0;
	do count++; while ((v = v->Next()) != NULL);
	return count;
}

/**
 * Count the number of vehicles of a company.
 * @param c Company owning the vehicles.
 * @param [out] counts Array of counts. Contains the vehicle count ordered by type afterwards.
 */
void CountCompanyVehicles(CompanyID cid, uint counts[4])
{
	for (uint i = 0; i < 4; i++) counts[i] = 0;

	const Vehicle *v;
	FOR_ALL_VEHICLES(v) {
		if (v->owner == cid && v->IsPrimaryVehicle()) counts[v->type]++;
	}
}

/**
 * Check if a vehicle is counted in num_engines in each company struct
 * @return true if the vehicle is counted in num_engines
 */
bool Vehicle::IsEngineCountable() const
{
	switch (this->type) {
		case VEH_AIRCRAFT: return Aircraft::From(this)->IsNormalAircraft(); // don't count plane shadows and helicopter rotors
		case VEH_TRAIN:
			return !Train::From(this)->IsArticulatedPart() && // tenders and other articulated parts
					!Train::From(this)->IsRearDualheaded(); // rear parts of multiheaded engines
		case VEH_ROAD: return RoadVehicle::From(this)->IsRoadVehFront();
		case VEH_SHIP: return true;
		default: return false; // Only count company buildable vehicles
	}
}

void Vehicle::PreDestructor()
{
	if (CleaningPool()) return;

	if (Station::IsValidID(this->last_station_visited)) {
		Station *st = Station::Get(this->last_station_visited);
		st->loading_vehicles.remove(this);

		HideFillingPercent(&this->fill_percent_te_id);
		this->CancelReservation(INVALID_STATION, st);
		delete this->cargo_payment;
	}

	if (this->IsEngineCountable()) {
		Company::Get(this->owner)->num_engines[this->engine_type]--;
		if (this->owner == _local_company) InvalidateAutoreplaceWindow(this->engine_type, this->group_id);

		DeleteGroupHighlightOfVehicle(this);
		if (Group::IsValidID(this->group_id)) Group::Get(this->group_id)->num_engines[this->engine_type]--;
		if (this->IsPrimaryVehicle()) DecreaseGroupNumVehicle(this->group_id);
	}

	if (this->type == VEH_AIRCRAFT && this->IsPrimaryVehicle()) {
		Aircraft *a = Aircraft::From(this);
		Station *st = GetTargetAirportIfValid(a);
		if (st != NULL) {
			const AirportFTA *layout = st->airport.GetFTA()->layout;
			CLRBITS(st->airport.flags, layout[a->previous_pos].block | layout[a->pos].block);
		}
	}


	if (this->type == VEH_ROAD && this->IsPrimaryVehicle()) {
		RoadVehicle *v = RoadVehicle::From(this);
		if (!(v->vehstatus & VS_CRASHED) && IsInsideMM(v->state, RVSB_IN_DT_ROAD_STOP, RVSB_IN_DT_ROAD_STOP_END)) {
			/* Leave the drive through roadstop, when you have not already left it. */
			RoadStop::GetByTile(v->tile, GetRoadStopType(v->tile))->Leave(v);
		}
	}

	if (this->Previous() == NULL) {
		InvalidateWindowData(WC_VEHICLE_DEPOT, this->tile);
	}

	if (this->IsPrimaryVehicle()) {
		DeleteWindowById(WC_VEHICLE_VIEW, this->index);
		DeleteWindowById(WC_VEHICLE_ORDERS, this->index);
		DeleteWindowById(WC_VEHICLE_REFIT, this->index);
		DeleteWindowById(WC_VEHICLE_DETAILS, this->index);
		DeleteWindowById(WC_VEHICLE_TIMETABLE, this->index);
		SetWindowDirty(WC_COMPANY, this->owner);
		OrderBackup::ClearVehicle(this);
	}
	InvalidateWindowClassesData(GetWindowClassForVehicleType(this->type), 0);

	this->cargo.Truncate(0);
	DeleteVehicleOrders(this);
	DeleteDepotHighlightOfVehicle(this);

	extern void StopGlobalFollowVehicle(const Vehicle *v);
	StopGlobalFollowVehicle(this);

	ReleaseDisastersTargetingVehicle(this->index);
}

Vehicle::~Vehicle()
{
	free(this->name);

	if (CleaningPool()) return;

	/* sometimes, eg. for disaster vehicles, when company bankrupts, when removing crashed/flooded vehicles,
	 * it may happen that vehicle chain is deleted when visible */
	if (!(this->vehstatus & VS_HIDDEN)) MarkSingleVehicleDirty(this);

	Vehicle *v = this->Next();
	this->SetNext(NULL);

	delete v;

	UpdateVehiclePosHash(this, INVALID_COORD, 0);
	DeleteVehicleNews(this->index, INVALID_STRING_ID);
	DeleteNewGRFInspectWindow(GetGrfSpecFeature(this->type), this->index);
}

/**
 * Adds a vehicle to the list of vehicles that visited a depot this tick
 * @param *v vehicle to add
 */
void VehicleEnteredDepotThisTick(Vehicle *v)
{
	/* Vehicle should stop in the depot if it was in 'stopping' state */
	_vehicles_to_autoreplace[v] = !(v->vehstatus & VS_STOPPED);

	/* We ALWAYS set the stopped state. Even when the vehicle does not plan on
	 * stopping in the depot, so we stop it to ensure that it will not reserve
	 * the path out of the depot before we might autoreplace it to a different
	 * engine. The new engine would not own the reserved path we store that we
	 * stopped the vehicle, so autoreplace can start it again */
	v->vehstatus |= VS_STOPPED;
}

/**
 * Increases the day counter for all vehicles and calls 1-day and 32-day handlers.
 * Each tick, it processes vehicles with "index % DAY_TICKS == _date_fract",
 * so each day, all vehicles are processes in DAY_TICKS steps.
 */
static void RunVehicleDayProc()
{
	if (_game_mode != GM_NORMAL) return;

	/* Run the day_proc for every DAY_TICKS vehicle starting at _date_fract. */
	for (size_t i = _date_fract; i < Vehicle::GetPoolSize(); i += DAY_TICKS) {
		Vehicle *v = Vehicle::Get(i);
		if (v == NULL) continue;

		/* Call the 32-day callback if needed */
		if ((v->day_counter & 0x1F) == 0) {
			uint16 callback = GetVehicleCallback(CBID_VEHICLE_32DAY_CALLBACK, 0, 0, v->engine_type, v);
			if (callback != CALLBACK_FAILED) {
				if (HasBit(callback, 0)) TriggerVehicle(v, VEHICLE_TRIGGER_CALLBACK_32); // Trigger vehicle trigger 10
				if (HasBit(callback, 1)) v->colourmap = PAL_NONE;
			}
		}

		/* This is called once per day for each vehicle, but not in the first tick of the day */
		v->OnNewDay();
	}
}

void CallVehicleTicks()
{
	_vehicles_to_autoreplace.Clear();

	_age_cargo_skip_counter = (_age_cargo_skip_counter == 0) ? 184 : (_age_cargo_skip_counter - 1);

	RunVehicleDayProc();

	Station *st;
	FOR_ALL_STATIONS(st) LoadUnloadStation(st);

	Vehicle *v;
	FOR_ALL_VEHICLES(v) {
		/* Vehicle could be deleted in this tick */
		if (!v->Tick()) {
			assert(Vehicle::Get(vehicle_index) == NULL);
			continue;
		}

		assert(Vehicle::Get(vehicle_index) == v);

		switch (v->type) {
			default: break;

			case VEH_TRAIN:
			case VEH_ROAD:
			case VEH_AIRCRAFT:
			case VEH_SHIP:
				if (_age_cargo_skip_counter == 0) v->cargo.AgeCargo();

				if (v->type == VEH_TRAIN && Train::From(v)->IsWagon()) continue;
				if (v->type == VEH_AIRCRAFT && v->subtype != AIR_HELICOPTER) continue;
				if (v->type == VEH_ROAD && !RoadVehicle::From(v)->IsRoadVehFront()) continue;

				v->motion_counter += v->cur_speed;
				/* Play a running sound if the motion counter passes 256 (Do we not skip sounds?) */
				if (GB(v->motion_counter, 0, 8) < v->cur_speed) PlayVehicleSound(v, VSE_RUNNING);

				/* Play an alterate running sound every 16 ticks */
				if (GB(v->tick_counter, 0, 4) == 0) PlayVehicleSound(v, v->cur_speed > 0 ? VSE_RUNNING_16 : VSE_STOPPED_16);
		}
	}

	Backup<CompanyByte> cur_company(_current_company, FILE_LINE);
	for (AutoreplaceMap::iterator it = _vehicles_to_autoreplace.Begin(); it != _vehicles_to_autoreplace.End(); it++) {
		v = it->first;
		/* Autoreplace needs the current company set as the vehicle owner */
		cur_company.Change(v->owner);

		/* Start vehicle if we stopped them in VehicleEnteredDepotThisTick()
		 * We need to stop them between VehicleEnteredDepotThisTick() and here or we risk that
		 * they are already leaving the depot again before being replaced. */
		if (it->second) v->vehstatus &= ~VS_STOPPED;

		/* Store the position of the effect as the vehicle pointer will become invalid later */
		int x = v->x_pos;
		int y = v->y_pos;
		int z = v->z_pos;

		const Company *c = Company::Get(_current_company);
		SubtractMoneyFromCompany(CommandCost(EXPENSES_NEW_VEHICLES, (Money)c->settings.engine_renew_money));
		CommandCost res = DoCommand(0, v->index, 0, DC_EXEC, CMD_AUTOREPLACE_VEHICLE);
		SubtractMoneyFromCompany(CommandCost(EXPENSES_NEW_VEHICLES, -(Money)c->settings.engine_renew_money));

		if (!IsLocalCompany()) continue;

		if (res.Succeeded()) {
			ShowCostOrIncomeAnimation(x, y, z, res.GetCost());
			continue;
		}

		StringID error_message = res.GetErrorMessage();
		if (error_message == STR_ERROR_AUTOREPLACE_NOTHING_TO_DO || error_message == INVALID_STRING_ID) continue;

		if (error_message == STR_ERROR_NOT_ENOUGH_CASH_REQUIRES_CURRENCY) error_message = STR_ERROR_AUTOREPLACE_MONEY_LIMIT;

		StringID message;
		if (error_message == STR_ERROR_TRAIN_TOO_LONG_AFTER_REPLACEMENT) {
			message = error_message;
		} else {
			message = STR_NEWS_VEHICLE_AUTORENEW_FAILED;
		}

		SetDParam(0, v->index);
		SetDParam(1, error_message);
		AddVehicleNewsItem(message, NS_ADVICE, v->index);
	}

	cur_company.Restore();
}

/**
 * Add vehicle sprite for drawing to the screen.
 * @param v Vehicle to draw.
 */
static void DoDrawVehicle(const Vehicle *v)
{
	SpriteID image = v->cur_image;
	PaletteID pal = PAL_NONE;

	if (v->vehstatus & VS_DEFPAL) pal = (v->vehstatus & VS_CRASHED) ? PALETTE_CRASH : GetVehiclePalette(v);

	AddSortableSpriteToDraw(image, pal, v->x_pos + v->x_offs, v->y_pos + v->y_offs,
		v->x_extent, v->y_extent, v->z_extent, v->z_pos, (v->vehstatus & VS_SHADOW) != 0);
}

void ViewportAddVehicles(DrawPixelInfo *dpi)
{
	/* The bounding rectangle */
	const int l = dpi->left;
	const int r = dpi->left + dpi->width;
	const int t = dpi->top;
	const int b = dpi->top + dpi->height;

	/* The hash area to scan */
	int xl, xu, yl, yu;

	if (dpi->width + 70 < (1 << (7 + 6))) {
		xl = GB(l - 70, 7, 6);
		xu = GB(r,      7, 6);
	} else {
		/* scan whole hash row */
		xl = 0;
		xu = 0x3F;
	}

	if (dpi->height + 70 < (1 << (6 + 6))) {
		yl = GB(t - 70, 6, 6) << 6;
		yu = GB(b,      6, 6) << 6;
	} else {
		/* scan whole column */
		yl = 0;
		yu = 0x3F << 6;
	}

	for (int y = yl;; y = (y + (1 << 6)) & (0x3F << 6)) {
		for (int x = xl;; x = (x + 1) & 0x3F) {
			const Vehicle *v = _vehicle_position_hash[x + y]; // already masked & 0xFFF

			while (v != NULL) {
				if (!(v->vehstatus & VS_HIDDEN) &&
						l <= v->coord.right &&
						t <= v->coord.bottom &&
						r >= v->coord.left &&
						b >= v->coord.top) {
					DoDrawVehicle(v);
				}
				v = v->next_hash;
			}

			if (x == xu) break;
		}

		if (y == yu) break;
	}
}

Vehicle *CheckClickOnVehicle(const ViewPort *vp, int x, int y)
{
	Vehicle *found = NULL, *v;
	uint dist, best_dist = UINT_MAX;

	if ((uint)(x -= vp->left) >= (uint)vp->width || (uint)(y -= vp->top) >= (uint)vp->height) return NULL;

	x = ScaleByZoom(x, vp->zoom) + vp->virtual_left;
	y = ScaleByZoom(y, vp->zoom) + vp->virtual_top;

	FOR_ALL_VEHICLES(v) {
		if ((v->vehstatus & (VS_HIDDEN | VS_UNCLICKABLE)) == 0 &&
				x >= v->coord.left && x <= v->coord.right &&
				y >= v->coord.top && y <= v->coord.bottom) {

			dist = max(
				abs(((v->coord.left + v->coord.right) >> 1) - x),
				abs(((v->coord.top + v->coord.bottom) >> 1) - y)
			);

			if (dist < best_dist) {
				found = v;
				best_dist = dist;
			}
		}
	}

	return found;
}

void DecreaseVehicleValue(Vehicle *v)
{
	v->value -= v->value >> 8;
	SetWindowDirty(WC_VEHICLE_DETAILS, v->index);
}

static const byte _breakdown_chance[64] = {
	  3,   3,   3,   3,   3,   3,   3,   3,
	  4,   4,   5,   5,   6,   6,   7,   7,
	  8,   8,   9,   9,  10,  10,  11,  11,
	 12,  13,  13,  13,  13,  14,  15,  16,
	 17,  19,  21,  25,  28,  31,  34,  37,
	 40,  44,  48,  52,  56,  60,  64,  68,
	 72,  80,  90, 100, 110, 120, 130, 140,
	150, 170, 190, 210, 230, 250, 250, 250,
};

void CheckVehicleBreakdown(Vehicle *v)
{
	int rel, rel_old;

	/* decrease reliability */
	v->reliability = rel = max((rel_old = v->reliability) - v->reliability_spd_dec, 0);
	if ((rel_old >> 8) != (rel >> 8)) SetWindowDirty(WC_VEHICLE_DETAILS, v->index);

	if (v->breakdown_ctr != 0 || (v->vehstatus & VS_STOPPED) ||
			_settings_game.difficulty.vehicle_breakdowns < 1 ||
			v->cur_speed < 5 || _game_mode == GM_MENU) {
		return;
	}

	uint32 r = Random();

	/* increase chance of failure */
	int chance = v->breakdown_chance + 1;
	if (Chance16I(1, 25, r)) chance += 25;
	v->breakdown_chance = min(255, chance);

	/* calculate reliability value to use in comparison */
	rel = v->reliability;
	if (v->type == VEH_SHIP) rel += 0x6666;

	/* reduced breakdowns? */
	if (_settings_game.difficulty.vehicle_breakdowns == 1) rel += 0x6666;

	/* check if to break down */
	if (_breakdown_chance[(uint)min(rel, 0xffff) >> 10] <= v->breakdown_chance) {
		v->breakdown_ctr    = GB(r, 16, 6) + 0x3F;
		v->breakdown_delay  = GB(r, 24, 7) + 0x80;
		v->breakdown_chance = 0;
	}
}

bool Vehicle::HandleBreakdown()
{
	/* Possible states for Vehicle::breakdown_ctr
	 * 0  - vehicle is running normally
	 * 1  - vehicle is currently broken down
	 * 2  - vehicle is going to break down now
	 * >2 - vehicle is counting down to the actual breakdown event */
	switch (this->breakdown_ctr) {
		case 0:
			return false;

		case 2:
			this->breakdown_ctr = 1;

			if (this->breakdowns_since_last_service != 255) {
				this->breakdowns_since_last_service++;
			}

			this->MarkDirty();
			SetWindowDirty(WC_VEHICLE_VIEW, this->index);
			SetWindowDirty(WC_VEHICLE_DETAILS, this->index);

			if (this->type == VEH_AIRCRAFT) {
				/* Aircraft just need this flag, the rest is handled elsewhere */
				this->vehstatus |= VS_AIRCRAFT_BROKEN;
			} else {
				this->cur_speed = 0;

				if (!PlayVehicleSound(this, VSE_BREAKDOWN)) {
					SndPlayVehicleFx((_settings_game.game_creation.landscape != LT_TOYLAND) ?
						(this->type == VEH_TRAIN ? SND_10_TRAIN_BREAKDOWN : SND_0F_VEHICLE_BREAKDOWN) :
						(this->type == VEH_TRAIN ? SND_3A_COMEDY_BREAKDOWN_2 : SND_35_COMEDY_BREAKDOWN), this);
				}

				if (!(this->vehstatus & VS_HIDDEN)) {
					EffectVehicle *u = CreateEffectVehicleRel(this, 4, 4, 5, EV_BREAKDOWN_SMOKE);
					if (u != NULL) u->animation_state = this->breakdown_delay * 2;
				}
			}
			/* FALL THROUGH */
		case 1:
			/* Aircraft breakdowns end only when arriving at the airport */
			if (this->type == VEH_AIRCRAFT) return false;

			/* For trains this function is called twice per tick, so decrease v->breakdown_delay at half the rate */
			if ((this->tick_counter & (this->type == VEH_TRAIN ? 3 : 1)) == 0) {
				if (--this->breakdown_delay == 0) {
					this->breakdown_ctr = 0;
					this->MarkDirty();
					SetWindowDirty(WC_VEHICLE_VIEW, this->index);
				}
			}
			return true;

		default:
			if (!this->current_order.IsType(OT_LOADING)) this->breakdown_ctr--;
			return false;
	}
}

/**
 * Update age of a vehicle.
 * @param v Vehicle to update.
 */
void AgeVehicle(Vehicle *v)
{
	if (v->age < MAX_DAY) v->age++;

	int age = v->age - v->max_age;
	if (age == DAYS_IN_LEAP_YEAR * 0 || age == DAYS_IN_LEAP_YEAR * 1 ||
			age == DAYS_IN_LEAP_YEAR * 2 || age == DAYS_IN_LEAP_YEAR * 3 || age == DAYS_IN_LEAP_YEAR * 4) {
		v->reliability_spd_dec <<= 1;
	}

	SetWindowDirty(WC_VEHICLE_DETAILS, v->index);

	/* Don't warn about non-primary or not ours vehicles or vehicles that are crashed */
	if (v->Previous() != NULL || v->owner != _local_company || (v->vehstatus & VS_CRASHED) != 0) return;

	/* Don't warn if a renew is active */
	if (Company::Get(v->owner)->settings.engine_renew && Engine::Get(v->engine_type)->company_avail != 0) return;

	StringID str;
	if (age == -DAYS_IN_LEAP_YEAR) {
		str = STR_NEWS_VEHICLE_IS_GETTING_OLD;
	} else if (age == 0) {
		str = STR_NEWS_VEHICLE_IS_GETTING_VERY_OLD;
	} else if (age > 0 && (age % DAYS_IN_LEAP_YEAR) == 0) {
		str = STR_NEWS_VEHICLE_IS_GETTING_VERY_OLD_AND;
	} else {
		return;
	}

	SetDParam(0, v->index);
	AddVehicleNewsItem(str, NS_ADVICE, v->index);
}

/**
 * Calculates how full a vehicle is.
 * @param v The Vehicle to check. For trains, use the first engine.
 * @param colour The string to show depending on if we are unloading or loading
 * @return A percentage of how full the Vehicle is.
 */
uint8 CalcPercentVehicleFilled(const Vehicle *v, StringID *colour)
{
	int count = 0;
	int max = 0;
	int cars = 0;
	int unloading = 0;
	bool loading = false;

	const Vehicle *u = v;
	/* The station may be NULL when the (colour) string does not need to be set. */
	const Station *st = Station::GetIfValid(v->last_station_visited);
	assert(colour == NULL || st != NULL);

	/* Count up max and used */
	for (; v != NULL; v = v->Next()) {
		count += v->cargo.Count();
		max += v->cargo_cap;
		if (v->cargo_cap != 0 && colour != NULL) {
			unloading += HasBit(v->vehicle_flags, VF_CARGO_UNLOADING) ? 1 : 0;
			loading |= !(u->current_order.GetLoadType() & OLFB_NO_LOAD) && st->goods[v->cargo_type].days_since_pickup != 255;
			cars++;
		}
	}

	if (colour != NULL) {
		if (unloading == 0 && loading) {
			*colour = STR_PERCENT_UP;
		} else if (cars == unloading || !loading) {
			*colour = STR_PERCENT_DOWN;
		} else {
			*colour = STR_PERCENT_UP_DOWN;
		}
	}

	/* Train without capacity */
	if (max == 0) return 100;

	/* Return the percentage */
	return (count * 100) / max;
}

void VehicleEnterDepot(Vehicle *v)
{
	/* Always work with the front of the vehicle */
	assert(v == v->First());

	switch (v->type) {
		case VEH_TRAIN: {
			Train *t = Train::From(v);
			SetWindowClassesDirty(WC_TRAINS_LIST);
			/* Clear path reservation */
			SetDepotReservation(t->tile, false);
			if (_settings_client.gui.show_track_reservation) MarkTileDirtyByTile(t->tile);

			UpdateSignalsOnSegment(t->tile, INVALID_DIAGDIR, t->owner);
			t->wait_counter = 0;
			t->force_proceed = TFP_NONE;
			ClrBit(t->flags, VRF_TOGGLE_REVERSE);
			t->ConsistChanged(true);
			break;
		}

		case VEH_ROAD:
			SetWindowClassesDirty(WC_ROADVEH_LIST);
			break;

		case VEH_SHIP: {
			SetWindowClassesDirty(WC_SHIPS_LIST);
			Ship *ship = Ship::From(v);
			ship->state = TRACK_BIT_DEPOT;
			ship->UpdateCache();
			ship->UpdateViewport(true, true);
			SetWindowDirty(WC_VEHICLE_DEPOT, v->tile);
			break;
		}

		case VEH_AIRCRAFT:
			SetWindowClassesDirty(WC_AIRCRAFT_LIST);
			HandleAircraftEnterHangar(Aircraft::From(v));
			break;
		default: NOT_REACHED();
	}
	SetWindowDirty(WC_VEHICLE_VIEW, v->index);

	if (v->type != VEH_TRAIN) {
		/* Trains update the vehicle list when the first unit enters the depot and calls VehicleEnterDepot() when the last unit enters.
		 * We only increase the number of vehicles when the first one enters, so we will not need to search for more vehicles in the depot */
		InvalidateWindowData(WC_VEHICLE_DEPOT, v->tile);
	}
	SetWindowDirty(WC_VEHICLE_DEPOT, v->tile);

	v->vehstatus |= VS_HIDDEN;
	v->cur_speed = 0;

	VehicleServiceInDepot(v);

	TriggerVehicle(v, VEHICLE_TRIGGER_DEPOT);

	if (v->current_order.IsType(OT_GOTO_DEPOT)) {
		SetWindowDirty(WC_VEHICLE_VIEW, v->index);

		const Order *real_order = v->GetOrder(v->cur_order_index);
		Order t = v->current_order;
		v->current_order.MakeDummy();

		/* Test whether we are heading for this depot. If not, do nothing.
		 * Note: The target depot for nearest-/manual-depot-orders is only updated on junctions, but we want to accept every depot. */
		if ((t.GetDepotOrderType() & ODTFB_PART_OF_ORDERS) &&
				real_order != NULL && !(real_order->GetDepotActionType() & ODATFB_NEAREST_DEPOT) &&
				(v->type == VEH_AIRCRAFT ? t.GetDestination() != GetStationIndex(v->tile) : v->dest_tile != v->tile)) {
			/* We are heading for another depot, keep driving. */
			return;
		}

		if (t.IsRefit()) {
			Backup<CompanyByte> cur_company(_current_company, v->owner, FILE_LINE);
			CommandCost cost = DoCommand(v->tile, v->index, t.GetRefitCargo() | t.GetRefitSubtype() << 8, DC_EXEC, GetCmdRefitVeh(v));
			cur_company.Restore();

			if (cost.Failed()) {
				_vehicles_to_autoreplace[v] = false;
				if (v->owner == _local_company) {
					/* Notify the user that we stopped the vehicle */
					SetDParam(0, v->index);
					AddVehicleNewsItem(STR_NEWS_ORDER_REFIT_FAILED, NS_ADVICE, v->index);
				}
			} else if (cost.GetCost() != 0) {
				v->profit_this_year -= cost.GetCost() << 8;
				if (v->owner == _local_company) {
					ShowCostOrIncomeAnimation(v->x_pos, v->y_pos, v->z_pos, cost.GetCost());
				}
			}
		}

		if (t.GetDepotOrderType() & ODTFB_PART_OF_ORDERS) {
			/* Part of orders */
			UpdateVehicleTimetable(v, true);
			v->IncrementOrderIndex();
		}
		if (t.GetDepotActionType() & ODATFB_HALT) {
			/* Vehicles are always stopped on entering depots. Do not restart this one. */
			_vehicles_to_autoreplace[v] = false;
			if (v->owner == _local_company) {
				SetDParam(0, v->index);
				AddVehicleNewsItem(STR_NEWS_TRAIN_IS_WAITING + v->type, NS_ADVICE, v->index);
			}
			AI::NewEvent(v->owner, new AIEventVehicleWaitingInDepot(v->index));
		}
	}
}


/**
 * Move a vehicle in the game state; that is moving its position in
 * the position hashes and marking its location in the viewport dirty
 * if requested.
 * @param v vehicle to move
 * @param update_viewport whether to dirty the viewport
 */
void VehicleMove(Vehicle *v, bool update_viewport)
{
	int img = v->cur_image;
	Point pt = RemapCoords(v->x_pos + v->x_offs, v->y_pos + v->y_offs, v->z_pos);
	const Sprite *spr = GetSprite(img, ST_NORMAL);

	pt.x += spr->x_offs;
	pt.y += spr->y_offs;

	UpdateVehiclePosHash(v, pt.x, pt.y);

	Rect old_coord = v->coord;
	v->coord.left   = pt.x;
	v->coord.top    = pt.y;
	v->coord.right  = pt.x + spr->width + 2;
	v->coord.bottom = pt.y + spr->height + 2;

	if (update_viewport) {
		MarkAllViewportsDirty(
			min(old_coord.left,   v->coord.left),
			min(old_coord.top,    v->coord.top),
			max(old_coord.right,  v->coord.right) + 1,
			max(old_coord.bottom, v->coord.bottom) + 1
		);
	}
}

/**
 * Marks viewports dirty where the vehicle's image is
 * In fact, it equals
 *   BeginVehicleMove(v); EndVehicleMove(v);
 * @param v vehicle to mark dirty
 * @see BeginVehicleMove()
 * @see EndVehicleMove()
 */
void MarkSingleVehicleDirty(const Vehicle *v)
{
	MarkAllViewportsDirty(v->coord.left, v->coord.top, v->coord.right + 1, v->coord.bottom + 1);
}

/**
 * Get position information of a vehicle when moving one pixel in the direction it is facing
 * @param v Vehicle to move
 * @return Position information after the move
 */
GetNewVehiclePosResult GetNewVehiclePos(const Vehicle *v)
{
	static const int8 _delta_coord[16] = {
		-1,-1,-1, 0, 1, 1, 1, 0, /* x */
		-1, 0, 1, 1, 1, 0,-1,-1, /* y */
	};

	int x = v->x_pos + _delta_coord[v->direction];
	int y = v->y_pos + _delta_coord[v->direction + 8];

	GetNewVehiclePosResult gp;
	gp.x = x;
	gp.y = y;
	gp.old_tile = v->tile;
	gp.new_tile = TileVirtXY(x, y);
	return gp;
}

static const Direction _new_direction_table[] = {
	DIR_N,  DIR_NW, DIR_W,
	DIR_NE, DIR_SE, DIR_SW,
	DIR_E,  DIR_SE, DIR_S
};

Direction GetDirectionTowards(const Vehicle *v, int x, int y)
{
	int i = 0;

	if (y >= v->y_pos) {
		if (y != v->y_pos) i += 3;
		i += 3;
	}

	if (x >= v->x_pos) {
		if (x != v->x_pos) i++;
		i++;
	}

	Direction dir = v->direction;

	DirDiff dirdiff = DirDifference(_new_direction_table[i], dir);
	if (dirdiff == DIRDIFF_SAME) return dir;
	return ChangeDir(dir, dirdiff > DIRDIFF_REVERSE ? DIRDIFF_45LEFT : DIRDIFF_45RIGHT);
}

/**
 * Call the tile callback function for a vehicle entering a tile
 * @param v    Vehicle entering the tile
 * @param tile Tile entered
 * @param x    X position
 * @param y    Y position
 * @return Some meta-data over the to be entered tile.
 * @see VehicleEnterTileStatus to see what the bits in the return value mean.
 */
VehicleEnterTileStatus VehicleEnterTile(Vehicle *v, TileIndex tile, int x, int y)
{
	return _tile_type_procs[GetTileType(tile)]->vehicle_enter_tile_proc(v, tile, x, y);
}

FreeUnitIDGenerator::FreeUnitIDGenerator(VehicleType type, CompanyID owner) : cache(NULL), maxid(0), curid(0)
{
	/* Find maximum */
	const Vehicle *v;
	FOR_ALL_VEHICLES(v) {
		if (v->type == type && v->owner == owner) {
			this->maxid = max<UnitID>(this->maxid, v->unitnumber);
		}
	}

	if (this->maxid == 0) return;

	/* Reserving 'maxid + 2' because we need:
	 * - space for the last item (with v->unitnumber == maxid)
	 * - one free slot working as loop terminator in FreeUnitIDGenerator::NextID() */
	this->cache = CallocT<bool>(this->maxid + 2);

	/* Fill the cache */
	FOR_ALL_VEHICLES(v) {
		if (v->type == type && v->owner == owner) {
			this->cache[v->unitnumber] = true;
		}
	}
}

UnitID FreeUnitIDGenerator::NextID()
{
	if (this->maxid <= this->curid) return ++this->curid;

	while (this->cache[++this->curid]) { } // it will stop, we reserved more space than needed

	return this->curid;
}

/**
 * Get an unused unit number for a vehicle (if allowed).
 * @param type Type of vehicle
 * @return A unused unit number for the given type of vehicle if it is allowed to build one, else \c UINT16_MAX.
 */
UnitID GetFreeUnitNumber(VehicleType type)
{
	/* Check whether it is allowed to build another vehicle. */
	uint max_veh;
	switch (type) {
		case VEH_TRAIN:    max_veh = _settings_game.vehicle.max_trains;   break;
		case VEH_ROAD:     max_veh = _settings_game.vehicle.max_roadveh;  break;
		case VEH_SHIP:     max_veh = _settings_game.vehicle.max_ships;    break;
		case VEH_AIRCRAFT: max_veh = _settings_game.vehicle.max_aircraft; break;
		default: NOT_REACHED();
	}

	uint amounts[4];
	CountCompanyVehicles(_current_company, amounts);
	assert((uint)type < lengthof(amounts));
	if (amounts[type] >= max_veh) return UINT16_MAX; // Currently already at the limit, no room to make a new one.

	FreeUnitIDGenerator gen(type, _current_company);

	return gen.NextID();
}


/**
 * Check whether we can build infrastructure for the given
 * vehicle type. This to disable building stations etc. when
 * you are not allowed/able to have the vehicle type yet.
 * @param type the vehicle type to check this for
 * @return true if there is any reason why you may build
 *         the infrastructure for the given vehicle type
 */
bool CanBuildVehicleInfrastructure(VehicleType type)
{
	assert(IsCompanyBuildableVehicleType(type));

	if (!Company::IsValidID(_local_company)) return false;
	if (_settings_client.gui.always_build_infrastructure) return true;

	UnitID max;
	switch (type) {
		case VEH_TRAIN:    max = _settings_game.vehicle.max_trains; break;
		case VEH_ROAD:     max = _settings_game.vehicle.max_roadveh; break;
		case VEH_SHIP:     max = _settings_game.vehicle.max_ships; break;
		case VEH_AIRCRAFT: max = _settings_game.vehicle.max_aircraft; break;
		default: NOT_REACHED();
	}

	/* We can build vehicle infrastructure when we may build the vehicle type */
	if (max > 0) {
		/* Can we actually build the vehicle type? */
		const Engine *e;
		FOR_ALL_ENGINES_OF_TYPE(e, type) {
			if (HasBit(e->company_avail, _local_company)) return true;
		}
		return false;
	}

	/* We should be able to build infrastructure when we have the actual vehicle type */
	const Vehicle *v;
	FOR_ALL_VEHICLES(v) {
		if (v->owner == _local_company && v->type == type) return true;
	}

	return false;
}


/**
 * Determines the #LiveryScheme for a vehicle.
 * @param engine_type EngineID of the vehicle
 * @param parent_engine_type EngineID of the front vehicle. INVALID_VEHICLE if vehicle is at front itself.
 * @param v the vehicle. NULL if in purchase list etc.
 * @return livery scheme to use
 */
LiveryScheme GetEngineLiveryScheme(EngineID engine_type, EngineID parent_engine_type, const Vehicle *v)
{
	CargoID cargo_type = v == NULL ? (CargoID)CT_INVALID : v->cargo_type;
	const Engine *e = Engine::Get(engine_type);
	switch (e->type) {
		default: NOT_REACHED();
		case VEH_TRAIN:
			if (v != NULL && parent_engine_type != INVALID_ENGINE && (UsesWagonOverride(v) || (Train::From(v)->IsArticulatedPart() && e->u.rail.railveh_type != RAILVEH_WAGON))) {
				/* Wagonoverrides use the colour scheme of the front engine.
				 * Articulated parts use the colour scheme of the first part. (Not supported for articulated wagons) */
				engine_type = parent_engine_type;
				e = Engine::Get(engine_type);
				/* Note: Luckily cargo_type is not needed for engines */
			}

			if (cargo_type == CT_INVALID) cargo_type = e->GetDefaultCargoType();
			if (cargo_type == CT_INVALID) cargo_type = CT_GOODS; // The vehicle does not carry anything, let's pick some freight cargo
			if (e->u.rail.railveh_type == RAILVEH_WAGON) {
				if (!CargoSpec::Get(cargo_type)->is_freight) {
					if (parent_engine_type == INVALID_ENGINE) {
						return LS_PASSENGER_WAGON_STEAM;
					} else {
						switch (RailVehInfo(parent_engine_type)->engclass) {
							default: NOT_REACHED();
							case EC_STEAM:    return LS_PASSENGER_WAGON_STEAM;
							case EC_DIESEL:   return LS_PASSENGER_WAGON_DIESEL;
							case EC_ELECTRIC: return LS_PASSENGER_WAGON_ELECTRIC;
							case EC_MONORAIL: return LS_PASSENGER_WAGON_MONORAIL;
							case EC_MAGLEV:   return LS_PASSENGER_WAGON_MAGLEV;
						}
					}
				} else {
					return LS_FREIGHT_WAGON;
				}
			} else {
				bool is_mu = HasBit(e->info.misc_flags, EF_RAIL_IS_MU);

				switch (e->u.rail.engclass) {
					default: NOT_REACHED();
					case EC_STEAM:    return LS_STEAM;
					case EC_DIESEL:   return is_mu ? LS_DMU : LS_DIESEL;
					case EC_ELECTRIC: return is_mu ? LS_EMU : LS_ELECTRIC;
					case EC_MONORAIL: return LS_MONORAIL;
					case EC_MAGLEV:   return LS_MAGLEV;
				}
			}

		case VEH_ROAD:
			/* Always use the livery of the front */
			if (v != NULL && parent_engine_type != INVALID_ENGINE) {
				engine_type = parent_engine_type;
				e = Engine::Get(engine_type);
				cargo_type = v->First()->cargo_type;
			}
			if (cargo_type == CT_INVALID) cargo_type = e->GetDefaultCargoType();
			if (cargo_type == CT_INVALID) cargo_type = CT_GOODS; // The vehicle does not carry anything, let's pick some freight cargo

			/* Important: Use Tram Flag of front part. Luckily engine_type refers to the front part here. */
			if (HasBit(e->info.misc_flags, EF_ROAD_TRAM)) {
				/* Tram */
				return IsCargoInClass(cargo_type, CC_PASSENGERS) ? LS_PASSENGER_TRAM : LS_FREIGHT_TRAM;
			} else {
				/* Bus or truck */
				return IsCargoInClass(cargo_type, CC_PASSENGERS) ? LS_BUS : LS_TRUCK;
			}

		case VEH_SHIP:
			if (cargo_type == CT_INVALID) cargo_type = e->GetDefaultCargoType();
			if (cargo_type == CT_INVALID) cargo_type = CT_GOODS; // The vehicle does not carry anything, let's pick some freight cargo
			return IsCargoInClass(cargo_type, CC_PASSENGERS) ? LS_PASSENGER_SHIP : LS_FREIGHT_SHIP;

		case VEH_AIRCRAFT:
			switch (e->u.air.subtype) {
				case AIR_HELI: return LS_HELICOPTER;
				case AIR_CTOL: return LS_SMALL_PLANE;
				case AIR_CTOL | AIR_FAST: return LS_LARGE_PLANE;
				default: NOT_REACHED();
			}
	}
}

/**
 * Determines the livery for a vehicle.
 * @param engine_type EngineID of the vehicle
 * @param company Owner of the vehicle
 * @param parent_engine_type EngineID of the front vehicle. INVALID_VEHICLE if vehicle is at front itself.
 * @param v the vehicle. NULL if in purchase list etc.
 * @param livery_setting The livery settings to use for acquiring the livery information.
 * @return livery to use
 */
const Livery *GetEngineLivery(EngineID engine_type, CompanyID company, EngineID parent_engine_type, const Vehicle *v, byte livery_setting)
{
	const Company *c = Company::Get(company);
	LiveryScheme scheme = LS_DEFAULT;

	/* The default livery is always available for use, but its in_use flag determines
	 * whether any _other_ liveries are in use. */
	if (c->livery[LS_DEFAULT].in_use && (livery_setting == LIT_ALL || (livery_setting == LIT_COMPANY && company == _local_company))) {
		/* Determine the livery scheme to use */
		scheme = GetEngineLiveryScheme(engine_type, parent_engine_type, v);

		/* Switch back to the default scheme if the resolved scheme is not in use */
		if (!c->livery[scheme].in_use) scheme = LS_DEFAULT;
	}

	return &c->livery[scheme];
}


static PaletteID GetEngineColourMap(EngineID engine_type, CompanyID company, EngineID parent_engine_type, const Vehicle *v)
{
	PaletteID map = (v != NULL) ? v->colourmap : PAL_NONE;

	/* Return cached value if any */
	if (map != PAL_NONE) return map;

	const Engine *e = Engine::Get(engine_type);

	/* Check if we should use the colour map callback */
	if (HasBit(e->info.callback_mask, CBM_VEHICLE_COLOUR_REMAP)) {
		uint16 callback = GetVehicleCallback(CBID_VEHICLE_COLOUR_MAPPING, 0, 0, engine_type, v);
		/* Failure means "use the default two-colour" */
		if (callback != CALLBACK_FAILED) {
			assert_compile(PAL_NONE == 0); // Returning 0x4000 (resp. 0xC000) conincidences with default value (PAL_NONE)
			map = GB(callback, 0, 14);
			/* If bit 14 is set, then the company colours are applied to the
			 * map else it's returned as-is. */
			if (!HasBit(callback, 14)) {
				/* Update cache */
				if (v != NULL) const_cast<Vehicle *>(v)->colourmap = map;
				return map;
			}
		}
	}

	bool twocc = HasBit(e->info.misc_flags, EF_USES_2CC);

	if (map == PAL_NONE) map = twocc ? (PaletteID)SPR_2CCMAP_BASE : (PaletteID)PALETTE_RECOLOUR_START;

	/* Spectator has news shown too, but has invalid company ID - as well as dedicated server */
	if (!Company::IsValidID(company)) return map;

	const Livery *livery = GetEngineLivery(engine_type, company, parent_engine_type, v, _settings_client.gui.liveries);

	map += livery->colour1;
	if (twocc) map += livery->colour2 * 16;

	/* Update cache */
	if (v != NULL) const_cast<Vehicle *>(v)->colourmap = map;
	return map;
}

PaletteID GetEnginePalette(EngineID engine_type, CompanyID company)
{
	return GetEngineColourMap(engine_type, company, INVALID_ENGINE, NULL);
}

PaletteID GetVehiclePalette(const Vehicle *v)
{
	if (v->type == VEH_TRAIN) {
		return GetEngineColourMap(v->engine_type, v->owner, Train::From(v)->tcache.first_engine, v);
	} else if (v->type == VEH_ROAD) {
		return GetEngineColourMap(v->engine_type, v->owner, RoadVehicle::From(v)->rcache.first_engine, v);
	}

	return GetEngineColourMap(v->engine_type, v->owner, INVALID_ENGINE, v);
}

/**
 * Determines capacity of a given vehicle from scratch.
 * For aircraft the main capacity is determined. Mail might be present as well.
 * @note Keep this function consistent with Engine::GetDisplayDefaultCapacity().
 * @param v Vehicle of interest
 * @param mail_capacity returns secondary cargo (mail) capacity of aircraft
 * @return Capacity
 */
uint GetVehicleCapacity(const Vehicle *v, uint16 *mail_capacity)
{
	if (mail_capacity != NULL) *mail_capacity = 0;
	const Engine *e = Engine::Get(v->engine_type);

	if (!e->CanCarryCargo()) return 0;

	if (mail_capacity != NULL && e->type == VEH_AIRCRAFT && IsCargoInClass(v->cargo_type, CC_PASSENGERS)) {
		*mail_capacity = GetVehicleProperty(v, PROP_AIRCRAFT_MAIL_CAPACITY, e->u.air.mail_capacity);
	}
	CargoID default_cargo = e->GetDefaultCargoType();

	/* Check the refit capacity callback if we are not in the default configuration.
	 * Note: This might change to become more consistent/flexible/sane, esp. when default cargo is first refittable. */
	if (HasBit(e->info.callback_mask, CBM_VEHICLE_REFIT_CAPACITY) &&
			(default_cargo != v->cargo_type || v->cargo_subtype != 0)) {
		uint16 callback = GetVehicleCallback(CBID_VEHICLE_REFIT_CAPACITY, 0, 0, v->engine_type, v);
		if (callback != CALLBACK_FAILED) return callback;
	}

	/* Get capacity according to property resp. CB */
	uint capacity;
	switch (e->type) {
		case VEH_TRAIN:    capacity = GetVehicleProperty(v, PROP_TRAIN_CARGO_CAPACITY,        e->u.rail.capacity); break;
		case VEH_ROAD:     capacity = GetVehicleProperty(v, PROP_ROADVEH_CARGO_CAPACITY,      e->u.road.capacity); break;
		case VEH_SHIP:     capacity = GetVehicleProperty(v, PROP_SHIP_CARGO_CAPACITY,         e->u.ship.capacity); break;
		case VEH_AIRCRAFT: capacity = GetVehicleProperty(v, PROP_AIRCRAFT_PASSENGER_CAPACITY, e->u.air.passenger_capacity); break;
		default: NOT_REACHED();
	}

	/* Apply multipliers depending on cargo- and vehicletype.
	 * Note: This might change to become more consistent/flexible. */
	if (e->type != VEH_SHIP) {
		if (e->type == VEH_AIRCRAFT) {
			if (!IsCargoInClass(v->cargo_type, CC_PASSENGERS)) {
				capacity += GetVehicleProperty(v, PROP_AIRCRAFT_MAIL_CAPACITY, e->u.air.mail_capacity);
			}
			if (v->cargo_type == CT_MAIL) return capacity;
		} else {
			switch (default_cargo) {
				case CT_PASSENGERS: break;
				case CT_MAIL:
				case CT_GOODS: capacity *= 2; break;
				default:       capacity *= 4; break;
			}
		}
		switch (v->cargo_type) {
			case CT_PASSENGERS: break;
			case CT_MAIL:
			case CT_GOODS: capacity /= 2; break;
			default:       capacity /= 4; break;
		}
	}

	return capacity;
}

/**
 * Start loading the vehicle and set last_station_visited in the process.
 * @param curr_station_id ID of the station the vehicle has arrived at
 */
void Vehicle::BeginLoading(StationID curr_station_id)
{
	assert(IsTileType(tile, MP_STATION) || type == VEH_SHIP);

	if (this->current_order.IsType(OT_GOTO_STATION) &&
			this->current_order.GetDestination() == curr_station_id) {
		current_order.MakeLoading(true);
		UpdateVehicleTimetable(this, true);

		/* Furthermore add the Non Stop flag to mark that this station
		 * is the actual destination of the vehicle, which is (for example)
		 * necessary to be known for HandleTrainLoading to determine
		 * whether the train is lost or not; not marking a train lost
		 * that arrives at random stations is bad. */
		this->current_order.SetNonStopType(ONSF_NO_STOP_AT_ANY_STATION);

	} else {
		current_order.MakeLoading(false);
	}

	Station *curr_station = Station::Get(curr_station_id);
	curr_station->loading_vehicles.push_back(this);

	StationID next_station_id = INVALID_STATION;
	OrderList *orders = this->orders.list;
	if (orders != NULL) {
		next_station_id = orders->GetNextStoppingStation(this->cur_order_index, curr_station_id);
	}

	if (this->last_loading_station != INVALID_STATION && this->last_loading_station != curr_station_id) {
		IncreaseStats(Station::Get(this->last_loading_station), this, curr_station_id, false);
	}

	this->last_station_visited = curr_station_id;
	if (this->CanLeaveWithCargo() && next_station_id != INVALID_STATION) {
		assert(next_station_id != curr_station_id);
		/* freeze stats for the next link */
		IncreaseStats(curr_station, this, next_station_id, true);
	}

	PrepareUnload(curr_station, this, next_station_id); // refers to this->last_station_visited for the distance

	SetWindowDirty(GetWindowClassForVehicleType(this->type), this->owner);
	SetWindowWidgetDirty(WC_VEHICLE_VIEW, this->index, VVW_WIDGET_START_STOP_VEH);
	SetWindowDirty(WC_VEHICLE_DETAILS, this->index);
	SetWindowDirty(WC_STATION_VIEW, this->last_station_visited);

	Station::Get(this->last_station_visited)->MarkTilesDirty(true);
	this->cur_speed = 0;
	this->MarkDirty();
}

/**
 * return all reserved cargo packets to the station
 * @param st the station where the reserved packets should go.
 */
<<<<<<< HEAD
void Vehicle::CancelReservation(StationID next, Station *st) {
=======
void Vehicle::CancelReservation(Station *st)
{
>>>>>>> f423fc86
	for(Vehicle *v = this; v != NULL; v = v->next) {
		VehicleCargoList &cargo = v->cargo;
		if (cargo.ReservedCount() > 0) {
			DEBUG(misc, 1, "cancelling cargo reservation");
			GoodsEntry &ge = st->goods[v->cargo_type];
			cargo.Unreserve(next, &ge.cargo);
			SetBit(ge.acceptance_pickup, GoodsEntry::PICKUP);
		}
	}
}

/*
 * A vehicle can leave the current station with cargo if:
 * - it can load cargo here OR (
 * - it could leave the last station with cargo AND
 * - it doesn't have to unload all cargo here)
 */
bool Vehicle::CanLeaveWithCargo()
{
	return ((this->current_order.GetLoadType() & OLFB_NO_LOAD) == 0 ||
			((this->current_order.GetUnloadType() & (OUFB_UNLOAD | OUFB_TRANSFER)) == 0 &&
			this->last_loading_station != INVALID_STATION));
}

void Vehicle::LeaveStation()
{
	assert(current_order.IsType(OT_LOADING));
	Station *st = Station::Get(this->last_station_visited);
	delete this->cargo_payment;

	/* Only update the timetable if the vehicle was supposed to stop here. */
	if (current_order.GetNonStopType() != ONSF_STOP_EVERYWHERE) UpdateVehicleTimetable(this, false);

	current_order.MakeLeaveStation();
	st->loading_vehicles.remove(this);

	OrderList *orders = this->orders.list;
	if (orders != NULL) {
		StationID next_station_id = orders->GetNextStoppingStation(this->cur_order_index, this->last_station_visited);
		this->CancelReservation(next_station_id, st);
		if (next_station_id != INVALID_STATION && next_station_id != this->last_station_visited) {
			DecreaseFrozen(st, this, next_station_id);
		}
	} else {
		this->CancelReservation(INVALID_STATION, st);
		DEBUG(misc, 1, "orders are NULL");
		RecalcFrozen(st);
	}

	if (this->CanLeaveWithCargo()) {
		/* if the vehicle could load here or could stop with cargo loaded set the last loading station */
		this->last_loading_station = this->last_station_visited;
	} else {
		/* if the vehicle couldn't load and had to unload or transfer everything
		 * set the last loading station to invalid as it will leave empty.
		 */
		this->last_loading_station = INVALID_STATION;
	}

	HideFillingPercent(&this->fill_percent_te_id);

	if (this->type == VEH_TRAIN && !(this->vehstatus & VS_CRASHED)) {
		/* Trigger station animation (trains only) */
		if (IsTileType(this->tile, MP_STATION)) TriggerStationAnimation(st, this->tile, SAT_TRAIN_DEPARTS);

		SetBit(Train::From(this)->flags, VRF_LEAVING_STATION);
	}
}


void Vehicle::HandleLoading(bool mode)
{
	switch (this->current_order.GetType()) {
		case OT_LOADING: {
			uint wait_time = max(this->current_order.wait_time - this->lateness_counter, 0);

			/* Not the first call for this tick, or still loading */
			if (mode || !HasBit(this->vehicle_flags, VF_LOADING_FINISHED) ||
					(_settings_game.order.timetabling && this->current_order_time < wait_time)) return;

			this->PlayLeaveStationSound();

			bool at_destination_station = this->current_order.GetNonStopType() != ONSF_STOP_EVERYWHERE;
			this->LeaveStation();

			/* If this was not the final order, don't remove it from the list. */
			if (!at_destination_station) return;
			break;
		}

		case OT_DUMMY: break;

		default: return;
	}

	this->IncrementOrderIndex();
}

CommandCost Vehicle::SendToDepot(DoCommandFlag flags, DepotCommand command)
{
	CommandCost ret = CheckOwnership(this->owner);
	if (ret.Failed()) return ret;

	if (this->vehstatus & VS_CRASHED) return CMD_ERROR;
	if (this->IsStoppedInDepot()) return CMD_ERROR;

	if (this->current_order.IsType(OT_GOTO_DEPOT)) {
		bool halt_in_depot = (this->current_order.GetDepotActionType() & ODATFB_HALT) != 0;
		if (!!(command & DEPOT_SERVICE) == halt_in_depot) {
			/* We called with a different DEPOT_SERVICE setting.
			 * Now we change the setting to apply the new one and let the vehicle head for the same depot.
			 * Note: the if is (true for requesting service == true for ordered to stop in depot)          */
			if (flags & DC_EXEC) {
				this->current_order.SetDepotOrderType(ODTF_MANUAL);
				this->current_order.SetDepotActionType(halt_in_depot ? ODATF_SERVICE_ONLY : ODATFB_HALT);
				SetWindowWidgetDirty(WC_VEHICLE_VIEW, this->index, VVW_WIDGET_START_STOP_VEH);
			}
			return CommandCost();
		}

		if (command & DEPOT_DONT_CANCEL) return CMD_ERROR; // Requested no cancelation of depot orders
		if (flags & DC_EXEC) {
			/* If the orders to 'goto depot' are in the orders list (forced servicing),
			 * then skip to the next order; effectively cancelling this forced service */
			if (this->current_order.GetDepotOrderType() & ODTFB_PART_OF_ORDERS) this->IncrementOrderIndex();

			this->current_order.MakeDummy();
			SetWindowWidgetDirty(WC_VEHICLE_VIEW, this->index, VVW_WIDGET_START_STOP_VEH);
		}
		return CommandCost();
	}

	TileIndex location;
	DestinationID destination;
	bool reverse;
	static const StringID no_depot[] = {STR_ERROR_UNABLE_TO_FIND_ROUTE_TO, STR_ERROR_UNABLE_TO_FIND_LOCAL_DEPOT, STR_ERROR_UNABLE_TO_FIND_LOCAL_DEPOT, STR_ERROR_CAN_T_SEND_AIRCRAFT_TO_HANGAR};
	if (!this->FindClosestDepot(&location, &destination, &reverse)) return_cmd_error(no_depot[this->type]);

	if (flags & DC_EXEC) {
		if (this->current_order.IsType(OT_LOADING)) this->LeaveStation();

		this->dest_tile = location;
		this->current_order.MakeGoToDepot(destination, ODTF_MANUAL);
		if (!(command & DEPOT_SERVICE)) this->current_order.SetDepotActionType(ODATFB_HALT);
		SetWindowWidgetDirty(WC_VEHICLE_VIEW, this->index, VVW_WIDGET_START_STOP_VEH);

		/* If there is no depot in front, reverse automatically (trains only) */
		if (this->type == VEH_TRAIN && reverse) DoCommand(this->tile, this->index, 0, DC_EXEC, CMD_REVERSE_TRAIN_DIRECTION);

		if (this->type == VEH_AIRCRAFT) {
			Aircraft *a = Aircraft::From(this);
			if (a->state == FLYING && a->targetairport != destination) {
				/* The aircraft is now heading for a different hangar than the next in the orders */
				extern void AircraftNextAirportPos_and_Order(Aircraft *a);
				AircraftNextAirportPos_and_Order(a);
			}
		}
	}

	return CommandCost();

}

void Vehicle::UpdateVisualEffect(bool allow_power_change)
{
	bool powered_before = HasBit(this->vcache.cached_vis_effect, VE_DISABLE_WAGON_POWER);
	this->vcache.cached_vis_effect = 0;

	const Engine *e = Engine::Get(this->engine_type);
	byte default_effect = VE_DEFAULT;
	switch (this->type) {
		case VEH_TRAIN:    default_effect = e->u.rail.visual_effect; break;
		case VEH_ROAD:     default_effect = e->u.road.visual_effect; break;
		case VEH_SHIP:     default_effect = e->u.ship.visual_effect; break;
		default: break;
	}
	if (default_effect == VE_DEFAULT) {
		if (this->type == VEH_TRAIN && !(Train::From(this)->IsWagon() || Train::From(this)->IsArticulatedPart())) {
			if (e->u.rail.engclass == 0) {
				/* Steam is offset by -4 units */
				SB(this->vcache.cached_vis_effect, VE_OFFSET_START, VE_OFFSET_COUNT, VE_OFFSET_CENTRE - 4);
			} else {
				/* Diesel fumes and sparks come from the centre */
				SB(this->vcache.cached_vis_effect, VE_OFFSET_START, VE_OFFSET_COUNT, VE_OFFSET_CENTRE);
			}
		} else {
			/* Non-train engines do not have a visual effect by default. */
			SetBit(this->vcache.cached_vis_effect, VE_DISABLE_EFFECT);
		}
	} else {
		this->vcache.cached_vis_effect = default_effect;
	}

	/* Check powered wagon / visual effect callback */
	if (HasBit(e->info.callback_mask, CBM_VEHICLE_VISUAL_EFFECT)) {
		uint16 callback = GetVehicleCallback(CBID_VEHICLE_VISUAL_EFFECT, 0, 0, this->engine_type, this);

		if (callback != CALLBACK_FAILED) this->vcache.cached_vis_effect = GB(callback, 0, 8);
	}

	if (!allow_power_change && powered_before != HasBit(this->vcache.cached_vis_effect, VE_DISABLE_WAGON_POWER)) {
		ToggleBit(this->vcache.cached_vis_effect, VE_DISABLE_WAGON_POWER);
		ShowNewGrfVehicleError(this->engine_type, STR_NEWGRF_BROKEN, STR_NEWGRF_BROKEN_POWERED_WAGON, GBUG_VEH_POWERED_WAGON, false);
	}
}

static const int8 _vehicle_smoke_pos[8] = {
	1, 1, 1, 0, -1, -1, -1, 0
};

void Vehicle::ShowVisualEffect() const
{
	assert(this->IsPrimaryVehicle());
	bool sound = false;

	/* Do not show any smoke when:
	 * - vehicle smoke is disabled by the player
	 * - the vehicle is slowing down or stopped (by the player)
	 * - the vehicle is moving very slowly
	 */
	if (_settings_game.vehicle.smoke_amount == 0 ||
			this->vehstatus & (VS_TRAIN_SLOWING | VS_STOPPED) ||
			this->cur_speed < 2) {
		return;
	}
	if (this->type == VEH_TRAIN) {
		const Train *t = Train::From(this);
		/* For trains, do not show any smoke when:
		 * - the train is reversing
		 * - is entering a station with an order to stop there and its speed is equal to maximum station entering speed
		 */
		if (HasBit(t->flags, VRF_REVERSING) ||
				(IsRailStationTile(t->tile) && t->IsFrontEngine() && t->current_order.ShouldStopAtStation(t, GetStationIndex(t->tile)) &&
				t->cur_speed >= t->Train::GetCurrentMaxSpeed())) {
			return;
		}
	}

	const Vehicle *v = this;

	do {
		int effect_offset = GB(v->vcache.cached_vis_effect, VE_OFFSET_START, VE_OFFSET_COUNT) - VE_OFFSET_CENTRE;
		byte effect_type = GB(v->vcache.cached_vis_effect, VE_TYPE_START, VE_TYPE_COUNT);
		bool disable_effect = HasBit(v->vcache.cached_vis_effect, VE_DISABLE_EFFECT);

		/* Show no smoke when:
		 * - Smoke has been disabled for this vehicle
		 * - The vehicle is not visible
		 * - The vehicle is on a depot tile
		 * - The vehicle is on a tunnel tile
		 * - The vehicle is a train engine that is currently unpowered */
		if (disable_effect ||
				v->vehstatus & VS_HIDDEN ||
				IsDepotTile(v->tile) ||
				IsTunnelTile(v->tile) ||
				(v->type == VEH_TRAIN &&
				!HasPowerOnRail(Train::From(v)->railtype, GetTileRailType(v->tile)))) {
			continue;
		}

		if (effect_type == VE_TYPE_DEFAULT) {
			if (v->type == VEH_TRAIN) {
				/* Use default effect type for engine class. */
				effect_type = RailVehInfo(v->engine_type)->engclass + 1;
			} else {
				/* No default effect exists, so continue */
				continue;
			}
		}

		int x = _vehicle_smoke_pos[v->direction] * effect_offset;
		int y = _vehicle_smoke_pos[(v->direction + 2) % 8] * effect_offset;

		if (v->type == VEH_TRAIN && HasBit(Train::From(v)->flags, VRF_REVERSE_DIRECTION)) {
			x = -x;
			y = -y;
		}

		switch (effect_type) {
			case VE_TYPE_STEAM:
				/* Steam smoke - amount is gradually falling until vehicle reaches its maximum speed, after that it's normal.
				 * Details: while vehicle's current speed is gradually increasing, steam plumes' density decreases by one third each
				 * third of its maximum speed spectrum. Steam emission finally normalises at very close to vehicle's maximum speed.
				 * REGULATION:
				 * - instead of 1, 4 / 2^smoke_amount (max. 2) is used to provide sufficient regulation to steam puffs' amount. */
				if (GB(v->tick_counter, 0, ((4 >> _settings_game.vehicle.smoke_amount) + ((this->cur_speed * 3) / this->vcache.cached_max_speed))) == 0) {
					CreateEffectVehicleRel(v, x, y, 10, EV_STEAM_SMOKE);
					sound = true;
				}
				break;

			case VE_TYPE_DIESEL: {
				/* Diesel smoke - thicker when vehicle is starting, gradually subsiding till it reaches its maximum speed
				 * when smoke emission stops.
				 * Details: Vehicle's (max.) speed spectrum is divided into 32 parts. When max. speed is reached, chance for smoke
				 * emission erodes by 32 (1/4). For trains, power and weight come in handy too to either increase smoke emission in
				 * 6 steps (1000HP each) if the power is low or decrease smoke emission in 6 steps (512 tonnes each) if the train
				 * isn't overweight. Power and weight contributions are expressed in a way that neither extreme power, nor
				 * extreme weight can ruin the balance (e.g. FreightWagonMultiplier) in the formula. When the vehicle reaches
				 * maximum speed no diesel_smoke is emitted.
				 * REGULATION:
				 * - up to which speed a diesel vehicle is emitting smoke (with reduced/small setting only until 1/2 of max_speed),
				 * - in Chance16 - the last value is 512 / 2^smoke_amount (max. smoke when 128 = smoke_amount of 2). */
				int power_weight_effect = 0;
				if (v->type == VEH_TRAIN) {
					power_weight_effect = (32 >> (Train::From(this)->acc_cache.cached_power >> 10)) - (32 >> (Train::From(this)->acc_cache.cached_weight >> 9));
				}
				if (this->cur_speed < (this->vcache.cached_max_speed >> (2 >> _settings_game.vehicle.smoke_amount)) &&
						Chance16((64 - ((this->cur_speed << 5) / this->vcache.cached_max_speed) + power_weight_effect), (512 >> _settings_game.vehicle.smoke_amount))) {
					CreateEffectVehicleRel(v, x, y, 10, EV_DIESEL_SMOKE);
					sound = true;
				}
				break;
			}

			case VE_TYPE_ELECTRIC:
				/* Electric train's spark - more often occurs when train is departing (more load)
				 * Details: Electric locomotives are usually at least twice as powerful as their diesel counterparts, so spark
				 * emissions are kept simple. Only when starting, creating huge force are sparks more likely to happen, but when
				 * reaching its max. speed, quarter by quarter of it, chance decreases untill the usuall 2,22% at train's top speed.
				 * REGULATION:
				 * - in Chance16 the last value is 360 / 2^smoke_amount (max. sparks when 90 = smoke_amount of 2). */
				if (GB(v->tick_counter, 0, 2) == 0 &&
						Chance16((6 - ((this->cur_speed << 2) / this->vcache.cached_max_speed)), (360 >> _settings_game.vehicle.smoke_amount))) {
					CreateEffectVehicleRel(v, x, y, 10, EV_ELECTRIC_SPARK);
					sound = true;
				}
				break;

			default:
				break;
		}
	} while ((v = v->Next()) != NULL);

	if (sound) PlayVehicleSound(this, VSE_VISUAL_EFFECT);
}

void Vehicle::SetNext(Vehicle *next)
{
	assert(this != next);

	if (this->next != NULL) {
		/* We had an old next vehicle. Update the first and previous pointers */
		for (Vehicle *v = this->next; v != NULL; v = v->Next()) {
			v->first = this->next;
		}
		this->next->previous = NULL;
	}

	this->next = next;

	if (this->next != NULL) {
		/* A new next vehicle. Update the first and previous pointers */
		if (this->next->previous != NULL) this->next->previous->next = NULL;
		this->next->previous = this;
		for (Vehicle *v = this->next; v != NULL; v = v->Next()) {
			v->first = this->first;
		}
	}
}

void Vehicle::AddToShared(Vehicle *shared_chain)
{
	assert(this->previous_shared == NULL && this->next_shared == NULL);

	if (!shared_chain->orders.list) {
		assert(shared_chain->previous_shared == NULL);
		assert(shared_chain->next_shared == NULL);
		this->orders.list = shared_chain->orders.list = new OrderList(NULL, shared_chain);
	}

	this->next_shared     = shared_chain->next_shared;
	this->previous_shared = shared_chain;

	shared_chain->next_shared = this;

	if (this->next_shared != NULL) this->next_shared->previous_shared = this;

	shared_chain->orders.list->AddVehicle(this);
}

void Vehicle::RemoveFromShared()
{
	/* Remember if we were first and the old window number before RemoveVehicle()
	 * as this changes first if needed. */
	bool were_first = (this->FirstShared() == this);
	VehicleListIdentifier vli(VL_SHARED_ORDERS, this->type, this->owner, this->FirstShared()->index);

	this->orders.list->RemoveVehicle(this);

	if (!were_first) {
		/* We are not the first shared one, so only relink our previous one. */
		this->previous_shared->next_shared = this->NextShared();
	}

	if (this->next_shared != NULL) this->next_shared->previous_shared = this->previous_shared;


	if (this->orders.list->GetNumVehicles() == 1) {
		/* When there is only one vehicle, remove the shared order list window. */
		DeleteWindowById(GetWindowClassForVehicleType(this->type), vli.Pack());
		InvalidateVehicleOrder(this->FirstShared(), 0);
	} else if (were_first) {
		/* If we were the first one, update to the new first one.
		 * Note: FirstShared() is already the new first */
		InvalidateWindowData(GetWindowClassForVehicleType(this->type), vli.Pack(), this->FirstShared()->index | (1U << 31));
	}

	this->next_shared     = NULL;
	this->previous_shared = NULL;
}

void StopAllVehicles()
{
	Vehicle *v;
	FOR_ALL_VEHICLES(v) {
		/* Code ripped from CmdStartStopTrain. Can't call it, because of
		 * ownership problems, so we'll duplicate some code, for now */
		v->vehstatus |= VS_STOPPED;
		v->MarkDirty();
		SetWindowWidgetDirty(WC_VEHICLE_VIEW, v->index, VVW_WIDGET_START_STOP_VEH);
		SetWindowDirty(WC_VEHICLE_DEPOT, v->tile);
	}
}

void VehiclesYearlyLoop()
{
	Vehicle *v;
	FOR_ALL_VEHICLES(v) {
		if (v->IsPrimaryVehicle()) {
			/* show warning if vehicle is not generating enough income last 2 years (corresponds to a red icon in the vehicle list) */
			Money profit = v->GetDisplayProfitThisYear();
			if (v->age >= 730 && profit < 0) {
				if (_settings_client.gui.vehicle_income_warn && v->owner == _local_company) {
					SetDParam(0, v->index);
					SetDParam(1, profit);
					AddVehicleNewsItem(
						STR_NEWS_VEHICLE_IS_UNPROFITABLE,
						NS_ADVICE,
						v->index
					);
				}
				AI::NewEvent(v->owner, new AIEventVehicleUnprofitable(v->index));
			}

			v->profit_last_year = v->profit_this_year;
			v->profit_this_year = 0;
			SetWindowDirty(WC_VEHICLE_DETAILS, v->index);
		}
	}
}


/**
 * Can this station be used by the given engine type?
 * @param engine_type the type of vehicles to test
 * @param st the station to test for
 * @return true if and only if the vehicle of the type can use this station.
 * @note For road vehicles the Vehicle is needed to determine whether it can
 *       use the station. This function will return true for road vehicles
 *       when at least one of the facilities is available.
 */
bool CanVehicleUseStation(EngineID engine_type, const Station *st)
{
	const Engine *e = Engine::GetIfValid(engine_type);
	assert(e != NULL);

	switch (e->type) {
		case VEH_TRAIN:
			return (st->facilities & FACIL_TRAIN) != 0;

		case VEH_ROAD:
			/* For road vehicles we need the vehicle to know whether it can actually
			 * use the station, but if it doesn't have facilities for RVs it is
			 * certainly not possible that the station can be used. */
			return (st->facilities & (FACIL_BUS_STOP | FACIL_TRUCK_STOP)) != 0;

		case VEH_SHIP:
			return (st->facilities & FACIL_DOCK) != 0;

		case VEH_AIRCRAFT:
			return (st->facilities & FACIL_AIRPORT) != 0 &&
					(st->airport.GetFTA()->flags & (e->u.air.subtype & AIR_CTOL ? AirportFTAClass::AIRPLANES : AirportFTAClass::HELICOPTERS)) != 0;

		default:
			return false;
	}
}

/**
 * Can this station be used by the given vehicle?
 * @param v the vehicle to test
 * @param st the station to test for
 * @return true if and only if the vehicle can use this station.
 */
bool CanVehicleUseStation(const Vehicle *v, const Station *st)
{
	if (v->type == VEH_ROAD) return st->GetPrimaryRoadStop(RoadVehicle::From(v)) != NULL;

	return CanVehicleUseStation(v->engine_type, st);
}<|MERGE_RESOLUTION|>--- conflicted
+++ resolved
@@ -1766,12 +1766,8 @@
  * return all reserved cargo packets to the station
  * @param st the station where the reserved packets should go.
  */
-<<<<<<< HEAD
-void Vehicle::CancelReservation(StationID next, Station *st) {
-=======
-void Vehicle::CancelReservation(Station *st)
-{
->>>>>>> f423fc86
+void Vehicle::CancelReservation(StationID next, Station *st)
+{
 	for(Vehicle *v = this; v != NULL; v = v->next) {
 		VehicleCargoList &cargo = v->cargo;
 		if (cargo.ReservedCount() > 0) {
