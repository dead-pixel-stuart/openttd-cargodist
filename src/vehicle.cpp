--- conflicted
+++ resolved
@@ -1880,7 +1880,6 @@
 }
 
 /**
-<<<<<<< HEAD
  * Return all reserved cargo packets to the station.
  * @param st the station where the reserved packets should go.
  */
@@ -1896,21 +1895,6 @@
 }
 
 /**
- * A vehicle can leave the current station with cargo if:
- * 1. it can load cargo here OR
- * 2a. it could leave the last station with cargo AND
- * 2b. it doesn't have to unload all cargo here.
- */
-bool Vehicle::CanLeaveWithCargo()
-{
-	return (this->current_order.GetLoadType() & OLFB_NO_LOAD) == 0 ||
-			((this->current_order.GetUnloadType() & (OUFB_UNLOAD | OUFB_TRANSFER)) == 0 &&
-			this->last_loading_station != INVALID_STATION);
-}
-
-/**
-=======
->>>>>>> 02f34111
  * Perform all actions when leaving a station.
  * @pre this->current_order.IsType(OT_LOADING)
  */
