/* $Id$ */

/*
 * This file is part of OpenTTD.
 * OpenTTD is free software; you can redistribute it and/or modify it under the terms of the GNU General Public License as published by the Free Software Foundation, version 2.
 * OpenTTD is distributed in the hope that it will be useful, but WITHOUT ANY WARRANTY; without even the implied warranty of MERCHANTABILITY or FITNESS FOR A PARTICULAR PURPOSE.
 * See the GNU General Public License for more details. You should have received a copy of the GNU General Public License along with OpenTTD. If not, see <http://www.gnu.org/licenses/>.
 */

/** @file vehicle.cpp Base implementations of all vehicles. */

#include "stdafx.h"
#include "gui.h"
#include "roadveh.h"
#include "ship.h"
#include "spritecache.h"
#include "timetable.h"
#include "viewport_func.h"
#include "news_func.h"
#include "command_func.h"
#include "company_func.h"
#include "vehicle_gui.h"
#include "train.h"
#include "aircraft.h"
#include "newgrf_debug.h"
#include "newgrf_sound.h"
#include "newgrf_station.h"
#include "group.h"
#include "group_gui.h"
#include "strings_func.h"
#include "zoom_func.h"
#include "functions.h"
#include "date_func.h"
#include "window_func.h"
#include "vehicle_func.h"
#include "autoreplace_func.h"
#include "autoreplace_gui.h"
#include "station_base.h"
#include "ai/ai.hpp"
#include "depot_func.h"
#include "network/network.h"
#include "core/pool_func.hpp"
#include "economy_base.h"
#include "articulated_vehicles.h"
#include "roadstop_base.h"
#include "core/random_func.hpp"
#include "core/backup_type.hpp"
#include "order_backup.h"
#include "sound_func.h"
#include "effectvehicle_func.h"
#include "effectvehicle_base.h"
#include "vehiclelist.h"
#include "tunnel_map.h"
#include "depot_map.h"
#include "ground_vehicle.hpp"

#include "table/strings.h"

#define GEN_HASH(x, y) ((GB((y), 6, 6) << 6) + GB((x), 7, 6))

VehicleID _vehicle_id_ctr_day;
VehicleID _new_vehicle_id;
uint16 _returned_refit_capacity;      ///< Stores the capacity after a refit operation.
uint16 _returned_mail_refit_capacity; ///< Stores the mail capacity after a refit operation (Aircraft only).
byte _age_cargo_skip_counter;         ///< Skip aging of cargo?


/* Initialize the vehicle-pool */
VehiclePool _vehicle_pool("Vehicle");
INSTANTIATE_POOL_METHODS(Vehicle)

/**
 * Function to tell if a vehicle needs to be autorenewed
 * @param *c The vehicle owner
 * @return true if the vehicle is old enough for replacement
 */
bool Vehicle::NeedsAutorenewing(const Company *c) const
{
	/* We can always generate the Company pointer when we have the vehicle.
	 * However this takes time and since the Company pointer is often present
	 * when this function is called then it's faster to pass the pointer as an
	 * argument rather than finding it again. */
	assert(c == Company::Get(this->owner));

	if (!c->settings.engine_renew) return false;
	if (this->age - this->max_age < (c->settings.engine_renew_months * 30)) return false;
	if (this->age == 0) return false; // rail cars don't age and lacks a max age

	return true;
}

void VehicleServiceInDepot(Vehicle *v)
{
	v->date_of_last_service = _date;
	v->breakdowns_since_last_service = 0;
	v->reliability = Engine::Get(v->engine_type)->reliability;
	SetWindowDirty(WC_VEHICLE_DETAILS, v->index); // ensure that last service date and reliability are updated
}

bool Vehicle::NeedsServicing() const
{
	/* Stopped or crashed vehicles will not move, as such making unmovable
	 * vehicles to go for service is lame. */
	if (this->vehstatus & (VS_STOPPED | VS_CRASHED)) return false;

	/* Are we ready for the next service cycle? */
	const Company *c = Company::Get(this->owner);
	if (c->settings.vehicle.servint_ispercent ?
			(this->reliability >= Engine::Get(this->engine_type)->reliability * (100 - this->service_interval) / 100) :
			(this->date_of_last_service + this->service_interval >= _date)) {
		return false;
	}

	/* If we're servicing anyway, because we have not disabled servicing when
	 * there are no breakdowns or we are playing with breakdowns, bail out. */
	if (!_settings_game.order.no_servicing_if_no_breakdowns ||
			_settings_game.difficulty.vehicle_breakdowns != 0) {
		return true;
	}

	/* Test whether there is some pending autoreplace.
	 * Note: We do this after the service-interval test.
	 * There are a lot more reasons for autoreplace to fail than we can test here reasonably. */
	bool pending_replace = false;
	Money needed_money = c->settings.engine_renew_money;
	if (needed_money > c->money) return false;

	for (const Vehicle *v = this; v != NULL; v = (v->type == VEH_TRAIN) ? Train::From(v)->GetNextUnit() : NULL) {
		EngineID new_engine = EngineReplacementForCompany(c, v->engine_type, v->group_id);

		/* Check engine availability */
		if (new_engine == INVALID_ENGINE || !HasBit(Engine::Get(new_engine)->company_avail, v->owner)) continue;

		/* Check refittability */
		uint32 available_cargo_types, union_mask;
		GetArticulatedRefitMasks(new_engine, true, &union_mask, &available_cargo_types);
		/* Is there anything to refit? */
		if (union_mask != 0) {
			CargoID cargo_type;
			/* We cannot refit to mixed cargoes in an automated way */
			if (IsArticulatedVehicleCarryingDifferentCargos(v, &cargo_type)) continue;

			/* Did the old vehicle carry anything? */
			if (cargo_type != CT_INVALID) {
				/* We can't refit the vehicle to carry the cargo we want */
				if (!HasBit(available_cargo_types, cargo_type)) continue;
			}
		}

		/* Check money.
		 * We want 2*(the price of the new vehicle) without looking at the value of the vehicle we are going to sell. */
		pending_replace = true;
		needed_money += 2 * Engine::Get(new_engine)->GetCost();
		if (needed_money > c->money) return false;
	}

	return pending_replace;
}

bool Vehicle::NeedsAutomaticServicing() const
{
	if (_settings_game.order.gotodepot && this->HasDepotOrder()) return false;
	if (this->current_order.IsType(OT_LOADING)) return false;
	if (this->current_order.IsType(OT_GOTO_DEPOT) && this->current_order.GetDepotOrderType() != ODTFB_SERVICE) return false;
	return NeedsServicing();
}

uint Vehicle::Crash(bool flooded)
{
	assert((this->vehstatus & VS_CRASHED) == 0);
	assert(this->Previous() == NULL); // IsPrimaryVehicle fails for free-wagon-chains

	uint pass = 0;
	/* Stop the vehicle. */
	if (this->IsPrimaryVehicle()) this->vehstatus |= VS_STOPPED;
	/* crash all wagons, and count passengers */
	for (Vehicle *v = this; v != NULL; v = v->Next()) {
		if (IsCargoInClass(v->cargo_type, CC_PASSENGERS)) pass += v->cargo.Count();
		v->vehstatus |= VS_CRASHED;
		MarkSingleVehicleDirty(v);
	}

	/* Dirty some windows */
	InvalidateWindowClassesData(GetWindowClassForVehicleType(this->type), 0);
	SetWindowWidgetDirty(WC_VEHICLE_VIEW, this->index, VVW_WIDGET_START_STOP_VEH);
	SetWindowDirty(WC_VEHICLE_DETAILS, this->index);
	SetWindowDirty(WC_VEHICLE_DEPOT, this->tile);

	return pass;
}


/**
 * Displays a "NewGrf Bug" error message for a engine, and pauses the game if not networking.
 * @param engine The engine that caused the problem
 * @param part1  Part 1 of the error message, taking the grfname as parameter 1
 * @param part2  Part 2 of the error message, taking the engine as parameter 2
 * @param bug_type Flag to check and set in grfconfig
 * @param critical Shall the "OpenTTD might crash"-message be shown when the player tries to unpause?
 */
void ShowNewGrfVehicleError(EngineID engine, StringID part1, StringID part2, GRFBugs bug_type, bool critical)
{
	const Engine *e = Engine::Get(engine);
	uint32 grfid = e->grf_prop.grffile->grfid;
	GRFConfig *grfconfig = GetGRFConfig(grfid);

	if (!HasBit(grfconfig->grf_bugs, bug_type)) {
		SetBit(grfconfig->grf_bugs, bug_type);
		SetDParamStr(0, grfconfig->GetName());
		SetDParam(1, engine);
		ShowErrorMessage(part1, part2, WL_CRITICAL);
		if (!_networking) DoCommand(0, critical ? PM_PAUSED_ERROR : PM_PAUSED_NORMAL, 1, DC_EXEC, CMD_PAUSE);
	}

	/* debug output */
	char buffer[512];

	SetDParamStr(0, grfconfig->GetName());
	GetString(buffer, part1, lastof(buffer));
	DEBUG(grf, 0, "%s", buffer + 3);

	SetDParam(1, engine);
	GetString(buffer, part2, lastof(buffer));
	DEBUG(grf, 0, "%s", buffer + 3);
}

/**
 * Vehicle constructor.
 * @param type Type of the new vehicle.
 */
Vehicle::Vehicle(VehicleType type)
{
	this->type               = type;
	this->coord.left         = INVALID_COORD;
	this->group_id           = DEFAULT_GROUP;
	this->fill_percent_te_id = INVALID_TE_ID;
	this->first              = this;
	this->colourmap          = PAL_NONE;
}

/**
 * Get a value for a vehicle's random_bits.
 * @return A random value from 0 to 255.
 */
byte VehicleRandomBits()
{
	return GB(Random(), 0, 8);
}

/* Size of the hash, 6 = 64 x 64, 7 = 128 x 128. Larger sizes will (in theory) reduce hash
 * lookup times at the expense of memory usage. */
const int HASH_BITS = 7;
const int HASH_SIZE = 1 << HASH_BITS;
const int HASH_MASK = HASH_SIZE - 1;
const int TOTAL_HASH_SIZE = 1 << (HASH_BITS * 2);
const int TOTAL_HASH_MASK = TOTAL_HASH_SIZE - 1;

/* Resolution of the hash, 0 = 1*1 tile, 1 = 2*2 tiles, 2 = 4*4 tiles, etc.
 * Profiling results show that 0 is fastest. */
const int HASH_RES = 0;

static Vehicle *_new_vehicle_position_hash[TOTAL_HASH_SIZE];

static Vehicle *VehicleFromHash(int xl, int yl, int xu, int yu, void *data, VehicleFromPosProc *proc, bool find_first)
{
	for (int y = yl; ; y = (y + (1 << HASH_BITS)) & (HASH_MASK << HASH_BITS)) {
		for (int x = xl; ; x = (x + 1) & HASH_MASK) {
			Vehicle *v = _new_vehicle_position_hash[(x + y) & TOTAL_HASH_MASK];
			for (; v != NULL; v = v->next_new_hash) {
				Vehicle *a = proc(v, data);
				if (find_first && a != NULL) return a;
			}
			if (x == xu) break;
		}
		if (y == yu) break;
	}

	return NULL;
}


/**
 * Helper function for FindVehicleOnPos/HasVehicleOnPos.
 * @note Do not call this function directly!
 * @param x    The X location on the map
 * @param y    The Y location on the map
 * @param data Arbitrary data passed to proc
 * @param proc The proc that determines whether a vehicle will be "found".
 * @param find_first Whether to return on the first found or iterate over
 *                   all vehicles
 * @return the best matching or first vehicle (depending on find_first).
 */
static Vehicle *VehicleFromPosXY(int x, int y, void *data, VehicleFromPosProc *proc, bool find_first)
{
	const int COLL_DIST = 6;

	/* Hash area to scan is from xl,yl to xu,yu */
	int xl = GB((x - COLL_DIST) / TILE_SIZE, HASH_RES, HASH_BITS);
	int xu = GB((x + COLL_DIST) / TILE_SIZE, HASH_RES, HASH_BITS);
	int yl = GB((y - COLL_DIST) / TILE_SIZE, HASH_RES, HASH_BITS) << HASH_BITS;
	int yu = GB((y + COLL_DIST) / TILE_SIZE, HASH_RES, HASH_BITS) << HASH_BITS;

	return VehicleFromHash(xl, yl, xu, yu, data, proc, find_first);
}

/**
 * Find a vehicle from a specific location. It will call proc for ALL vehicles
 * on the tile and YOU must make SURE that the "best one" is stored in the
 * data value and is ALWAYS the same regardless of the order of the vehicles
 * where proc was called on!
 * When you fail to do this properly you create an almost untraceable DESYNC!
 * @note The return value of proc will be ignored.
 * @note Use this when you have the intention that all vehicles
 *       should be iterated over.
 * @param x    The X location on the map
 * @param y    The Y location on the map
 * @param data Arbitrary data passed to proc
 * @param proc The proc that determines whether a vehicle will be "found".
 */
void FindVehicleOnPosXY(int x, int y, void *data, VehicleFromPosProc *proc)
{
	VehicleFromPosXY(x, y, data, proc, false);
}

/**
 * Checks whether a vehicle in on a specific location. It will call proc for
 * vehicles until it returns non-NULL.
 * @note Use FindVehicleOnPosXY when you have the intention that all vehicles
 *       should be iterated over.
 * @param x    The X location on the map
 * @param y    The Y location on the map
 * @param data Arbitrary data passed to proc
 * @param proc The proc that determines whether a vehicle will be "found".
 * @return True if proc returned non-NULL.
 */
bool HasVehicleOnPosXY(int x, int y, void *data, VehicleFromPosProc *proc)
{
	return VehicleFromPosXY(x, y, data, proc, true) != NULL;
}

/**
 * Helper function for FindVehicleOnPos/HasVehicleOnPos.
 * @note Do not call this function directly!
 * @param tile The location on the map
 * @param data Arbitrary data passed to \a proc.
 * @param proc The proc that determines whether a vehicle will be "found".
 * @param find_first Whether to return on the first found or iterate over
 *                   all vehicles
 * @return the best matching or first vehicle (depending on find_first).
 */
static Vehicle *VehicleFromPos(TileIndex tile, void *data, VehicleFromPosProc *proc, bool find_first)
{
	int x = GB(TileX(tile), HASH_RES, HASH_BITS);
	int y = GB(TileY(tile), HASH_RES, HASH_BITS) << HASH_BITS;

	Vehicle *v = _new_vehicle_position_hash[(x + y) & TOTAL_HASH_MASK];
	for (; v != NULL; v = v->next_new_hash) {
		if (v->tile != tile) continue;

		Vehicle *a = proc(v, data);
		if (find_first && a != NULL) return a;
	}

	return NULL;
}

/**
 * Find a vehicle from a specific location. It will call \a proc for ALL vehicles
 * on the tile and YOU must make SURE that the "best one" is stored in the
 * data value and is ALWAYS the same regardless of the order of the vehicles
 * where proc was called on!
 * When you fail to do this properly you create an almost untraceable DESYNC!
 * @note The return value of \a proc will be ignored.
 * @note Use this function when you have the intention that all vehicles
 *       should be iterated over.
 * @param tile The location on the map
 * @param data Arbitrary data passed to \a proc.
 * @param proc The proc that determines whether a vehicle will be "found".
 */
void FindVehicleOnPos(TileIndex tile, void *data, VehicleFromPosProc *proc)
{
	VehicleFromPos(tile, data, proc, false);
}

/**
 * Checks whether a vehicle is on a specific location. It will call \a proc for
 * vehicles until it returns non-NULL.
 * @note Use #FindVehicleOnPos when you have the intention that all vehicles
 *       should be iterated over.
 * @param tile The location on the map
 * @param data Arbitrary data passed to \a proc.
 * @param proc The \a proc that determines whether a vehicle will be "found".
 * @return True if proc returned non-NULL.
 */
bool HasVehicleOnPos(TileIndex tile, void *data, VehicleFromPosProc *proc)
{
	return VehicleFromPos(tile, data, proc, true) != NULL;
}

/**
 * Callback that returns 'real' vehicles lower or at height \c *(byte*)data .
 * @param v Vehicle to examine.
 * @param data Pointer to height data.
 * @return \a v if conditions are met, else \c NULL.
 */
static Vehicle *EnsureNoVehicleProcZ(Vehicle *v, void *data)
{
	byte z = *(byte*)data;

	if (v->type == VEH_DISASTER || (v->type == VEH_AIRCRAFT && v->subtype == AIR_SHADOW)) return NULL;
	if (v->z_pos > z) return NULL;

	return v;
}

/**
 * Ensure there is no vehicle at the ground at the given position.
 * @param tile Position to examine.
 * @return Succeeded command (ground is free) or failed command (a vehicle is found).
 */
CommandCost EnsureNoVehicleOnGround(TileIndex tile)
{
	byte z = GetTileMaxZ(tile);

	/* Value v is not safe in MP games, however, it is used to generate a local
	 * error message only (which may be different for different machines).
	 * Such a message does not affect MP synchronisation.
	 */
	Vehicle *v = VehicleFromPos(tile, &z, &EnsureNoVehicleProcZ, true);
	if (v != NULL) return_cmd_error(STR_ERROR_TRAIN_IN_THE_WAY + v->type);
	return CommandCost();
}

/** Procedure called for every vehicle found in tunnel/bridge in the hash map */
static Vehicle *GetVehicleTunnelBridgeProc(Vehicle *v, void *data)
{
	if (v->type != VEH_TRAIN && v->type != VEH_ROAD && v->type != VEH_SHIP) return NULL;
	if (v == (const Vehicle *)data) return NULL;

	return v;
}

/**
 * Finds vehicle in tunnel / bridge
 * @param tile first end
 * @param endtile second end
 * @param ignore Ignore this vehicle when searching
 * @return Succeeded command (if tunnel/bridge is free) or failed command (if a vehicle is using the tunnel/bridge).
 */
CommandCost TunnelBridgeIsFree(TileIndex tile, TileIndex endtile, const Vehicle *ignore)
{
	/* Value v is not safe in MP games, however, it is used to generate a local
	 * error message only (which may be different for different machines).
	 * Such a message does not affect MP synchronisation.
	 */
	Vehicle *v = VehicleFromPos(tile, (void *)ignore, &GetVehicleTunnelBridgeProc, true);
	if (v == NULL) v = VehicleFromPos(endtile, (void *)ignore, &GetVehicleTunnelBridgeProc, true);

	if (v != NULL) return_cmd_error(STR_ERROR_TRAIN_IN_THE_WAY + v->type);
	return CommandCost();
}

static Vehicle *EnsureNoTrainOnTrackProc(Vehicle *v, void *data)
{
	TrackBits rail_bits = *(TrackBits *)data;

	if (v->type != VEH_TRAIN) return NULL;

	Train *t = Train::From(v);
	if ((t->track != rail_bits) && !TracksOverlap(t->track | rail_bits)) return NULL;

	return v;
}

/**
 * Tests if a vehicle interacts with the specified track bits.
 * All track bits interact except parallel #TRACK_BIT_HORZ or #TRACK_BIT_VERT.
 *
 * @param tile The tile.
 * @param track_bits The track bits.
 * @return \c true if no train that interacts, is found. \c false if a train is found.
 */
CommandCost EnsureNoTrainOnTrackBits(TileIndex tile, TrackBits track_bits)
{
	/* Value v is not safe in MP games, however, it is used to generate a local
	 * error message only (which may be different for different machines).
	 * Such a message does not affect MP synchronisation.
	 */
	Vehicle *v = VehicleFromPos(tile, &track_bits, &EnsureNoTrainOnTrackProc, true);
	if (v != NULL) return_cmd_error(STR_ERROR_TRAIN_IN_THE_WAY + v->type);
	return CommandCost();
}

static void UpdateNewVehiclePosHash(Vehicle *v, bool remove)
{
	Vehicle **old_hash = v->old_new_hash;
	Vehicle **new_hash;

	if (remove) {
		new_hash = NULL;
	} else {
		int x = GB(TileX(v->tile), HASH_RES, HASH_BITS);
		int y = GB(TileY(v->tile), HASH_RES, HASH_BITS) << HASH_BITS;
		new_hash = &_new_vehicle_position_hash[(x + y) & TOTAL_HASH_MASK];
	}

	if (old_hash == new_hash) return;

	/* Remove from the old position in the hash table */
	if (old_hash != NULL) {
		if (v->next_new_hash != NULL) v->next_new_hash->prev_new_hash = v->prev_new_hash;
		*v->prev_new_hash = v->next_new_hash;
	}

	/* Insert vehicle at beginning of the new position in the hash table */
	if (new_hash != NULL) {
		v->next_new_hash = *new_hash;
		if (v->next_new_hash != NULL) v->next_new_hash->prev_new_hash = &v->next_new_hash;
		v->prev_new_hash = new_hash;
		*new_hash = v;
	}

	/* Remember current hash position */
	v->old_new_hash = new_hash;
}

static Vehicle *_vehicle_position_hash[0x1000];

static void UpdateVehiclePosHash(Vehicle *v, int x, int y)
{
	UpdateNewVehiclePosHash(v, x == INVALID_COORD);

	Vehicle **old_hash, **new_hash;
	int old_x = v->coord.left;
	int old_y = v->coord.top;

	new_hash = (x == INVALID_COORD) ? NULL : &_vehicle_position_hash[GEN_HASH(x, y)];
	old_hash = (old_x == INVALID_COORD) ? NULL : &_vehicle_position_hash[GEN_HASH(old_x, old_y)];

	if (old_hash == new_hash) return;

	/* remove from hash table? */
	if (old_hash != NULL) {
		if (v->next_hash != NULL) v->next_hash->prev_hash = v->prev_hash;
		*v->prev_hash = v->next_hash;
	}

	/* insert into hash table? */
	if (new_hash != NULL) {
		v->next_hash = *new_hash;
		if (v->next_hash != NULL) v->next_hash->prev_hash = &v->next_hash;
		v->prev_hash = new_hash;
		*new_hash = v;
	}
}

void ResetVehiclePosHash()
{
	Vehicle *v;
	FOR_ALL_VEHICLES(v) { v->old_new_hash = NULL; }
	memset(_vehicle_position_hash, 0, sizeof(_vehicle_position_hash));
	memset(_new_vehicle_position_hash, 0, sizeof(_new_vehicle_position_hash));
}

void ResetVehicleColourMap()
{
	Vehicle *v;
	FOR_ALL_VEHICLES(v) { v->colourmap = PAL_NONE; }
}

/**
 * List of vehicles that should check for autoreplace this tick.
 * Mapping of vehicle -> leave depot immediately after autoreplace.
 */
typedef SmallMap<Vehicle *, bool, 4> AutoreplaceMap;
static AutoreplaceMap _vehicles_to_autoreplace;

void InitializeVehicles()
{
	_vehicle_pool.CleanPool();
	_cargo_payment_pool.CleanPool();

	_age_cargo_skip_counter = 1;

	_vehicles_to_autoreplace.Reset();
	ResetVehiclePosHash();
}

uint CountVehiclesInChain(const Vehicle *v)
{
	uint count = 0;
	do count++; while ((v = v->Next()) != NULL);
	return count;
}

/**
 * Count the number of vehicles of a company.
 * @param c Company owning the vehicles.
 * @param [out] counts Array of counts. Contains the vehicle count ordered by type afterwards.
 */
void CountCompanyVehicles(CompanyID cid, uint counts[4])
{
	for (uint i = 0; i < 4; i++) counts[i] = 0;

	const Vehicle *v;
	FOR_ALL_VEHICLES(v) {
		if (v->owner == cid && v->IsPrimaryVehicle()) counts[v->type]++;
	}
}

/**
 * Check if a vehicle is counted in num_engines in each company struct
 * @return true if the vehicle is counted in num_engines
 */
bool Vehicle::IsEngineCountable() const
{
	switch (this->type) {
		case VEH_AIRCRAFT: return Aircraft::From(this)->IsNormalAircraft(); // don't count plane shadows and helicopter rotors
		case VEH_TRAIN:
			return !Train::From(this)->IsArticulatedPart() && // tenders and other articulated parts
					!Train::From(this)->IsRearDualheaded(); // rear parts of multiheaded engines
		case VEH_ROAD: return RoadVehicle::From(this)->IsRoadVehFront();
		case VEH_SHIP: return true;
		default: return false; // Only count company buildable vehicles
	}
}

/**
 * Handle the pathfinding result, especially the lost status.
 * If the vehicle is now lost and wasn't previously fire an
 * event to the AIs and a news message to the user. If the
 * vehicle is not lost anymore remove the news message.
 * @param path_found Whether the vehicle has a path to its destination.
 */
void Vehicle::HandlePathfindingResult(bool path_found)
{
	if (path_found) {
		/* Route found, is the vehicle marked with "lost" flag? */
		if (!HasBit(this->vehicle_flags, VF_PATHFINDER_LOST)) return;

		/* Clear the flag as the PF's problem was solved. */
		ClrBit(this->vehicle_flags, VF_PATHFINDER_LOST);
		/* Delete the news item. */
		DeleteVehicleNews(this->index, STR_NEWS_VEHICLE_IS_LOST);
		return;
	}

	/* Were we already lost? */
	if (HasBit(this->vehicle_flags, VF_PATHFINDER_LOST)) return;

	/* It is first time the problem occurred, set the "lost" flag. */
	SetBit(this->vehicle_flags, VF_PATHFINDER_LOST);
	/* Notify user about the event. */
	AI::NewEvent(this->owner, new AIEventVehicleLost(this->index));
	if (_settings_client.gui.lost_vehicle_warn && this->owner == _local_company) {
		SetDParam(0, this->index);
		AddVehicleNewsItem(STR_NEWS_VEHICLE_IS_LOST, NS_ADVICE, this->index);
	}
}

void Vehicle::PreDestructor()
{
	if (CleaningPool()) return;

	if (Station::IsValidID(this->last_station_visited)) {
		Station *st = Station::Get(this->last_station_visited);
		st->loading_vehicles.remove(this);

		HideFillingPercent(&this->fill_percent_te_id);
		this->CancelReservation(INVALID_STATION, st);
		delete this->cargo_payment;
	}

	if (this->IsEngineCountable()) {
		Company::Get(this->owner)->num_engines[this->engine_type]--;
		if (this->owner == _local_company) InvalidateAutoreplaceWindow(this->engine_type, this->group_id);

		DeleteGroupHighlightOfVehicle(this);
		if (Group::IsValidID(this->group_id)) Group::Get(this->group_id)->num_engines[this->engine_type]--;
		if (this->IsPrimaryVehicle()) DecreaseGroupNumVehicle(this->group_id);
	}

	if (this->type == VEH_AIRCRAFT && this->IsPrimaryVehicle()) {
		Aircraft *a = Aircraft::From(this);
		Station *st = GetTargetAirportIfValid(a);
		if (st != NULL) {
			const AirportFTA *layout = st->airport.GetFTA()->layout;
			CLRBITS(st->airport.flags, layout[a->previous_pos].block | layout[a->pos].block);
		}
	}


	if (this->type == VEH_ROAD && this->IsPrimaryVehicle()) {
		RoadVehicle *v = RoadVehicle::From(this);
		if (!(v->vehstatus & VS_CRASHED) && IsInsideMM(v->state, RVSB_IN_DT_ROAD_STOP, RVSB_IN_DT_ROAD_STOP_END)) {
			/* Leave the drive through roadstop, when you have not already left it. */
			RoadStop::GetByTile(v->tile, GetRoadStopType(v->tile))->Leave(v);
		}
	}

	if (this->Previous() == NULL) {
		InvalidateWindowData(WC_VEHICLE_DEPOT, this->tile);
	}

	if (this->IsPrimaryVehicle()) {
		DeleteWindowById(WC_VEHICLE_VIEW, this->index);
		DeleteWindowById(WC_VEHICLE_ORDERS, this->index);
		DeleteWindowById(WC_VEHICLE_REFIT, this->index);
		DeleteWindowById(WC_VEHICLE_DETAILS, this->index);
		DeleteWindowById(WC_VEHICLE_TIMETABLE, this->index);
		SetWindowDirty(WC_COMPANY, this->owner);
		OrderBackup::ClearVehicle(this);
	}
	InvalidateWindowClassesData(GetWindowClassForVehicleType(this->type), 0);

	this->cargo.Truncate(0);
	DeleteVehicleOrders(this);
	DeleteDepotHighlightOfVehicle(this);

	extern void StopGlobalFollowVehicle(const Vehicle *v);
	StopGlobalFollowVehicle(this);

	ReleaseDisastersTargetingVehicle(this->index);
}

Vehicle::~Vehicle()
{
	free(this->name);

	if (CleaningPool()) return;

	/* sometimes, eg. for disaster vehicles, when company bankrupts, when removing crashed/flooded vehicles,
	 * it may happen that vehicle chain is deleted when visible */
	if (!(this->vehstatus & VS_HIDDEN)) MarkSingleVehicleDirty(this);

	Vehicle *v = this->Next();
	this->SetNext(NULL);

	delete v;

	UpdateVehiclePosHash(this, INVALID_COORD, 0);
	DeleteVehicleNews(this->index, INVALID_STRING_ID);
	DeleteNewGRFInspectWindow(GetGrfSpecFeature(this->type), this->index);
}

/**
 * Adds a vehicle to the list of vehicles that visited a depot this tick
 * @param *v vehicle to add
 */
void VehicleEnteredDepotThisTick(Vehicle *v)
{
	/* Vehicle should stop in the depot if it was in 'stopping' state */
	_vehicles_to_autoreplace[v] = !(v->vehstatus & VS_STOPPED);

	/* We ALWAYS set the stopped state. Even when the vehicle does not plan on
	 * stopping in the depot, so we stop it to ensure that it will not reserve
	 * the path out of the depot before we might autoreplace it to a different
	 * engine. The new engine would not own the reserved path we store that we
	 * stopped the vehicle, so autoreplace can start it again */
	v->vehstatus |= VS_STOPPED;
}

/**
 * Increases the day counter for all vehicles and calls 1-day and 32-day handlers.
 * Each tick, it processes vehicles with "index % DAY_TICKS == _date_fract",
 * so each day, all vehicles are processes in DAY_TICKS steps.
 */
static void RunVehicleDayProc()
{
	if (_game_mode != GM_NORMAL) return;

	/* Run the day_proc for every DAY_TICKS vehicle starting at _date_fract. */
	for (size_t i = _date_fract; i < Vehicle::GetPoolSize(); i += DAY_TICKS) {
		Vehicle *v = Vehicle::Get(i);
		if (v == NULL) continue;

		/* Call the 32-day callback if needed */
		if ((v->day_counter & 0x1F) == 0) {
			uint16 callback = GetVehicleCallback(CBID_VEHICLE_32DAY_CALLBACK, 0, 0, v->engine_type, v);
			if (callback != CALLBACK_FAILED) {
				if (HasBit(callback, 0)) TriggerVehicle(v, VEHICLE_TRIGGER_CALLBACK_32); // Trigger vehicle trigger 10
				if (HasBit(callback, 1)) v->colourmap = PAL_NONE;
			}
		}

		/* This is called once per day for each vehicle, but not in the first tick of the day */
		v->OnNewDay();
	}
}

void CallVehicleTicks()
{
	_vehicles_to_autoreplace.Clear();

	_age_cargo_skip_counter = (_age_cargo_skip_counter == 0) ? 184 : (_age_cargo_skip_counter - 1);

	RunVehicleDayProc();

	Station *st;
	FOR_ALL_STATIONS(st) LoadUnloadStation(st);

	Vehicle *v;
	FOR_ALL_VEHICLES(v) {
		/* Vehicle could be deleted in this tick */
		if (!v->Tick()) {
			assert(Vehicle::Get(vehicle_index) == NULL);
			continue;
		}

		assert(Vehicle::Get(vehicle_index) == v);

		switch (v->type) {
			default: break;

			case VEH_TRAIN:
			case VEH_ROAD:
			case VEH_AIRCRAFT:
			case VEH_SHIP:
				if (_age_cargo_skip_counter == 0) v->cargo.AgeCargo();

				if (v->type == VEH_TRAIN && Train::From(v)->IsWagon()) continue;
				if (v->type == VEH_AIRCRAFT && v->subtype != AIR_HELICOPTER) continue;
				if (v->type == VEH_ROAD && !RoadVehicle::From(v)->IsRoadVehFront()) continue;

				v->motion_counter += v->cur_speed;
				/* Play a running sound if the motion counter passes 256 (Do we not skip sounds?) */
				if (GB(v->motion_counter, 0, 8) < v->cur_speed) PlayVehicleSound(v, VSE_RUNNING);

				/* Play an alterate running sound every 16 ticks */
				if (GB(v->tick_counter, 0, 4) == 0) PlayVehicleSound(v, v->cur_speed > 0 ? VSE_RUNNING_16 : VSE_STOPPED_16);
		}
	}

	Backup<CompanyByte> cur_company(_current_company, FILE_LINE);
	for (AutoreplaceMap::iterator it = _vehicles_to_autoreplace.Begin(); it != _vehicles_to_autoreplace.End(); it++) {
		v = it->first;
		/* Autoreplace needs the current company set as the vehicle owner */
		cur_company.Change(v->owner);

		/* Start vehicle if we stopped them in VehicleEnteredDepotThisTick()
		 * We need to stop them between VehicleEnteredDepotThisTick() and here or we risk that
		 * they are already leaving the depot again before being replaced. */
		if (it->second) v->vehstatus &= ~VS_STOPPED;

		/* Store the position of the effect as the vehicle pointer will become invalid later */
		int x = v->x_pos;
		int y = v->y_pos;
		int z = v->z_pos;

		const Company *c = Company::Get(_current_company);
		SubtractMoneyFromCompany(CommandCost(EXPENSES_NEW_VEHICLES, (Money)c->settings.engine_renew_money));
		CommandCost res = DoCommand(0, v->index, 0, DC_EXEC, CMD_AUTOREPLACE_VEHICLE);
		SubtractMoneyFromCompany(CommandCost(EXPENSES_NEW_VEHICLES, -(Money)c->settings.engine_renew_money));

		if (!IsLocalCompany()) continue;

		if (res.Succeeded()) {
			ShowCostOrIncomeAnimation(x, y, z, res.GetCost());
			continue;
		}

		StringID error_message = res.GetErrorMessage();
		if (error_message == STR_ERROR_AUTOREPLACE_NOTHING_TO_DO || error_message == INVALID_STRING_ID) continue;

		if (error_message == STR_ERROR_NOT_ENOUGH_CASH_REQUIRES_CURRENCY) error_message = STR_ERROR_AUTOREPLACE_MONEY_LIMIT;

		StringID message;
		if (error_message == STR_ERROR_TRAIN_TOO_LONG_AFTER_REPLACEMENT) {
			message = error_message;
		} else {
			message = STR_NEWS_VEHICLE_AUTORENEW_FAILED;
		}

		SetDParam(0, v->index);
		SetDParam(1, error_message);
		AddVehicleNewsItem(message, NS_ADVICE, v->index);
	}

	cur_company.Restore();
}

/**
 * Add vehicle sprite for drawing to the screen.
 * @param v Vehicle to draw.
 */
static void DoDrawVehicle(const Vehicle *v)
{
	SpriteID image = v->cur_image;
	PaletteID pal = PAL_NONE;

	if (v->vehstatus & VS_DEFPAL) pal = (v->vehstatus & VS_CRASHED) ? PALETTE_CRASH : GetVehiclePalette(v);

	AddSortableSpriteToDraw(image, pal, v->x_pos + v->x_offs, v->y_pos + v->y_offs,
		v->x_extent, v->y_extent, v->z_extent, v->z_pos, (v->vehstatus & VS_SHADOW) != 0);
}

void ViewportAddVehicles(DrawPixelInfo *dpi)
{
	/* The bounding rectangle */
	const int l = dpi->left;
	const int r = dpi->left + dpi->width;
	const int t = dpi->top;
	const int b = dpi->top + dpi->height;

	/* The hash area to scan */
	int xl, xu, yl, yu;

	if (dpi->width + 70 < (1 << (7 + 6))) {
		xl = GB(l - 70, 7, 6);
		xu = GB(r,      7, 6);
	} else {
		/* scan whole hash row */
		xl = 0;
		xu = 0x3F;
	}

	if (dpi->height + 70 < (1 << (6 + 6))) {
		yl = GB(t - 70, 6, 6) << 6;
		yu = GB(b,      6, 6) << 6;
	} else {
		/* scan whole column */
		yl = 0;
		yu = 0x3F << 6;
	}

	for (int y = yl;; y = (y + (1 << 6)) & (0x3F << 6)) {
		for (int x = xl;; x = (x + 1) & 0x3F) {
			const Vehicle *v = _vehicle_position_hash[x + y]; // already masked & 0xFFF

			while (v != NULL) {
				if (!(v->vehstatus & VS_HIDDEN) &&
						l <= v->coord.right &&
						t <= v->coord.bottom &&
						r >= v->coord.left &&
						b >= v->coord.top) {
					DoDrawVehicle(v);
				}
				v = v->next_hash;
			}

			if (x == xu) break;
		}

		if (y == yu) break;
	}
}

Vehicle *CheckClickOnVehicle(const ViewPort *vp, int x, int y)
{
	Vehicle *found = NULL, *v;
	uint dist, best_dist = UINT_MAX;

	if ((uint)(x -= vp->left) >= (uint)vp->width || (uint)(y -= vp->top) >= (uint)vp->height) return NULL;

	x = ScaleByZoom(x, vp->zoom) + vp->virtual_left;
	y = ScaleByZoom(y, vp->zoom) + vp->virtual_top;

	FOR_ALL_VEHICLES(v) {
		if ((v->vehstatus & (VS_HIDDEN | VS_UNCLICKABLE)) == 0 &&
				x >= v->coord.left && x <= v->coord.right &&
				y >= v->coord.top && y <= v->coord.bottom) {

			dist = max(
				abs(((v->coord.left + v->coord.right) >> 1) - x),
				abs(((v->coord.top + v->coord.bottom) >> 1) - y)
			);

			if (dist < best_dist) {
				found = v;
				best_dist = dist;
			}
		}
	}

	return found;
}

void DecreaseVehicleValue(Vehicle *v)
{
	v->value -= v->value >> 8;
	SetWindowDirty(WC_VEHICLE_DETAILS, v->index);
}

static const byte _breakdown_chance[64] = {
	  3,   3,   3,   3,   3,   3,   3,   3,
	  4,   4,   5,   5,   6,   6,   7,   7,
	  8,   8,   9,   9,  10,  10,  11,  11,
	 12,  13,  13,  13,  13,  14,  15,  16,
	 17,  19,  21,  25,  28,  31,  34,  37,
	 40,  44,  48,  52,  56,  60,  64,  68,
	 72,  80,  90, 100, 110, 120, 130, 140,
	150, 170, 190, 210, 230, 250, 250, 250,
};

void CheckVehicleBreakdown(Vehicle *v)
{
	int rel, rel_old;

	/* decrease reliability */
	v->reliability = rel = max((rel_old = v->reliability) - v->reliability_spd_dec, 0);
	if ((rel_old >> 8) != (rel >> 8)) SetWindowDirty(WC_VEHICLE_DETAILS, v->index);

	if (v->breakdown_ctr != 0 || (v->vehstatus & VS_STOPPED) ||
			_settings_game.difficulty.vehicle_breakdowns < 1 ||
			v->cur_speed < 5 || _game_mode == GM_MENU) {
		return;
	}

	uint32 r = Random();

	/* increase chance of failure */
	int chance = v->breakdown_chance + 1;
	if (Chance16I(1, 25, r)) chance += 25;
	v->breakdown_chance = min(255, chance);

	/* calculate reliability value to use in comparison */
	rel = v->reliability;
	if (v->type == VEH_SHIP) rel += 0x6666;

	/* reduced breakdowns? */
	if (_settings_game.difficulty.vehicle_breakdowns == 1) rel += 0x6666;

	/* check if to break down */
	if (_breakdown_chance[(uint)min(rel, 0xffff) >> 10] <= v->breakdown_chance) {
		v->breakdown_ctr    = GB(r, 16, 6) + 0x3F;
		v->breakdown_delay  = GB(r, 24, 7) + 0x80;
		v->breakdown_chance = 0;
	}
}

bool Vehicle::HandleBreakdown()
{
	/* Possible states for Vehicle::breakdown_ctr
	 * 0  - vehicle is running normally
	 * 1  - vehicle is currently broken down
	 * 2  - vehicle is going to break down now
	 * >2 - vehicle is counting down to the actual breakdown event */
	switch (this->breakdown_ctr) {
		case 0:
			return false;

		case 2:
			this->breakdown_ctr = 1;

			if (this->breakdowns_since_last_service != 255) {
				this->breakdowns_since_last_service++;
			}

			this->MarkDirty();
			SetWindowDirty(WC_VEHICLE_VIEW, this->index);
			SetWindowDirty(WC_VEHICLE_DETAILS, this->index);

			if (this->type == VEH_AIRCRAFT) {
				/* Aircraft just need this flag, the rest is handled elsewhere */
				this->vehstatus |= VS_AIRCRAFT_BROKEN;
			} else {
				this->cur_speed = 0;

				if (!PlayVehicleSound(this, VSE_BREAKDOWN)) {
					SndPlayVehicleFx((_settings_game.game_creation.landscape != LT_TOYLAND) ?
						(this->type == VEH_TRAIN ? SND_10_TRAIN_BREAKDOWN : SND_0F_VEHICLE_BREAKDOWN) :
						(this->type == VEH_TRAIN ? SND_3A_COMEDY_BREAKDOWN_2 : SND_35_COMEDY_BREAKDOWN), this);
				}

				if (!(this->vehstatus & VS_HIDDEN)) {
					EffectVehicle *u = CreateEffectVehicleRel(this, 4, 4, 5, EV_BREAKDOWN_SMOKE);
					if (u != NULL) u->animation_state = this->breakdown_delay * 2;
				}
			}
			/* FALL THROUGH */
		case 1:
			/* Aircraft breakdowns end only when arriving at the airport */
			if (this->type == VEH_AIRCRAFT) return false;

			/* For trains this function is called twice per tick, so decrease v->breakdown_delay at half the rate */
			if ((this->tick_counter & (this->type == VEH_TRAIN ? 3 : 1)) == 0) {
				if (--this->breakdown_delay == 0) {
					this->breakdown_ctr = 0;
					this->MarkDirty();
					SetWindowDirty(WC_VEHICLE_VIEW, this->index);
				}
			}
			return true;

		default:
			if (!this->current_order.IsType(OT_LOADING)) this->breakdown_ctr--;
			return false;
	}
}

/**
 * Update age of a vehicle.
 * @param v Vehicle to update.
 */
void AgeVehicle(Vehicle *v)
{
	if (v->age < MAX_DAY) v->age++;

	int age = v->age - v->max_age;
	if (age == DAYS_IN_LEAP_YEAR * 0 || age == DAYS_IN_LEAP_YEAR * 1 ||
			age == DAYS_IN_LEAP_YEAR * 2 || age == DAYS_IN_LEAP_YEAR * 3 || age == DAYS_IN_LEAP_YEAR * 4) {
		v->reliability_spd_dec <<= 1;
	}

	SetWindowDirty(WC_VEHICLE_DETAILS, v->index);

	/* Don't warn about non-primary or not ours vehicles or vehicles that are crashed */
	if (v->Previous() != NULL || v->owner != _local_company || (v->vehstatus & VS_CRASHED) != 0) return;

	/* Don't warn if a renew is active */
	if (Company::Get(v->owner)->settings.engine_renew && Engine::Get(v->engine_type)->company_avail != 0) return;

	StringID str;
	if (age == -DAYS_IN_LEAP_YEAR) {
		str = STR_NEWS_VEHICLE_IS_GETTING_OLD;
	} else if (age == 0) {
		str = STR_NEWS_VEHICLE_IS_GETTING_VERY_OLD;
	} else if (age > 0 && (age % DAYS_IN_LEAP_YEAR) == 0) {
		str = STR_NEWS_VEHICLE_IS_GETTING_VERY_OLD_AND;
	} else {
		return;
	}

	SetDParam(0, v->index);
	AddVehicleNewsItem(str, NS_ADVICE, v->index);
}

/**
 * Calculates how full a vehicle is.
 * @param v The Vehicle to check. For trains, use the first engine.
 * @param colour The string to show depending on if we are unloading or loading
 * @return A percentage of how full the Vehicle is.
 */
uint8 CalcPercentVehicleFilled(const Vehicle *v, StringID *colour)
{
	int count = 0;
	int max = 0;
	int cars = 0;
	int unloading = 0;
	bool loading = false;

	const Vehicle *u = v;
	/* The station may be NULL when the (colour) string does not need to be set. */
	const Station *st = Station::GetIfValid(v->last_station_visited);
	assert(colour == NULL || st != NULL);

	/* Count up max and used */
	for (; v != NULL; v = v->Next()) {
		count += v->cargo.Count();
		max += v->cargo_cap;
		if (v->cargo_cap != 0 && colour != NULL) {
			unloading += HasBit(v->vehicle_flags, VF_CARGO_UNLOADING) ? 1 : 0;
			loading |= !(u->current_order.GetLoadType() & OLFB_NO_LOAD) && st->goods[v->cargo_type].days_since_pickup != 255;
			cars++;
		}
	}

	if (colour != NULL) {
		if (unloading == 0 && loading) {
			*colour = STR_PERCENT_UP;
		} else if (cars == unloading || !loading) {
			*colour = STR_PERCENT_DOWN;
		} else {
			*colour = STR_PERCENT_UP_DOWN;
		}
	}

	/* Train without capacity */
	if (max == 0) return 100;

	/* Return the percentage */
	return (count * 100) / max;
}

void VehicleEnterDepot(Vehicle *v)
{
	/* Always work with the front of the vehicle */
	assert(v == v->First());

	switch (v->type) {
		case VEH_TRAIN: {
			Train *t = Train::From(v);
			SetWindowClassesDirty(WC_TRAINS_LIST);
			/* Clear path reservation */
			SetDepotReservation(t->tile, false);
			if (_settings_client.gui.show_track_reservation) MarkTileDirtyByTile(t->tile);

			UpdateSignalsOnSegment(t->tile, INVALID_DIAGDIR, t->owner);
			t->wait_counter = 0;
			t->force_proceed = TFP_NONE;
			ClrBit(t->flags, VRF_TOGGLE_REVERSE);
			t->ConsistChanged(true);
			break;
		}

		case VEH_ROAD:
			SetWindowClassesDirty(WC_ROADVEH_LIST);
			break;

		case VEH_SHIP: {
			SetWindowClassesDirty(WC_SHIPS_LIST);
			Ship *ship = Ship::From(v);
			ship->state = TRACK_BIT_DEPOT;
			ship->UpdateCache();
			ship->UpdateViewport(true, true);
			SetWindowDirty(WC_VEHICLE_DEPOT, v->tile);
			break;
		}

		case VEH_AIRCRAFT:
			SetWindowClassesDirty(WC_AIRCRAFT_LIST);
			HandleAircraftEnterHangar(Aircraft::From(v));
			break;
		default: NOT_REACHED();
	}
	SetWindowDirty(WC_VEHICLE_VIEW, v->index);

	if (v->type != VEH_TRAIN) {
		/* Trains update the vehicle list when the first unit enters the depot and calls VehicleEnterDepot() when the last unit enters.
		 * We only increase the number of vehicles when the first one enters, so we will not need to search for more vehicles in the depot */
		InvalidateWindowData(WC_VEHICLE_DEPOT, v->tile);
	}
	SetWindowDirty(WC_VEHICLE_DEPOT, v->tile);

	v->vehstatus |= VS_HIDDEN;
	v->cur_speed = 0;

	VehicleServiceInDepot(v);

	TriggerVehicle(v, VEHICLE_TRIGGER_DEPOT);

	if (v->current_order.IsType(OT_GOTO_DEPOT)) {
		SetWindowDirty(WC_VEHICLE_VIEW, v->index);

		const Order *real_order = v->GetNextManualOrder(v->cur_order_index);
		Order t = v->current_order;
		v->current_order.MakeDummy();

		/* Test whether we are heading for this depot. If not, do nothing.
		 * Note: The target depot for nearest-/manual-depot-orders is only updated on junctions, but we want to accept every depot. */
		if ((t.GetDepotOrderType() & ODTFB_PART_OF_ORDERS) &&
				real_order != NULL && !(real_order->GetDepotActionType() & ODATFB_NEAREST_DEPOT) &&
				(v->type == VEH_AIRCRAFT ? t.GetDestination() != GetStationIndex(v->tile) : v->dest_tile != v->tile)) {
			/* We are heading for another depot, keep driving. */
			return;
		}

		if (t.IsRefit()) {
			Backup<CompanyByte> cur_company(_current_company, v->owner, FILE_LINE);
			CommandCost cost = DoCommand(v->tile, v->index, t.GetRefitCargo() | t.GetRefitSubtype() << 8, DC_EXEC, GetCmdRefitVeh(v));
			cur_company.Restore();

			if (cost.Failed()) {
				_vehicles_to_autoreplace[v] = false;
				if (v->owner == _local_company) {
					/* Notify the user that we stopped the vehicle */
					SetDParam(0, v->index);
					AddVehicleNewsItem(STR_NEWS_ORDER_REFIT_FAILED, NS_ADVICE, v->index);
				}
			} else if (cost.GetCost() != 0) {
				v->profit_this_year -= cost.GetCost() << 8;
				if (v->owner == _local_company) {
					ShowCostOrIncomeAnimation(v->x_pos, v->y_pos, v->z_pos, cost.GetCost());
				}
			}
		}

		if (t.GetDepotOrderType() & ODTFB_PART_OF_ORDERS) {
			/* Part of orders */
			UpdateVehicleTimetable(v, true);
			v->IncrementOrderIndex();
		}
		if (t.GetDepotActionType() & ODATFB_HALT) {
			/* Vehicles are always stopped on entering depots. Do not restart this one. */
			_vehicles_to_autoreplace[v] = false;
			if (v->owner == _local_company) {
				SetDParam(0, v->index);
				AddVehicleNewsItem(STR_NEWS_TRAIN_IS_WAITING + v->type, NS_ADVICE, v->index);
			}
			AI::NewEvent(v->owner, new AIEventVehicleWaitingInDepot(v->index));
		}
	}
}


/**
 * Move a vehicle in the game state; that is moving its position in
 * the position hashes and marking its location in the viewport dirty
 * if requested.
 * @param v vehicle to move
 * @param update_viewport whether to dirty the viewport
 */
void VehicleMove(Vehicle *v, bool update_viewport)
{
	int img = v->cur_image;
	Point pt = RemapCoords(v->x_pos + v->x_offs, v->y_pos + v->y_offs, v->z_pos);
	const Sprite *spr = GetSprite(img, ST_NORMAL);

	pt.x += spr->x_offs;
	pt.y += spr->y_offs;

	UpdateVehiclePosHash(v, pt.x, pt.y);

	Rect old_coord = v->coord;
	v->coord.left   = pt.x;
	v->coord.top    = pt.y;
	v->coord.right  = pt.x + spr->width + 2;
	v->coord.bottom = pt.y + spr->height + 2;

	if (update_viewport) {
		MarkAllViewportsDirty(
			min(old_coord.left,   v->coord.left),
			min(old_coord.top,    v->coord.top),
			max(old_coord.right,  v->coord.right) + 1,
			max(old_coord.bottom, v->coord.bottom) + 1
		);
	}
}

/**
 * Marks viewports dirty where the vehicle's image is
 * In fact, it equals
 *   BeginVehicleMove(v); EndVehicleMove(v);
 * @param v vehicle to mark dirty
 * @see BeginVehicleMove()
 * @see EndVehicleMove()
 */
void MarkSingleVehicleDirty(const Vehicle *v)
{
	MarkAllViewportsDirty(v->coord.left, v->coord.top, v->coord.right + 1, v->coord.bottom + 1);
}

/**
 * Get position information of a vehicle when moving one pixel in the direction it is facing
 * @param v Vehicle to move
 * @return Position information after the move
 */
GetNewVehiclePosResult GetNewVehiclePos(const Vehicle *v)
{
	static const int8 _delta_coord[16] = {
		-1,-1,-1, 0, 1, 1, 1, 0, /* x */
		-1, 0, 1, 1, 1, 0,-1,-1, /* y */
	};

	int x = v->x_pos + _delta_coord[v->direction];
	int y = v->y_pos + _delta_coord[v->direction + 8];

	GetNewVehiclePosResult gp;
	gp.x = x;
	gp.y = y;
	gp.old_tile = v->tile;
	gp.new_tile = TileVirtXY(x, y);
	return gp;
}

static const Direction _new_direction_table[] = {
	DIR_N,  DIR_NW, DIR_W,
	DIR_NE, DIR_SE, DIR_SW,
	DIR_E,  DIR_SE, DIR_S
};

Direction GetDirectionTowards(const Vehicle *v, int x, int y)
{
	int i = 0;

	if (y >= v->y_pos) {
		if (y != v->y_pos) i += 3;
		i += 3;
	}

	if (x >= v->x_pos) {
		if (x != v->x_pos) i++;
		i++;
	}

	Direction dir = v->direction;

	DirDiff dirdiff = DirDifference(_new_direction_table[i], dir);
	if (dirdiff == DIRDIFF_SAME) return dir;
	return ChangeDir(dir, dirdiff > DIRDIFF_REVERSE ? DIRDIFF_45LEFT : DIRDIFF_45RIGHT);
}

/**
 * Call the tile callback function for a vehicle entering a tile
 * @param v    Vehicle entering the tile
 * @param tile Tile entered
 * @param x    X position
 * @param y    Y position
 * @return Some meta-data over the to be entered tile.
 * @see VehicleEnterTileStatus to see what the bits in the return value mean.
 */
VehicleEnterTileStatus VehicleEnterTile(Vehicle *v, TileIndex tile, int x, int y)
{
	return _tile_type_procs[GetTileType(tile)]->vehicle_enter_tile_proc(v, tile, x, y);
}

FreeUnitIDGenerator::FreeUnitIDGenerator(VehicleType type, CompanyID owner) : cache(NULL), maxid(0), curid(0)
{
	/* Find maximum */
	const Vehicle *v;
	FOR_ALL_VEHICLES(v) {
		if (v->type == type && v->owner == owner) {
			this->maxid = max<UnitID>(this->maxid, v->unitnumber);
		}
	}

	if (this->maxid == 0) return;

	/* Reserving 'maxid + 2' because we need:
	 * - space for the last item (with v->unitnumber == maxid)
	 * - one free slot working as loop terminator in FreeUnitIDGenerator::NextID() */
	this->cache = CallocT<bool>(this->maxid + 2);

	/* Fill the cache */
	FOR_ALL_VEHICLES(v) {
		if (v->type == type && v->owner == owner) {
			this->cache[v->unitnumber] = true;
		}
	}
}

UnitID FreeUnitIDGenerator::NextID()
{
	if (this->maxid <= this->curid) return ++this->curid;

	while (this->cache[++this->curid]) { } // it will stop, we reserved more space than needed

	return this->curid;
}

/**
 * Get an unused unit number for a vehicle (if allowed).
 * @param type Type of vehicle
 * @return A unused unit number for the given type of vehicle if it is allowed to build one, else \c UINT16_MAX.
 */
UnitID GetFreeUnitNumber(VehicleType type)
{
	/* Check whether it is allowed to build another vehicle. */
	uint max_veh;
	switch (type) {
		case VEH_TRAIN:    max_veh = _settings_game.vehicle.max_trains;   break;
		case VEH_ROAD:     max_veh = _settings_game.vehicle.max_roadveh;  break;
		case VEH_SHIP:     max_veh = _settings_game.vehicle.max_ships;    break;
		case VEH_AIRCRAFT: max_veh = _settings_game.vehicle.max_aircraft; break;
		default: NOT_REACHED();
	}

	uint amounts[4];
	CountCompanyVehicles(_current_company, amounts);
	assert((uint)type < lengthof(amounts));
	if (amounts[type] >= max_veh) return UINT16_MAX; // Currently already at the limit, no room to make a new one.

	FreeUnitIDGenerator gen(type, _current_company);

	return gen.NextID();
}


/**
 * Check whether we can build infrastructure for the given
 * vehicle type. This to disable building stations etc. when
 * you are not allowed/able to have the vehicle type yet.
 * @param type the vehicle type to check this for
 * @return true if there is any reason why you may build
 *         the infrastructure for the given vehicle type
 */
bool CanBuildVehicleInfrastructure(VehicleType type)
{
	assert(IsCompanyBuildableVehicleType(type));

	if (!Company::IsValidID(_local_company)) return false;
	if (_settings_client.gui.always_build_infrastructure) return true;

	UnitID max;
	switch (type) {
		case VEH_TRAIN:    max = _settings_game.vehicle.max_trains; break;
		case VEH_ROAD:     max = _settings_game.vehicle.max_roadveh; break;
		case VEH_SHIP:     max = _settings_game.vehicle.max_ships; break;
		case VEH_AIRCRAFT: max = _settings_game.vehicle.max_aircraft; break;
		default: NOT_REACHED();
	}

	/* We can build vehicle infrastructure when we may build the vehicle type */
	if (max > 0) {
		/* Can we actually build the vehicle type? */
		const Engine *e;
		FOR_ALL_ENGINES_OF_TYPE(e, type) {
			if (HasBit(e->company_avail, _local_company)) return true;
		}
		return false;
	}

	/* We should be able to build infrastructure when we have the actual vehicle type */
	const Vehicle *v;
	FOR_ALL_VEHICLES(v) {
		if (v->owner == _local_company && v->type == type) return true;
	}

	return false;
}


/**
 * Determines the #LiveryScheme for a vehicle.
 * @param engine_type EngineID of the vehicle
 * @param parent_engine_type EngineID of the front vehicle. INVALID_VEHICLE if vehicle is at front itself.
 * @param v the vehicle. NULL if in purchase list etc.
 * @return livery scheme to use
 */
LiveryScheme GetEngineLiveryScheme(EngineID engine_type, EngineID parent_engine_type, const Vehicle *v)
{
	CargoID cargo_type = v == NULL ? (CargoID)CT_INVALID : v->cargo_type;
	const Engine *e = Engine::Get(engine_type);
	switch (e->type) {
		default: NOT_REACHED();
		case VEH_TRAIN:
			if (v != NULL && parent_engine_type != INVALID_ENGINE && (UsesWagonOverride(v) || (Train::From(v)->IsArticulatedPart() && e->u.rail.railveh_type != RAILVEH_WAGON))) {
				/* Wagonoverrides use the colour scheme of the front engine.
				 * Articulated parts use the colour scheme of the first part. (Not supported for articulated wagons) */
				engine_type = parent_engine_type;
				e = Engine::Get(engine_type);
				/* Note: Luckily cargo_type is not needed for engines */
			}

			if (cargo_type == CT_INVALID) cargo_type = e->GetDefaultCargoType();
			if (cargo_type == CT_INVALID) cargo_type = CT_GOODS; // The vehicle does not carry anything, let's pick some freight cargo
			if (e->u.rail.railveh_type == RAILVEH_WAGON) {
				if (!CargoSpec::Get(cargo_type)->is_freight) {
					if (parent_engine_type == INVALID_ENGINE) {
						return LS_PASSENGER_WAGON_STEAM;
					} else {
						switch (RailVehInfo(parent_engine_type)->engclass) {
							default: NOT_REACHED();
							case EC_STEAM:    return LS_PASSENGER_WAGON_STEAM;
							case EC_DIESEL:   return LS_PASSENGER_WAGON_DIESEL;
							case EC_ELECTRIC: return LS_PASSENGER_WAGON_ELECTRIC;
							case EC_MONORAIL: return LS_PASSENGER_WAGON_MONORAIL;
							case EC_MAGLEV:   return LS_PASSENGER_WAGON_MAGLEV;
						}
					}
				} else {
					return LS_FREIGHT_WAGON;
				}
			} else {
				bool is_mu = HasBit(e->info.misc_flags, EF_RAIL_IS_MU);

				switch (e->u.rail.engclass) {
					default: NOT_REACHED();
					case EC_STEAM:    return LS_STEAM;
					case EC_DIESEL:   return is_mu ? LS_DMU : LS_DIESEL;
					case EC_ELECTRIC: return is_mu ? LS_EMU : LS_ELECTRIC;
					case EC_MONORAIL: return LS_MONORAIL;
					case EC_MAGLEV:   return LS_MAGLEV;
				}
			}

		case VEH_ROAD:
			/* Always use the livery of the front */
			if (v != NULL && parent_engine_type != INVALID_ENGINE) {
				engine_type = parent_engine_type;
				e = Engine::Get(engine_type);
				cargo_type = v->First()->cargo_type;
			}
			if (cargo_type == CT_INVALID) cargo_type = e->GetDefaultCargoType();
			if (cargo_type == CT_INVALID) cargo_type = CT_GOODS; // The vehicle does not carry anything, let's pick some freight cargo

			/* Important: Use Tram Flag of front part. Luckily engine_type refers to the front part here. */
			if (HasBit(e->info.misc_flags, EF_ROAD_TRAM)) {
				/* Tram */
				return IsCargoInClass(cargo_type, CC_PASSENGERS) ? LS_PASSENGER_TRAM : LS_FREIGHT_TRAM;
			} else {
				/* Bus or truck */
				return IsCargoInClass(cargo_type, CC_PASSENGERS) ? LS_BUS : LS_TRUCK;
			}

		case VEH_SHIP:
			if (cargo_type == CT_INVALID) cargo_type = e->GetDefaultCargoType();
			if (cargo_type == CT_INVALID) cargo_type = CT_GOODS; // The vehicle does not carry anything, let's pick some freight cargo
			return IsCargoInClass(cargo_type, CC_PASSENGERS) ? LS_PASSENGER_SHIP : LS_FREIGHT_SHIP;

		case VEH_AIRCRAFT:
			switch (e->u.air.subtype) {
				case AIR_HELI: return LS_HELICOPTER;
				case AIR_CTOL: return LS_SMALL_PLANE;
				case AIR_CTOL | AIR_FAST: return LS_LARGE_PLANE;
				default: NOT_REACHED();
			}
	}
}

/**
 * Determines the livery for a vehicle.
 * @param engine_type EngineID of the vehicle
 * @param company Owner of the vehicle
 * @param parent_engine_type EngineID of the front vehicle. INVALID_VEHICLE if vehicle is at front itself.
 * @param v the vehicle. NULL if in purchase list etc.
 * @param livery_setting The livery settings to use for acquiring the livery information.
 * @return livery to use
 */
const Livery *GetEngineLivery(EngineID engine_type, CompanyID company, EngineID parent_engine_type, const Vehicle *v, byte livery_setting)
{
	const Company *c = Company::Get(company);
	LiveryScheme scheme = LS_DEFAULT;

	/* The default livery is always available for use, but its in_use flag determines
	 * whether any _other_ liveries are in use. */
	if (c->livery[LS_DEFAULT].in_use && (livery_setting == LIT_ALL || (livery_setting == LIT_COMPANY && company == _local_company))) {
		/* Determine the livery scheme to use */
		scheme = GetEngineLiveryScheme(engine_type, parent_engine_type, v);

		/* Switch back to the default scheme if the resolved scheme is not in use */
		if (!c->livery[scheme].in_use) scheme = LS_DEFAULT;
	}

	return &c->livery[scheme];
}


static PaletteID GetEngineColourMap(EngineID engine_type, CompanyID company, EngineID parent_engine_type, const Vehicle *v)
{
	PaletteID map = (v != NULL) ? v->colourmap : PAL_NONE;

	/* Return cached value if any */
	if (map != PAL_NONE) return map;

	const Engine *e = Engine::Get(engine_type);

	/* Check if we should use the colour map callback */
	if (HasBit(e->info.callback_mask, CBM_VEHICLE_COLOUR_REMAP)) {
		uint16 callback = GetVehicleCallback(CBID_VEHICLE_COLOUR_MAPPING, 0, 0, engine_type, v);
		/* Failure means "use the default two-colour" */
		if (callback != CALLBACK_FAILED) {
			assert_compile(PAL_NONE == 0); // Returning 0x4000 (resp. 0xC000) conincidences with default value (PAL_NONE)
			map = GB(callback, 0, 14);
			/* If bit 14 is set, then the company colours are applied to the
			 * map else it's returned as-is. */
			if (!HasBit(callback, 14)) {
				/* Update cache */
				if (v != NULL) const_cast<Vehicle *>(v)->colourmap = map;
				return map;
			}
		}
	}

	bool twocc = HasBit(e->info.misc_flags, EF_USES_2CC);

	if (map == PAL_NONE) map = twocc ? (PaletteID)SPR_2CCMAP_BASE : (PaletteID)PALETTE_RECOLOUR_START;

	/* Spectator has news shown too, but has invalid company ID - as well as dedicated server */
	if (!Company::IsValidID(company)) return map;

	const Livery *livery = GetEngineLivery(engine_type, company, parent_engine_type, v, _settings_client.gui.liveries);

	map += livery->colour1;
	if (twocc) map += livery->colour2 * 16;

	/* Update cache */
	if (v != NULL) const_cast<Vehicle *>(v)->colourmap = map;
	return map;
}

PaletteID GetEnginePalette(EngineID engine_type, CompanyID company)
{
	return GetEngineColourMap(engine_type, company, INVALID_ENGINE, NULL);
}

PaletteID GetVehiclePalette(const Vehicle *v)
{
	if (v->IsGroundVehicle()) {
		return GetEngineColourMap(v->engine_type, v->owner, v->GetGroundVehicleCache()->first_engine, v);
	}

	return GetEngineColourMap(v->engine_type, v->owner, INVALID_ENGINE, v);
}

/**
 * Determines capacity of a given vehicle from scratch.
 * For aircraft the main capacity is determined. Mail might be present as well.
 * @note Keep this function consistent with Engine::GetDisplayDefaultCapacity().
 * @param v Vehicle of interest
 * @param mail_capacity returns secondary cargo (mail) capacity of aircraft
 * @return Capacity
 */
uint GetVehicleCapacity(const Vehicle *v, uint16 *mail_capacity)
{
	if (mail_capacity != NULL) *mail_capacity = 0;
	const Engine *e = Engine::Get(v->engine_type);

	if (!e->CanCarryCargo()) return 0;

	if (mail_capacity != NULL && e->type == VEH_AIRCRAFT && IsCargoInClass(v->cargo_type, CC_PASSENGERS)) {
		*mail_capacity = GetVehicleProperty(v, PROP_AIRCRAFT_MAIL_CAPACITY, e->u.air.mail_capacity);
	}
	CargoID default_cargo = e->GetDefaultCargoType();

	/* Check the refit capacity callback if we are not in the default configuration.
	 * Note: This might change to become more consistent/flexible/sane, esp. when default cargo is first refittable. */
	if (HasBit(e->info.callback_mask, CBM_VEHICLE_REFIT_CAPACITY) &&
			(default_cargo != v->cargo_type || v->cargo_subtype != 0)) {
		uint16 callback = GetVehicleCallback(CBID_VEHICLE_REFIT_CAPACITY, 0, 0, v->engine_type, v);
		if (callback != CALLBACK_FAILED) return callback;
	}

	/* Get capacity according to property resp. CB */
	uint capacity;
	switch (e->type) {
		case VEH_TRAIN:    capacity = GetVehicleProperty(v, PROP_TRAIN_CARGO_CAPACITY,        e->u.rail.capacity); break;
		case VEH_ROAD:     capacity = GetVehicleProperty(v, PROP_ROADVEH_CARGO_CAPACITY,      e->u.road.capacity); break;
		case VEH_SHIP:     capacity = GetVehicleProperty(v, PROP_SHIP_CARGO_CAPACITY,         e->u.ship.capacity); break;
		case VEH_AIRCRAFT: capacity = GetVehicleProperty(v, PROP_AIRCRAFT_PASSENGER_CAPACITY, e->u.air.passenger_capacity); break;
		default: NOT_REACHED();
	}

	/* Apply multipliers depending on cargo- and vehicletype.
	 * Note: This might change to become more consistent/flexible. */
	if (e->type != VEH_SHIP) {
		if (e->type == VEH_AIRCRAFT) {
			if (!IsCargoInClass(v->cargo_type, CC_PASSENGERS)) {
				capacity += GetVehicleProperty(v, PROP_AIRCRAFT_MAIL_CAPACITY, e->u.air.mail_capacity);
			}
			if (v->cargo_type == CT_MAIL) return capacity;
		} else {
			switch (default_cargo) {
				case CT_PASSENGERS: break;
				case CT_MAIL:
				case CT_GOODS: capacity *= 2; break;
				default:       capacity *= 4; break;
			}
		}
		switch (v->cargo_type) {
			case CT_PASSENGERS: break;
			case CT_MAIL:
			case CT_GOODS: capacity /= 2; break;
			default:       capacity /= 4; break;
		}
	}

	return capacity;
}


void Vehicle::BeginLoading()
{
	assert(IsTileType(tile, MP_STATION) || type == VEH_SHIP);

	if (this->current_order.IsType(OT_GOTO_STATION) &&
			this->current_order.GetDestination() == this->last_station_visited) {
		current_order.MakeLoading(true);
		UpdateVehicleTimetable(this, true);

		for (Order *order = this->GetOrder(this->cur_order_index);
				order != NULL && order->IsType(OT_AUTOMATIC);
				order = order->next) {
			DeleteOrder(this, this->cur_order_index);
		}

		/* Furthermore add the Non Stop flag to mark that this station
		 * is the actual destination of the vehicle, which is (for example)
		 * necessary to be known for HandleTrainLoading to determine
		 * whether the train is lost or not; not marking a train lost
		 * that arrives at random stations is bad. */
		this->current_order.SetNonStopType(ONSF_NO_STOP_AT_ANY_STATION);

	} else {
		Order *in_list = this->GetOrder(this->cur_order_index);
		if (this->orders.list->GetNumOrders() < MAX_VEH_ORDER_ID &&
				((in_list == NULL && this->cur_order_index == 0) ||
				(in_list != NULL && (!in_list->IsType(OT_AUTOMATIC) || 
				in_list->GetDestination() != this->last_station_visited)))) {
			Order *auto_order = new Order();
			auto_order->MakeAutomatic(this->last_station_visited);
			InsertOrder(this, auto_order, this->cur_order_index);
			if (this->cur_order_index > 0) --this->cur_order_index;
		}
		current_order.MakeLoading(false);
	}

	Station *curr_station = Station::Get(this->last_station_visited);
	curr_station->loading_vehicles.push_back(this);

	StationID next_station_id = INVALID_STATION;
	OrderList *orders = this->orders.list;
	if (orders != NULL) {
		next_station_id = orders->GetNextStoppingStation(this->cur_order_index, this->last_station_visited);
	}

	if (this->last_loading_station != INVALID_STATION && this->last_loading_station != this->last_station_visited) {
		IncreaseStats(Station::Get(this->last_loading_station), this, this->last_station_visited, false);
	}

	if (this->CanLeaveWithCargo() && next_station_id != INVALID_STATION) {
		assert(next_station_id != this->last_station_visited);
		/* freeze stats for the next link */
		IncreaseStats(curr_station, this, next_station_id, true);
	}

	PrepareUnload(curr_station, this, next_station_id);

	SetWindowDirty(GetWindowClassForVehicleType(this->type), this->owner);
	SetWindowWidgetDirty(WC_VEHICLE_VIEW, this->index, VVW_WIDGET_START_STOP_VEH);
	SetWindowDirty(WC_VEHICLE_DETAILS, this->index);
	SetWindowDirty(WC_STATION_VIEW, this->last_station_visited);

	Station::Get(this->last_station_visited)->MarkTilesDirty(true);
	this->cur_speed = 0;
	this->MarkDirty();
}

/**
 * return all reserved cargo packets to the station
 * @param st the station where the reserved packets should go.
 */
void Vehicle::CancelReservation(StationID next, Station *st)
{
	for(Vehicle *v = this; v != NULL; v = v->next) {
		VehicleCargoList &cargo = v->cargo;
		if (cargo.ReservedCount() > 0) {
			DEBUG(misc, 1, "cancelling cargo reservation");
			GoodsEntry &ge = st->goods[v->cargo_type];
			cargo.Unreserve(next, &ge.cargo);
			SetBit(ge.acceptance_pickup, GoodsEntry::PICKUP);
		}
	}
}

/**
 * A vehicle can leave the current station with cargo if:
 * - it can load cargo here OR (
 * - it could leave the last station with cargo AND
 * - it doesn't have to unload all cargo here)
 */
bool Vehicle::CanLeaveWithCargo()
{
	return ((this->current_order.GetLoadType() & OLFB_NO_LOAD) == 0 ||
			((this->current_order.GetUnloadType() & (OUFB_UNLOAD | OUFB_TRANSFER)) == 0 &&
			this->last_loading_station != INVALID_STATION));
}

void Vehicle::LeaveStation()
{
	assert(current_order.IsType(OT_LOADING));
	Station *st = Station::Get(this->last_station_visited);
	delete this->cargo_payment;

	/* Only update the timetable if the vehicle was supposed to stop here. */
	if (current_order.GetNonStopType() != ONSF_STOP_EVERYWHERE) UpdateVehicleTimetable(this, false);

	current_order.MakeLeaveStation();
	st->loading_vehicles.remove(this);

	OrderList *orders = this->orders.list;
	if (orders != NULL) {
		StationID next_station_id = orders->GetNextStoppingStation(this->cur_order_index, this->last_station_visited);
		this->CancelReservation(next_station_id, st);
		if (next_station_id != INVALID_STATION && next_station_id != this->last_station_visited) {
			DecreaseFrozen(st, this, next_station_id);
		}
	} else {
		this->CancelReservation(INVALID_STATION, st);
		DEBUG(misc, 1, "orders are NULL");
		RecalcFrozen(st);
	}

	if (this->CanLeaveWithCargo()) {
		/* if the vehicle could load here or could stop with cargo loaded set the last loading station */
		this->last_loading_station = this->last_station_visited;
	} else {
		/* if the vehicle couldn't load and had to unload or transfer everything
		 * set the last loading station to invalid as it will leave empty.
		 */
		this->last_loading_station = INVALID_STATION;
	}

	HideFillingPercent(&this->fill_percent_te_id);

	if (this->type == VEH_TRAIN && !(this->vehstatus & VS_CRASHED)) {
		/* Trigger station animation (trains only) */
		if (IsTileType(this->tile, MP_STATION)) TriggerStationAnimation(st, this->tile, SAT_TRAIN_DEPARTS);

		SetBit(Train::From(this)->flags, VRF_LEAVING_STATION);
	}
}


void Vehicle::HandleLoading(bool mode)
{
	switch (this->current_order.GetType()) {
		case OT_LOADING: {
			uint wait_time = max(this->current_order.wait_time - this->lateness_counter, 0);

			/* Not the first call for this tick, or still loading */
			if (mode || !HasBit(this->vehicle_flags, VF_LOADING_FINISHED) ||
					(_settings_game.order.timetabling && this->current_order_time < wait_time)) return;

			this->PlayLeaveStationSound();

			this->LeaveStation();

<<<<<<< HEAD
			/* If this was not the final order, don't remove it from the list. */
			if (!at_destination_station) break;
=======
>>>>>>> 9aea617c
			break;
		}

		case OT_DUMMY: break;

		default: return;
	}

	this->IncrementOrderIndex();
}

CommandCost Vehicle::SendToDepot(DoCommandFlag flags, DepotCommand command)
{
	CommandCost ret = CheckOwnership(this->owner);
	if (ret.Failed()) return ret;

	if (this->vehstatus & VS_CRASHED) return CMD_ERROR;
	if (this->IsStoppedInDepot()) return CMD_ERROR;

	if (this->current_order.IsType(OT_GOTO_DEPOT)) {
		bool halt_in_depot = (this->current_order.GetDepotActionType() & ODATFB_HALT) != 0;
		if (!!(command & DEPOT_SERVICE) == halt_in_depot) {
			/* We called with a different DEPOT_SERVICE setting.
			 * Now we change the setting to apply the new one and let the vehicle head for the same depot.
			 * Note: the if is (true for requesting service == true for ordered to stop in depot)          */
			if (flags & DC_EXEC) {
				this->current_order.SetDepotOrderType(ODTF_MANUAL);
				this->current_order.SetDepotActionType(halt_in_depot ? ODATF_SERVICE_ONLY : ODATFB_HALT);
				SetWindowWidgetDirty(WC_VEHICLE_VIEW, this->index, VVW_WIDGET_START_STOP_VEH);
			}
			return CommandCost();
		}

		if (command & DEPOT_DONT_CANCEL) return CMD_ERROR; // Requested no cancelation of depot orders
		if (flags & DC_EXEC) {
			/* If the orders to 'goto depot' are in the orders list (forced servicing),
			 * then skip to the next order; effectively cancelling this forced service */
			if (this->current_order.GetDepotOrderType() & ODTFB_PART_OF_ORDERS) this->IncrementOrderIndex();

			this->current_order.MakeDummy();
			SetWindowWidgetDirty(WC_VEHICLE_VIEW, this->index, VVW_WIDGET_START_STOP_VEH);
		}
		return CommandCost();
	}

	TileIndex location;
	DestinationID destination;
	bool reverse;
	static const StringID no_depot[] = {STR_ERROR_UNABLE_TO_FIND_ROUTE_TO, STR_ERROR_UNABLE_TO_FIND_LOCAL_DEPOT, STR_ERROR_UNABLE_TO_FIND_LOCAL_DEPOT, STR_ERROR_CAN_T_SEND_AIRCRAFT_TO_HANGAR};
	if (!this->FindClosestDepot(&location, &destination, &reverse)) return_cmd_error(no_depot[this->type]);

	if (flags & DC_EXEC) {
		if (this->current_order.IsType(OT_LOADING)) this->LeaveStation();

		this->dest_tile = location;
		this->current_order.MakeGoToDepot(destination, ODTF_MANUAL);
		if (!(command & DEPOT_SERVICE)) this->current_order.SetDepotActionType(ODATFB_HALT);
		SetWindowWidgetDirty(WC_VEHICLE_VIEW, this->index, VVW_WIDGET_START_STOP_VEH);

		/* If there is no depot in front, reverse automatically (trains only) */
		if (this->type == VEH_TRAIN && reverse) DoCommand(this->tile, this->index, 0, DC_EXEC, CMD_REVERSE_TRAIN_DIRECTION);

		if (this->type == VEH_AIRCRAFT) {
			Aircraft *a = Aircraft::From(this);
			if (a->state == FLYING && a->targetairport != destination) {
				/* The aircraft is now heading for a different hangar than the next in the orders */
				extern void AircraftNextAirportPos_and_Order(Aircraft *a);
				AircraftNextAirportPos_and_Order(a);
			}
		}
	}

	return CommandCost();

}

void Vehicle::UpdateVisualEffect(bool allow_power_change)
{
	bool powered_before = HasBit(this->vcache.cached_vis_effect, VE_DISABLE_WAGON_POWER);
	const Engine *e = Engine::Get(this->engine_type);

	/* Evaluate properties */
	byte visual_effect;
	switch (e->type) {
		case VEH_TRAIN: visual_effect = e->u.rail.visual_effect; break;
		case VEH_ROAD:  visual_effect = e->u.road.visual_effect; break;
		case VEH_SHIP:  visual_effect = e->u.ship.visual_effect; break;
		default:        visual_effect = 1 << VE_DISABLE_EFFECT;  break;
	}

	/* Check powered wagon / visual effect callback */
	if (HasBit(e->info.callback_mask, CBM_VEHICLE_VISUAL_EFFECT)) {
		uint16 callback = GetVehicleCallback(CBID_VEHICLE_VISUAL_EFFECT, 0, 0, this->engine_type, this);

		if (callback != CALLBACK_FAILED) {
			callback = GB(callback, 0, 8);
			/* Avoid accidentally setting 'visual_effect' to the default value
			 * Since bit 6 (disable effects) is set anyways, we can safely erase some bits. */
			if (callback == VE_DEFAULT) {
				assert(HasBit(callback, VE_DISABLE_EFFECT));
				SB(callback, VE_TYPE_START, VE_TYPE_COUNT, 0);
			}
			visual_effect = callback;
		}
	}

	/* Apply default values */
	if (visual_effect == VE_DEFAULT ||
			(!HasBit(visual_effect, VE_DISABLE_EFFECT) && GB(visual_effect, VE_TYPE_START, VE_TYPE_COUNT) == VE_TYPE_DEFAULT)) {
		/* Only train engines have default effects.
		 * Note: This is independent of whether the engine is a front engine or articulated part or whatever. */
		if (e->type != VEH_TRAIN || e->u.rail.railveh_type == RAILVEH_WAGON || !IsInsideMM(e->u.rail.engclass, EC_STEAM, EC_MONORAIL)) {
			if (visual_effect == VE_DEFAULT) {
				visual_effect = 1 << VE_DISABLE_EFFECT;
			} else {
				SetBit(visual_effect, VE_DISABLE_EFFECT);
			}
		} else {
			if (visual_effect == VE_DEFAULT) {
				/* Also set the offset */
				visual_effect = (VE_OFFSET_CENTRE - (e->u.rail.engclass == EC_STEAM ? 4 : 0)) << VE_OFFSET_START;
			}
			SB(visual_effect, VE_TYPE_START, VE_TYPE_COUNT, e->u.rail.engclass - EC_STEAM + VE_TYPE_STEAM);
		}
	}

	this->vcache.cached_vis_effect = visual_effect;

	if (!allow_power_change && powered_before != HasBit(this->vcache.cached_vis_effect, VE_DISABLE_WAGON_POWER)) {
		ToggleBit(this->vcache.cached_vis_effect, VE_DISABLE_WAGON_POWER);
		ShowNewGrfVehicleError(this->engine_type, STR_NEWGRF_BROKEN, STR_NEWGRF_BROKEN_POWERED_WAGON, GBUG_VEH_POWERED_WAGON, false);
	}
}

static const int8 _vehicle_smoke_pos[8] = {
	1, 1, 1, 0, -1, -1, -1, 0
};

void Vehicle::ShowVisualEffect() const
{
	assert(this->IsPrimaryVehicle());
	bool sound = false;

	/* Do not show any smoke when:
	 * - vehicle smoke is disabled by the player
	 * - the vehicle is slowing down or stopped (by the player)
	 * - the vehicle is moving very slowly
	 */
	if (_settings_game.vehicle.smoke_amount == 0 ||
			this->vehstatus & (VS_TRAIN_SLOWING | VS_STOPPED) ||
			this->cur_speed < 2) {
		return;
	}
	if (this->type == VEH_TRAIN) {
		const Train *t = Train::From(this);
		/* For trains, do not show any smoke when:
		 * - the train is reversing
		 * - is entering a station with an order to stop there and its speed is equal to maximum station entering speed
		 */
		if (HasBit(t->flags, VRF_REVERSING) ||
				(IsRailStationTile(t->tile) && t->IsFrontEngine() && t->current_order.ShouldStopAtStation(t, GetStationIndex(t->tile)) &&
				t->cur_speed >= t->Train::GetCurrentMaxSpeed())) {
			return;
		}
	}

	const Vehicle *v = this;

	do {
		int effect_offset = GB(v->vcache.cached_vis_effect, VE_OFFSET_START, VE_OFFSET_COUNT) - VE_OFFSET_CENTRE;
		byte effect_type = GB(v->vcache.cached_vis_effect, VE_TYPE_START, VE_TYPE_COUNT);
		bool disable_effect = HasBit(v->vcache.cached_vis_effect, VE_DISABLE_EFFECT);

		/* Show no smoke when:
		 * - Smoke has been disabled for this vehicle
		 * - The vehicle is not visible
		 * - The vehicle is on a depot tile
		 * - The vehicle is on a tunnel tile
		 * - The vehicle is a train engine that is currently unpowered */
		if (disable_effect ||
				v->vehstatus & VS_HIDDEN ||
				IsDepotTile(v->tile) ||
				IsTunnelTile(v->tile) ||
				(v->type == VEH_TRAIN &&
				!HasPowerOnRail(Train::From(v)->railtype, GetTileRailType(v->tile)))) {
			continue;
		}

		int x = _vehicle_smoke_pos[v->direction] * effect_offset;
		int y = _vehicle_smoke_pos[(v->direction + 2) % 8] * effect_offset;

		if (v->type == VEH_TRAIN && HasBit(Train::From(v)->flags, VRF_REVERSE_DIRECTION)) {
			x = -x;
			y = -y;
		}

		switch (effect_type) {
			case VE_TYPE_STEAM:
				/* Steam smoke - amount is gradually falling until vehicle reaches its maximum speed, after that it's normal.
				 * Details: while vehicle's current speed is gradually increasing, steam plumes' density decreases by one third each
				 * third of its maximum speed spectrum. Steam emission finally normalises at very close to vehicle's maximum speed.
				 * REGULATION:
				 * - instead of 1, 4 / 2^smoke_amount (max. 2) is used to provide sufficient regulation to steam puffs' amount. */
				if (GB(v->tick_counter, 0, ((4 >> _settings_game.vehicle.smoke_amount) + ((this->cur_speed * 3) / this->vcache.cached_max_speed))) == 0) {
					CreateEffectVehicleRel(v, x, y, 10, EV_STEAM_SMOKE);
					sound = true;
				}
				break;

			case VE_TYPE_DIESEL: {
				/* Diesel smoke - thicker when vehicle is starting, gradually subsiding till it reaches its maximum speed
				 * when smoke emission stops.
				 * Details: Vehicle's (max.) speed spectrum is divided into 32 parts. When max. speed is reached, chance for smoke
				 * emission erodes by 32 (1/4). For trains, power and weight come in handy too to either increase smoke emission in
				 * 6 steps (1000HP each) if the power is low or decrease smoke emission in 6 steps (512 tonnes each) if the train
				 * isn't overweight. Power and weight contributions are expressed in a way that neither extreme power, nor
				 * extreme weight can ruin the balance (e.g. FreightWagonMultiplier) in the formula. When the vehicle reaches
				 * maximum speed no diesel_smoke is emitted.
				 * REGULATION:
				 * - up to which speed a diesel vehicle is emitting smoke (with reduced/small setting only until 1/2 of max_speed),
				 * - in Chance16 - the last value is 512 / 2^smoke_amount (max. smoke when 128 = smoke_amount of 2). */
				int power_weight_effect = 0;
				if (v->type == VEH_TRAIN) {
					power_weight_effect = (32 >> (Train::From(this)->gcache.cached_power >> 10)) - (32 >> (Train::From(this)->gcache.cached_weight >> 9));
				}
				if (this->cur_speed < (this->vcache.cached_max_speed >> (2 >> _settings_game.vehicle.smoke_amount)) &&
						Chance16((64 - ((this->cur_speed << 5) / this->vcache.cached_max_speed) + power_weight_effect), (512 >> _settings_game.vehicle.smoke_amount))) {
					CreateEffectVehicleRel(v, x, y, 10, EV_DIESEL_SMOKE);
					sound = true;
				}
				break;
			}

			case VE_TYPE_ELECTRIC:
				/* Electric train's spark - more often occurs when train is departing (more load)
				 * Details: Electric locomotives are usually at least twice as powerful as their diesel counterparts, so spark
				 * emissions are kept simple. Only when starting, creating huge force are sparks more likely to happen, but when
				 * reaching its max. speed, quarter by quarter of it, chance decreases untill the usuall 2,22% at train's top speed.
				 * REGULATION:
				 * - in Chance16 the last value is 360 / 2^smoke_amount (max. sparks when 90 = smoke_amount of 2). */
				if (GB(v->tick_counter, 0, 2) == 0 &&
						Chance16((6 - ((this->cur_speed << 2) / this->vcache.cached_max_speed)), (360 >> _settings_game.vehicle.smoke_amount))) {
					CreateEffectVehicleRel(v, x, y, 10, EV_ELECTRIC_SPARK);
					sound = true;
				}
				break;

			default:
				break;
		}
	} while ((v = v->Next()) != NULL);

	if (sound) PlayVehicleSound(this, VSE_VISUAL_EFFECT);
}

void Vehicle::SetNext(Vehicle *next)
{
	assert(this != next);

	if (this->next != NULL) {
		/* We had an old next vehicle. Update the first and previous pointers */
		for (Vehicle *v = this->next; v != NULL; v = v->Next()) {
			v->first = this->next;
		}
		this->next->previous = NULL;
	}

	this->next = next;

	if (this->next != NULL) {
		/* A new next vehicle. Update the first and previous pointers */
		if (this->next->previous != NULL) this->next->previous->next = NULL;
		this->next->previous = this;
		for (Vehicle *v = this->next; v != NULL; v = v->Next()) {
			v->first = this->first;
		}
	}
}

void Vehicle::AddToShared(Vehicle *shared_chain)
{
	assert(this->previous_shared == NULL && this->next_shared == NULL);

	if (!shared_chain->orders.list) {
		assert(shared_chain->previous_shared == NULL);
		assert(shared_chain->next_shared == NULL);
		this->orders.list = shared_chain->orders.list = new OrderList(NULL, shared_chain);
	}

	this->next_shared     = shared_chain->next_shared;
	this->previous_shared = shared_chain;

	shared_chain->next_shared = this;

	if (this->next_shared != NULL) this->next_shared->previous_shared = this;

	shared_chain->orders.list->AddVehicle(this);
}

void Vehicle::RemoveFromShared()
{
	/* Remember if we were first and the old window number before RemoveVehicle()
	 * as this changes first if needed. */
	bool were_first = (this->FirstShared() == this);
	VehicleListIdentifier vli(VL_SHARED_ORDERS, this->type, this->owner, this->FirstShared()->index);

	this->orders.list->RemoveVehicle(this);

	if (!were_first) {
		/* We are not the first shared one, so only relink our previous one. */
		this->previous_shared->next_shared = this->NextShared();
	}

	if (this->next_shared != NULL) this->next_shared->previous_shared = this->previous_shared;


	if (this->orders.list->GetNumVehicles() == 1) {
		/* When there is only one vehicle, remove the shared order list window. */
		DeleteWindowById(GetWindowClassForVehicleType(this->type), vli.Pack());
		InvalidateVehicleOrder(this->FirstShared(), 0);
	} else if (were_first) {
		/* If we were the first one, update to the new first one.
		 * Note: FirstShared() is already the new first */
		InvalidateWindowData(GetWindowClassForVehicleType(this->type), vli.Pack(), this->FirstShared()->index | (1U << 31));
	}

	this->next_shared     = NULL;
	this->previous_shared = NULL;
}

/**
 * Get the next manual (not OT_AUTOMATIC) order after the one at the given index.
 * @param index the index to start searching at
 * @return the next manual order at or after index or NULL if there is none.
 */
Order *Vehicle::GetNextManualOrder(int index) const
{
	Order *order = this->GetOrder(index);
	while(order != NULL && order->IsType(OT_AUTOMATIC)) {
		order = order->next;
	}
	return order;
}

void StopAllVehicles()
{
	Vehicle *v;
	FOR_ALL_VEHICLES(v) {
		/* Code ripped from CmdStartStopTrain. Can't call it, because of
		 * ownership problems, so we'll duplicate some code, for now */
		v->vehstatus |= VS_STOPPED;
		v->MarkDirty();
		SetWindowWidgetDirty(WC_VEHICLE_VIEW, v->index, VVW_WIDGET_START_STOP_VEH);
		SetWindowDirty(WC_VEHICLE_DEPOT, v->tile);
	}
}

void VehiclesYearlyLoop()
{
	Vehicle *v;
	FOR_ALL_VEHICLES(v) {
		if (v->IsPrimaryVehicle()) {
			/* show warning if vehicle is not generating enough income last 2 years (corresponds to a red icon in the vehicle list) */
			Money profit = v->GetDisplayProfitThisYear();
			if (v->age >= 730 && profit < 0) {
				if (_settings_client.gui.vehicle_income_warn && v->owner == _local_company) {
					SetDParam(0, v->index);
					SetDParam(1, profit);
					AddVehicleNewsItem(
						STR_NEWS_VEHICLE_IS_UNPROFITABLE,
						NS_ADVICE,
						v->index
					);
				}
				AI::NewEvent(v->owner, new AIEventVehicleUnprofitable(v->index));
			}

			v->profit_last_year = v->profit_this_year;
			v->profit_this_year = 0;
			SetWindowDirty(WC_VEHICLE_DETAILS, v->index);
		}
	}
}


/**
 * Can this station be used by the given engine type?
 * @param engine_type the type of vehicles to test
 * @param st the station to test for
 * @return true if and only if the vehicle of the type can use this station.
 * @note For road vehicles the Vehicle is needed to determine whether it can
 *       use the station. This function will return true for road vehicles
 *       when at least one of the facilities is available.
 */
bool CanVehicleUseStation(EngineID engine_type, const Station *st)
{
	const Engine *e = Engine::GetIfValid(engine_type);
	assert(e != NULL);

	switch (e->type) {
		case VEH_TRAIN:
			return (st->facilities & FACIL_TRAIN) != 0;

		case VEH_ROAD:
			/* For road vehicles we need the vehicle to know whether it can actually
			 * use the station, but if it doesn't have facilities for RVs it is
			 * certainly not possible that the station can be used. */
			return (st->facilities & (FACIL_BUS_STOP | FACIL_TRUCK_STOP)) != 0;

		case VEH_SHIP:
			return (st->facilities & FACIL_DOCK) != 0;

		case VEH_AIRCRAFT:
			return (st->facilities & FACIL_AIRPORT) != 0 &&
					(st->airport.GetFTA()->flags & (e->u.air.subtype & AIR_CTOL ? AirportFTAClass::AIRPLANES : AirportFTAClass::HELICOPTERS)) != 0;

		default:
			return false;
	}
}

/**
 * Can this station be used by the given vehicle?
 * @param v the vehicle to test
 * @param st the station to test for
 * @return true if and only if the vehicle can use this station.
 */
bool CanVehicleUseStation(const Vehicle *v, const Station *st)
{
	if (v->type == VEH_ROAD) return st->GetPrimaryRoadStop(RoadVehicle::From(v)) != NULL;

	return CanVehicleUseStation(v->engine_type, st);
}

/**
 * Access the ground vehicle cache of the vehicle.
 * @pre The vehicle is a #GroundVehicle.
 * @return #GroundVehicleCache of the vehicle.
 */
GroundVehicleCache *Vehicle::GetGroundVehicleCache()
{
	assert(this->IsGroundVehicle());
	if (this->type == VEH_TRAIN) {
		return &Train::From(this)->gcache;
	} else {
		return &RoadVehicle::From(this)->gcache;
	}
}

/**
 * Access the ground vehicle cache of the vehicle.
 * @pre The vehicle is a #GroundVehicle.
 * @return #GroundVehicleCache of the vehicle.
 */
const GroundVehicleCache *Vehicle::GetGroundVehicleCache() const
{
	assert(this->IsGroundVehicle());
	if (this->type == VEH_TRAIN) {
		return &Train::From(this)->gcache;
	} else {
		return &RoadVehicle::From(this)->gcache;
	}
}

/**
 * Calculates the set of vehicles that will be affected by a given selection.
 * @param set Set of affected vehicles.
 * @param v First vehicle of the selection.
 * @param num_vehicles Number of vehicles in the selection.
 * @pre \c set must be empty.
 * @post \c set will contain the vehicles that will be refitted.
 */
void GetVehicleSet(VehicleSet &set, Vehicle *v, uint8 num_vehicles)
{
	if (v->type == VEH_TRAIN) {
		Train *u = Train::From(v);
		/* If the first vehicle in the selection is part of an articulated vehicle, add the previous parts of the vehicle. */
		if (u->IsArticulatedPart()) {
			u = u->GetFirstEnginePart();
			while (u->index != v->index) {
				set.Include(u->index);
				u = u->GetNextArticPart();
			}
		}

		for (;u != NULL && num_vehicles > 0; num_vehicles--, u = u->Next()) {
			/* Include current vehicle in the selection. */
			set.Include(u->index);

			/* If the vehicle is multiheaded, add the other part too. */
			if (u->IsMultiheaded()) set.Include(u->other_multiheaded_part->index);
		}

		/* If the last vehicle is part of an articulated vehicle, add the following parts of the vehicle. */
		while (u != NULL && u->IsArticulatedPart()) {
			set.Include(u->index);
			u = u->Next();
		}
	}
}<|MERGE_RESOLUTION|>--- conflicted
+++ resolved
@@ -1896,11 +1896,6 @@
 
 			this->LeaveStation();
 
-<<<<<<< HEAD
-			/* If this was not the final order, don't remove it from the list. */
-			if (!at_destination_station) break;
-=======
->>>>>>> 9aea617c
 			break;
 		}
 
