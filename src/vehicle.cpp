/* $Id$ */

/*
 * This file is part of OpenTTD.
 * OpenTTD is free software; you can redistribute it and/or modify it under the terms of the GNU General Public License as published by the Free Software Foundation, version 2.
 * OpenTTD is distributed in the hope that it will be useful, but WITHOUT ANY WARRANTY; without even the implied warranty of MERCHANTABILITY or FITNESS FOR A PARTICULAR PURPOSE.
 * See the GNU General Public License for more details. You should have received a copy of the GNU General Public License along with OpenTTD. If not, see <http://www.gnu.org/licenses/>.
 */

/** @file vehicle.cpp Base implementations of all vehicles. */

#include "stdafx.h"
#include "gui.h"
#include "roadveh.h"
#include "ship.h"
#include "spritecache.h"
#include "timetable.h"
#include "viewport_func.h"
#include "news_func.h"
#include "command_func.h"
#include "company_func.h"
#include "vehicle_gui.h"
#include "train.h"
#include "aircraft.h"
#include "newgrf_debug.h"
#include "newgrf_sound.h"
#include "newgrf_station.h"
#include "group.h"
#include "group_gui.h"
#include "strings_func.h"
#include "zoom_func.h"
#include "functions.h"
#include "date_func.h"
#include "window_func.h"
#include "vehicle_func.h"
#include "autoreplace_func.h"
#include "autoreplace_gui.h"
#include "station_base.h"
#include "ai/ai.hpp"
#include "depot_func.h"
#include "network/network.h"
#include "core/pool_func.hpp"
#include "economy_base.h"
#include "articulated_vehicles.h"
#include "roadstop_base.h"
#include "core/random_func.hpp"
#include "core/backup_type.hpp"
#include "order_backup.h"
#include "sound_func.h"
#include "effectvehicle_func.h"
#include "effectvehicle_base.h"
#include "vehiclelist.h"
#include "tunnel_map.h"
#include "depot_map.h"

#include "table/strings.h"

#define GEN_HASH(x, y) ((GB((y), 6, 6) << 6) + GB((x), 7, 6))

VehicleID _new_vehicle_id;
uint16 _returned_refit_capacity;      ///< Stores the capacity after a refit operation.
uint16 _returned_mail_refit_capacity; ///< Stores the mail capacity after a refit operation (Aircraft only).
byte _age_cargo_skip_counter;         ///< Skip aging of cargo?


/** The pool with all our precious vehicles. */
VehiclePool _vehicle_pool("Vehicle");
INSTANTIATE_POOL_METHODS(Vehicle)

/**
 * Function to tell if a vehicle needs to be autorenewed
 * @param *c The vehicle owner
 * @return true if the vehicle is old enough for replacement
 */
bool Vehicle::NeedsAutorenewing(const Company *c) const
{
	/* We can always generate the Company pointer when we have the vehicle.
	 * However this takes time and since the Company pointer is often present
	 * when this function is called then it's faster to pass the pointer as an
	 * argument rather than finding it again. */
	assert(c == Company::Get(this->owner));

	if (!c->settings.engine_renew) return false;
	if (this->age - this->max_age < (c->settings.engine_renew_months * 30)) return false;
	if (this->age == 0) return false; // rail cars don't age and lacks a max age

	return true;
}

void VehicleServiceInDepot(Vehicle *v)
{
	v->date_of_last_service = _date;
	v->breakdowns_since_last_service = 0;
	v->reliability = Engine::Get(v->engine_type)->reliability;
	SetWindowDirty(WC_VEHICLE_DETAILS, v->index); // ensure that last service date and reliability are updated
}

/**
 * Check if the vehicle needs to go to a depot in near future (if a opportunity presents itself) for service or replacement.
 *
 * @see NeedsAutomaticServicing()
 * @return true if the vehicle should go to a depot if a opportunity presents itself.
 */
bool Vehicle::NeedsServicing() const
{
	/* Stopped or crashed vehicles will not move, as such making unmovable
	 * vehicles to go for service is lame. */
	if (this->vehstatus & (VS_STOPPED | VS_CRASHED)) return false;

	/* Are we ready for the next service cycle? */
	const Company *c = Company::Get(this->owner);
	if (c->settings.vehicle.servint_ispercent ?
			(this->reliability >= Engine::Get(this->engine_type)->reliability * (100 - this->service_interval) / 100) :
			(this->date_of_last_service + this->service_interval >= _date)) {
		return false;
	}

	/* If we're servicing anyway, because we have not disabled servicing when
	 * there are no breakdowns or we are playing with breakdowns, bail out. */
	if (!_settings_game.order.no_servicing_if_no_breakdowns ||
			_settings_game.difficulty.vehicle_breakdowns != 0) {
		return true;
	}

	/* Test whether there is some pending autoreplace.
	 * Note: We do this after the service-interval test.
	 * There are a lot more reasons for autoreplace to fail than we can test here reasonably. */
	bool pending_replace = false;
	Money needed_money = c->settings.engine_renew_money;
	if (needed_money > c->money) return false;

	for (const Vehicle *v = this; v != NULL; v = (v->type == VEH_TRAIN) ? Train::From(v)->GetNextUnit() : NULL) {
		EngineID new_engine = EngineReplacementForCompany(c, v->engine_type, v->group_id);

		/* Check engine availability */
		if (new_engine == INVALID_ENGINE || !HasBit(Engine::Get(new_engine)->company_avail, v->owner)) continue;

		/* Check refittability */
		uint32 available_cargo_types, union_mask;
		GetArticulatedRefitMasks(new_engine, true, &union_mask, &available_cargo_types);
		/* Is there anything to refit? */
		if (union_mask != 0) {
			CargoID cargo_type;
			/* We cannot refit to mixed cargoes in an automated way */
			if (IsArticulatedVehicleCarryingDifferentCargos(v, &cargo_type)) continue;

			/* Did the old vehicle carry anything? */
			if (cargo_type != CT_INVALID) {
				/* We can't refit the vehicle to carry the cargo we want */
				if (!HasBit(available_cargo_types, cargo_type)) continue;
			}
		}

		/* Check money.
		 * We want 2*(the price of the new vehicle) without looking at the value of the vehicle we are going to sell. */
		pending_replace = true;
		needed_money += 2 * Engine::Get(new_engine)->GetCost();
		if (needed_money > c->money) return false;
	}

	return pending_replace;
}

/**
 * Checks if the current order should be interupted for a service-in-depot-order.
 * @see NeedsServicing()
 * @return true if the current order should be interupted.
 */
bool Vehicle::NeedsAutomaticServicing() const
{
	if (_settings_game.order.gotodepot && this->HasDepotOrder()) return false;
	if (this->current_order.IsType(OT_LOADING)) return false;
	if (this->current_order.IsType(OT_GOTO_DEPOT) && this->current_order.GetDepotOrderType() != ODTFB_SERVICE) return false;
	return NeedsServicing();
}

uint Vehicle::Crash(bool flooded)
{
	assert((this->vehstatus & VS_CRASHED) == 0);
	assert(this->Previous() == NULL); // IsPrimaryVehicle fails for free-wagon-chains

	uint pass = 0;
	/* Stop the vehicle. */
	if (this->IsPrimaryVehicle()) this->vehstatus |= VS_STOPPED;
	/* crash all wagons, and count passengers */
	for (Vehicle *v = this; v != NULL; v = v->Next()) {
		if (IsCargoInClass(v->cargo_type, CC_PASSENGERS)) pass += v->cargo.Count();
		v->vehstatus |= VS_CRASHED;
		MarkSingleVehicleDirty(v);
	}

	/* Dirty some windows */
	InvalidateWindowClassesData(GetWindowClassForVehicleType(this->type), 0);
	SetWindowWidgetDirty(WC_VEHICLE_VIEW, this->index, VVW_WIDGET_START_STOP_VEH);
	SetWindowDirty(WC_VEHICLE_DETAILS, this->index);
	SetWindowDirty(WC_VEHICLE_DEPOT, this->tile);

	return pass;
}


/**
 * Displays a "NewGrf Bug" error message for a engine, and pauses the game if not networking.
 * @param engine The engine that caused the problem
 * @param part1  Part 1 of the error message, taking the grfname as parameter 1
 * @param part2  Part 2 of the error message, taking the engine as parameter 2
 * @param bug_type Flag to check and set in grfconfig
 * @param critical Shall the "OpenTTD might crash"-message be shown when the player tries to unpause?
 */
void ShowNewGrfVehicleError(EngineID engine, StringID part1, StringID part2, GRFBugs bug_type, bool critical)
{
	const Engine *e = Engine::Get(engine);
	uint32 grfid = e->grf_prop.grffile->grfid;
	GRFConfig *grfconfig = GetGRFConfig(grfid);

	if (!HasBit(grfconfig->grf_bugs, bug_type)) {
		SetBit(grfconfig->grf_bugs, bug_type);
		SetDParamStr(0, grfconfig->GetName());
		SetDParam(1, engine);
		ShowErrorMessage(part1, part2, WL_CRITICAL);
		if (!_networking) DoCommand(0, critical ? PM_PAUSED_ERROR : PM_PAUSED_NORMAL, 1, DC_EXEC, CMD_PAUSE);
	}

	/* debug output */
	char buffer[512];

	SetDParamStr(0, grfconfig->GetName());
	GetString(buffer, part1, lastof(buffer));
	DEBUG(grf, 0, "%s", buffer + 3);

	SetDParam(1, engine);
	GetString(buffer, part2, lastof(buffer));
	DEBUG(grf, 0, "%s", buffer + 3);
}

/**
 * Vehicle constructor.
 * @param type Type of the new vehicle.
 */
Vehicle::Vehicle(VehicleType type)
{
	this->type               = type;
	this->coord.left         = INVALID_COORD;
	this->group_id           = DEFAULT_GROUP;
	this->fill_percent_te_id = INVALID_TE_ID;
	this->first              = this;
	this->colourmap          = PAL_NONE;
}

/**
 * Get a value for a vehicle's random_bits.
 * @return A random value from 0 to 255.
 */
byte VehicleRandomBits()
{
	return GB(Random(), 0, 8);
}

/* Size of the hash, 6 = 64 x 64, 7 = 128 x 128. Larger sizes will (in theory) reduce hash
 * lookup times at the expense of memory usage. */
const int HASH_BITS = 7;
const int HASH_SIZE = 1 << HASH_BITS;
const int HASH_MASK = HASH_SIZE - 1;
const int TOTAL_HASH_SIZE = 1 << (HASH_BITS * 2);
const int TOTAL_HASH_MASK = TOTAL_HASH_SIZE - 1;

/* Resolution of the hash, 0 = 1*1 tile, 1 = 2*2 tiles, 2 = 4*4 tiles, etc.
 * Profiling results show that 0 is fastest. */
const int HASH_RES = 0;

static Vehicle *_new_vehicle_position_hash[TOTAL_HASH_SIZE];

static Vehicle *VehicleFromHash(int xl, int yl, int xu, int yu, void *data, VehicleFromPosProc *proc, bool find_first)
{
	for (int y = yl; ; y = (y + (1 << HASH_BITS)) & (HASH_MASK << HASH_BITS)) {
		for (int x = xl; ; x = (x + 1) & HASH_MASK) {
			Vehicle *v = _new_vehicle_position_hash[(x + y) & TOTAL_HASH_MASK];
			for (; v != NULL; v = v->next_new_hash) {
				Vehicle *a = proc(v, data);
				if (find_first && a != NULL) return a;
			}
			if (x == xu) break;
		}
		if (y == yu) break;
	}

	return NULL;
}


/**
 * Helper function for FindVehicleOnPos/HasVehicleOnPos.
 * @note Do not call this function directly!
 * @param x    The X location on the map
 * @param y    The Y location on the map
 * @param data Arbitrary data passed to proc
 * @param proc The proc that determines whether a vehicle will be "found".
 * @param find_first Whether to return on the first found or iterate over
 *                   all vehicles
 * @return the best matching or first vehicle (depending on find_first).
 */
static Vehicle *VehicleFromPosXY(int x, int y, void *data, VehicleFromPosProc *proc, bool find_first)
{
	const int COLL_DIST = 6;

	/* Hash area to scan is from xl,yl to xu,yu */
	int xl = GB((x - COLL_DIST) / TILE_SIZE, HASH_RES, HASH_BITS);
	int xu = GB((x + COLL_DIST) / TILE_SIZE, HASH_RES, HASH_BITS);
	int yl = GB((y - COLL_DIST) / TILE_SIZE, HASH_RES, HASH_BITS) << HASH_BITS;
	int yu = GB((y + COLL_DIST) / TILE_SIZE, HASH_RES, HASH_BITS) << HASH_BITS;

	return VehicleFromHash(xl, yl, xu, yu, data, proc, find_first);
}

/**
 * Find a vehicle from a specific location. It will call proc for ALL vehicles
 * on the tile and YOU must make SURE that the "best one" is stored in the
 * data value and is ALWAYS the same regardless of the order of the vehicles
 * where proc was called on!
 * When you fail to do this properly you create an almost untraceable DESYNC!
 * @note The return value of proc will be ignored.
 * @note Use this when you have the intention that all vehicles
 *       should be iterated over.
 * @param x    The X location on the map
 * @param y    The Y location on the map
 * @param data Arbitrary data passed to proc
 * @param proc The proc that determines whether a vehicle will be "found".
 */
void FindVehicleOnPosXY(int x, int y, void *data, VehicleFromPosProc *proc)
{
	VehicleFromPosXY(x, y, data, proc, false);
}

/**
 * Checks whether a vehicle in on a specific location. It will call proc for
 * vehicles until it returns non-NULL.
 * @note Use FindVehicleOnPosXY when you have the intention that all vehicles
 *       should be iterated over.
 * @param x    The X location on the map
 * @param y    The Y location on the map
 * @param data Arbitrary data passed to proc
 * @param proc The proc that determines whether a vehicle will be "found".
 * @return True if proc returned non-NULL.
 */
bool HasVehicleOnPosXY(int x, int y, void *data, VehicleFromPosProc *proc)
{
	return VehicleFromPosXY(x, y, data, proc, true) != NULL;
}

/**
 * Helper function for FindVehicleOnPos/HasVehicleOnPos.
 * @note Do not call this function directly!
 * @param tile The location on the map
 * @param data Arbitrary data passed to \a proc.
 * @param proc The proc that determines whether a vehicle will be "found".
 * @param find_first Whether to return on the first found or iterate over
 *                   all vehicles
 * @return the best matching or first vehicle (depending on find_first).
 */
static Vehicle *VehicleFromPos(TileIndex tile, void *data, VehicleFromPosProc *proc, bool find_first)
{
	int x = GB(TileX(tile), HASH_RES, HASH_BITS);
	int y = GB(TileY(tile), HASH_RES, HASH_BITS) << HASH_BITS;

	Vehicle *v = _new_vehicle_position_hash[(x + y) & TOTAL_HASH_MASK];
	for (; v != NULL; v = v->next_new_hash) {
		if (v->tile != tile) continue;

		Vehicle *a = proc(v, data);
		if (find_first && a != NULL) return a;
	}

	return NULL;
}

/**
 * Find a vehicle from a specific location. It will call \a proc for ALL vehicles
 * on the tile and YOU must make SURE that the "best one" is stored in the
 * data value and is ALWAYS the same regardless of the order of the vehicles
 * where proc was called on!
 * When you fail to do this properly you create an almost untraceable DESYNC!
 * @note The return value of \a proc will be ignored.
 * @note Use this function when you have the intention that all vehicles
 *       should be iterated over.
 * @param tile The location on the map
 * @param data Arbitrary data passed to \a proc.
 * @param proc The proc that determines whether a vehicle will be "found".
 */
void FindVehicleOnPos(TileIndex tile, void *data, VehicleFromPosProc *proc)
{
	VehicleFromPos(tile, data, proc, false);
}

/**
 * Checks whether a vehicle is on a specific location. It will call \a proc for
 * vehicles until it returns non-NULL.
 * @note Use #FindVehicleOnPos when you have the intention that all vehicles
 *       should be iterated over.
 * @param tile The location on the map
 * @param data Arbitrary data passed to \a proc.
 * @param proc The \a proc that determines whether a vehicle will be "found".
 * @return True if proc returned non-NULL.
 */
bool HasVehicleOnPos(TileIndex tile, void *data, VehicleFromPosProc *proc)
{
	return VehicleFromPos(tile, data, proc, true) != NULL;
}

/**
 * Callback that returns 'real' vehicles lower or at height \c *(byte*)data .
 * @param v Vehicle to examine.
 * @param data Pointer to height data.
 * @return \a v if conditions are met, else \c NULL.
 */
static Vehicle *EnsureNoVehicleProcZ(Vehicle *v, void *data)
{
	byte z = *(byte*)data;

	if (v->type == VEH_DISASTER || (v->type == VEH_AIRCRAFT && v->subtype == AIR_SHADOW)) return NULL;
	if (v->z_pos > z) return NULL;

	return v;
}

/**
 * Ensure there is no vehicle at the ground at the given position.
 * @param tile Position to examine.
 * @return Succeeded command (ground is free) or failed command (a vehicle is found).
 */
CommandCost EnsureNoVehicleOnGround(TileIndex tile)
{
	byte z = GetTileMaxZ(tile);

	/* Value v is not safe in MP games, however, it is used to generate a local
	 * error message only (which may be different for different machines).
	 * Such a message does not affect MP synchronisation.
	 */
	Vehicle *v = VehicleFromPos(tile, &z, &EnsureNoVehicleProcZ, true);
	if (v != NULL) return_cmd_error(STR_ERROR_TRAIN_IN_THE_WAY + v->type);
	return CommandCost();
}

/** Procedure called for every vehicle found in tunnel/bridge in the hash map */
static Vehicle *GetVehicleTunnelBridgeProc(Vehicle *v, void *data)
{
	if (v->type != VEH_TRAIN && v->type != VEH_ROAD && v->type != VEH_SHIP) return NULL;
	if (v == (const Vehicle *)data) return NULL;

	return v;
}

/**
 * Finds vehicle in tunnel / bridge
 * @param tile first end
 * @param endtile second end
 * @param ignore Ignore this vehicle when searching
 * @return Succeeded command (if tunnel/bridge is free) or failed command (if a vehicle is using the tunnel/bridge).
 */
CommandCost TunnelBridgeIsFree(TileIndex tile, TileIndex endtile, const Vehicle *ignore)
{
	/* Value v is not safe in MP games, however, it is used to generate a local
	 * error message only (which may be different for different machines).
	 * Such a message does not affect MP synchronisation.
	 */
	Vehicle *v = VehicleFromPos(tile, (void *)ignore, &GetVehicleTunnelBridgeProc, true);
	if (v == NULL) v = VehicleFromPos(endtile, (void *)ignore, &GetVehicleTunnelBridgeProc, true);

	if (v != NULL) return_cmd_error(STR_ERROR_TRAIN_IN_THE_WAY + v->type);
	return CommandCost();
}

static Vehicle *EnsureNoTrainOnTrackProc(Vehicle *v, void *data)
{
	TrackBits rail_bits = *(TrackBits *)data;

	if (v->type != VEH_TRAIN) return NULL;

	Train *t = Train::From(v);
	if ((t->track != rail_bits) && !TracksOverlap(t->track | rail_bits)) return NULL;

	return v;
}

/**
 * Tests if a vehicle interacts with the specified track bits.
 * All track bits interact except parallel #TRACK_BIT_HORZ or #TRACK_BIT_VERT.
 *
 * @param tile The tile.
 * @param track_bits The track bits.
 * @return \c true if no train that interacts, is found. \c false if a train is found.
 */
CommandCost EnsureNoTrainOnTrackBits(TileIndex tile, TrackBits track_bits)
{
	/* Value v is not safe in MP games, however, it is used to generate a local
	 * error message only (which may be different for different machines).
	 * Such a message does not affect MP synchronisation.
	 */
	Vehicle *v = VehicleFromPos(tile, &track_bits, &EnsureNoTrainOnTrackProc, true);
	if (v != NULL) return_cmd_error(STR_ERROR_TRAIN_IN_THE_WAY + v->type);
	return CommandCost();
}

static void UpdateNewVehiclePosHash(Vehicle *v, bool remove)
{
	Vehicle **old_hash = v->old_new_hash;
	Vehicle **new_hash;

	if (remove) {
		new_hash = NULL;
	} else {
		int x = GB(TileX(v->tile), HASH_RES, HASH_BITS);
		int y = GB(TileY(v->tile), HASH_RES, HASH_BITS) << HASH_BITS;
		new_hash = &_new_vehicle_position_hash[(x + y) & TOTAL_HASH_MASK];
	}

	if (old_hash == new_hash) return;

	/* Remove from the old position in the hash table */
	if (old_hash != NULL) {
		if (v->next_new_hash != NULL) v->next_new_hash->prev_new_hash = v->prev_new_hash;
		*v->prev_new_hash = v->next_new_hash;
	}

	/* Insert vehicle at beginning of the new position in the hash table */
	if (new_hash != NULL) {
		v->next_new_hash = *new_hash;
		if (v->next_new_hash != NULL) v->next_new_hash->prev_new_hash = &v->next_new_hash;
		v->prev_new_hash = new_hash;
		*new_hash = v;
	}

	/* Remember current hash position */
	v->old_new_hash = new_hash;
}

static Vehicle *_vehicle_position_hash[0x1000];

static void UpdateVehiclePosHash(Vehicle *v, int x, int y)
{
	UpdateNewVehiclePosHash(v, x == INVALID_COORD);

	Vehicle **old_hash, **new_hash;
	int old_x = v->coord.left;
	int old_y = v->coord.top;

	new_hash = (x == INVALID_COORD) ? NULL : &_vehicle_position_hash[GEN_HASH(x, y)];
	old_hash = (old_x == INVALID_COORD) ? NULL : &_vehicle_position_hash[GEN_HASH(old_x, old_y)];

	if (old_hash == new_hash) return;

	/* remove from hash table? */
	if (old_hash != NULL) {
		if (v->next_hash != NULL) v->next_hash->prev_hash = v->prev_hash;
		*v->prev_hash = v->next_hash;
	}

	/* insert into hash table? */
	if (new_hash != NULL) {
		v->next_hash = *new_hash;
		if (v->next_hash != NULL) v->next_hash->prev_hash = &v->next_hash;
		v->prev_hash = new_hash;
		*new_hash = v;
	}
}

void ResetVehiclePosHash()
{
	Vehicle *v;
	FOR_ALL_VEHICLES(v) { v->old_new_hash = NULL; }
	memset(_vehicle_position_hash, 0, sizeof(_vehicle_position_hash));
	memset(_new_vehicle_position_hash, 0, sizeof(_new_vehicle_position_hash));
}

void ResetVehicleColourMap()
{
	Vehicle *v;
	FOR_ALL_VEHICLES(v) { v->colourmap = PAL_NONE; }
}

/**
 * List of vehicles that should check for autoreplace this tick.
 * Mapping of vehicle -> leave depot immediately after autoreplace.
 */
typedef SmallMap<Vehicle *, bool, 4> AutoreplaceMap;
static AutoreplaceMap _vehicles_to_autoreplace;

void InitializeVehicles()
{
	_vehicle_pool.CleanPool();
	_cargo_payment_pool.CleanPool();

	_age_cargo_skip_counter = 1;

	_vehicles_to_autoreplace.Reset();
	ResetVehiclePosHash();
}

uint CountVehiclesInChain(const Vehicle *v)
{
	uint count = 0;
	do count++; while ((v = v->Next()) != NULL);
	return count;
}

/**
 * Count the number of vehicles of a company.
 * @param c Company owning the vehicles.
 * @param [out] counts Array of counts. Contains the vehicle count ordered by type afterwards.
 */
void CountCompanyVehicles(CompanyID cid, uint counts[4])
{
	for (uint i = 0; i < 4; i++) counts[i] = 0;

	const Vehicle *v;
	FOR_ALL_VEHICLES(v) {
		if (v->owner == cid && v->IsPrimaryVehicle()) counts[v->type]++;
	}
}

/**
 * Check if a vehicle is counted in num_engines in each company struct
 * @return true if the vehicle is counted in num_engines
 */
bool Vehicle::IsEngineCountable() const
{
	switch (this->type) {
		case VEH_AIRCRAFT: return Aircraft::From(this)->IsNormalAircraft(); // don't count plane shadows and helicopter rotors
		case VEH_TRAIN:
			return !this->IsArticulatedPart() && // tenders and other articulated parts
					!Train::From(this)->IsRearDualheaded(); // rear parts of multiheaded engines
		case VEH_ROAD: return RoadVehicle::From(this)->IsFrontEngine();
		case VEH_SHIP: return true;
		default: return false; // Only count company buildable vehicles
	}
}

/**
 * Handle the pathfinding result, especially the lost status.
 * If the vehicle is now lost and wasn't previously fire an
 * event to the AIs and a news message to the user. If the
 * vehicle is not lost anymore remove the news message.
 * @param path_found Whether the vehicle has a path to its destination.
 */
void Vehicle::HandlePathfindingResult(bool path_found)
{
	if (path_found) {
		/* Route found, is the vehicle marked with "lost" flag? */
		if (!HasBit(this->vehicle_flags, VF_PATHFINDER_LOST)) return;

		/* Clear the flag as the PF's problem was solved. */
		ClrBit(this->vehicle_flags, VF_PATHFINDER_LOST);
		/* Delete the news item. */
		DeleteVehicleNews(this->index, STR_NEWS_VEHICLE_IS_LOST);
		return;
	}

	/* Were we already lost? */
	if (HasBit(this->vehicle_flags, VF_PATHFINDER_LOST)) return;

	/* It is first time the problem occurred, set the "lost" flag. */
	SetBit(this->vehicle_flags, VF_PATHFINDER_LOST);
	/* Notify user about the event. */
	AI::NewEvent(this->owner, new AIEventVehicleLost(this->index));
	if (_settings_client.gui.lost_vehicle_warn && this->owner == _local_company) {
		SetDParam(0, this->index);
		AddVehicleNewsItem(STR_NEWS_VEHICLE_IS_LOST, NS_ADVICE, this->index);
	}
}

/** Destroy all stuff that (still) needs the virtual functions to work properly */
void Vehicle::PreDestructor()
{
	if (CleaningPool()) return;

	if (Station::IsValidID(this->last_station_visited)) {
		Station::Get(this->last_station_visited)->loading_vehicles.remove(this);

		HideFillingPercent(&this->fill_percent_te_id);

		delete this->cargo_payment;
	}

	if (this->IsEngineCountable()) {
		Company::Get(this->owner)->num_engines[this->engine_type]--;
		if (this->owner == _local_company) InvalidateAutoreplaceWindow(this->engine_type, this->group_id);

		DeleteGroupHighlightOfVehicle(this);
		if (Group::IsValidID(this->group_id)) Group::Get(this->group_id)->num_engines[this->engine_type]--;
		if (this->IsPrimaryVehicle()) DecreaseGroupNumVehicle(this->group_id);
	}

	if (this->type == VEH_AIRCRAFT && this->IsPrimaryVehicle()) {
		Aircraft *a = Aircraft::From(this);
		Station *st = GetTargetAirportIfValid(a);
		if (st != NULL) {
			const AirportFTA *layout = st->airport.GetFTA()->layout;
			CLRBITS(st->airport.flags, layout[a->previous_pos].block | layout[a->pos].block);
		}
	}


	if (this->type == VEH_ROAD && this->IsPrimaryVehicle()) {
		RoadVehicle *v = RoadVehicle::From(this);
		if (!(v->vehstatus & VS_CRASHED) && IsInsideMM(v->state, RVSB_IN_DT_ROAD_STOP, RVSB_IN_DT_ROAD_STOP_END)) {
			/* Leave the drive through roadstop, when you have not already left it. */
			RoadStop::GetByTile(v->tile, GetRoadStopType(v->tile))->Leave(v);
		}
	}

	if (this->Previous() == NULL) {
		InvalidateWindowData(WC_VEHICLE_DEPOT, this->tile);
	}

	if (this->IsPrimaryVehicle()) {
		DeleteWindowById(WC_VEHICLE_VIEW, this->index);
		DeleteWindowById(WC_VEHICLE_ORDERS, this->index);
		DeleteWindowById(WC_VEHICLE_REFIT, this->index);
		DeleteWindowById(WC_VEHICLE_DETAILS, this->index);
		DeleteWindowById(WC_VEHICLE_TIMETABLE, this->index);
		SetWindowDirty(WC_COMPANY, this->owner);
		OrderBackup::ClearVehicle(this);
	}
	InvalidateWindowClassesData(GetWindowClassForVehicleType(this->type), 0);

	this->cargo.Truncate(0);
	DeleteVehicleOrders(this);
	DeleteDepotHighlightOfVehicle(this);

	extern void StopGlobalFollowVehicle(const Vehicle *v);
	StopGlobalFollowVehicle(this);

	ReleaseDisastersTargetingVehicle(this->index);
}

Vehicle::~Vehicle()
{
	free(this->name);

	if (CleaningPool()) return;

	/* sometimes, eg. for disaster vehicles, when company bankrupts, when removing crashed/flooded vehicles,
	 * it may happen that vehicle chain is deleted when visible */
	if (!(this->vehstatus & VS_HIDDEN)) MarkSingleVehicleDirty(this);

	Vehicle *v = this->Next();
	this->SetNext(NULL);

	delete v;

	UpdateVehiclePosHash(this, INVALID_COORD, 0);
	DeleteVehicleNews(this->index, INVALID_STRING_ID);
	DeleteNewGRFInspectWindow(GetGrfSpecFeature(this->type), this->index);
}

/**
 * Adds a vehicle to the list of vehicles that visited a depot this tick
 * @param *v vehicle to add
 */
void VehicleEnteredDepotThisTick(Vehicle *v)
{
	/* Vehicle should stop in the depot if it was in 'stopping' state */
	_vehicles_to_autoreplace[v] = !(v->vehstatus & VS_STOPPED);

	/* We ALWAYS set the stopped state. Even when the vehicle does not plan on
	 * stopping in the depot, so we stop it to ensure that it will not reserve
	 * the path out of the depot before we might autoreplace it to a different
	 * engine. The new engine would not own the reserved path we store that we
	 * stopped the vehicle, so autoreplace can start it again */
	v->vehstatus |= VS_STOPPED;
}

/**
 * Increases the day counter for all vehicles and calls 1-day and 32-day handlers.
 * Each tick, it processes vehicles with "index % DAY_TICKS == _date_fract",
 * so each day, all vehicles are processes in DAY_TICKS steps.
 */
static void RunVehicleDayProc()
{
	if (_game_mode != GM_NORMAL) return;

	/* Run the day_proc for every DAY_TICKS vehicle starting at _date_fract. */
	for (size_t i = _date_fract; i < Vehicle::GetPoolSize(); i += DAY_TICKS) {
		Vehicle *v = Vehicle::Get(i);
		if (v == NULL) continue;

		/* Call the 32-day callback if needed */
		if ((v->day_counter & 0x1F) == 0) {
			uint16 callback = GetVehicleCallback(CBID_VEHICLE_32DAY_CALLBACK, 0, 0, v->engine_type, v);
			if (callback != CALLBACK_FAILED) {
				if (HasBit(callback, 0)) TriggerVehicle(v, VEHICLE_TRIGGER_CALLBACK_32); // Trigger vehicle trigger 10
				if (HasBit(callback, 1)) v->colourmap = PAL_NONE;
			}
		}

		/* This is called once per day for each vehicle, but not in the first tick of the day */
		v->OnNewDay();
	}
}

void CallVehicleTicks()
{
	_vehicles_to_autoreplace.Clear();

	_age_cargo_skip_counter = (_age_cargo_skip_counter == 0) ? 184 : (_age_cargo_skip_counter - 1);

	RunVehicleDayProc();

	Station *st;
	FOR_ALL_STATIONS(st) LoadUnloadStation(st);

	Vehicle *v;
	FOR_ALL_VEHICLES(v) {
		/* Vehicle could be deleted in this tick */
		if (!v->Tick()) {
			assert(Vehicle::Get(vehicle_index) == NULL);
			continue;
		}

		assert(Vehicle::Get(vehicle_index) == v);

		switch (v->type) {
			default: break;

			case VEH_TRAIN:
			case VEH_ROAD:
			case VEH_AIRCRAFT:
			case VEH_SHIP:
				if (_age_cargo_skip_counter == 0) v->cargo.AgeCargo();

				if (v->type == VEH_TRAIN && Train::From(v)->IsWagon()) continue;
				if (v->type == VEH_AIRCRAFT && v->subtype != AIR_HELICOPTER) continue;
				if (v->type == VEH_ROAD && !RoadVehicle::From(v)->IsFrontEngine()) continue;

				v->motion_counter += v->cur_speed;
				/* Play a running sound if the motion counter passes 256 (Do we not skip sounds?) */
				if (GB(v->motion_counter, 0, 8) < v->cur_speed) PlayVehicleSound(v, VSE_RUNNING);

				/* Play an alterate running sound every 16 ticks */
				if (GB(v->tick_counter, 0, 4) == 0) PlayVehicleSound(v, v->cur_speed > 0 ? VSE_RUNNING_16 : VSE_STOPPED_16);
		}
	}

	Backup<CompanyByte> cur_company(_current_company, FILE_LINE);
	for (AutoreplaceMap::iterator it = _vehicles_to_autoreplace.Begin(); it != _vehicles_to_autoreplace.End(); it++) {
		v = it->first;
		/* Autoreplace needs the current company set as the vehicle owner */
		cur_company.Change(v->owner);

		/* Start vehicle if we stopped them in VehicleEnteredDepotThisTick()
		 * We need to stop them between VehicleEnteredDepotThisTick() and here or we risk that
		 * they are already leaving the depot again before being replaced. */
		if (it->second) v->vehstatus &= ~VS_STOPPED;

		/* Store the position of the effect as the vehicle pointer will become invalid later */
		int x = v->x_pos;
		int y = v->y_pos;
		int z = v->z_pos;

		const Company *c = Company::Get(_current_company);
		SubtractMoneyFromCompany(CommandCost(EXPENSES_NEW_VEHICLES, (Money)c->settings.engine_renew_money));
		CommandCost res = DoCommand(0, v->index, 0, DC_EXEC, CMD_AUTOREPLACE_VEHICLE);
		SubtractMoneyFromCompany(CommandCost(EXPENSES_NEW_VEHICLES, -(Money)c->settings.engine_renew_money));

		if (!IsLocalCompany()) continue;

		if (res.Succeeded()) {
			ShowCostOrIncomeAnimation(x, y, z, res.GetCost());
			continue;
		}

		StringID error_message = res.GetErrorMessage();
		if (error_message == STR_ERROR_AUTOREPLACE_NOTHING_TO_DO || error_message == INVALID_STRING_ID) continue;

		if (error_message == STR_ERROR_NOT_ENOUGH_CASH_REQUIRES_CURRENCY) error_message = STR_ERROR_AUTOREPLACE_MONEY_LIMIT;

		StringID message;
		if (error_message == STR_ERROR_TRAIN_TOO_LONG_AFTER_REPLACEMENT) {
			message = error_message;
		} else {
			message = STR_NEWS_VEHICLE_AUTORENEW_FAILED;
		}

		SetDParam(0, v->index);
		SetDParam(1, error_message);
		AddVehicleNewsItem(message, NS_ADVICE, v->index);
	}

	cur_company.Restore();
}

/**
 * Add vehicle sprite for drawing to the screen.
 * @param v Vehicle to draw.
 */
static void DoDrawVehicle(const Vehicle *v)
{
	SpriteID image = v->cur_image;
	PaletteID pal = PAL_NONE;

	if (v->vehstatus & VS_DEFPAL) pal = (v->vehstatus & VS_CRASHED) ? PALETTE_CRASH : GetVehiclePalette(v);

	AddSortableSpriteToDraw(image, pal, v->x_pos + v->x_offs, v->y_pos + v->y_offs,
		v->x_extent, v->y_extent, v->z_extent, v->z_pos, (v->vehstatus & VS_SHADOW) != 0);
}

/**
 * Add the vehicle sprites that should be drawn at a part of the screen.
 * @param dpi Rectangle being drawn.
 */
void ViewportAddVehicles(DrawPixelInfo *dpi)
{
	/* The bounding rectangle */
	const int l = dpi->left;
	const int r = dpi->left + dpi->width;
	const int t = dpi->top;
	const int b = dpi->top + dpi->height;

	/* The hash area to scan */
	int xl, xu, yl, yu;

	if (dpi->width + 70 < (1 << (7 + 6))) {
		xl = GB(l - 70, 7, 6);
		xu = GB(r,      7, 6);
	} else {
		/* scan whole hash row */
		xl = 0;
		xu = 0x3F;
	}

	if (dpi->height + 70 < (1 << (6 + 6))) {
		yl = GB(t - 70, 6, 6) << 6;
		yu = GB(b,      6, 6) << 6;
	} else {
		/* scan whole column */
		yl = 0;
		yu = 0x3F << 6;
	}

	for (int y = yl;; y = (y + (1 << 6)) & (0x3F << 6)) {
		for (int x = xl;; x = (x + 1) & 0x3F) {
			const Vehicle *v = _vehicle_position_hash[x + y]; // already masked & 0xFFF

			while (v != NULL) {
				if (!(v->vehstatus & VS_HIDDEN) &&
						l <= v->coord.right &&
						t <= v->coord.bottom &&
						r >= v->coord.left &&
						b >= v->coord.top) {
					DoDrawVehicle(v);
				}
				v = v->next_hash;
			}

			if (x == xu) break;
		}

		if (y == yu) break;
	}
}

/**
 * Find the vehicle close to the clicked coordinates.
 * @param vp Viewport clicked in.
 * @param x  X coordinate in the viewport.
 * @param y  Y coordinate in the viewport.
 * @return Closest vehicle, or \c NULL if none found.
 */
Vehicle *CheckClickOnVehicle(const ViewPort *vp, int x, int y)
{
	Vehicle *found = NULL, *v;
	uint dist, best_dist = UINT_MAX;

	if ((uint)(x -= vp->left) >= (uint)vp->width || (uint)(y -= vp->top) >= (uint)vp->height) return NULL;

	x = ScaleByZoom(x, vp->zoom) + vp->virtual_left;
	y = ScaleByZoom(y, vp->zoom) + vp->virtual_top;

	FOR_ALL_VEHICLES(v) {
		if ((v->vehstatus & (VS_HIDDEN | VS_UNCLICKABLE)) == 0 &&
				x >= v->coord.left && x <= v->coord.right &&
				y >= v->coord.top && y <= v->coord.bottom) {

			dist = max(
				abs(((v->coord.left + v->coord.right) >> 1) - x),
				abs(((v->coord.top + v->coord.bottom) >> 1) - y)
			);

			if (dist < best_dist) {
				found = v;
				best_dist = dist;
			}
		}
	}

	return found;
}

/**
 * Decrease the value of a vehicle.
 * @param v %Vehicle to devaluate.
 */
void DecreaseVehicleValue(Vehicle *v)
{
	v->value -= v->value >> 8;
	SetWindowDirty(WC_VEHICLE_DETAILS, v->index);
}

static const byte _breakdown_chance[64] = {
	  3,   3,   3,   3,   3,   3,   3,   3,
	  4,   4,   5,   5,   6,   6,   7,   7,
	  8,   8,   9,   9,  10,  10,  11,  11,
	 12,  13,  13,  13,  13,  14,  15,  16,
	 17,  19,  21,  25,  28,  31,  34,  37,
	 40,  44,  48,  52,  56,  60,  64,  68,
	 72,  80,  90, 100, 110, 120, 130, 140,
	150, 170, 190, 210, 230, 250, 250, 250,
};

void CheckVehicleBreakdown(Vehicle *v)
{
	int rel, rel_old;

	/* decrease reliability */
	v->reliability = rel = max((rel_old = v->reliability) - v->reliability_spd_dec, 0);
	if ((rel_old >> 8) != (rel >> 8)) SetWindowDirty(WC_VEHICLE_DETAILS, v->index);

	if (v->breakdown_ctr != 0 || (v->vehstatus & VS_STOPPED) ||
			_settings_game.difficulty.vehicle_breakdowns < 1 ||
			v->cur_speed < 5 || _game_mode == GM_MENU) {
		return;
	}

	uint32 r = Random();

	/* increase chance of failure */
	int chance = v->breakdown_chance + 1;
	if (Chance16I(1, 25, r)) chance += 25;
	v->breakdown_chance = min(255, chance);

	/* calculate reliability value to use in comparison */
	rel = v->reliability;
	if (v->type == VEH_SHIP) rel += 0x6666;

	/* reduced breakdowns? */
	if (_settings_game.difficulty.vehicle_breakdowns == 1) rel += 0x6666;

	/* check if to break down */
	if (_breakdown_chance[(uint)min(rel, 0xffff) >> 10] <= v->breakdown_chance) {
		v->breakdown_ctr    = GB(r, 16, 6) + 0x3F;
		v->breakdown_delay  = GB(r, 24, 7) + 0x80;
		v->breakdown_chance = 0;
	}
}

/**
 * Handle all of the aspects of a vehicle breakdown
 * This includes adding smoke and sounds, and ending the breakdown when appropriate.
 * @return true iff the vehicle is stopped because of a breakdown
 * @note This function always returns false for aircraft, since these never stop for breakdowns
 */
bool Vehicle::HandleBreakdown()
{
	/* Possible states for Vehicle::breakdown_ctr
	 * 0  - vehicle is running normally
	 * 1  - vehicle is currently broken down
	 * 2  - vehicle is going to break down now
	 * >2 - vehicle is counting down to the actual breakdown event */
	switch (this->breakdown_ctr) {
		case 0:
			return false;

		case 2:
			this->breakdown_ctr = 1;

			if (this->breakdowns_since_last_service != 255) {
				this->breakdowns_since_last_service++;
			}

			this->MarkDirty();
			SetWindowDirty(WC_VEHICLE_VIEW, this->index);
			SetWindowDirty(WC_VEHICLE_DETAILS, this->index);

			if (this->type == VEH_AIRCRAFT) {
				/* Aircraft just need this flag, the rest is handled elsewhere */
				this->vehstatus |= VS_AIRCRAFT_BROKEN;
			} else {
				this->cur_speed = 0;

				if (!PlayVehicleSound(this, VSE_BREAKDOWN)) {
					SndPlayVehicleFx((_settings_game.game_creation.landscape != LT_TOYLAND) ?
						(this->type == VEH_TRAIN ? SND_10_TRAIN_BREAKDOWN : SND_0F_VEHICLE_BREAKDOWN) :
						(this->type == VEH_TRAIN ? SND_3A_COMEDY_BREAKDOWN_2 : SND_35_COMEDY_BREAKDOWN), this);
				}

				if (!(this->vehstatus & VS_HIDDEN)) {
					EffectVehicle *u = CreateEffectVehicleRel(this, 4, 4, 5, EV_BREAKDOWN_SMOKE);
					if (u != NULL) u->animation_state = this->breakdown_delay * 2;
				}
			}
			/* FALL THROUGH */
		case 1:
			/* Aircraft breakdowns end only when arriving at the airport */
			if (this->type == VEH_AIRCRAFT) return false;

			/* For trains this function is called twice per tick, so decrease v->breakdown_delay at half the rate */
			if ((this->tick_counter & (this->type == VEH_TRAIN ? 3 : 1)) == 0) {
				if (--this->breakdown_delay == 0) {
					this->breakdown_ctr = 0;
					this->MarkDirty();
					SetWindowDirty(WC_VEHICLE_VIEW, this->index);
				}
			}
			return true;

		default:
			if (!this->current_order.IsType(OT_LOADING)) this->breakdown_ctr--;
			return false;
	}
}

/**
 * Update age of a vehicle.
 * @param v Vehicle to update.
 */
void AgeVehicle(Vehicle *v)
{
	if (v->age < MAX_DAY) v->age++;

	int age = v->age - v->max_age;
	if (age == DAYS_IN_LEAP_YEAR * 0 || age == DAYS_IN_LEAP_YEAR * 1 ||
			age == DAYS_IN_LEAP_YEAR * 2 || age == DAYS_IN_LEAP_YEAR * 3 || age == DAYS_IN_LEAP_YEAR * 4) {
		v->reliability_spd_dec <<= 1;
	}

	SetWindowDirty(WC_VEHICLE_DETAILS, v->index);

	/* Don't warn about non-primary or not ours vehicles or vehicles that are crashed */
	if (v->Previous() != NULL || v->owner != _local_company || (v->vehstatus & VS_CRASHED) != 0) return;

	/* Don't warn if a renew is active */
	if (Company::Get(v->owner)->settings.engine_renew && Engine::Get(v->engine_type)->company_avail != 0) return;

	StringID str;
	if (age == -DAYS_IN_LEAP_YEAR) {
		str = STR_NEWS_VEHICLE_IS_GETTING_OLD;
	} else if (age == 0) {
		str = STR_NEWS_VEHICLE_IS_GETTING_VERY_OLD;
	} else if (age > 0 && (age % DAYS_IN_LEAP_YEAR) == 0) {
		str = STR_NEWS_VEHICLE_IS_GETTING_VERY_OLD_AND;
	} else {
		return;
	}

	SetDParam(0, v->index);
	AddVehicleNewsItem(str, NS_ADVICE, v->index);
}

/**
 * Calculates how full a vehicle is.
 * @param v The Vehicle to check. For trains, use the first engine.
 * @param colour The string to show depending on if we are unloading or loading
 * @return A percentage of how full the Vehicle is.
 */
uint8 CalcPercentVehicleFilled(const Vehicle *v, StringID *colour)
{
	int count = 0;
	int max = 0;
	int cars = 0;
	int unloading = 0;
	bool loading = false;

	const Vehicle *u = v;
	/* The station may be NULL when the (colour) string does not need to be set. */
	const Station *st = Station::GetIfValid(v->last_station_visited);
	assert(colour == NULL || st != NULL);

	/* Count up max and used */
	for (; v != NULL; v = v->Next()) {
		count += v->cargo.Count();
		max += v->cargo_cap;
		if (v->cargo_cap != 0 && colour != NULL) {
			unloading += HasBit(v->vehicle_flags, VF_CARGO_UNLOADING) ? 1 : 0;
			loading |= !(u->current_order.GetLoadType() & OLFB_NO_LOAD) && st->goods[v->cargo_type].days_since_pickup != 255;
			cars++;
		}
	}

	if (colour != NULL) {
		if (unloading == 0 && loading) {
			*colour = STR_PERCENT_UP;
		} else if (cars == unloading || !loading) {
			*colour = STR_PERCENT_DOWN;
		} else {
			*colour = STR_PERCENT_UP_DOWN;
		}
	}

	/* Train without capacity */
	if (max == 0) return 100;

	/* Return the percentage */
	return (count * 100) / max;
}

/**
 * Vehicle entirely entered the depot, update its status, orders, vehicle windows, service it, etc.
 * @param v Vehicle that entered a depot.
 */
void VehicleEnterDepot(Vehicle *v)
{
	/* Always work with the front of the vehicle */
	assert(v == v->First());

	switch (v->type) {
		case VEH_TRAIN: {
			Train *t = Train::From(v);
			SetWindowClassesDirty(WC_TRAINS_LIST);
			/* Clear path reservation */
			SetDepotReservation(t->tile, false);
			if (_settings_client.gui.show_track_reservation) MarkTileDirtyByTile(t->tile);

			UpdateSignalsOnSegment(t->tile, INVALID_DIAGDIR, t->owner);
			t->wait_counter = 0;
			t->force_proceed = TFP_NONE;
			ClrBit(t->flags, VRF_TOGGLE_REVERSE);
			t->ConsistChanged(true);
			break;
		}

		case VEH_ROAD:
			SetWindowClassesDirty(WC_ROADVEH_LIST);
			break;

		case VEH_SHIP: {
			SetWindowClassesDirty(WC_SHIPS_LIST);
			Ship *ship = Ship::From(v);
			ship->state = TRACK_BIT_DEPOT;
			ship->UpdateCache();
			ship->UpdateViewport(true, true);
			SetWindowDirty(WC_VEHICLE_DEPOT, v->tile);
			break;
		}

		case VEH_AIRCRAFT:
			SetWindowClassesDirty(WC_AIRCRAFT_LIST);
			HandleAircraftEnterHangar(Aircraft::From(v));
			break;
		default: NOT_REACHED();
	}
	SetWindowDirty(WC_VEHICLE_VIEW, v->index);

	if (v->type != VEH_TRAIN) {
		/* Trains update the vehicle list when the first unit enters the depot and calls VehicleEnterDepot() when the last unit enters.
		 * We only increase the number of vehicles when the first one enters, so we will not need to search for more vehicles in the depot */
		InvalidateWindowData(WC_VEHICLE_DEPOT, v->tile);
	}
	SetWindowDirty(WC_VEHICLE_DEPOT, v->tile);

	v->vehstatus |= VS_HIDDEN;
	v->cur_speed = 0;

	VehicleServiceInDepot(v);

	TriggerVehicle(v, VEHICLE_TRIGGER_DEPOT);

	if (v->current_order.IsType(OT_GOTO_DEPOT)) {
		SetWindowDirty(WC_VEHICLE_VIEW, v->index);

		const Order *real_order = v->GetOrder(v->cur_real_order_index);
		Order t = v->current_order;
		v->current_order.MakeDummy();

		/* Test whether we are heading for this depot. If not, do nothing.
		 * Note: The target depot for nearest-/manual-depot-orders is only updated on junctions, but we want to accept every depot. */
		if ((t.GetDepotOrderType() & ODTFB_PART_OF_ORDERS) &&
				real_order != NULL && !(real_order->GetDepotActionType() & ODATFB_NEAREST_DEPOT) &&
				(v->type == VEH_AIRCRAFT ? t.GetDestination() != GetStationIndex(v->tile) : v->dest_tile != v->tile)) {
			/* We are heading for another depot, keep driving. */
			return;
		}

		if (t.IsRefit()) {
			Backup<CompanyByte> cur_company(_current_company, v->owner, FILE_LINE);
			CommandCost cost = DoCommand(v->tile, v->index, t.GetRefitCargo() | t.GetRefitSubtype() << 8, DC_EXEC, GetCmdRefitVeh(v));
			cur_company.Restore();

			if (cost.Failed()) {
				_vehicles_to_autoreplace[v] = false;
				if (v->owner == _local_company) {
					/* Notify the user that we stopped the vehicle */
					SetDParam(0, v->index);
					AddVehicleNewsItem(STR_NEWS_ORDER_REFIT_FAILED, NS_ADVICE, v->index);
				}
			} else if (cost.GetCost() != 0) {
				v->profit_this_year -= cost.GetCost() << 8;
				if (v->owner == _local_company) {
					ShowCostOrIncomeAnimation(v->x_pos, v->y_pos, v->z_pos, cost.GetCost());
				}
			}
		}

		if (t.GetDepotOrderType() & ODTFB_PART_OF_ORDERS) {
			/* Part of orders */
			v->DeleteUnreachedAutoOrders();
			UpdateVehicleTimetable(v, true);
			v->IncrementAutoOrderIndex();
		}
		if (t.GetDepotActionType() & ODATFB_HALT) {
			/* Vehicles are always stopped on entering depots. Do not restart this one. */
			_vehicles_to_autoreplace[v] = false;
			if (v->owner == _local_company) {
				SetDParam(0, v->index);
				AddVehicleNewsItem(STR_NEWS_TRAIN_IS_WAITING + v->type, NS_ADVICE, v->index);
			}
			AI::NewEvent(v->owner, new AIEventVehicleWaitingInDepot(v->index));
		}
	}
}


/**
 * Move a vehicle in the game state; that is moving its position in
 * the position hashes and marking its location in the viewport dirty
 * if requested.
 * @param v vehicle to move
 * @param update_viewport whether to dirty the viewport
 */
void VehicleMove(Vehicle *v, bool update_viewport)
{
	int img = v->cur_image;
	Point pt = RemapCoords(v->x_pos + v->x_offs, v->y_pos + v->y_offs, v->z_pos);
	const Sprite *spr = GetSprite(img, ST_NORMAL);

	pt.x += spr->x_offs;
	pt.y += spr->y_offs;

	UpdateVehiclePosHash(v, pt.x, pt.y);

	Rect old_coord = v->coord;
	v->coord.left   = pt.x;
	v->coord.top    = pt.y;
	v->coord.right  = pt.x + spr->width + 2;
	v->coord.bottom = pt.y + spr->height + 2;

	if (update_viewport) {
		MarkAllViewportsDirty(
			min(old_coord.left,   v->coord.left),
			min(old_coord.top,    v->coord.top),
			max(old_coord.right,  v->coord.right) + 1,
			max(old_coord.bottom, v->coord.bottom) + 1
		);
	}
}

/**
 * Marks viewports dirty where the vehicle's image is
 * In fact, it equals
 *   BeginVehicleMove(v); EndVehicleMove(v);
 * @param v vehicle to mark dirty
 * @see BeginVehicleMove()
 * @see EndVehicleMove()
 */
void MarkSingleVehicleDirty(const Vehicle *v)
{
	MarkAllViewportsDirty(v->coord.left, v->coord.top, v->coord.right + 1, v->coord.bottom + 1);
}

/**
 * Get position information of a vehicle when moving one pixel in the direction it is facing
 * @param v Vehicle to move
 * @return Position information after the move
 */
GetNewVehiclePosResult GetNewVehiclePos(const Vehicle *v)
{
	static const int8 _delta_coord[16] = {
		-1,-1,-1, 0, 1, 1, 1, 0, /* x */
		-1, 0, 1, 1, 1, 0,-1,-1, /* y */
	};

	int x = v->x_pos + _delta_coord[v->direction];
	int y = v->y_pos + _delta_coord[v->direction + 8];

	GetNewVehiclePosResult gp;
	gp.x = x;
	gp.y = y;
	gp.old_tile = v->tile;
	gp.new_tile = TileVirtXY(x, y);
	return gp;
}

static const Direction _new_direction_table[] = {
	DIR_N,  DIR_NW, DIR_W,
	DIR_NE, DIR_SE, DIR_SW,
	DIR_E,  DIR_SE, DIR_S
};

Direction GetDirectionTowards(const Vehicle *v, int x, int y)
{
	int i = 0;

	if (y >= v->y_pos) {
		if (y != v->y_pos) i += 3;
		i += 3;
	}

	if (x >= v->x_pos) {
		if (x != v->x_pos) i++;
		i++;
	}

	Direction dir = v->direction;

	DirDiff dirdiff = DirDifference(_new_direction_table[i], dir);
	if (dirdiff == DIRDIFF_SAME) return dir;
	return ChangeDir(dir, dirdiff > DIRDIFF_REVERSE ? DIRDIFF_45LEFT : DIRDIFF_45RIGHT);
}

/**
 * Call the tile callback function for a vehicle entering a tile
 * @param v    Vehicle entering the tile
 * @param tile Tile entered
 * @param x    X position
 * @param y    Y position
 * @return Some meta-data over the to be entered tile.
 * @see VehicleEnterTileStatus to see what the bits in the return value mean.
 */
VehicleEnterTileStatus VehicleEnterTile(Vehicle *v, TileIndex tile, int x, int y)
{
	return _tile_type_procs[GetTileType(tile)]->vehicle_enter_tile_proc(v, tile, x, y);
}

/**
 * Initializes the structure. Vehicle unit numbers are supposed not to change after
 * struct initialization, except after each call to this->NextID() the returned value
 * is assigned to a vehicle.
 * @param type type of vehicle
 * @param owner owner of vehicles
 */
FreeUnitIDGenerator::FreeUnitIDGenerator(VehicleType type, CompanyID owner) : cache(NULL), maxid(0), curid(0)
{
	/* Find maximum */
	const Vehicle *v;
	FOR_ALL_VEHICLES(v) {
		if (v->type == type && v->owner == owner) {
			this->maxid = max<UnitID>(this->maxid, v->unitnumber);
		}
	}

	if (this->maxid == 0) return;

	/* Reserving 'maxid + 2' because we need:
	 * - space for the last item (with v->unitnumber == maxid)
	 * - one free slot working as loop terminator in FreeUnitIDGenerator::NextID() */
	this->cache = CallocT<bool>(this->maxid + 2);

	/* Fill the cache */
	FOR_ALL_VEHICLES(v) {
		if (v->type == type && v->owner == owner) {
			this->cache[v->unitnumber] = true;
		}
	}
}

/** Returns next free UnitID. Supposes the last returned value was assigned to a vehicle. */
UnitID FreeUnitIDGenerator::NextID()
{
	if (this->maxid <= this->curid) return ++this->curid;

	while (this->cache[++this->curid]) { } // it will stop, we reserved more space than needed

	return this->curid;
}

/**
 * Get an unused unit number for a vehicle (if allowed).
 * @param type Type of vehicle
 * @return A unused unit number for the given type of vehicle if it is allowed to build one, else \c UINT16_MAX.
 */
UnitID GetFreeUnitNumber(VehicleType type)
{
	/* Check whether it is allowed to build another vehicle. */
	uint max_veh;
	switch (type) {
		case VEH_TRAIN:    max_veh = _settings_game.vehicle.max_trains;   break;
		case VEH_ROAD:     max_veh = _settings_game.vehicle.max_roadveh;  break;
		case VEH_SHIP:     max_veh = _settings_game.vehicle.max_ships;    break;
		case VEH_AIRCRAFT: max_veh = _settings_game.vehicle.max_aircraft; break;
		default: NOT_REACHED();
	}

	uint amounts[4];
	CountCompanyVehicles(_current_company, amounts);
	assert((uint)type < lengthof(amounts));
	if (amounts[type] >= max_veh) return UINT16_MAX; // Currently already at the limit, no room to make a new one.

	FreeUnitIDGenerator gen(type, _current_company);

	return gen.NextID();
}


/**
 * Check whether we can build infrastructure for the given
 * vehicle type. This to disable building stations etc. when
 * you are not allowed/able to have the vehicle type yet.
 * @param type the vehicle type to check this for
 * @return true if there is any reason why you may build
 *         the infrastructure for the given vehicle type
 */
bool CanBuildVehicleInfrastructure(VehicleType type)
{
	assert(IsCompanyBuildableVehicleType(type));

	if (!Company::IsValidID(_local_company)) return false;
	if (!_settings_client.gui.disable_unsuitable_building) return true;

	UnitID max;
	switch (type) {
		case VEH_TRAIN:    max = _settings_game.vehicle.max_trains; break;
		case VEH_ROAD:     max = _settings_game.vehicle.max_roadveh; break;
		case VEH_SHIP:     max = _settings_game.vehicle.max_ships; break;
		case VEH_AIRCRAFT: max = _settings_game.vehicle.max_aircraft; break;
		default: NOT_REACHED();
	}

	/* We can build vehicle infrastructure when we may build the vehicle type */
	if (max > 0) {
		/* Can we actually build the vehicle type? */
		const Engine *e;
		FOR_ALL_ENGINES_OF_TYPE(e, type) {
			if (HasBit(e->company_avail, _local_company)) return true;
		}
		return false;
	}

	/* We should be able to build infrastructure when we have the actual vehicle type */
	const Vehicle *v;
	FOR_ALL_VEHICLES(v) {
		if (v->owner == _local_company && v->type == type) return true;
	}

	return false;
}


/**
 * Determines the #LiveryScheme for a vehicle.
 * @param engine_type EngineID of the vehicle
 * @param parent_engine_type EngineID of the front vehicle. INVALID_VEHICLE if vehicle is at front itself.
 * @param v the vehicle. NULL if in purchase list etc.
 * @return livery scheme to use
 */
LiveryScheme GetEngineLiveryScheme(EngineID engine_type, EngineID parent_engine_type, const Vehicle *v)
{
	CargoID cargo_type = v == NULL ? (CargoID)CT_INVALID : v->cargo_type;
	const Engine *e = Engine::Get(engine_type);
	switch (e->type) {
		default: NOT_REACHED();
		case VEH_TRAIN:
			if (v != NULL && parent_engine_type != INVALID_ENGINE && (UsesWagonOverride(v) || (v->IsArticulatedPart() && e->u.rail.railveh_type != RAILVEH_WAGON))) {
				/* Wagonoverrides use the colour scheme of the front engine.
				 * Articulated parts use the colour scheme of the first part. (Not supported for articulated wagons) */
				engine_type = parent_engine_type;
				e = Engine::Get(engine_type);
				/* Note: Luckily cargo_type is not needed for engines */
			}

			if (cargo_type == CT_INVALID) cargo_type = e->GetDefaultCargoType();
			if (cargo_type == CT_INVALID) cargo_type = CT_GOODS; // The vehicle does not carry anything, let's pick some freight cargo
			if (e->u.rail.railveh_type == RAILVEH_WAGON) {
				if (!CargoSpec::Get(cargo_type)->is_freight) {
					if (parent_engine_type == INVALID_ENGINE) {
						return LS_PASSENGER_WAGON_STEAM;
					} else {
						switch (RailVehInfo(parent_engine_type)->engclass) {
							default: NOT_REACHED();
							case EC_STEAM:    return LS_PASSENGER_WAGON_STEAM;
							case EC_DIESEL:   return LS_PASSENGER_WAGON_DIESEL;
							case EC_ELECTRIC: return LS_PASSENGER_WAGON_ELECTRIC;
							case EC_MONORAIL: return LS_PASSENGER_WAGON_MONORAIL;
							case EC_MAGLEV:   return LS_PASSENGER_WAGON_MAGLEV;
						}
					}
				} else {
					return LS_FREIGHT_WAGON;
				}
			} else {
				bool is_mu = HasBit(e->info.misc_flags, EF_RAIL_IS_MU);

				switch (e->u.rail.engclass) {
					default: NOT_REACHED();
					case EC_STEAM:    return LS_STEAM;
					case EC_DIESEL:   return is_mu ? LS_DMU : LS_DIESEL;
					case EC_ELECTRIC: return is_mu ? LS_EMU : LS_ELECTRIC;
					case EC_MONORAIL: return LS_MONORAIL;
					case EC_MAGLEV:   return LS_MAGLEV;
				}
			}

		case VEH_ROAD:
			/* Always use the livery of the front */
			if (v != NULL && parent_engine_type != INVALID_ENGINE) {
				engine_type = parent_engine_type;
				e = Engine::Get(engine_type);
				cargo_type = v->First()->cargo_type;
			}
			if (cargo_type == CT_INVALID) cargo_type = e->GetDefaultCargoType();
			if (cargo_type == CT_INVALID) cargo_type = CT_GOODS; // The vehicle does not carry anything, let's pick some freight cargo

			/* Important: Use Tram Flag of front part. Luckily engine_type refers to the front part here. */
			if (HasBit(e->info.misc_flags, EF_ROAD_TRAM)) {
				/* Tram */
				return IsCargoInClass(cargo_type, CC_PASSENGERS) ? LS_PASSENGER_TRAM : LS_FREIGHT_TRAM;
			} else {
				/* Bus or truck */
				return IsCargoInClass(cargo_type, CC_PASSENGERS) ? LS_BUS : LS_TRUCK;
			}

		case VEH_SHIP:
			if (cargo_type == CT_INVALID) cargo_type = e->GetDefaultCargoType();
			if (cargo_type == CT_INVALID) cargo_type = CT_GOODS; // The vehicle does not carry anything, let's pick some freight cargo
			return IsCargoInClass(cargo_type, CC_PASSENGERS) ? LS_PASSENGER_SHIP : LS_FREIGHT_SHIP;

		case VEH_AIRCRAFT:
			switch (e->u.air.subtype) {
				case AIR_HELI: return LS_HELICOPTER;
				case AIR_CTOL: return LS_SMALL_PLANE;
				case AIR_CTOL | AIR_FAST: return LS_LARGE_PLANE;
				default: NOT_REACHED();
			}
	}
}

/**
 * Determines the livery for a vehicle.
 * @param engine_type EngineID of the vehicle
 * @param company Owner of the vehicle
 * @param parent_engine_type EngineID of the front vehicle. INVALID_VEHICLE if vehicle is at front itself.
 * @param v the vehicle. NULL if in purchase list etc.
 * @param livery_setting The livery settings to use for acquiring the livery information.
 * @return livery to use
 */
const Livery *GetEngineLivery(EngineID engine_type, CompanyID company, EngineID parent_engine_type, const Vehicle *v, byte livery_setting)
{
	const Company *c = Company::Get(company);
	LiveryScheme scheme = LS_DEFAULT;

	/* The default livery is always available for use, but its in_use flag determines
	 * whether any _other_ liveries are in use. */
	if (c->livery[LS_DEFAULT].in_use && (livery_setting == LIT_ALL || (livery_setting == LIT_COMPANY && company == _local_company))) {
		/* Determine the livery scheme to use */
		scheme = GetEngineLiveryScheme(engine_type, parent_engine_type, v);

		/* Switch back to the default scheme if the resolved scheme is not in use */
		if (!c->livery[scheme].in_use) scheme = LS_DEFAULT;
	}

	return &c->livery[scheme];
}


static PaletteID GetEngineColourMap(EngineID engine_type, CompanyID company, EngineID parent_engine_type, const Vehicle *v)
{
	PaletteID map = (v != NULL) ? v->colourmap : PAL_NONE;

	/* Return cached value if any */
	if (map != PAL_NONE) return map;

	const Engine *e = Engine::Get(engine_type);

	/* Check if we should use the colour map callback */
	if (HasBit(e->info.callback_mask, CBM_VEHICLE_COLOUR_REMAP)) {
		uint16 callback = GetVehicleCallback(CBID_VEHICLE_COLOUR_MAPPING, 0, 0, engine_type, v);
		/* Failure means "use the default two-colour" */
		if (callback != CALLBACK_FAILED) {
			assert_compile(PAL_NONE == 0); // Returning 0x4000 (resp. 0xC000) conincidences with default value (PAL_NONE)
			map = GB(callback, 0, 14);
			/* If bit 14 is set, then the company colours are applied to the
			 * map else it's returned as-is. */
			if (!HasBit(callback, 14)) {
				/* Update cache */
				if (v != NULL) const_cast<Vehicle *>(v)->colourmap = map;
				return map;
			}
		}
	}

	bool twocc = HasBit(e->info.misc_flags, EF_USES_2CC);

	if (map == PAL_NONE) map = twocc ? (PaletteID)SPR_2CCMAP_BASE : (PaletteID)PALETTE_RECOLOUR_START;

	/* Spectator has news shown too, but has invalid company ID - as well as dedicated server */
	if (!Company::IsValidID(company)) return map;

	const Livery *livery = GetEngineLivery(engine_type, company, parent_engine_type, v, _settings_client.gui.liveries);

	map += livery->colour1;
	if (twocc) map += livery->colour2 * 16;

	/* Update cache */
	if (v != NULL) const_cast<Vehicle *>(v)->colourmap = map;
	return map;
}

/**
 * Get the colour map for an engine. This used for unbuilt engines in the user interface.
 * @param engine_type ID of engine
 * @param company ID of company
 * @return A ready-to-use palette modifier
 */
PaletteID GetEnginePalette(EngineID engine_type, CompanyID company)
{
	return GetEngineColourMap(engine_type, company, INVALID_ENGINE, NULL);
}

/**
 * Get the colour map for a vehicle.
 * @param v Vehicle to get colour map for
 * @return A ready-to-use palette modifier
 */
PaletteID GetVehiclePalette(const Vehicle *v)
{
	if (v->IsGroundVehicle()) {
		return GetEngineColourMap(v->engine_type, v->owner, v->GetGroundVehicleCache()->first_engine, v);
	}

	return GetEngineColourMap(v->engine_type, v->owner, INVALID_ENGINE, v);
}

/**
 * Determines capacity of a given vehicle from scratch.
 * For aircraft the main capacity is determined. Mail might be present as well.
 * @note Keep this function consistent with Engine::GetDisplayDefaultCapacity().
 * @param v Vehicle of interest
 * @param mail_capacity returns secondary cargo (mail) capacity of aircraft
 * @return Capacity
 */
uint GetVehicleCapacity(const Vehicle *v, uint16 *mail_capacity)
{
	if (mail_capacity != NULL) *mail_capacity = 0;
	const Engine *e = Engine::Get(v->engine_type);

	if (!e->CanCarryCargo()) return 0;

	if (mail_capacity != NULL && e->type == VEH_AIRCRAFT && IsCargoInClass(v->cargo_type, CC_PASSENGERS)) {
		*mail_capacity = GetVehicleProperty(v, PROP_AIRCRAFT_MAIL_CAPACITY, e->u.air.mail_capacity);
	}
	CargoID default_cargo = e->GetDefaultCargoType();

	/* Check the refit capacity callback if we are not in the default configuration.
	 * Note: This might change to become more consistent/flexible/sane, esp. when default cargo is first refittable. */
	if (HasBit(e->info.callback_mask, CBM_VEHICLE_REFIT_CAPACITY) &&
			(default_cargo != v->cargo_type || v->cargo_subtype != 0)) {
		uint16 callback = GetVehicleCallback(CBID_VEHICLE_REFIT_CAPACITY, 0, 0, v->engine_type, v);
		if (callback != CALLBACK_FAILED) return callback;
	}

	/* Get capacity according to property resp. CB */
	uint capacity;
	switch (e->type) {
		case VEH_TRAIN:    capacity = GetVehicleProperty(v, PROP_TRAIN_CARGO_CAPACITY,        e->u.rail.capacity); break;
		case VEH_ROAD:     capacity = GetVehicleProperty(v, PROP_ROADVEH_CARGO_CAPACITY,      e->u.road.capacity); break;
		case VEH_SHIP:     capacity = GetVehicleProperty(v, PROP_SHIP_CARGO_CAPACITY,         e->u.ship.capacity); break;
		case VEH_AIRCRAFT: capacity = GetVehicleProperty(v, PROP_AIRCRAFT_PASSENGER_CAPACITY, e->u.air.passenger_capacity); break;
		default: NOT_REACHED();
	}

	/* Apply multipliers depending on cargo- and vehicletype.
	 * Note: This might change to become more consistent/flexible. */
	if (e->type != VEH_SHIP) {
		if (e->type == VEH_AIRCRAFT) {
			if (!IsCargoInClass(v->cargo_type, CC_PASSENGERS)) {
				capacity += GetVehicleProperty(v, PROP_AIRCRAFT_MAIL_CAPACITY, e->u.air.mail_capacity);
			}
			if (v->cargo_type == CT_MAIL) return capacity;
		} else {
			switch (default_cargo) {
				case CT_PASSENGERS: break;
				case CT_MAIL:
				case CT_GOODS: capacity *= 2; break;
				default:       capacity *= 4; break;
			}
		}
		switch (v->cargo_type) {
			case CT_PASSENGERS: break;
			case CT_MAIL:
			case CT_GOODS: capacity /= 2; break;
			default:       capacity /= 4; break;
		}
	}

	return capacity;
}

/**
 * Delete all automatic orders which were not reached.
 */
void Vehicle::DeleteUnreachedAutoOrders()
{
	const Order *order = this->GetOrder(this->cur_auto_order_index);
	while (order != NULL) {
		if (this->cur_auto_order_index == this->cur_real_order_index) break;

		if (order->IsType(OT_AUTOMATIC)) {
			/* Delete order effectively deletes order, so get the next before deleting it. */
			order = order->next;
			DeleteOrder(this, this->cur_auto_order_index);
		} else {
			/* Skip non-automatic orders, e.g. service-orders */
			order = order->next;
			this->cur_auto_order_index++;
		}

		/* Wrap around */
		if (order == NULL) {
			order = this->GetOrder(0);
			this->cur_auto_order_index = 0;
		}
	}
}

/**
 * Prepare everything to begin the loading when arriving at a station.
 * @pre IsTileType(this->tile, MP_STATION) || this->type == VEH_SHIP.
 */
void Vehicle::BeginLoading()
{
	assert(IsTileType(this->tile, MP_STATION) || this->type == VEH_SHIP);

	if (this->current_order.IsType(OT_GOTO_STATION) &&
			this->current_order.GetDestination() == this->last_station_visited) {
		this->DeleteUnreachedAutoOrders();

		/* Now both order indices point to the destination station, and we can start loading */
		this->current_order.MakeLoading(true);
		UpdateVehicleTimetable(this, true);

		/* Furthermore add the Non Stop flag to mark that this station
		 * is the actual destination of the vehicle, which is (for example)
		 * necessary to be known for HandleTrainLoading to determine
		 * whether the train is lost or not; not marking a train lost
		 * that arrives at random stations is bad. */
		this->current_order.SetNonStopType(ONSF_NO_STOP_AT_ANY_STATION);

	} else {
		/* We weren't scheduled to stop here. Insert an automatic order
		 * to show that we are stopping here, but only do that if the order
		 * list isn't empty. */
		Order *in_list = this->GetOrder(this->cur_auto_order_index);
		if (in_list != NULL && this->orders.list->GetNumOrders() < MAX_VEH_ORDER_ID &&
				(!in_list->IsType(OT_AUTOMATIC) ||
				in_list->GetDestination() != this->last_station_visited)) {
			Order *auto_order = new Order();
			auto_order->MakeAutomatic(this->last_station_visited);
			InsertOrder(this, auto_order, this->cur_auto_order_index);
			if (this->cur_auto_order_index > 0) --this->cur_auto_order_index;
		}
		this->current_order.MakeLoading(false);
	}

	Station *curr_station = Station::Get(this->last_station_visited);
	curr_station->loading_vehicles.push_back(this);

	StationID next_station_id = INVALID_STATION;
	OrderList *orders = this->orders.list;
	if (orders != NULL) {
		next_station_id = orders->GetNextStoppingStation(this->cur_order_index, this->last_station_visited);
	}

	if (this->last_loading_station != INVALID_STATION && this->last_loading_station != this->last_station_visited) {
		IncreaseStats(Station::Get(this->last_loading_station), this, this->last_station_visited, false);
	}

	if (this->CanLeaveWithCargo() && next_station_id != INVALID_STATION) {
		assert(next_station_id != this->last_station_visited);
		/* freeze stats for the next link */
		IncreaseStats(curr_station, this, next_station_id, true);
	}

	PrepareUnload(this);

	SetWindowDirty(GetWindowClassForVehicleType(this->type), this->owner);
	SetWindowWidgetDirty(WC_VEHICLE_VIEW, this->index, VVW_WIDGET_START_STOP_VEH);
	SetWindowDirty(WC_VEHICLE_DETAILS, this->index);
	SetWindowDirty(WC_STATION_VIEW, this->last_station_visited);

	Station::Get(this->last_station_visited)->MarkTilesDirty(true);
	this->cur_speed = 0;
	this->MarkDirty();
}

/**
<<<<<<< HEAD
 * A vehicle can leave the current station with cargo if:
 * 1. it can load cargo here OR
 * 2a. it could leave the last station with cargo AND
 * 2b. it doesn't have to unload all cargo here.
 */
bool Vehicle::CanLeaveWithCargo()
{
	return (this->current_order.GetLoadType() & OLFB_NO_LOAD) == 0 ||
			((this->current_order.GetUnloadType() & (OUFB_UNLOAD | OUFB_TRANSFER)) == 0 &&
			this->last_loading_station != INVALID_STATION);
}

=======
 * Perform all actions when leaving a station.
 * @pre this->current_order.IsType(OT_LOADING)
 */
>>>>>>> c6729c87
void Vehicle::LeaveStation()
{
	assert(this->current_order.IsType(OT_LOADING));

	delete this->cargo_payment;

	/* Only update the timetable if the vehicle was supposed to stop here. */
	if (this->current_order.GetNonStopType() != ONSF_STOP_EVERYWHERE) UpdateVehicleTimetable(this, false);

	this->current_order.MakeLeaveStation();
	Station *st = Station::Get(this->last_station_visited);
	st->loading_vehicles.remove(this);

	OrderList *orders = this->orders.list;
	if (orders != NULL) {
		StationID next_station_id = orders->GetNextStoppingStation(this->cur_order_index, this->last_station_visited);
		if (next_station_id != INVALID_STATION && next_station_id != this->last_station_visited) {
			DecreaseFrozen(st, this, next_station_id);
		}
	} else {
		DEBUG(misc, 1, "orders are NULL");
		RecalcFrozen(st);
	}

	if (this->CanLeaveWithCargo()) {
		/* if the vehicle could load here or could stop with cargo loaded set the last loading station */
		this->last_loading_station = this->last_station_visited;
	} else {
		/* if the vehicle couldn't load and had to unload or transfer everything
		 * set the last loading station to invalid as it will leave empty.
		 */
		this->last_loading_station = INVALID_STATION;
	}

	HideFillingPercent(&this->fill_percent_te_id);

	if (this->type == VEH_TRAIN && !(this->vehstatus & VS_CRASHED)) {
		/* Trigger station animation (trains only) */
		if (IsTileType(this->tile, MP_STATION)) TriggerStationAnimation(st, this->tile, SAT_TRAIN_DEPARTS);

		SetBit(Train::From(this)->flags, VRF_LEAVING_STATION);
	}
}


/**
 * Handle the loading of the vehicle; when not it skips through dummy
 * orders and does nothing in all other cases.
 * @param mode is the non-first call for this vehicle in this tick?
 */
void Vehicle::HandleLoading(bool mode)
{
	switch (this->current_order.GetType()) {
		case OT_LOADING: {
			uint wait_time = max(this->current_order.wait_time - this->lateness_counter, 0);

			/* Not the first call for this tick, or still loading */
			if (mode || !HasBit(this->vehicle_flags, VF_LOADING_FINISHED) ||
					(_settings_game.order.timetabling && this->current_order_time < wait_time)) return;

			this->PlayLeaveStationSound();

			this->LeaveStation();

			break;
		}

		case OT_DUMMY: break;

		default: return;
	}

	this->IncrementAutoOrderIndex();
}

/**
 * Send this vehicle to the depot using the given command(s).
 * @param flags   the command flags (like execute and such).
 * @param command the command to execute.
 * @return the cost of the depot action.
 */
CommandCost Vehicle::SendToDepot(DoCommandFlag flags, DepotCommand command)
{
	CommandCost ret = CheckOwnership(this->owner);
	if (ret.Failed()) return ret;

	if (this->vehstatus & VS_CRASHED) return CMD_ERROR;
	if (this->IsStoppedInDepot()) return CMD_ERROR;

	if (this->current_order.IsType(OT_GOTO_DEPOT)) {
		bool halt_in_depot = (this->current_order.GetDepotActionType() & ODATFB_HALT) != 0;
		if (!!(command & DEPOT_SERVICE) == halt_in_depot) {
			/* We called with a different DEPOT_SERVICE setting.
			 * Now we change the setting to apply the new one and let the vehicle head for the same depot.
			 * Note: the if is (true for requesting service == true for ordered to stop in depot)          */
			if (flags & DC_EXEC) {
				this->current_order.SetDepotOrderType(ODTF_MANUAL);
				this->current_order.SetDepotActionType(halt_in_depot ? ODATF_SERVICE_ONLY : ODATFB_HALT);
				SetWindowWidgetDirty(WC_VEHICLE_VIEW, this->index, VVW_WIDGET_START_STOP_VEH);
			}
			return CommandCost();
		}

		if (command & DEPOT_DONT_CANCEL) return CMD_ERROR; // Requested no cancelation of depot orders
		if (flags & DC_EXEC) {
			/* If the orders to 'goto depot' are in the orders list (forced servicing),
			 * then skip to the next order; effectively cancelling this forced service */
			if (this->current_order.GetDepotOrderType() & ODTFB_PART_OF_ORDERS) this->IncrementRealOrderIndex();

			this->current_order.MakeDummy();
			SetWindowWidgetDirty(WC_VEHICLE_VIEW, this->index, VVW_WIDGET_START_STOP_VEH);
		}
		return CommandCost();
	}

	TileIndex location;
	DestinationID destination;
	bool reverse;
	static const StringID no_depot[] = {STR_ERROR_UNABLE_TO_FIND_ROUTE_TO, STR_ERROR_UNABLE_TO_FIND_LOCAL_DEPOT, STR_ERROR_UNABLE_TO_FIND_LOCAL_DEPOT, STR_ERROR_CAN_T_SEND_AIRCRAFT_TO_HANGAR};
	if (!this->FindClosestDepot(&location, &destination, &reverse)) return_cmd_error(no_depot[this->type]);

	if (flags & DC_EXEC) {
		if (this->current_order.IsType(OT_LOADING)) this->LeaveStation();

		this->dest_tile = location;
		this->current_order.MakeGoToDepot(destination, ODTF_MANUAL);
		if (!(command & DEPOT_SERVICE)) this->current_order.SetDepotActionType(ODATFB_HALT);
		SetWindowWidgetDirty(WC_VEHICLE_VIEW, this->index, VVW_WIDGET_START_STOP_VEH);

		/* If there is no depot in front, reverse automatically (trains only) */
		if (this->type == VEH_TRAIN && reverse) DoCommand(this->tile, this->index, 0, DC_EXEC, CMD_REVERSE_TRAIN_DIRECTION);

		if (this->type == VEH_AIRCRAFT) {
			Aircraft *a = Aircraft::From(this);
			if (a->state == FLYING && a->targetairport != destination) {
				/* The aircraft is now heading for a different hangar than the next in the orders */
				extern void AircraftNextAirportPos_and_Order(Aircraft *a);
				AircraftNextAirportPos_and_Order(a);
			}
		}
	}

	return CommandCost();

}

/**
 * Update the cached visual effect.
 * @param allow_power_change true if the wagon-is-powered-state may change.
 */
void Vehicle::UpdateVisualEffect(bool allow_power_change)
{
	bool powered_before = HasBit(this->vcache.cached_vis_effect, VE_DISABLE_WAGON_POWER);
	const Engine *e = Engine::Get(this->engine_type);

	/* Evaluate properties */
	byte visual_effect;
	switch (e->type) {
		case VEH_TRAIN: visual_effect = e->u.rail.visual_effect; break;
		case VEH_ROAD:  visual_effect = e->u.road.visual_effect; break;
		case VEH_SHIP:  visual_effect = e->u.ship.visual_effect; break;
		default:        visual_effect = 1 << VE_DISABLE_EFFECT;  break;
	}

	/* Check powered wagon / visual effect callback */
	if (HasBit(e->info.callback_mask, CBM_VEHICLE_VISUAL_EFFECT)) {
		uint16 callback = GetVehicleCallback(CBID_VEHICLE_VISUAL_EFFECT, 0, 0, this->engine_type, this);

		if (callback != CALLBACK_FAILED) {
			callback = GB(callback, 0, 8);
			/* Avoid accidentally setting 'visual_effect' to the default value
			 * Since bit 6 (disable effects) is set anyways, we can safely erase some bits. */
			if (callback == VE_DEFAULT) {
				assert(HasBit(callback, VE_DISABLE_EFFECT));
				SB(callback, VE_TYPE_START, VE_TYPE_COUNT, 0);
			}
			visual_effect = callback;
		}
	}

	/* Apply default values */
	if (visual_effect == VE_DEFAULT ||
			(!HasBit(visual_effect, VE_DISABLE_EFFECT) && GB(visual_effect, VE_TYPE_START, VE_TYPE_COUNT) == VE_TYPE_DEFAULT)) {
		/* Only train engines have default effects.
		 * Note: This is independent of whether the engine is a front engine or articulated part or whatever. */
		if (e->type != VEH_TRAIN || e->u.rail.railveh_type == RAILVEH_WAGON || !IsInsideMM(e->u.rail.engclass, EC_STEAM, EC_MONORAIL)) {
			if (visual_effect == VE_DEFAULT) {
				visual_effect = 1 << VE_DISABLE_EFFECT;
			} else {
				SetBit(visual_effect, VE_DISABLE_EFFECT);
			}
		} else {
			if (visual_effect == VE_DEFAULT) {
				/* Also set the offset */
				visual_effect = (VE_OFFSET_CENTRE - (e->u.rail.engclass == EC_STEAM ? 4 : 0)) << VE_OFFSET_START;
			}
			SB(visual_effect, VE_TYPE_START, VE_TYPE_COUNT, e->u.rail.engclass - EC_STEAM + VE_TYPE_STEAM);
		}
	}

	this->vcache.cached_vis_effect = visual_effect;

	if (!allow_power_change && powered_before != HasBit(this->vcache.cached_vis_effect, VE_DISABLE_WAGON_POWER)) {
		ToggleBit(this->vcache.cached_vis_effect, VE_DISABLE_WAGON_POWER);
		ShowNewGrfVehicleError(this->engine_type, STR_NEWGRF_BROKEN, STR_NEWGRF_BROKEN_POWERED_WAGON, GBUG_VEH_POWERED_WAGON, false);
	}
}

static const int8 _vehicle_smoke_pos[8] = {
	1, 1, 1, 0, -1, -1, -1, 0
};

/**
 * Draw visual effects (smoke and/or sparks) for a vehicle chain.
 * @pre this->IsPrimaryVehicle()
 */
void Vehicle::ShowVisualEffect() const
{
	assert(this->IsPrimaryVehicle());
	bool sound = false;

	/* Do not show any smoke when:
	 * - vehicle smoke is disabled by the player
	 * - the vehicle is slowing down or stopped (by the player)
	 * - the vehicle is moving very slowly
	 */
	if (_settings_game.vehicle.smoke_amount == 0 ||
			this->vehstatus & (VS_TRAIN_SLOWING | VS_STOPPED) ||
			this->cur_speed < 2) {
		return;
	}
	if (this->type == VEH_TRAIN) {
		const Train *t = Train::From(this);
		/* For trains, do not show any smoke when:
		 * - the train is reversing
		 * - is entering a station with an order to stop there and its speed is equal to maximum station entering speed
		 */
		if (HasBit(t->flags, VRF_REVERSING) ||
				(IsRailStationTile(t->tile) && t->IsFrontEngine() && t->current_order.ShouldStopAtStation(t, GetStationIndex(t->tile)) &&
				t->cur_speed >= t->Train::GetCurrentMaxSpeed())) {
			return;
		}
	}

	const Vehicle *v = this;

	do {
		int effect_offset = GB(v->vcache.cached_vis_effect, VE_OFFSET_START, VE_OFFSET_COUNT) - VE_OFFSET_CENTRE;
		byte effect_type = GB(v->vcache.cached_vis_effect, VE_TYPE_START, VE_TYPE_COUNT);
		bool disable_effect = HasBit(v->vcache.cached_vis_effect, VE_DISABLE_EFFECT);

		/* Show no smoke when:
		 * - Smoke has been disabled for this vehicle
		 * - The vehicle is not visible
		 * - The vehicle is on a depot tile
		 * - The vehicle is on a tunnel tile
		 * - The vehicle is a train engine that is currently unpowered */
		if (disable_effect ||
				v->vehstatus & VS_HIDDEN ||
				IsDepotTile(v->tile) ||
				IsTunnelTile(v->tile) ||
				(v->type == VEH_TRAIN &&
				!HasPowerOnRail(Train::From(v)->railtype, GetTileRailType(v->tile)))) {
			continue;
		}

		int x = _vehicle_smoke_pos[v->direction] * effect_offset;
		int y = _vehicle_smoke_pos[(v->direction + 2) % 8] * effect_offset;

		if (v->type == VEH_TRAIN && HasBit(Train::From(v)->flags, VRF_REVERSE_DIRECTION)) {
			x = -x;
			y = -y;
		}

		switch (effect_type) {
			case VE_TYPE_STEAM:
				/* Steam smoke - amount is gradually falling until vehicle reaches its maximum speed, after that it's normal.
				 * Details: while vehicle's current speed is gradually increasing, steam plumes' density decreases by one third each
				 * third of its maximum speed spectrum. Steam emission finally normalises at very close to vehicle's maximum speed.
				 * REGULATION:
				 * - instead of 1, 4 / 2^smoke_amount (max. 2) is used to provide sufficient regulation to steam puffs' amount. */
				if (GB(v->tick_counter, 0, ((4 >> _settings_game.vehicle.smoke_amount) + ((this->cur_speed * 3) / this->vcache.cached_max_speed))) == 0) {
					CreateEffectVehicleRel(v, x, y, 10, EV_STEAM_SMOKE);
					sound = true;
				}
				break;

			case VE_TYPE_DIESEL: {
				/* Diesel smoke - thicker when vehicle is starting, gradually subsiding till it reaches its maximum speed
				 * when smoke emission stops.
				 * Details: Vehicle's (max.) speed spectrum is divided into 32 parts. When max. speed is reached, chance for smoke
				 * emission erodes by 32 (1/4). For trains, power and weight come in handy too to either increase smoke emission in
				 * 6 steps (1000HP each) if the power is low or decrease smoke emission in 6 steps (512 tonnes each) if the train
				 * isn't overweight. Power and weight contributions are expressed in a way that neither extreme power, nor
				 * extreme weight can ruin the balance (e.g. FreightWagonMultiplier) in the formula. When the vehicle reaches
				 * maximum speed no diesel_smoke is emitted.
				 * REGULATION:
				 * - up to which speed a diesel vehicle is emitting smoke (with reduced/small setting only until 1/2 of max_speed),
				 * - in Chance16 - the last value is 512 / 2^smoke_amount (max. smoke when 128 = smoke_amount of 2). */
				int power_weight_effect = 0;
				if (v->type == VEH_TRAIN) {
					power_weight_effect = (32 >> (Train::From(this)->gcache.cached_power >> 10)) - (32 >> (Train::From(this)->gcache.cached_weight >> 9));
				}
				if (this->cur_speed < (this->vcache.cached_max_speed >> (2 >> _settings_game.vehicle.smoke_amount)) &&
						Chance16((64 - ((this->cur_speed << 5) / this->vcache.cached_max_speed) + power_weight_effect), (512 >> _settings_game.vehicle.smoke_amount))) {
					CreateEffectVehicleRel(v, x, y, 10, EV_DIESEL_SMOKE);
					sound = true;
				}
				break;
			}

			case VE_TYPE_ELECTRIC:
				/* Electric train's spark - more often occurs when train is departing (more load)
				 * Details: Electric locomotives are usually at least twice as powerful as their diesel counterparts, so spark
				 * emissions are kept simple. Only when starting, creating huge force are sparks more likely to happen, but when
				 * reaching its max. speed, quarter by quarter of it, chance decreases untill the usuall 2,22% at train's top speed.
				 * REGULATION:
				 * - in Chance16 the last value is 360 / 2^smoke_amount (max. sparks when 90 = smoke_amount of 2). */
				if (GB(v->tick_counter, 0, 2) == 0 &&
						Chance16((6 - ((this->cur_speed << 2) / this->vcache.cached_max_speed)), (360 >> _settings_game.vehicle.smoke_amount))) {
					CreateEffectVehicleRel(v, x, y, 10, EV_ELECTRIC_SPARK);
					sound = true;
				}
				break;

			default:
				break;
		}
	} while ((v = v->Next()) != NULL);

	if (sound) PlayVehicleSound(this, VSE_VISUAL_EFFECT);
}

/**
 * Set the next vehicle of this vehicle.
 * @param next the next vehicle. NULL removes the next vehicle.
 */
void Vehicle::SetNext(Vehicle *next)
{
	assert(this != next);

	if (this->next != NULL) {
		/* We had an old next vehicle. Update the first and previous pointers */
		for (Vehicle *v = this->next; v != NULL; v = v->Next()) {
			v->first = this->next;
		}
		this->next->previous = NULL;
	}

	this->next = next;

	if (this->next != NULL) {
		/* A new next vehicle. Update the first and previous pointers */
		if (this->next->previous != NULL) this->next->previous->next = NULL;
		this->next->previous = this;
		for (Vehicle *v = this->next; v != NULL; v = v->Next()) {
			v->first = this->first;
		}
	}
}

/**
 * Adds this vehicle to a shared vehicle chain.
 * @param shared_chain a vehicle of the chain with shared vehicles.
 * @pre !this->IsOrderListShared()
 */
void Vehicle::AddToShared(Vehicle *shared_chain)
{
	assert(this->previous_shared == NULL && this->next_shared == NULL);

	if (!shared_chain->orders.list) {
		assert(shared_chain->previous_shared == NULL);
		assert(shared_chain->next_shared == NULL);
		this->orders.list = shared_chain->orders.list = new OrderList(NULL, shared_chain);
	}

	this->next_shared     = shared_chain->next_shared;
	this->previous_shared = shared_chain;

	shared_chain->next_shared = this;

	if (this->next_shared != NULL) this->next_shared->previous_shared = this;

	shared_chain->orders.list->AddVehicle(this);
}

/**
 * Removes the vehicle from the shared order list.
 */
void Vehicle::RemoveFromShared()
{
	/* Remember if we were first and the old window number before RemoveVehicle()
	 * as this changes first if needed. */
	bool were_first = (this->FirstShared() == this);
	VehicleListIdentifier vli(VL_SHARED_ORDERS, this->type, this->owner, this->FirstShared()->index);

	this->orders.list->RemoveVehicle(this);

	if (!were_first) {
		/* We are not the first shared one, so only relink our previous one. */
		this->previous_shared->next_shared = this->NextShared();
	}

	if (this->next_shared != NULL) this->next_shared->previous_shared = this->previous_shared;


	if (this->orders.list->GetNumVehicles() == 1) {
		/* When there is only one vehicle, remove the shared order list window. */
		DeleteWindowById(GetWindowClassForVehicleType(this->type), vli.Pack());
		InvalidateVehicleOrder(this->FirstShared(), 0);
	} else if (were_first) {
		/* If we were the first one, update to the new first one.
		 * Note: FirstShared() is already the new first */
		InvalidateWindowData(GetWindowClassForVehicleType(this->type), vli.Pack(), this->FirstShared()->index | (1U << 31));
	}

	this->next_shared     = NULL;
	this->previous_shared = NULL;
}

void VehiclesYearlyLoop()
{
	Vehicle *v;
	FOR_ALL_VEHICLES(v) {
		if (v->IsPrimaryVehicle()) {
			/* show warning if vehicle is not generating enough income last 2 years (corresponds to a red icon in the vehicle list) */
			Money profit = v->GetDisplayProfitThisYear();
			if (v->age >= 730 && profit < 0) {
				if (_settings_client.gui.vehicle_income_warn && v->owner == _local_company) {
					SetDParam(0, v->index);
					SetDParam(1, profit);
					AddVehicleNewsItem(
						STR_NEWS_VEHICLE_IS_UNPROFITABLE,
						NS_ADVICE,
						v->index
					);
				}
				AI::NewEvent(v->owner, new AIEventVehicleUnprofitable(v->index));
			}

			v->profit_last_year = v->profit_this_year;
			v->profit_this_year = 0;
			SetWindowDirty(WC_VEHICLE_DETAILS, v->index);
		}
	}
}


/**
 * Can this station be used by the given engine type?
 * @param engine_type the type of vehicles to test
 * @param st the station to test for
 * @return true if and only if the vehicle of the type can use this station.
 * @note For road vehicles the Vehicle is needed to determine whether it can
 *       use the station. This function will return true for road vehicles
 *       when at least one of the facilities is available.
 */
bool CanVehicleUseStation(EngineID engine_type, const Station *st)
{
	const Engine *e = Engine::GetIfValid(engine_type);
	assert(e != NULL);

	switch (e->type) {
		case VEH_TRAIN:
			return (st->facilities & FACIL_TRAIN) != 0;

		case VEH_ROAD:
			/* For road vehicles we need the vehicle to know whether it can actually
			 * use the station, but if it doesn't have facilities for RVs it is
			 * certainly not possible that the station can be used. */
			return (st->facilities & (FACIL_BUS_STOP | FACIL_TRUCK_STOP)) != 0;

		case VEH_SHIP:
			return (st->facilities & FACIL_DOCK) != 0;

		case VEH_AIRCRAFT:
			return (st->facilities & FACIL_AIRPORT) != 0 &&
					(st->airport.GetFTA()->flags & (e->u.air.subtype & AIR_CTOL ? AirportFTAClass::AIRPLANES : AirportFTAClass::HELICOPTERS)) != 0;

		default:
			return false;
	}
}

/**
 * Can this station be used by the given vehicle?
 * @param v the vehicle to test
 * @param st the station to test for
 * @return true if and only if the vehicle can use this station.
 */
bool CanVehicleUseStation(const Vehicle *v, const Station *st)
{
	if (v->type == VEH_ROAD) return st->GetPrimaryRoadStop(RoadVehicle::From(v)) != NULL;

	return CanVehicleUseStation(v->engine_type, st);
}

/**
 * Access the ground vehicle cache of the vehicle.
 * @pre The vehicle is a #GroundVehicle.
 * @return #GroundVehicleCache of the vehicle.
 */
GroundVehicleCache *Vehicle::GetGroundVehicleCache()
{
	assert(this->IsGroundVehicle());
	if (this->type == VEH_TRAIN) {
		return &Train::From(this)->gcache;
	} else {
		return &RoadVehicle::From(this)->gcache;
	}
}

/**
 * Access the ground vehicle cache of the vehicle.
 * @pre The vehicle is a #GroundVehicle.
 * @return #GroundVehicleCache of the vehicle.
 */
const GroundVehicleCache *Vehicle::GetGroundVehicleCache() const
{
	assert(this->IsGroundVehicle());
	if (this->type == VEH_TRAIN) {
		return &Train::From(this)->gcache;
	} else {
		return &RoadVehicle::From(this)->gcache;
	}
}

/**
 * Calculates the set of vehicles that will be affected by a given selection.
 * @param set [inout] Set of affected vehicles.
 * @param v First vehicle of the selection.
 * @param num_vehicles Number of vehicles in the selection (not counting articulated parts).
 * @pre \a set must be empty.
 * @post \a set will contain the vehicles that will be refitted.
 */
void GetVehicleSet(VehicleSet &set, Vehicle *v, uint8 num_vehicles)
{
	if (v->type == VEH_TRAIN) {
		Train *u = Train::From(v);
		/* Only include whole vehicles, so start with the first articulated part */
		u = u->GetFirstEnginePart();

		/* Include num_vehicles vehicles, not counting articulated parts */
		for (; u != NULL && num_vehicles > 0; num_vehicles--) {
			do {
				/* Include current vehicle in the selection. */
				set.Include(u->index);

				/* If the vehicle is multiheaded, add the other part too. */
				if (u->IsMultiheaded()) set.Include(u->other_multiheaded_part->index);

				u = u->Next();
			} while (u != NULL && u->IsArticulatedPart());
		}
	}
}<|MERGE_RESOLUTION|>--- conflicted
+++ resolved
@@ -1864,7 +1864,7 @@
 	StationID next_station_id = INVALID_STATION;
 	OrderList *orders = this->orders.list;
 	if (orders != NULL) {
-		next_station_id = orders->GetNextStoppingStation(this->cur_order_index, this->last_station_visited);
+		next_station_id = orders->GetNextStoppingStation(this->cur_auto_order_index, this->last_station_visited);
 	}
 
 	if (this->last_loading_station != INVALID_STATION && this->last_loading_station != this->last_station_visited) {
@@ -1890,7 +1890,6 @@
 }
 
 /**
-<<<<<<< HEAD
  * A vehicle can leave the current station with cargo if:
  * 1. it can load cargo here OR
  * 2a. it could leave the last station with cargo AND
@@ -1903,11 +1902,10 @@
 			this->last_loading_station != INVALID_STATION);
 }
 
-=======
+/**
  * Perform all actions when leaving a station.
  * @pre this->current_order.IsType(OT_LOADING)
  */
->>>>>>> c6729c87
 void Vehicle::LeaveStation()
 {
 	assert(this->current_order.IsType(OT_LOADING));
@@ -1923,7 +1921,7 @@
 
 	OrderList *orders = this->orders.list;
 	if (orders != NULL) {
-		StationID next_station_id = orders->GetNextStoppingStation(this->cur_order_index, this->last_station_visited);
+		StationID next_station_id = orders->GetNextStoppingStation(this->cur_auto_order_index, this->last_station_visited);
 		if (next_station_id != INVALID_STATION && next_station_id != this->last_station_visited) {
 			DecreaseFrozen(st, this, next_station_id);
 		}
