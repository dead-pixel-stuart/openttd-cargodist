/* $Id$ */

/*
 * This file is part of OpenTTD.
 * OpenTTD is free software; you can redistribute it and/or modify it under the terms of the GNU General Public License as published by the Free Software Foundation, version 2.
 * OpenTTD is distributed in the hope that it will be useful, but WITHOUT ANY WARRANTY; without even the implied warranty of MERCHANTABILITY or FITNESS FOR A PARTICULAR PURPOSE.
 * See the GNU General Public License for more details. You should have received a copy of the GNU General Public License along with OpenTTD. If not, see <http://www.gnu.org/licenses/>.
 */

/** @file vehicle.cpp Base implementations of all vehicles. */

#include "stdafx.h"
#include "gui.h"
#include "openttd.h"
#include "debug.h"
#include "roadveh.h"
#include "ship.h"
#include "spritecache.h"
#include "landscape.h"
#include "timetable.h"
#include "viewport_func.h"
#include "news_func.h"
#include "command_func.h"
#include "company_func.h"
#include "vehicle_gui.h"
#include "train.h"
#include "aircraft.h"
#include "newgrf_engine.h"
#include "newgrf_sound.h"
#include "newgrf_station.h"
#include "group.h"
#include "group_gui.h"
#include "strings_func.h"
#include "zoom_func.h"
#include "functions.h"
#include "date_func.h"
#include "window_func.h"
#include "vehicle_func.h"
#include "autoreplace_func.h"
#include "autoreplace_gui.h"
#include "station_base.h"
#include "ai/ai.hpp"
#include "core/smallmap_type.hpp"
#include "depot_func.h"
#include "network/network.h"
#include "core/pool_func.hpp"
#include "economy_base.h"

#include "table/sprites.h"
#include "table/strings.h"

#define GEN_HASH(x, y) ((GB((y), 6, 6) << 6) + GB((x), 7, 6))

VehicleID _vehicle_id_ctr_day;
const Vehicle *_place_clicked_vehicle;
VehicleID _new_vehicle_id;
uint16 _returned_refit_capacity;
byte _age_cargo_skip_counter; ///< Skip aging of cargo?


/* Initialize the vehicle-pool */
VehiclePool _vehicle_pool("Vehicle");
INSTANTIATE_POOL_METHODS(Vehicle)

/** Function to tell if a vehicle needs to be autorenewed
 * @param *c The vehicle owner
 * @return true if the vehicle is old enough for replacement
 */
bool Vehicle::NeedsAutorenewing(const Company *c) const
{
	/* We can always generate the Company pointer when we have the vehicle.
	 * However this takes time and since the Company pointer is often present
	 * when this function is called then it's faster to pass the pointer as an
	 * argument rather than finding it again. */
	assert(c == Company::Get(this->owner));

	if (!c->settings.engine_renew) return false;
	if (this->age - this->max_age < (c->settings.engine_renew_months * 30)) return false;
	if (this->age == 0) return false; // rail cars don't age and lacks a max age

	return true;
}

void VehicleServiceInDepot(Vehicle *v)
{
	v->date_of_last_service = _date;
	v->breakdowns_since_last_service = 0;
	v->reliability = Engine::Get(v->engine_type)->reliability;
	SetWindowDirty(WC_VEHICLE_DETAILS, v->index); // ensure that last service date and reliability are updated
}

bool Vehicle::NeedsServicing() const
{
	if (this->vehstatus & (VS_STOPPED | VS_CRASHED)) return false;

	if (_settings_game.order.no_servicing_if_no_breakdowns && _settings_game.difficulty.vehicle_breakdowns == 0) {
		/* Vehicles set for autoreplacing needs to go to a depot even if breakdowns are turned off.
		 * Note: If servicing is enabled, we postpone replacement till next service. */
		return EngineHasReplacementForCompany(Company::Get(this->owner), this->engine_type, this->group_id);
	}

	return Company::Get(this->owner)->settings.vehicle.servint_ispercent ?
		(this->reliability < Engine::Get(this->engine_type)->reliability * (100 - this->service_interval) / 100) :
		(this->date_of_last_service + this->service_interval < _date);
}

bool Vehicle::NeedsAutomaticServicing() const
{
	if (_settings_game.order.gotodepot && VehicleHasDepotOrders(this)) return false;
	if (this->current_order.IsType(OT_LOADING))            return false;
	if (this->current_order.IsType(OT_GOTO_DEPOT) && this->current_order.GetDepotOrderType() != ODTFB_SERVICE) return false;
	return NeedsServicing();
}

/**
 * Displays a "NewGrf Bug" error message for a engine, and pauses the game if not networking.
 * @param engine The engine that caused the problem
 * @param part1  Part 1 of the error message, taking the grfname as parameter 1
 * @param part2  Part 2 of the error message, taking the engine as parameter 2
 * @param bug_type Flag to check and set in grfconfig
 * @param critical Shall the "OpenTTD might crash"-message be shown when the player tries to unpause?
 */
void ShowNewGrfVehicleError(EngineID engine, StringID part1, StringID part2, GRFBugs bug_type, bool critical)
{
	const Engine *e = Engine::Get(engine);
	uint32 grfid = e->grffile->grfid;
	GRFConfig *grfconfig = GetGRFConfig(grfid);

	if (!HasBit(grfconfig->grf_bugs, bug_type)) {
		SetBit(grfconfig->grf_bugs, bug_type);
		SetDParamStr(0, grfconfig->name);
		SetDParam(1, engine);
		ShowErrorMessage(part2, part1, 0, 0, true);
		if (!_networking) DoCommand(0, critical ? PM_PAUSED_ERROR : PM_PAUSED_NORMAL, 1, DC_EXEC, CMD_PAUSE);
	}

	/* debug output */
	char buffer[512];

	SetDParamStr(0, grfconfig->name);
	GetString(buffer, part1, lastof(buffer));
	DEBUG(grf, 0, "%s", buffer + 3);

	SetDParam(1, engine);
	GetString(buffer, part2, lastof(buffer));
	DEBUG(grf, 0, "%s", buffer + 3);
}

static Vehicle *EnsureNoVehicleProcZ(Vehicle *v, void *data)
{
	byte z = *(byte*)data;

	if (v->type == VEH_DISASTER || (v->type == VEH_AIRCRAFT && v->subtype == AIR_SHADOW)) return NULL;
	if (v->z_pos > z) return NULL;

	_error_message = STR_ERROR_TRAIN_IN_THE_WAY + v->type;
	return v;
}

bool EnsureNoVehicleOnGround(TileIndex tile)
{
	byte z = GetTileMaxZ(tile);
	return !HasVehicleOnPos(tile, &z, &EnsureNoVehicleProcZ);
}

/** Procedure called for every vehicle found in tunnel/bridge in the hash map */
static Vehicle *GetVehicleTunnelBridgeProc(Vehicle *v, void *data)
{
	if (v->type != VEH_TRAIN && v->type != VEH_ROAD && v->type != VEH_SHIP) return NULL;
	if (v == (const Vehicle *)data) return NULL;

	_error_message = STR_ERROR_TRAIN_IN_THE_WAY + v->type;
	return v;
}

/**
 * Finds vehicle in tunnel / bridge
 * @param tile first end
 * @param endtile second end
 * @param ignore Ignore this vehicle when searching
 * @return true if the bridge has a vehicle
 */
bool HasVehicleOnTunnelBridge(TileIndex tile, TileIndex endtile, const Vehicle *ignore)
{
	return HasVehicleOnPos(tile, (void *)ignore, &GetVehicleTunnelBridgeProc) ||
			HasVehicleOnPos(endtile, (void *)ignore, &GetVehicleTunnelBridgeProc);
}


Vehicle::Vehicle(VehicleType type)
{
	this->type               = type;
	this->coord.left         = INVALID_COORD;
	this->group_id           = DEFAULT_GROUP;
	this->fill_percent_te_id = INVALID_TE_ID;
	this->first              = this;
	this->colourmap          = PAL_NONE;
}

/**
 * Get a value for a vehicle's random_bits.
 * @return A random value from 0 to 255.
 */
byte VehicleRandomBits()
{
	return GB(Random(), 0, 8);
}

/* Size of the hash, 6 = 64 x 64, 7 = 128 x 128. Larger sizes will (in theory) reduce hash
 * lookup times at the expense of memory usage. */
const int HASH_BITS = 7;
const int HASH_SIZE = 1 << HASH_BITS;
const int HASH_MASK = HASH_SIZE - 1;
const int TOTAL_HASH_SIZE = 1 << (HASH_BITS * 2);
const int TOTAL_HASH_MASK = TOTAL_HASH_SIZE - 1;

/* Resolution of the hash, 0 = 1*1 tile, 1 = 2*2 tiles, 2 = 4*4 tiles, etc.
 * Profiling results show that 0 is fastest. */
const int HASH_RES = 0;

static Vehicle *_new_vehicle_position_hash[TOTAL_HASH_SIZE];

static Vehicle *VehicleFromHash(int xl, int yl, int xu, int yu, void *data, VehicleFromPosProc *proc, bool find_first)
{
	for (int y = yl; ; y = (y + (1 << HASH_BITS)) & (HASH_MASK << HASH_BITS)) {
		for (int x = xl; ; x = (x + 1) & HASH_MASK) {
			Vehicle *v = _new_vehicle_position_hash[(x + y) & TOTAL_HASH_MASK];
			for (; v != NULL; v = v->next_new_hash) {
				Vehicle *a = proc(v, data);
				if (find_first && a != NULL) return a;
			}
			if (x == xu) break;
		}
		if (y == yu) break;
	}

	return NULL;
}


/**
 * Helper function for FindVehicleOnPos/HasVehicleOnPos.
 * @note Do not call this function directly!
 * @param x    The X location on the map
 * @param y    The Y location on the map
 * @param data Arbitrary data passed to proc
 * @param proc The proc that determines whether a vehicle will be "found".
 * @param find_first Whether to return on the first found or iterate over
 *                   all vehicles
 * @return the best matching or first vehicle (depending on find_first).
 */
static Vehicle *VehicleFromPosXY(int x, int y, void *data, VehicleFromPosProc *proc, bool find_first)
{
	const int COLL_DIST = 6;

	/* Hash area to scan is from xl,yl to xu,yu */
	int xl = GB((x - COLL_DIST) / TILE_SIZE, HASH_RES, HASH_BITS);
	int xu = GB((x + COLL_DIST) / TILE_SIZE, HASH_RES, HASH_BITS);
	int yl = GB((y - COLL_DIST) / TILE_SIZE, HASH_RES, HASH_BITS) << HASH_BITS;
	int yu = GB((y + COLL_DIST) / TILE_SIZE, HASH_RES, HASH_BITS) << HASH_BITS;

	return VehicleFromHash(xl, yl, xu, yu, data, proc, find_first);
}

/**
 * Find a vehicle from a specific location. It will call proc for ALL vehicles
 * on the tile and YOU must make SURE that the "best one" is stored in the
 * data value and is ALWAYS the same regardless of the order of the vehicles
 * where proc was called on!
 * When you fail to do this properly you create an almost untraceable DESYNC!
 * @note The return value of proc will be ignored.
 * @note Use this when you have the intention that all vehicles
 *       should be iterated over.
 * @param x    The X location on the map
 * @param y    The Y location on the map
 * @param data Arbitrary data passed to proc
 * @param proc The proc that determines whether a vehicle will be "found".
 */
void FindVehicleOnPosXY(int x, int y, void *data, VehicleFromPosProc *proc)
{
	VehicleFromPosXY(x, y, data, proc, false);
}

/**
 * Checks whether a vehicle in on a specific location. It will call proc for
 * vehicles until it returns non-NULL.
 * @note Use FindVehicleOnPosXY when you have the intention that all vehicles
 *       should be iterated over.
 * @param x    The X location on the map
 * @param y    The Y location on the map
 * @param data Arbitrary data passed to proc
 * @param proc The proc that determines whether a vehicle will be "found".
 * @return True if proc returned non-NULL.
 */
bool HasVehicleOnPosXY(int x, int y, void *data, VehicleFromPosProc *proc)
{
	return VehicleFromPosXY(x, y, data, proc, true) != NULL;
}

/**
 * Helper function for FindVehicleOnPos/HasVehicleOnPos.
 * @note Do not call this function directly!
 * @param tile The location on the map
 * @param data Arbitrary data passed to proc
 * @param proc The proc that determines whether a vehicle will be "found".
 * @param find_first Whether to return on the first found or iterate over
 *                   all vehicles
 * @return the best matching or first vehicle (depending on find_first).
 */
static Vehicle *VehicleFromPos(TileIndex tile, void *data, VehicleFromPosProc *proc, bool find_first)
{
	int x = GB(TileX(tile), HASH_RES, HASH_BITS);
	int y = GB(TileY(tile), HASH_RES, HASH_BITS) << HASH_BITS;

	Vehicle *v = _new_vehicle_position_hash[(x + y) & TOTAL_HASH_MASK];
	for (; v != NULL; v = v->next_new_hash) {
		if (v->tile != tile) continue;

		Vehicle *a = proc(v, data);
		if (find_first && a != NULL) return a;
	}

	return NULL;
}

/**
 * Find a vehicle from a specific location. It will call proc for ALL vehicles
 * on the tile and YOU must make SURE that the "best one" is stored in the
 * data value and is ALWAYS the same regardless of the order of the vehicles
 * where proc was called on!
 * When you fail to do this properly you create an almost untraceable DESYNC!
 * @note The return value of proc will be ignored.
 * @note Use this when you have the intention that all vehicles
 *       should be iterated over.
 * @param tile The location on the map
 * @param data Arbitrary data passed to proc
 * @param proc The proc that determines whether a vehicle will be "found".
 */
void FindVehicleOnPos(TileIndex tile, void *data, VehicleFromPosProc *proc)
{
	VehicleFromPos(tile, data, proc, false);
}

/**
 * Checks whether a vehicle in on a specific location. It will call proc for
 * vehicles until it returns non-NULL.
 * @note Use FindVehicleOnPos when you have the intention that all vehicles
 *       should be iterated over.
 * @param tile The location on the map
 * @param data Arbitrary data passed to proc
 * @param proc The proc that determines whether a vehicle will be "found".
 * @return True if proc returned non-NULL.
 */
bool HasVehicleOnPos(TileIndex tile, void *data, VehicleFromPosProc *proc)
{
	return VehicleFromPos(tile, data, proc, true) != NULL;
}


static void UpdateNewVehiclePosHash(Vehicle *v, bool remove)
{
	Vehicle **old_hash = v->old_new_hash;
	Vehicle **new_hash;

	if (remove) {
		new_hash = NULL;
	} else {
		int x = GB(TileX(v->tile), HASH_RES, HASH_BITS);
		int y = GB(TileY(v->tile), HASH_RES, HASH_BITS) << HASH_BITS;
		new_hash = &_new_vehicle_position_hash[(x + y) & TOTAL_HASH_MASK];
	}

	if (old_hash == new_hash) return;

	/* Remove from the old position in the hash table */
	if (old_hash != NULL) {
		if (v->next_new_hash != NULL) v->next_new_hash->prev_new_hash = v->prev_new_hash;
		*v->prev_new_hash = v->next_new_hash;
	}

	/* Insert vehicle at beginning of the new position in the hash table */
	if (new_hash != NULL) {
		v->next_new_hash = *new_hash;
		if (v->next_new_hash != NULL) v->next_new_hash->prev_new_hash = &v->next_new_hash;
		v->prev_new_hash = new_hash;
		*new_hash = v;
	}

	/* Remember current hash position */
	v->old_new_hash = new_hash;
}

static Vehicle *_vehicle_position_hash[0x1000];

static void UpdateVehiclePosHash(Vehicle *v, int x, int y)
{
	UpdateNewVehiclePosHash(v, x == INVALID_COORD);

	Vehicle **old_hash, **new_hash;
	int old_x = v->coord.left;
	int old_y = v->coord.top;

	new_hash = (x == INVALID_COORD) ? NULL : &_vehicle_position_hash[GEN_HASH(x, y)];
	old_hash = (old_x == INVALID_COORD) ? NULL : &_vehicle_position_hash[GEN_HASH(old_x, old_y)];

	if (old_hash == new_hash) return;

	/* remove from hash table? */
	if (old_hash != NULL) {
		if (v->next_hash != NULL) v->next_hash->prev_hash = v->prev_hash;
		*v->prev_hash = v->next_hash;
	}

	/* insert into hash table? */
	if (new_hash != NULL) {
		v->next_hash = *new_hash;
		if (v->next_hash != NULL) v->next_hash->prev_hash = &v->next_hash;
		v->prev_hash = new_hash;
		*new_hash = v;
	}
}

void ResetVehiclePosHash()
{
	Vehicle *v;
	FOR_ALL_VEHICLES(v) { v->old_new_hash = NULL; }
	memset(_vehicle_position_hash, 0, sizeof(_vehicle_position_hash));
	memset(_new_vehicle_position_hash, 0, sizeof(_new_vehicle_position_hash));
}

void ResetVehicleColourMap()
{
	Vehicle *v;
	FOR_ALL_VEHICLES(v) { v->colourmap = PAL_NONE; }
}

/**
 * List of vehicles that should check for autoreplace this tick.
 * Mapping of vehicle -> leave depot immediatelly after autoreplace.
 */
typedef SmallMap<Vehicle *, bool, 4> AutoreplaceMap;
static AutoreplaceMap _vehicles_to_autoreplace;

void InitializeVehicles()
{
	_vehicle_pool.CleanPool();
	_cargo_payment_pool.CleanPool();

	_age_cargo_skip_counter = 1;

	_vehicles_to_autoreplace.Reset();
	ResetVehiclePosHash();
}

uint CountVehiclesInChain(const Vehicle *v)
{
	uint count = 0;
	do count++; while ((v = v->Next()) != NULL);
	return count;
}

/** Check if a vehicle is counted in num_engines in each company struct
 * @return true if the vehicle is counted in num_engines
 */
bool Vehicle::IsEngineCountable() const
{
	switch (this->type) {
		case VEH_AIRCRAFT: return Aircraft::From(this)->IsNormalAircraft(); // don't count plane shadows and helicopter rotors
		case VEH_TRAIN:
			return !Train::From(this)->IsArticulatedPart() && // tenders and other articulated parts
					!Train::From(this)->IsRearDualheaded(); // rear parts of multiheaded engines
		case VEH_ROAD: return RoadVehicle::From(this)->IsRoadVehFront();
		case VEH_SHIP: return true;
		default: return false; // Only count company buildable vehicles
	}
}

void Vehicle::PreDestructor()
{
	if (CleaningPool()) return;

	if (Station::IsValidID(this->last_station_visited)) {
		Station *st = Station::Get(this->last_station_visited);
		st->loading_vehicles.remove(this);

		HideFillingPercent(&this->fill_percent_te_id);
		this->CancelReservation(st);
		delete this->cargo_payment;
	}

	if (this->IsEngineCountable()) {
		Company::Get(this->owner)->num_engines[this->engine_type]--;
		if (this->owner == _local_company) InvalidateAutoreplaceWindow(this->engine_type, this->group_id);

		DeleteGroupHighlightOfVehicle(this);
		if (Group::IsValidID(this->group_id)) Group::Get(this->group_id)->num_engines[this->engine_type]--;
		if (this->IsPrimaryVehicle()) DecreaseGroupNumVehicle(this->group_id);
	}

	if (this->type == VEH_ROAD) ClearSlot(RoadVehicle::From(this));
	if (this->type == VEH_AIRCRAFT && this->IsPrimaryVehicle()) {
		Aircraft *a = Aircraft::From(this);
		Station *st = GetTargetAirportIfValid(a);
		if (st != NULL) {
			const AirportFTA *layout = st->Airport()->layout;
			CLRBITS(st->airport_flags, layout[a->previous_pos].block | layout[a->pos].block);
		}
	}

	if (this->Previous() == NULL) {
		InvalidateWindowData(WC_VEHICLE_DEPOT, this->tile);
	}

	if (this->IsPrimaryVehicle()) {
		DeleteWindowById(WC_VEHICLE_VIEW, this->index);
		DeleteWindowById(WC_VEHICLE_ORDERS, this->index);
		DeleteWindowById(WC_VEHICLE_REFIT, this->index);
		DeleteWindowById(WC_VEHICLE_DETAILS, this->index);
		DeleteWindowById(WC_VEHICLE_TIMETABLE, this->index);
		SetWindowDirty(WC_COMPANY, this->owner);
	}
	InvalidateWindowClassesData(GetWindowClassForVehicleType(this->type), 0);

	this->cargo.Truncate(0);
	DeleteVehicleOrders(this);
	DeleteDepotHighlightOfVehicle(this);

	extern void StopGlobalFollowVehicle(const Vehicle *v);
	StopGlobalFollowVehicle(this);

	ReleaseDisastersTargetingVehicle(this->index);
}

Vehicle::~Vehicle()
{
	free(this->name);

	if (CleaningPool()) return;

	/* sometimes, eg. for disaster vehicles, when company bankrupts, when removing crashed/flooded vehicles,
	 * it may happen that vehicle chain is deleted when visible */
	if (!(this->vehstatus & VS_HIDDEN)) MarkSingleVehicleDirty(this);

	Vehicle *v = this->Next();
	this->SetNext(NULL);

	delete v;

	UpdateVehiclePosHash(this, INVALID_COORD, 0);
	DeleteVehicleNews(this->index, INVALID_STRING_ID);
}

/** Adds a vehicle to the list of vehicles, that visited a depot this tick
 * @param *v vehicle to add
 */
void VehicleEnteredDepotThisTick(Vehicle *v)
{
	/* Vehicle should stop in the depot if it was in 'stopping' state */
	_vehicles_to_autoreplace[v] = !(v->vehstatus & VS_STOPPED);

	/* We ALWAYS set the stopped state. Even when the vehicle does not plan on
	 * stopping in the depot, so we stop it to ensure that it will not reserve
	 * the path out of the depot before we might autoreplace it to a different
	 * engine. The new engine would not own the reserved path we store that we
	 * stopped the vehicle, so autoreplace can start it again */
	v->vehstatus |= VS_STOPPED;
}

/**
 * Increases the day counter for all vehicles and calls 1-day and 32-day handlers.
 * Each tick, it processes vehicles with "index % DAY_TICKS == _date_fract",
 * so each day, all vehicles are processes in DAY_TICKS steps.
 */
static void RunVehicleDayProc()
{
	if (_game_mode != GM_NORMAL) return;

	/* Run the day_proc for every DAY_TICKS vehicle starting at _date_fract. */
	for (size_t i = _date_fract; i < Vehicle::GetPoolSize(); i += DAY_TICKS) {
		Vehicle *v = Vehicle::Get(i);
		if (v == NULL) continue;

		/* Call the 32-day callback if needed */
		if ((v->day_counter & 0x1F) == 0) {
			uint16 callback = GetVehicleCallback(CBID_VEHICLE_32DAY_CALLBACK, 0, 0, v->engine_type, v);
			if (callback != CALLBACK_FAILED) {
				if (HasBit(callback, 0)) TriggerVehicle(v, VEHICLE_TRIGGER_CALLBACK_32); // Trigger vehicle trigger 10
				if (HasBit(callback, 1)) v->colourmap = PAL_NONE;
			}
		}

		/* This is called once per day for each vehicle, but not in the first tick of the day */
		v->OnNewDay();
	}
}

void CallVehicleTicks()
{
	_vehicles_to_autoreplace.Clear();

	_age_cargo_skip_counter = (_age_cargo_skip_counter == 0) ? 184 : (_age_cargo_skip_counter - 1);

	RunVehicleDayProc();

	Station *st;
	FOR_ALL_STATIONS(st) LoadUnloadStation(st);

	Vehicle *v;
	FOR_ALL_VEHICLES(v) {
		/* Vehicle could be deleted in this tick */
		if (!v->Tick()) {
			assert(Vehicle::Get(vehicle_index) == NULL);
			continue;
		}

		assert(Vehicle::Get(vehicle_index) == v);

		switch (v->type) {
			default: break;

			case VEH_TRAIN:
			case VEH_ROAD:
			case VEH_AIRCRAFT:
			case VEH_SHIP:
				if (_age_cargo_skip_counter == 0) v->cargo.AgeCargo();

				if (v->type == VEH_TRAIN && Train::From(v)->IsWagon()) continue;
				if (v->type == VEH_AIRCRAFT && v->subtype != AIR_HELICOPTER) continue;
				if (v->type == VEH_ROAD && !RoadVehicle::From(v)->IsRoadVehFront()) continue;

				v->motion_counter += (v->direction & 1) ? (v->cur_speed * 3) / 4 : v->cur_speed;
				/* Play a running sound if the motion counter passes 256 (Do we not skip sounds?) */
				if (GB(v->motion_counter, 0, 8) < v->cur_speed) PlayVehicleSound(v, VSE_RUNNING);

				/* Play an alterate running sound every 16 ticks */
				if (GB(v->tick_counter, 0, 4) == 0) PlayVehicleSound(v, v->cur_speed > 0 ? VSE_RUNNING_16 : VSE_STOPPED_16);
		}
	}

	for (AutoreplaceMap::iterator it = _vehicles_to_autoreplace.Begin(); it != _vehicles_to_autoreplace.End(); it++) {
		v = it->first;
		/* Autoreplace needs the current company set as the vehicle owner */
		_current_company = v->owner;

		/* Start vehicle if we stopped them in VehicleEnteredDepotThisTick()
		 * We need to stop them between VehicleEnteredDepotThisTick() and here or we risk that
		 * they are already leaving the depot again before being replaced. */
		if (it->second) v->vehstatus &= ~VS_STOPPED;

		/* Store the position of the effect as the vehicle pointer will become invalid later */
		int x = v->x_pos;
		int y = v->y_pos;
		int z = v->z_pos;

		const Company *c = Company::Get(_current_company);
		SubtractMoneyFromCompany(CommandCost(EXPENSES_NEW_VEHICLES, (Money)c->settings.engine_renew_money));
		CommandCost res = DoCommand(0, v->index, 0, DC_EXEC, CMD_AUTOREPLACE_VEHICLE);
		SubtractMoneyFromCompany(CommandCost(EXPENSES_NEW_VEHICLES, -(Money)c->settings.engine_renew_money));

		if (!IsLocalCompany()) continue;

		if (res.Succeeded()) {
			ShowCostOrIncomeAnimation(x, y, z, res.GetCost());
			continue;
		}

		StringID error_message = res.GetErrorMessage();
		if (error_message == STR_ERROR_AUTOREPLACE_NOTHING_TO_DO || error_message == INVALID_STRING_ID) continue;

		if (error_message == STR_ERROR_NOT_ENOUGH_CASH_REQUIRES_CURRENCY) error_message = STR_ERROR_AUTOREPLACE_MONEY_LIMIT;

		StringID message;
		if (error_message == STR_ERROR_TRAIN_TOO_LONG_AFTER_REPLACEMENT) {
			message = error_message;
		} else {
			message = STR_NEWS_VEHICLE_AUTORENEW_FAILED;
		}

		SetDParam(0, v->index);
		SetDParam(1, error_message);
		AddVehicleNewsItem(message, NS_ADVICE, v->index);
	}

	_current_company = OWNER_NONE;
}

static void DoDrawVehicle(const Vehicle *v)
{
	SpriteID image = v->cur_image;
	SpriteID pal = PAL_NONE;

	if (v->vehstatus & VS_DEFPAL) pal = (v->vehstatus & VS_CRASHED) ? PALETTE_CRASH : GetVehiclePalette(v);

	AddSortableSpriteToDraw(image, pal, v->x_pos + v->x_offs, v->y_pos + v->y_offs,
		v->x_extent, v->y_extent, v->z_extent, v->z_pos, (v->vehstatus & VS_SHADOW) != 0);
}

void ViewportAddVehicles(DrawPixelInfo *dpi)
{
	/* The bounding rectangle */
	const int l = dpi->left;
	const int r = dpi->left + dpi->width;
	const int t = dpi->top;
	const int b = dpi->top + dpi->height;

	/* The hash area to scan */
	int xl, xu, yl, yu;

	if (dpi->width + 70 < (1 << (7 + 6))) {
		xl = GB(l - 70, 7, 6);
		xu = GB(r,      7, 6);
	} else {
		/* scan whole hash row */
		xl = 0;
		xu = 0x3F;
	}

	if (dpi->height + 70 < (1 << (6 + 6))) {
		yl = GB(t - 70, 6, 6) << 6;
		yu = GB(b,      6, 6) << 6;
	} else {
		/* scan whole column */
		yl = 0;
		yu = 0x3F << 6;
	}

	for (int y = yl;; y = (y + (1 << 6)) & (0x3F << 6)) {
		for (int x = xl;; x = (x + 1) & 0x3F) {
			const Vehicle *v = _vehicle_position_hash[x + y]; // already masked & 0xFFF

			while (v != NULL) {
				if (!(v->vehstatus & VS_HIDDEN) &&
						l <= v->coord.right &&
						t <= v->coord.bottom &&
						r >= v->coord.left &&
						b >= v->coord.top) {
					DoDrawVehicle(v);
				}
				v = v->next_hash;
			}

			if (x == xu) break;
		}

		if (y == yu) break;
	}
}

Vehicle *CheckClickOnVehicle(const ViewPort *vp, int x, int y)
{
	Vehicle *found = NULL, *v;
	uint dist, best_dist = UINT_MAX;

	if ((uint)(x -= vp->left) >= (uint)vp->width || (uint)(y -= vp->top) >= (uint)vp->height) return NULL;

	x = ScaleByZoom(x, vp->zoom) + vp->virtual_left;
	y = ScaleByZoom(y, vp->zoom) + vp->virtual_top;

	FOR_ALL_VEHICLES(v) {
		if ((v->vehstatus & (VS_HIDDEN | VS_UNCLICKABLE)) == 0 &&
				x >= v->coord.left && x <= v->coord.right &&
				y >= v->coord.top && y <= v->coord.bottom) {

			dist = max(
				abs(((v->coord.left + v->coord.right) >> 1) - x),
				abs(((v->coord.top + v->coord.bottom) >> 1) - y)
			);

			if (dist < best_dist) {
				found = v;
				best_dist = dist;
			}
		}
	}

	return found;
}

void DecreaseVehicleValue(Vehicle *v)
{
	v->value -= v->value >> 8;
	SetWindowDirty(WC_VEHICLE_DETAILS, v->index);
}

static const byte _breakdown_chance[64] = {
	  3,   3,   3,   3,   3,   3,   3,   3,
	  4,   4,   5,   5,   6,   6,   7,   7,
	  8,   8,   9,   9,  10,  10,  11,  11,
	 12,  13,  13,  13,  13,  14,  15,  16,
	 17,  19,  21,  25,  28,  31,  34,  37,
	 40,  44,  48,  52,  56,  60,  64,  68,
	 72,  80,  90, 100, 110, 120, 130, 140,
	150, 170, 190, 210, 230, 250, 250, 250,
};

void CheckVehicleBreakdown(Vehicle *v)
{
	int rel, rel_old;

	/* decrease reliability */
	v->reliability = rel = max((rel_old = v->reliability) - v->reliability_spd_dec, 0);
	if ((rel_old >> 8) != (rel >> 8)) SetWindowDirty(WC_VEHICLE_DETAILS, v->index);

	if (v->breakdown_ctr != 0 || (v->vehstatus & VS_STOPPED) ||
			_settings_game.difficulty.vehicle_breakdowns < 1 ||
			v->cur_speed < 5 || _game_mode == GM_MENU) {
		return;
	}

	uint32 r = Random();

	/* increase chance of failure */
	int chance = v->breakdown_chance + 1;
	if (Chance16I(1, 25, r)) chance += 25;
	v->breakdown_chance = min(255, chance);

	/* calculate reliability value to use in comparison */
	rel = v->reliability;
	if (v->type == VEH_SHIP) rel += 0x6666;

	/* reduced breakdowns? */
	if (_settings_game.difficulty.vehicle_breakdowns == 1) rel += 0x6666;

	/* check if to break down */
	if (_breakdown_chance[(uint)min(rel, 0xffff) >> 10] <= v->breakdown_chance) {
		v->breakdown_ctr    = GB(r, 16, 6) + 0x3F;
		v->breakdown_delay  = GB(r, 24, 7) + 0x80;
		v->breakdown_chance = 0;
	}
}

void AgeVehicle(Vehicle *v)
{
	if (v->age < 65535) v->age++;

	int age = v->age - v->max_age;
	if (age == DAYS_IN_LEAP_YEAR * 0 || age == DAYS_IN_LEAP_YEAR * 1 ||
			age == DAYS_IN_LEAP_YEAR * 2 || age == DAYS_IN_LEAP_YEAR * 3 || age == DAYS_IN_LEAP_YEAR * 4) {
		v->reliability_spd_dec <<= 1;
	}

	SetWindowDirty(WC_VEHICLE_DETAILS, v->index);

	/* Don't warn about non-primary or not ours vehicles or vehicles that are crashed */
	if (v->Previous() != NULL || v->owner != _local_company || (v->vehstatus & VS_CRASHED) != 0) return;

	/* Don't warn if a renew is active */
	if (Company::Get(v->owner)->settings.engine_renew && Engine::Get(v->engine_type)->company_avail != 0) return;

	StringID str;
	if (age == -DAYS_IN_LEAP_YEAR) {
		str = STR_NEWS_VEHICLE_IS_GETTING_OLD;
	} else if (age == 0) {
		str = STR_NEWS_VEHICLE_IS_GETTING_VERY_OLD;
	} else if (age > 0 && (age % DAYS_IN_LEAP_YEAR) == 0) {
		str = STR_NEWS_VEHICLE_IS_GETTING_VERY_OLD_AND;
	} else {
		return;
	}

	SetDParam(0, v->index);
	AddVehicleNewsItem(str, NS_ADVICE, v->index);
}

/**
 * Calculates how full a vehicle is.
 * @param v The Vehicle to check. For trains, use the first engine.
 * @param colour The string to show depending on if we are unloading or loading
 * @return A percentage of how full the Vehicle is.
 */
uint8 CalcPercentVehicleFilled(const Vehicle *v, StringID *colour)
{
	int count = 0;
	int max = 0;
	int cars = 0;
	int unloading = 0;
	bool loading = false;

	const Vehicle *u = v;
	const Station *st = v->last_station_visited != INVALID_STATION ? Station::Get(v->last_station_visited) : NULL;

	/* Count up max and used */
	for (; v != NULL; v = v->Next()) {
		count += v->cargo.Count();
		max += v->cargo_cap;
		if (v->cargo_cap != 0 && colour != NULL) {
			unloading += HasBit(v->vehicle_flags, VF_CARGO_UNLOADING) ? 1 : 0;
			loading |= !(u->current_order.GetLoadType() & OLFB_NO_LOAD) && st->goods[v->cargo_type].days_since_pickup != 255;
			cars++;
		}
	}

	if (colour != NULL) {
		if (unloading == 0 && loading) {
			*colour = STR_PERCENT_UP;
		} else if (cars == unloading || !loading) {
			*colour = STR_PERCENT_DOWN;
		} else {
			*colour = STR_PERCENT_UP_DOWN;
		}
	}

	/* Train without capacity */
	if (max == 0) return 100;

	/* Return the percentage */
	return (count * 100) / max;
}

void VehicleEnterDepot(Vehicle *v)
{
	/* Always work with the front of the vehicle */
	assert(v == v->First());

	switch (v->type) {
		case VEH_TRAIN: {
			Train *t = Train::From(v);
			SetWindowClassesDirty(WC_TRAINS_LIST);
			/* Clear path reservation */
			SetDepotReservation(t->tile, false);
			if (_settings_client.gui.show_track_reservation) MarkTileDirtyByTile(t->tile);

			UpdateSignalsOnSegment(t->tile, INVALID_DIAGDIR, t->owner);
			t->time_counter = 0;
			ClrBit(t->flags, VRF_TOGGLE_REVERSE);
			TrainConsistChanged(t, true);
			break;
		}

		case VEH_ROAD:
			SetWindowClassesDirty(WC_ROADVEH_LIST);
			break;

		case VEH_SHIP:
			SetWindowClassesDirty(WC_SHIPS_LIST);
			Ship::From(v)->state = TRACK_BIT_DEPOT;
			RecalcShipStuff(v);
			break;

		case VEH_AIRCRAFT:
			SetWindowClassesDirty(WC_AIRCRAFT_LIST);
			HandleAircraftEnterHangar(Aircraft::From(v));
			break;
		default: NOT_REACHED();
	}

	if (v->type != VEH_TRAIN) {
		/* Trains update the vehicle list when the first unit enters the depot and calls VehicleEnterDepot() when the last unit enters.
		 * We only increase the number of vehicles when the first one enters, so we will not need to search for more vehicles in the depot */
		InvalidateWindowData(WC_VEHICLE_DEPOT, v->tile);
	}
	SetWindowDirty(WC_VEHICLE_DEPOT, v->tile);

	v->vehstatus |= VS_HIDDEN;
	v->cur_speed = 0;

	VehicleServiceInDepot(v);

	TriggerVehicle(v, VEHICLE_TRIGGER_DEPOT);

	if (v->current_order.IsType(OT_GOTO_DEPOT)) {
		SetWindowDirty(WC_VEHICLE_VIEW, v->index);

		const Order *real_order = v->GetOrder(v->cur_order_index);
		Order t = v->current_order;
		v->current_order.MakeDummy();

		/* Test whether we are heading for this depot. If not, do nothing.
		 * Note: The target depot for nearest-/manual-depot-orders is only updated on junctions, but we want to accept every depot. */
		if ((t.GetDepotOrderType() & ODTFB_PART_OF_ORDERS) &&
				real_order != NULL && !(real_order->GetDepotActionType() & ODATFB_NEAREST_DEPOT) &&
				(v->type == VEH_AIRCRAFT ? t.GetDestination() != GetStationIndex(v->tile) : v->dest_tile != v->tile)) {
			/* We are heading for another depot, keep driving. */
			return;
		}

		if (t.IsRefit()) {
			_current_company = v->owner;
			CommandCost cost = DoCommand(v->tile, v->index, t.GetRefitCargo() | t.GetRefitSubtype() << 8, DC_EXEC, GetCmdRefitVeh(v));

			if (CmdFailed(cost)) {
				_vehicles_to_autoreplace[v] = false;
				if (v->owner == _local_company) {
					/* Notify the user that we stopped the vehicle */
					SetDParam(0, v->index);
					AddVehicleNewsItem(STR_NEWS_ORDER_REFIT_FAILED, NS_ADVICE, v->index);
				}
			} else if (v->owner == _local_company && cost.GetCost() != 0) {
				ShowCostOrIncomeAnimation(v->x_pos, v->y_pos, v->z_pos, cost.GetCost());
			}
		}

		if (t.GetDepotOrderType() & ODTFB_PART_OF_ORDERS) {
			/* Part of orders */
			UpdateVehicleTimetable(v, true);
			v->IncrementOrderIndex();
		}
		if (t.GetDepotActionType() & ODATFB_HALT) {
			/* Vehicles are always stopped on entering depots. Do not restart this one. */
			_vehicles_to_autoreplace[v] = false;
			if (v->owner == _local_company) {
				SetDParam(0, v->index);
				AddVehicleNewsItem(STR_NEWS_TRAIN_IS_WAITING + v->type, NS_ADVICE, v->index);
			}
			AI::NewEvent(v->owner, new AIEventVehicleWaitingInDepot(v->index));
		}
	}
}


/**
 * Move a vehicle in the game state; that is moving it's position in
 * the position hashes and marking it's location in the viewport dirty
 * if requested.
 * @param v vehicle to move
 * @param update_viewport whether to dirty the viewport
 */
void VehicleMove(Vehicle *v, bool update_viewport)
{
	int img = v->cur_image;
	Point pt = RemapCoords(v->x_pos + v->x_offs, v->y_pos + v->y_offs, v->z_pos);
	const Sprite *spr = GetSprite(img, ST_NORMAL);

	pt.x += spr->x_offs;
	pt.y += spr->y_offs;

	UpdateVehiclePosHash(v, pt.x, pt.y);

	Rect old_coord = v->coord;
	v->coord.left   = pt.x;
	v->coord.top    = pt.y;
	v->coord.right  = pt.x + spr->width + 2;
	v->coord.bottom = pt.y + spr->height + 2;

	if (update_viewport) {
		MarkAllViewportsDirty(
			min(old_coord.left,   v->coord.left),
			min(old_coord.top,    v->coord.top),
			max(old_coord.right,  v->coord.right) + 1,
			max(old_coord.bottom, v->coord.bottom) + 1
		);
	}
}

/**
 * Marks viewports dirty where the vehicle's image is
 * In fact, it equals
 *   BeginVehicleMove(v); EndVehicleMove(v);
 * @param v vehicle to mark dirty
 * @see BeginVehicleMove()
 * @see EndVehicleMove()
 */
void MarkSingleVehicleDirty(const Vehicle *v)
{
	MarkAllViewportsDirty(v->coord.left, v->coord.top, v->coord.right + 1, v->coord.bottom + 1);
}

/**
 * Get position information of a vehicle when moving one pixel in the direction it is facing
 * @param v Vehicle to move
 * @return Position information after the move */
GetNewVehiclePosResult GetNewVehiclePos(const Vehicle *v)
{
	static const int8 _delta_coord[16] = {
		-1,-1,-1, 0, 1, 1, 1, 0, /* x */
		-1, 0, 1, 1, 1, 0,-1,-1, /* y */
	};

	int x = v->x_pos + _delta_coord[v->direction];
	int y = v->y_pos + _delta_coord[v->direction + 8];

	GetNewVehiclePosResult gp;
	gp.x = x;
	gp.y = y;
	gp.old_tile = v->tile;
	gp.new_tile = TileVirtXY(x, y);
	return gp;
}

static const Direction _new_direction_table[] = {
	DIR_N,  DIR_NW, DIR_W,
	DIR_NE, DIR_SE, DIR_SW,
	DIR_E,  DIR_SE, DIR_S
};

Direction GetDirectionTowards(const Vehicle *v, int x, int y)
{
	int i = 0;

	if (y >= v->y_pos) {
		if (y != v->y_pos) i += 3;
		i += 3;
	}

	if (x >= v->x_pos) {
		if (x != v->x_pos) i++;
		i++;
	}

	Direction dir = v->direction;

	DirDiff dirdiff = DirDifference(_new_direction_table[i], dir);
	if (dirdiff == DIRDIFF_SAME) return dir;
	return ChangeDir(dir, dirdiff > DIRDIFF_REVERSE ? DIRDIFF_45LEFT : DIRDIFF_45RIGHT);
}

/**
 * Call the tile callback function for a vehicle entering a tile
 * @param v    Vehicle entering the tile
 * @param tile Tile entered
 * @param x    X position
 * @param y    Y position
 * @return Some meta-data over the to be entered tile.
 * @see VehicleEnterTileStatus to see what the bits in the return value mean.
 */
VehicleEnterTileStatus VehicleEnterTile(Vehicle *v, TileIndex tile, int x, int y)
{
	return _tile_type_procs[GetTileType(tile)]->vehicle_enter_tile_proc(v, tile, x, y);
}

FreeUnitIDGenerator::FreeUnitIDGenerator(VehicleType type, CompanyID owner) : cache(NULL), maxid(0), curid(0)
{
	/* Find maximum */
	const Vehicle *v;
	FOR_ALL_VEHICLES(v) {
		if (v->type == type && v->owner == owner) {
			this->maxid = max<UnitID>(this->maxid, v->unitnumber);
		}
	}

	if (this->maxid == 0) return;

	this->maxid++; // so there is space for last item (with v->unitnumber == maxid)
	this->maxid++; // this one will always be free (well, it will fail when there are 65535 units, so this overflows)

	this->cache = CallocT<bool>(this->maxid);

	/* Fill the cache */
	FOR_ALL_VEHICLES(v) {
		if (v->type == type && v->owner == owner) {
			this->cache[v->unitnumber] = true;
		}
	}
}

UnitID FreeUnitIDGenerator::NextID()
{
	if (this->maxid <= this->curid) return ++this->curid;

	while (this->cache[++this->curid]) { } // it will stop, we reserved more space than needed

	return this->curid;
}

UnitID GetFreeUnitNumber(VehicleType type)
{
	FreeUnitIDGenerator gen(type, _current_company);

	return gen.NextID();
}


/**
 * Check whether we can build infrastructure for the given
 * vehicle type. This to disable building stations etc. when
 * you are not allowed/able to have the vehicle type yet.
 * @param type the vehicle type to check this for
 * @return true if there is any reason why you may build
 *         the infrastructure for the given vehicle type
 */
bool CanBuildVehicleInfrastructure(VehicleType type)
{
	assert(IsCompanyBuildableVehicleType(type));

	if (!Company::IsValidID(_local_company)) return false;
	if (_settings_client.gui.always_build_infrastructure) return true;

	UnitID max;
	switch (type) {
		case VEH_TRAIN:    max = _settings_game.vehicle.max_trains; break;
		case VEH_ROAD:     max = _settings_game.vehicle.max_roadveh; break;
		case VEH_SHIP:     max = _settings_game.vehicle.max_ships; break;
		case VEH_AIRCRAFT: max = _settings_game.vehicle.max_aircraft; break;
		default: NOT_REACHED();
	}

	/* We can build vehicle infrastructure when we may build the vehicle type */
	if (max > 0) {
		/* Can we actually build the vehicle type? */
		const Engine *e;
		FOR_ALL_ENGINES_OF_TYPE(e, type) {
			if (HasBit(e->company_avail, _local_company)) return true;
		}
		return false;
	}

	/* We should be able to build infrastructure when we have the actual vehicle type */
	const Vehicle *v;
	FOR_ALL_VEHICLES(v) {
		if (v->owner == _local_company && v->type == type) return true;
	}

	return false;
}


/**
 * Determines the livery for a vehicle.
 * @param engine_type EngineID of the vehicle
 * @param company Owner of the vehicle
 * @param parent_engine_type EngineID of the front vehicle. INVALID_VEHICLE if vehicle is at front itself.
 * @param v the vehicle. NULL if in purchase list etc.
 * @return livery to use
 */
const Livery *GetEngineLivery(EngineID engine_type, CompanyID company, EngineID parent_engine_type, const Vehicle *v)
{
	const Company *c = Company::Get(company);
	LiveryScheme scheme = LS_DEFAULT;
	CargoID cargo_type = v == NULL ? (CargoID)CT_INVALID : v->cargo_type;

	/* The default livery is always available for use, but its in_use flag determines
	 * whether any _other_ liveries are in use. */
	if (c->livery[LS_DEFAULT].in_use && (_settings_client.gui.liveries == 2 || (_settings_client.gui.liveries == 1 && company == _local_company))) {
		/* Determine the livery scheme to use */
		const Engine *e = Engine::Get(engine_type);
		switch (e->type) {
			default: NOT_REACHED();
			case VEH_TRAIN: {
				if (v != NULL && parent_engine_type != INVALID_ENGINE && (UsesWagonOverride(v) || (Train::From(v)->IsArticulatedPart() && e->u.rail.railveh_type != RAILVEH_WAGON))) {
					/* Wagonoverrides use the coloir scheme of the front engine.
					 * Articulated parts use the colour scheme of the first part. (Not supported for articulated wagons) */
					engine_type = parent_engine_type;
					e = Engine::Get(engine_type);
					/* Note: Luckily cargo_type is not needed for engines */
				}

				if (cargo_type == CT_INVALID) cargo_type = e->GetDefaultCargoType();
				if (cargo_type == CT_INVALID) cargo_type = CT_GOODS; // The vehicle does not carry anything, let's pick some freight cargo
				if (e->u.rail.railveh_type == RAILVEH_WAGON) {
					if (!CargoSpec::Get(cargo_type)->is_freight) {
						if (parent_engine_type == INVALID_ENGINE) {
							scheme = LS_PASSENGER_WAGON_STEAM;
						} else {
							switch (RailVehInfo(parent_engine_type)->engclass) {
								default: NOT_REACHED();
								case EC_STEAM:    scheme = LS_PASSENGER_WAGON_STEAM;    break;
								case EC_DIESEL:   scheme = LS_PASSENGER_WAGON_DIESEL;   break;
								case EC_ELECTRIC: scheme = LS_PASSENGER_WAGON_ELECTRIC; break;
								case EC_MONORAIL: scheme = LS_PASSENGER_WAGON_MONORAIL; break;
								case EC_MAGLEV:   scheme = LS_PASSENGER_WAGON_MAGLEV;   break;
							}
						}
					} else {
						scheme = LS_FREIGHT_WAGON;
					}
				} else {
					bool is_mu = HasBit(e->info.misc_flags, EF_RAIL_IS_MU);

					switch (e->u.rail.engclass) {
						default: NOT_REACHED();
						case EC_STEAM:    scheme = LS_STEAM; break;
						case EC_DIESEL:   scheme = is_mu ? LS_DMU : LS_DIESEL;   break;
						case EC_ELECTRIC: scheme = is_mu ? LS_EMU : LS_ELECTRIC; break;
						case EC_MONORAIL: scheme = LS_MONORAIL; break;
						case EC_MAGLEV:   scheme = LS_MAGLEV; break;
					}
				}
				break;
			}

			case VEH_ROAD: {
				/* Always use the livery of the front */
				if (v != NULL && parent_engine_type != INVALID_ENGINE) {
					engine_type = parent_engine_type;
					e = Engine::Get(engine_type);
					cargo_type = v->First()->cargo_type;
				}
				if (cargo_type == CT_INVALID) cargo_type = e->GetDefaultCargoType();
				if (cargo_type == CT_INVALID) cargo_type = CT_GOODS; // The vehicle does not carry anything, let's pick some freight cargo

				/* Important: Use Tram Flag of front part. Luckily engine_type refers to the front part here. */
				if (HasBit(e->info.misc_flags, EF_ROAD_TRAM)) {
					/* Tram */
					scheme = IsCargoInClass(cargo_type, CC_PASSENGERS) ? LS_PASSENGER_TRAM : LS_FREIGHT_TRAM;
				} else {
					/* Bus or truck */
					scheme = IsCargoInClass(cargo_type, CC_PASSENGERS) ? LS_BUS : LS_TRUCK;
				}
				break;
			}

			case VEH_SHIP: {
				if (cargo_type == CT_INVALID) cargo_type = e->GetDefaultCargoType();
				if (cargo_type == CT_INVALID) cargo_type = CT_GOODS; // The vehicle does not carry anything, let's pick some freight cargo
				scheme = IsCargoInClass(cargo_type, CC_PASSENGERS) ? LS_PASSENGER_SHIP : LS_FREIGHT_SHIP;
				break;
			}

			case VEH_AIRCRAFT: {
				switch (e->u.air.subtype) {
					case AIR_HELI: scheme = LS_HELICOPTER; break;
					case AIR_CTOL: scheme = LS_SMALL_PLANE; break;
					case AIR_CTOL | AIR_FAST: scheme = LS_LARGE_PLANE; break;
				}
				break;
			}
		}

		/* Switch back to the default scheme if the resolved scheme is not in use */
		if (!c->livery[scheme].in_use) scheme = LS_DEFAULT;
	}

	return &c->livery[scheme];
}


static SpriteID GetEngineColourMap(EngineID engine_type, CompanyID company, EngineID parent_engine_type, const Vehicle *v)
{
	SpriteID map = (v != NULL) ? v->colourmap : PAL_NONE;

	/* Return cached value if any */
	if (map != PAL_NONE) return map;

	const Engine *e = Engine::Get(engine_type);

	/* Check if we should use the colour map callback */
	if (HasBit(e->info.callback_mask, CBM_VEHICLE_COLOUR_REMAP)) {
		uint16 callback = GetVehicleCallback(CBID_VEHICLE_COLOUR_MAPPING, 0, 0, engine_type, v);
		/* A return value of 0xC000 is stated to "use the default two-colour
		 * maps" which happens to be the failure action too... */
		if (callback != CALLBACK_FAILED && callback != 0xC000) {
			map = GB(callback, 0, 14);
			/* If bit 14 is set, then the company colours are applied to the
			 * map else it's returned as-is. */
			if (!HasBit(callback, 14)) {
				/* Update cache */
				if (v != NULL) const_cast<Vehicle *>(v)->colourmap = map;
				return map;
			}
		}
	}

	bool twocc = HasBit(e->info.misc_flags, EF_USES_2CC);

	if (map == PAL_NONE) map = twocc ? (SpriteID)SPR_2CCMAP_BASE : (SpriteID)PALETTE_RECOLOUR_START;

	/* Spectator has news shown too, but has invalid company ID - as well as dedicated server */
	if (!Company::IsValidID(company)) return map;

	const Livery *livery = GetEngineLivery(engine_type, company, parent_engine_type, v);

	map += livery->colour1;
	if (twocc) map += livery->colour2 * 16;

	/* Update cache */
	if (v != NULL) const_cast<Vehicle *>(v)->colourmap = map;
	return map;
}

SpriteID GetEnginePalette(EngineID engine_type, CompanyID company)
{
	return GetEngineColourMap(engine_type, company, INVALID_ENGINE, NULL);
}

SpriteID GetVehiclePalette(const Vehicle *v)
{
	if (v->type == VEH_TRAIN) {
		return GetEngineColourMap(v->engine_type, v->owner, Train::From(v)->tcache.first_engine, v);
	} else if (v->type == VEH_ROAD) {
		return GetEngineColourMap(v->engine_type, v->owner, RoadVehicle::From(v)->rcache.first_engine, v);
	}

	return GetEngineColourMap(v->engine_type, v->owner, INVALID_ENGINE, v);
}

/**
 * Determines capacity of a given vehicle from scratch.
 * For aircraft the main capacity is determined. Mail might be present as well.
 * @note Keep this function consistent with Engine::GetDisplayDefaultCapacity().
 * @param v Vehicle of interest
 * @return Capacity
 */
uint GetVehicleCapacity(const Vehicle *v)
{
	const Engine *e = Engine::Get(v->engine_type);

	if (!e->CanCarryCargo()) return 0;

	CargoID default_cargo = e->GetDefaultCargoType();

	/* Check the refit capacity callback if we are not in the default configuration.
	 * Note: This might change to become more consistent/flexible/sane, esp. when default cargo is first refittable. */
	if (HasBit(e->info.callback_mask, CBM_VEHICLE_REFIT_CAPACITY) &&
			(default_cargo != v->cargo_type || v->cargo_subtype != 0)) {
		uint16 callback = GetVehicleCallback(CBID_VEHICLE_REFIT_CAPACITY, 0, 0, v->engine_type, v);
		if (callback != CALLBACK_FAILED) return callback;
	}

	/* Get capacity according to property resp. CB */
	uint capacity;
	switch (e->type) {
		case VEH_TRAIN:    capacity = GetVehicleProperty(v, PROP_TRAIN_CARGO_CAPACITY,   e->u.rail.capacity); break;
		case VEH_ROAD:     capacity = GetVehicleProperty(v, PROP_ROADVEH_CARGO_CAPACITY, e->u.road.capacity); break;
		case VEH_SHIP:     capacity = GetVehicleProperty(v, PROP_SHIP_CARGO_CAPACITY,    e->u.ship.capacity); break;
		case VEH_AIRCRAFT: capacity = e->u.air.passenger_capacity; break;
		default: NOT_REACHED();
	}

	/* Apply multipliers depending on cargo- and vehicletype.
	 * Note: This might change to become more consistent/flexible. */
	if (e->type != VEH_SHIP) {
		if (e->type == VEH_AIRCRAFT) {
			if (v->cargo_type == CT_PASSENGERS) return capacity;
			capacity += e->u.air.mail_capacity;
			if (v->cargo_type == CT_MAIL) return capacity;
		} else {
			switch (default_cargo) {
				case CT_PASSENGERS: break;
				case CT_MAIL:
				case CT_GOODS: capacity *= 2; break;
				default:       capacity *= 4; break;
			}
		}
		switch (v->cargo_type) {
			case CT_PASSENGERS: break;
			case CT_MAIL:
			case CT_GOODS: capacity /= 2; break;
			default:       capacity /= 4; break;
		}
	}

	return capacity;
}


void Vehicle::BeginLoading(StationID last_station_id)
{
	assert(IsTileType(tile, MP_STATION) || type == VEH_SHIP);

	if (this->current_order.IsType(OT_GOTO_STATION) &&
			this->current_order.GetDestination() == this->last_station_visited) {
		current_order.MakeLoading(true);
		UpdateVehicleTimetable(this, true);

		/* Furthermore add the Non Stop flag to mark that this station
		 * is the actual destination of the vehicle, which is (for example)
		 * necessary to be known for HandleTrainLoading to determine
		 * whether the train is lost or not; not marking a train lost
		 * that arrives at random stations is bad. */
		this->current_order.SetNonStopType(ONSF_NO_STOP_AT_ANY_STATION);

	} else {
		current_order.MakeLoading(false);
	}

	StationID curr_station_id = this->last_station_visited;
	Station * curr_station = Station::Get(curr_station_id);
	curr_station->loading_vehicles.push_back(this);

	StationID next_station_id = INVALID_STATION;
	OrderList * orders = this->orders.list;
	if (orders != NULL) {
		next_station_id = orders->GetNextStoppingStation(this->cur_order_index, this->type == VEH_ROAD || this->type == VEH_TRAIN);
	}

	if (last_station_id != INVALID_STATION && last_station_id != curr_station_id) {
		IncreaseStats(Station::Get(last_station_id), this, curr_station_id);
	}

	if (next_station_id != INVALID_STATION && next_station_id != curr_station_id) {
		IncreaseFrozen(curr_station, this, next_station_id);
	}

	PrepareUnload(curr_station, this, next_station_id);

	SetWindowDirty(GetWindowClassForVehicleType(this->type), this->owner);
	SetWindowWidgetDirty(WC_VEHICLE_VIEW, this->index, VVW_WIDGET_START_STOP_VEH);
	SetWindowDirty(WC_VEHICLE_DETAILS, this->index);
	SetWindowDirty(WC_STATION_VIEW, this->last_station_visited);

	Station::Get(this->last_station_visited)->MarkTilesDirty(true);
	this->cur_speed = 0;
	this->MarkDirty();
}

/**
 * return all reserved cargo packets to the station
 * @param st the station where the reserved packets should go.
 */
void Vehicle::CancelReservation(Station *st) {
	for(Vehicle *v = this; v != NULL; v = v->next) {
<<<<<<< HEAD
		VehicleCargoList &reserved = v->reserved;
=======
		ReservationList &reserved = v->reserved;
>>>>>>> 6537923c
		if (reserved.Count() > 0) {
			if (this->cargo_payment == NULL) {
				this->cargo_payment = new CargoPayment(this);
			}
			DEBUG(misc, 1, "cancelling cargo reservation");
<<<<<<< HEAD
			v->reserved.MoveToStation(&st->goods[v->cargo_type], v->reserved.Count(), OUFB_TRANSFER, INVALID_STATION, INVALID_STATION, this->cargo_payment);
=======
			v->reserved.Revert(&st->goods[v->cargo_type]);
>>>>>>> 6537923c
		}
	}
}


void Vehicle::LeaveStation()
{
	assert(current_order.IsType(OT_LOADING));
	Station *st = Station::Get(this->last_station_visited);
	this->CancelReservation(st);
	delete this->cargo_payment;

	/* Only update the timetable if the vehicle was supposed to stop here. */
	if (current_order.GetNonStopType() != ONSF_STOP_EVERYWHERE) UpdateVehicleTimetable(this, false);

	current_order.MakeLeaveStation();
	st->loading_vehicles.remove(this);


	OrderList * orders = this->orders.list;
	if (orders != NULL) {
		StationID next_station_id = orders->GetNextStoppingStation(this->cur_order_index, this->type == VEH_ROAD || this->type == VEH_TRAIN);
		if (next_station_id != INVALID_STATION && next_station_id != this->last_station_visited) {
			DecreaseFrozen(st, this, next_station_id);
		}
	} else {
		DEBUG(misc, 0, "orders are NULL");
		RecalcFrozen(st);
	}

	HideFillingPercent(&this->fill_percent_te_id);

	if (this->type == VEH_TRAIN && !(this->vehstatus & VS_CRASHED)) {
		/* Trigger station animation (trains only) */
		if (IsTileType(this->tile, MP_STATION)) StationAnimationTrigger(st, this->tile, STAT_ANIM_TRAIN_DEPARTS);

		/* Try to reserve a path when leaving the station as we
		 * might not be marked as wanting a reservation, e.g.
		 * when an overlength train gets turned around in a station. */
		if (UpdateSignalsOnSegment(this->tile, TrackdirToExitdir(this->GetVehicleTrackdir()), this->owner) == SIGSEG_PBS || _settings_game.pf.reserve_paths) {
			TryPathReserve(Train::From(this), true, true);
		}
	}
}


void Vehicle::HandleLoading(bool mode)
{
	switch (this->current_order.GetType()) {
		case OT_LOADING: {
			uint wait_time = max(this->current_order.wait_time - this->lateness_counter, 0);

			/* Not the first call for this tick, or still loading */
			if (mode || !HasBit(this->vehicle_flags, VF_LOADING_FINISHED) ||
					(_settings_game.order.timetabling && this->current_order_time < wait_time)) return;

			this->PlayLeaveStationSound();

			bool at_destination_station = this->current_order.GetNonStopType() != ONSF_STOP_EVERYWHERE;
			this->LeaveStation();

			/* If this was not the final order, don't remove it from the list. */
			if (!at_destination_station) return;
			break;
		}

		case OT_DUMMY: break;

		default: return;
	}

	this->IncrementOrderIndex();
}

CommandCost Vehicle::SendToDepot(DoCommandFlag flags, DepotCommand command)
{
	if (!CheckOwnership(this->owner)) return CMD_ERROR;
	if (this->vehstatus & VS_CRASHED) return CMD_ERROR;
	if (this->IsStoppedInDepot()) return CMD_ERROR;

	if (this->current_order.IsType(OT_GOTO_DEPOT)) {
		bool halt_in_depot = this->current_order.GetDepotActionType() & ODATFB_HALT;
		if (!!(command & DEPOT_SERVICE) == halt_in_depot) {
			/* We called with a different DEPOT_SERVICE setting.
			 * Now we change the setting to apply the new one and let the vehicle head for the same depot.
			 * Note: the if is (true for requesting service == true for ordered to stop in depot)          */
			if (flags & DC_EXEC) {
				this->current_order.SetDepotOrderType(ODTF_MANUAL);
				this->current_order.SetDepotActionType(halt_in_depot ? ODATF_SERVICE_ONLY : ODATFB_HALT);
				SetWindowWidgetDirty(WC_VEHICLE_VIEW, this->index, VVW_WIDGET_START_STOP_VEH);
			}
			return CommandCost();
		}

		if (command & DEPOT_DONT_CANCEL) return CMD_ERROR; // Requested no cancelation of depot orders
		if (flags & DC_EXEC) {
			/* If the orders to 'goto depot' are in the orders list (forced servicing),
			 * then skip to the next order; effectively cancelling this forced service */
			if (this->current_order.GetDepotOrderType() & ODTFB_PART_OF_ORDERS) this->IncrementOrderIndex();

			this->current_order.MakeDummy();
			SetWindowWidgetDirty(WC_VEHICLE_VIEW, this->index, VVW_WIDGET_START_STOP_VEH);
		}
		return CommandCost();
	}

	TileIndex location;
	DestinationID destination;
	bool reverse;
	static const StringID no_depot[] = {STR_ERROR_UNABLE_TO_FIND_ROUTE_TO, STR_ERROR_UNABLE_TO_FIND_LOCAL_DEPOT, STR_ERROR_UNABLE_TO_FIND_LOCAL_DEPOT, STR_ERROR_CAN_T_SEND_AIRCRAFT_TO_HANGAR};
	if (!this->FindClosestDepot(&location, &destination, &reverse)) return_cmd_error(no_depot[this->type]);

	if (flags & DC_EXEC) {
		if (this->current_order.IsType(OT_LOADING)) this->LeaveStation();

		this->dest_tile = location;
		this->current_order.MakeGoToDepot(destination, ODTF_MANUAL);
		if (!(command & DEPOT_SERVICE)) this->current_order.SetDepotActionType(ODATFB_HALT);
		SetWindowWidgetDirty(WC_VEHICLE_VIEW, this->index, VVW_WIDGET_START_STOP_VEH);

		/* If there is no depot in front, reverse automatically (trains only) */
		if (this->type == VEH_TRAIN && reverse) DoCommand(this->tile, this->index, 0, DC_EXEC, CMD_REVERSE_TRAIN_DIRECTION);

		if (this->type == VEH_AIRCRAFT) {
			Aircraft *a = Aircraft::From(this);
			if (a->state == FLYING && a->targetairport != destination) {
				/* The aircraft is now heading for a different hangar than the next in the orders */
				extern void AircraftNextAirportPos_and_Order(Aircraft *a);
				AircraftNextAirportPos_and_Order(a);
			}
		}
	}

	return CommandCost();

}

void Vehicle::SetNext(Vehicle *next)
{
	if (this->next != NULL) {
		/* We had an old next vehicle. Update the first and previous pointers */
		for (Vehicle *v = this->next; v != NULL; v = v->Next()) {
			v->first = this->next;
		}
		this->next->previous = NULL;
	}

	this->next = next;

	if (this->next != NULL) {
		/* A new next vehicle. Update the first and previous pointers */
		if (this->next->previous != NULL) this->next->previous->next = NULL;
		this->next->previous = this;
		for (Vehicle *v = this->next; v != NULL; v = v->Next()) {
			v->first = this->first;
		}
	}
}

void Vehicle::AddToShared(Vehicle *shared_chain)
{
	assert(this->previous_shared == NULL && this->next_shared == NULL);

	if (!shared_chain->orders.list) {
		assert(shared_chain->previous_shared == NULL);
		assert(shared_chain->next_shared == NULL);
		this->orders.list = shared_chain->orders.list = new OrderList(NULL, shared_chain);
	}

	this->next_shared     = shared_chain->next_shared;
	this->previous_shared = shared_chain;

	shared_chain->next_shared = this;

	if (this->next_shared != NULL) this->next_shared->previous_shared = this;

	shared_chain->orders.list->AddVehicle(this);
}

void Vehicle::RemoveFromShared()
{
	/* Remember if we were first and the old window number before RemoveVehicle()
	 * as this changes first if needed. */
	bool were_first = (this->FirstShared() == this);
	uint32 old_window_number = (this->FirstShared()->index << 16) | (this->type << 11) | VLW_SHARED_ORDERS | this->owner;

	this->orders.list->RemoveVehicle(this);

	if (!were_first) {
		/* We are not the first shared one, so only relink our previous one. */
		this->previous_shared->next_shared = this->NextShared();
	}

	if (this->next_shared != NULL) this->next_shared->previous_shared = this->previous_shared;


	if (this->orders.list->GetNumVehicles() == 1) {
		/* When there is only one vehicle, remove the shared order list window. */
		DeleteWindowById(GetWindowClassForVehicleType(this->type), old_window_number);
		InvalidateVehicleOrder(this->FirstShared(), 0);
	} else if (were_first) {
		/* If we were the first one, update to the new first one.
		 * Note: FirstShared() is already the new first */
		InvalidateWindowData(GetWindowClassForVehicleType(this->type), old_window_number, (this->FirstShared()->index << 16) | (1 << 15));
	}

	this->next_shared     = NULL;
	this->previous_shared = NULL;
}

void StopAllVehicles()
{
	Vehicle *v;
	FOR_ALL_VEHICLES(v) {
		/* Code ripped from CmdStartStopTrain. Can't call it, because of
		 * ownership problems, so we'll duplicate some code, for now */
		v->vehstatus |= VS_STOPPED;
		v->MarkDirty();
		SetWindowWidgetDirty(WC_VEHICLE_VIEW, v->index, VVW_WIDGET_START_STOP_VEH);
		SetWindowDirty(WC_VEHICLE_DEPOT, v->tile);
	}
}

void VehiclesYearlyLoop()
{
	Vehicle *v;
	FOR_ALL_VEHICLES(v) {
		if (v->IsPrimaryVehicle()) {
			/* show warning if vehicle is not generating enough income last 2 years (corresponds to a red icon in the vehicle list) */
			Money profit = v->GetDisplayProfitThisYear();
			if (v->age >= 730 && profit < 0) {
				if (_settings_client.gui.vehicle_income_warn && v->owner == _local_company) {
					SetDParam(0, v->index);
					SetDParam(1, profit);
					AddVehicleNewsItem(
						STR_NEWS_VEHICLE_IS_UNPROFITABLE,
						NS_ADVICE,
						v->index
					);
				}
				AI::NewEvent(v->owner, new AIEventVehicleUnprofitable(v->index));
			}

			v->profit_last_year = v->profit_this_year;
			v->profit_this_year = 0;
			SetWindowDirty(WC_VEHICLE_DETAILS, v->index);
		}
	}
}


/**
 * Can this station be used by the given engine type?
 * @param engine_type the type of vehicles to test
 * @param st the station to test for
 * @return true if and only if the vehicle of the type can use this station.
 * @note For road vehicles the Vehicle is needed to determine whether it can
 *       use the station. This function will return true for road vehicles
 *       when at least one of the facilities is available.
 */
bool CanVehicleUseStation(EngineID engine_type, const Station *st)
{
	const Engine *e = Engine::GetIfValid(engine_type);
	assert(e != NULL);

	switch (e->type) {
		case VEH_TRAIN:
			return (st->facilities & FACIL_TRAIN) != 0;

		case VEH_ROAD:
			/* For road vehicles we need the vehicle to know whether it can actually
			 * use the station, but if it doesn't have facilities for RVs it is
			 * certainly not possible that the station can be used. */
			return (st->facilities & (FACIL_BUS_STOP | FACIL_TRUCK_STOP)) != 0;

		case VEH_SHIP:
			return (st->facilities & FACIL_DOCK) != 0;

		case VEH_AIRCRAFT:
			return (st->facilities & FACIL_AIRPORT) != 0 &&
					(st->Airport()->flags & (e->u.air.subtype & AIR_CTOL ? AirportFTAClass::AIRPLANES : AirportFTAClass::HELICOPTERS)) != 0;

		default:
			return false;
	}
}

/**
 * Can this station be used by the given vehicle?
 * @param v the vehicle to test
 * @param st the station to test for
 * @return true if and only if the vehicle can use this station.
 */
bool CanVehicleUseStation(const Vehicle *v, const Station *st)
{
	if (v->type == VEH_ROAD) return st->GetPrimaryRoadStop(RoadVehicle::From(v)) != NULL;

	return CanVehicleUseStation(v->engine_type, st);
}<|MERGE_RESOLUTION|>--- conflicted
+++ resolved
@@ -1489,21 +1489,13 @@
  */
 void Vehicle::CancelReservation(Station *st) {
 	for(Vehicle *v = this; v != NULL; v = v->next) {
-<<<<<<< HEAD
-		VehicleCargoList &reserved = v->reserved;
-=======
 		ReservationList &reserved = v->reserved;
->>>>>>> 6537923c
 		if (reserved.Count() > 0) {
 			if (this->cargo_payment == NULL) {
 				this->cargo_payment = new CargoPayment(this);
 			}
 			DEBUG(misc, 1, "cancelling cargo reservation");
-<<<<<<< HEAD
-			v->reserved.MoveToStation(&st->goods[v->cargo_type], v->reserved.Count(), OUFB_TRANSFER, INVALID_STATION, INVALID_STATION, this->cargo_payment);
-=======
 			v->reserved.Revert(&st->goods[v->cargo_type]);
->>>>>>> 6537923c
 		}
 	}
 }
