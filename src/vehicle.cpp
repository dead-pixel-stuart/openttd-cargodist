--- conflicted
+++ resolved
@@ -1458,10 +1458,6 @@
 	curr_station->loading_vehicles.push_back(this);
 
 	StationID next_station_id = INVALID_STATION;
-<<<<<<< HEAD
-
-=======
->>>>>>> b2f8fd1c
 	OrderList * orders = this->orders.list;
 	if (orders != NULL) {
 		next_station_id = orders->GetNextStoppingStation(this->cur_order_index);
