/* $Id$ */

/*
 * This file is part of OpenTTD.
 * OpenTTD is free software; you can redistribute it and/or modify it under the terms of the GNU General Public License as published by the Free Software Foundation, version 2.
 * OpenTTD is distributed in the hope that it will be useful, but WITHOUT ANY WARRANTY; without even the implied warranty of MERCHANTABILITY or FITNESS FOR A PARTICULAR PURPOSE.
 * See the GNU General Public License for more details. You should have received a copy of the GNU General Public License along with OpenTTD. If not, see <http://www.gnu.org/licenses/>.
 */

/** @file cargopacket.cpp Implementation of the cargo packets. */

#include "stdafx.h"
#include "station_base.h"
#include "core/pool_func.hpp"
#include "core/random_func.hpp"
#include "economy_base.h"

/* Initialize the cargopacket-pool */
CargoPacketPool _cargopacket_pool("CargoPacket");
INSTANTIATE_POOL_METHODS(CargoPacket)

/**
 * Create a new packet for savegame loading.
 */
CargoPacket::CargoPacket()
{
	this->source_type = ST_INDUSTRY;
	this->source_id   = INVALID_SOURCE;
}

/**
 * Creates a new cargo packet.
 * @param source      Source station of the packet.
 * @param source_xy   Source location of the packet.
 * @param count       Number of cargo entities to put in this packet.
 * @param source_type 'Type' of source the packet comes from (for subsidies).
 * @param source_id   Actual source of the packet (for subsidies).
 * @pre count != 0
 * @note We have to zero memory ourselves here because we are using a 'new'
 * that, in contrary to all other pools, does not memset to 0.
 */
CargoPacket::CargoPacket(StationID source, TileIndex source_xy, uint16 count, SourceType source_type, SourceID source_id) :
	feeder_share(0),
	count(count),
	days_in_transit(0),
	source_id(source_id),
	source(source),
	source_xy(source_xy),
	loaded_at_xy(0)
{
	assert(count != 0);
	this->source_type  = source_type;
}

/**
 * Creates a new cargo packet. Initializes the fields that cannot be changed later.
 * Used when loading or splitting packets.
 * @param count           Number of cargo entities to put in this packet.
 * @param days_in_transit Number of days the cargo has been in transit.
 * @param source          Station the cargo was initially loaded.
 * @param source_xy       Station location the cargo was initially loaded.
 * @param loaded_at_xy    Location the cargo was loaded last.
 * @param feeder_share    Feeder share the packet has already accumulated.
 * @param source_type     'Type' of source the packet comes from (for subsidies).
 * @param source_id       Actual source of the packet (for subsidies).
 * @note We have to zero memory ourselves here because we are using a 'new'
 * that, in contrary to all other pools, does not memset to 0.
 */
CargoPacket::CargoPacket(uint16 count, byte days_in_transit, StationID source, TileIndex source_xy, TileIndex loaded_at_xy, Money feeder_share, SourceType source_type, SourceID source_id) :
		feeder_share(feeder_share),
		count(count),
		days_in_transit(days_in_transit),
		source_id(source_id),
		source(source),
		source_xy(source_xy),
		loaded_at_xy(loaded_at_xy)
{
	assert(count != 0);
	this->source_type = source_type;
}

/**
 * Split this packet in two and return the split off part.
 * @param new_size Size of the remaining part.
 * @return Split off part, or NULL if no packet could be allocated!
 */
FORCEINLINE CargoPacket *CargoPacket::Split(uint new_size)
{
	if (!CargoPacket::CanAllocateItem()) return NULL;

	Money fs = this->feeder_share * new_size / static_cast<uint>(this->count);
	CargoPacket *cp_new = new CargoPacket(new_size, this->days_in_transit, this->source, this->source_xy, this->loaded_at_xy, fs, this->source_type, this->source_id);
	this->feeder_share -= fs;
	this->count -= new_size;
	return cp_new;
}

/**
 * Merge another packet into this one.
 * @param cp Packet to be merged in.
 */
FORCEINLINE void CargoPacket::Merge(CargoPacket *cp)
{
	this->count += cp->count;
	this->feeder_share += cp->feeder_share;
	delete cp;
}

/**
 * Invalidates (sets source_id to INVALID_SOURCE) all cargo packets from given source.
 * @param src_type Type of source.
 * @param src Index of source.
 */
/* static */ void CargoPacket::InvalidateAllFrom(SourceType src_type, SourceID src)
{
	CargoPacket *cp;
	FOR_ALL_CARGOPACKETS(cp) {
		if (cp->source_type == src_type && cp->source_id == src) cp->source_id = INVALID_SOURCE;
	}
}

/**
 * Invalidates (sets source to INVALID_STATION) all cargo packets from given station.
 * @param sid Station that gets removed.
 */
/* static */ void CargoPacket::InvalidateAllFrom(StationID sid)
{
	CargoPacket *cp;
	FOR_ALL_CARGOPACKETS(cp) {
		if (cp->source == sid) cp->source = INVALID_STATION;
	}
}

/*
 *
 * Cargo list implementation
 *
 */

/**
 * Destroy the cargolist ("frees" all cargo packets).
 */
template <class Tinst, class Tcont>
CargoList<Tinst, Tcont>::~CargoList()
{
	for (Iterator it(this->packets.begin()); it != this->packets.end(); ++it) {
		delete *it;
	}
}

/**
 * Empty the cargo list, but don't free the cargo packets;
 * the cargo packets are cleaned by CargoPacket's CleanPool.
 */
template <class Tinst>
void CargoList<Tinst>::OnCleanPool()
{
	this->packets.clear();
}

/**
 * Update the cached values to reflect the removal of this packet.
 * Decreases count and days_in_transit.
 * @param cp Packet to be removed from cache.
 */
template <class Tinst, class Tcont>
void CargoList<Tinst, Tcont>::RemoveFromCache(const CargoPacket *cp)
{
	this->count                 -= cp->count;
	this->cargo_days_in_transit -= cp->days_in_transit * cp->count;
}

/**
 * Update the cache to reflect adding of this packet.
 * Increases count and days_in_transit.
 * @param cp New packet to be inserted.
 */
template <class Tinst, class Tcont>
void CargoList<Tinst, Tcont>::AddToCache(const CargoPacket *cp)
{
	this->count                 += cp->count;
	this->cargo_days_in_transit += cp->days_in_transit * cp->count;
}

/**
 * Appends the given cargo packet. Tries to merge it with another one in the
 * packets list. If no fitting packet is found, appends it.
 * @warning After appending this packet may not exist anymore!
 * @note Do not use the cargo packet anymore after it has been appended to this CargoList!
 * @param cp Cargo packet to add.
 * @param update_cache If false, the cache is not updated; used when loading from
 *        the reservation list.
 * @pre cp != NULL
 */
void VehicleCargoList::Append(CargoPacket *cp, bool update_cache)
{
	assert(cp != NULL);
	if (update_cache) this->AddToCache(cp);
	for (CargoPacketList::reverse_iterator it(this->packets.rbegin()); it != this->packets.rend(); it++) {
		CargoPacket *icp = *it;
		if (VehicleCargoList::AreMergable(icp, cp) && icp->count + cp->count <= CargoPacket::MAX_COUNT) {
			icp->Merge(cp);
			return;
		}
	}

	/* The packet could not be merged with another one */
	this->packets.push_back(cp);
}

/**
 * Truncates the cargo in this list to the given amount. It leaves the
 * first count cargo entities and removes the rest.
 * @param max_remaining Maximum amount of entities to be in the list after the command.
 */
template <class Tinst, class Tcont>
void CargoList<Tinst, Tcont>::Truncate(uint max_remaining)
{
	for (Iterator it(packets.begin()); it != packets.end(); /* done during loop*/) {
		CargoPacket *cp = *it;
		if (max_remaining == 0) {
			/* Nothing should remain, just remove the packets. */
			this->packets.erase(it++);
			static_cast<Tinst *>(this)->RemoveFromCache(cp);
			delete cp;
			continue;
		}

		uint local_count = cp->count;
		if (local_count > max_remaining) {
			uint diff = local_count - max_remaining;
			this->count -= diff;
			this->cargo_days_in_transit -= cp->days_in_transit * diff;
			cp->count = max_remaining;
			max_remaining = 0;
		} else {
			max_remaining -= local_count;
		}
		++it;
	}
}

/**
 * Reserves a packet for later loading and adds it to the cache.
 * @param cp Packet to be reserved.
 */
void VehicleCargoList::Reserve(CargoPacket *cp)
{
	assert(cp != NULL);
	this->AddToCache(cp);
	this->reserved_count += cp->count;
	this->reserved.push_back(cp);
}

/**
 * Returns all reserved cargo to the station and removes it from the cache.
 * @param ID of next the station the cargo wants to go next.
 * @param dest Station the cargo is returned to.
 */
void VehicleCargoList::Unreserve(StationID next, StationCargoList *dest)
{
	Iterator it(this->reserved.begin());
	while (it != this->reserved.end()) {
		CargoPacket *cp = *it;
		this->RemoveFromCache(cp);
		this->reserved_count -= cp->count;
		dest->Append(next, cp);
		this->reserved.erase(it++);
	}
}

/**
 * Load packets from the reservation list.
 * @params max_move Number of cargo to load.
 * @return Amount of cargo actually loaded.
 */
uint VehicleCargoList::LoadReserved(uint max_move)
{
	uint orig_max = max_move;
	Iterator it(this->reserved.begin());
	while (it != this->reserved.end() && max_move > 0) {
		CargoPacket *cp = *it;
		if (cp->count <= max_move) {
			/* Can move the complete packet */
			max_move -= cp->count;
			this->reserved.erase(it++);
			this->reserved_count -= cp->count;
			this->Append(cp, false);
		} else if (CargoPacket::CanAllocateItem()) {
			cp->count -= max_move;
			CargoPacket *cp_new = new CargoPacket(max_move, cp->days_in_transit, cp->source, cp->source_xy, cp->loaded_at_xy, 0, cp->source_type, cp->source_id);
			this->Append(cp_new, false);
			this->reserved_count -= max_move;
			max_move = 0;
		}
	}
	return orig_max - max_move;
}

/**
 * Move a single packet or part of it from this list to a vehicle and increment
 * the given iterator.
 * @param dest       Vehicle cargo list to move to.
 * @param it         Iterator pointing to the packet.
 * @param cap        Maximum amount of cargo to be moved.
 * @param load_place New loaded_at for the packet.
 * @param reserve    If the packet should be loaded on or reserved for the vehicle.
 * @return           Actual amount of cargo which has been moved.
 */
template<class Tinst, class Tcont>
uint CargoList<Tinst, Tcont>::MovePacket(VehicleCargoList *dest, Iterator &it, uint cap, TileIndex load_place, bool reserve)
{
	CargoPacket *packet = this->RemovePacket(it, cap, load_place);
	uint ret = packet->count;
	if (reserve) {
		dest->Reserve(packet);
	} else {
		dest->Append(packet);
	}
	return ret;
}

/**
 * Move a single packet or part of it from this list to a station and increment
 * the given iterator.
 * @param dest Station cargo list to move to.
 * @param next Next station the packet will travel to.
 * @param it Iterator pointing to the packet.
 * @param cap Maximum amount of cargo to be moved.
 * @return Actual amount of cargo which has been moved.
 */
template<class Tinst, class Tcont>
uint CargoList<Tinst, Tcont>::MovePacket(StationCargoList *dest, StationID next, Iterator &it, uint cap)
{
	CargoPacket *packet = this->RemovePacket(it, cap);
	uint ret = packet->count;
	dest->Append(next, packet);
	return ret;
}

/**
 * Remove a single packet or part of it from this list and increment the given
 * iterator.
 * @param it Iterator pointing to the packet.
 * @param cap Maximum amount of cargo to be moved.
 * @param load_place New loaded_at for the packet or INVALID_TILE if the current
 *        one shall be kept.
 * @return Removed packet.
 */
template<class Tinst, class Tcont>
CargoPacket *CargoList<Tinst, Tcont>::RemovePacket(Iterator &it, uint cap, TileIndex load_place)
{
	CargoPacket *packet = *it;
	/* load the packet if possible */
	if (packet->count > cap) {
		/* packet needs to be split */
		packet = packet->Split(cap);

		/* We could not allocate a CargoPacket? Is the map that full?
		 * Just remove the whole packet and drop some cargo then.
		 */
		if (packet == NULL) {
			packet = *it;
			uint dropped = packet->count - cap;
			this->count -= dropped;
			this->cargo_days_in_transit -= dropped * packet->days_in_transit; 
			packet->count = cap;
			this->packets.erase(it++);
		} else {
			assert(packet->count == cap);
			++it;
		}
	} else {
		this->packets.erase(it++);
	}
	static_cast<Tinst *>(this)->RemoveFromCache(packet);
	if (load_place != INVALID_TILE) {
		packet->loaded_at_xy = load_place;
	}
	return packet;
}

/**
 * Invalidates the cached data and rebuilds it.
 */
template <class Tinst, class Tcont>
void CargoList<Tinst, Tcont>::InvalidateCache()
{
	this->count = 0;
	this->cargo_days_in_transit = 0;

	for (ConstIterator it(this->packets.begin()); it != this->packets.end(); it++) {
		static_cast<Tinst *>(this)->AddToCache(*it);
	}
}

/**
 * Delete a vehicle cargo list and clear its reservation list.
 */
VehicleCargoList::~VehicleCargoList()
{
	for (Iterator it(this->reserved.begin()); it != this->reserved.end(); ++it) {
		delete *it;
	}
}

/**
 * Deliver a specific packet or part of it to a station and handle payment. The
 * given iterator is incremented in the process.
 * @param it      Iterator pointing to the packet to be delivered.
 * @param cap     Maximum amount of cargo to be unloaded.
 * @param payment Payment object to use for payment.
 * @return        Amount of cargo actually unloaded.
 */
uint VehicleCargoList::DeliverPacket(Iterator &it, uint cap, CargoPayment *payment)
{
	CargoPacket *p = *it;
	uint unloaded = 0;
	if (p->count <= cap) {
		payment->PayFinalDelivery(p, p->count);
		this->packets.erase(it++);
		this->RemoveFromCache(p);
		unloaded = p->count;
		delete p;
	} else {
		payment->PayFinalDelivery(p, cap);
		this->count -= cap;
		this->cargo_days_in_transit -= cap * p->days_in_transit;
		this->feeder_share -= p->feeder_share;
		p->feeder_share = 0;
		p->count -= cap;
		unloaded = cap;
		++it;
	}
	return unloaded;
}

/**
 * Keep a packet in the vehicle while unloading by temporarily moving it to the
 * reservation list. The given iterator is incremented in the process.
 * @param it Iterator pointing to the packet.
 * @return Size of the packet.
 */
uint VehicleCargoList::KeepPacket(Iterator &it)
{
	CargoPacket *cp = *it;
	this->reserved.push_back(cp);
	this->reserved_count += cp->count;
	this->packets.erase(it++);
	return cp->count;
}

/**
 * Transfer a packet to a station, but don't deliver it. Increment the given
 * iterator in the process.
 * @param it Iterator pointing to a packet in the list.
 * @param cap Maximum amount of cargo to be transferred.
 * @param dest Cargo list of the station the cargo should be transferred to.
 * @param payment Payment object to be updated with the resulting transfer
 *                credits.
 * @param next ID of the station the cargo wants to go to next.
 * @return Amount of cargo actually moved.
 */
uint VehicleCargoList::TransferPacket(Iterator &it, uint cap, StationCargoList *dest, CargoPayment *payment, StationID next)
{
	CargoPacket *cp = this->RemovePacket(it, cap);
	cp->feeder_share += payment->PayTransfer(cp, cp->count);
	uint ret = cp->count;
	dest->Append(next, cp);
	return ret;
}

/**
 * Determine what a cargo packet arriving at the station this list belongs to
 * will do, using the "old", non-cargodist algorithm.
 * @param flags  Unload flags telling if the cargo is accepted and what order
 *               flags there are.
 * @param source ID of the packets source station.
 * @return       Unload type (deliver, transfer, keep) telling what to do with
 *               the packet.
 */
UnloadType StationCargoList::WillUnloadOld(byte flags, StationID source)
{
	/* try to unload cargo */
	bool move = (flags & (UL_DELIVER | UL_ACCEPTED | UL_TRANSFER)) != 0;
	/* try to deliver cargo if unloading */
	bool deliver = (flags & UL_ACCEPTED) && !(flags & UL_TRANSFER) && (source != this->station->index);
	/* transfer cargo if delivery was unsuccessful */
	bool transfer = (flags & (UL_TRANSFER | UL_DELIVER)) != 0;
	if (move) {
		if(deliver) {
			return UL_DELIVER;
		} else if (transfer) {
			return UL_TRANSFER;
		} else {
			/* this case is for (non-)delivery to the source station without special flags.
			 * like the code in MoveTo did, we keep the packet in this case
			 */
			return UL_KEEP;
		}
	} else {
		return UL_KEEP;
	}
}

/**
 * Determine what a cargo packet arriving at the station this list belongs to
 * will do, using the Cargodist algorithm.
 * @param flags  Unload flags telling if the cargo is accepted and what order
 *               flags there are.
 * @param next   Station the vehicle the cargo is coming from will
 *               visit next (or INVALID_STATION if unknown).
 * @param via    Station the cargo wants to go to next. If that is this
 *               station the cargo wants to be delivered.
 * @param source ID of the packets source station.
 * @return       Unload type (deliver, transfer, keep) telling what to do with
 *               the packet.
 */
UnloadType StationCargoList::WillUnloadCargoDist(byte flags, StationID next, StationID via, StationID source)
{
	if (via == this->station->index) {
		/* this is the final destination, deliver ... */
		if (flags & UL_TRANSFER) {
			/* .. except if explicitly told not to do so ... */
			return UL_TRANSFER;
		} else if (flags & UL_ACCEPTED) {
			return UL_DELIVER;
		} else if (flags & UL_DELIVER) {
			/* .. or if the station suddenly doesn't accept our cargo, but we have an explicit deliver order... */
			return UL_TRANSFER;
		} else {
			/* .. or else if it doesn't accept. */
			return UL_KEEP;
		}
	} else {
		/* packet has to travel on, find out if it can stay on board */
		if (flags & UL_DELIVER) {
			/* order overrides cargodist:
			 * play by the old loading rules here as player is interfering with cargodist
			 * try to deliver, as move has been forced upon us */
			if ((flags & UL_ACCEPTED) && !(flags & UL_TRANSFER) && source != this->station->index) {
				return UL_DELIVER;
			} else {
				/* transfer cargo, as delivering didn't work */
				return UL_TRANSFER;
			}
		} else if (flags & UL_TRANSFER) {
			/* transfer forced */
			return UL_TRANSFER;
		} else if (next == via) {
			/* vehicle goes to the packet's next hop or has nondeterministic order: keep the packet*/
			return UL_KEEP;
		} else {
			/* vehicle goes somewhere else, transfer the packet*/
			return UL_TRANSFER;
		}
	}
}

/**
 * Swap the reserved and packets lists when starting to load cargo. Pull in the
 * "kept" packets which were stored in the reservation list so that we don't
 * have to iterate over them all the time.
 * @pre this->packets.empty()
 */
void VehicleCargoList::SwapReserved()
{
	assert(this->packets.empty());
	this->packets.swap(this->reserved);
	this->reserved_count = 0;
}

/**
<<<<<<< HEAD
 * Moves the given amount of cargo from a vehicle to a station.
 * Depending on the value of flags the side effects of this function differ:
 *  - OUFB_UNLOAD_IF_POSSIBLE and dest->acceptance_pickup & GoodsEntry::ACCEPTANCE:
 *  	packets are accepted here and may be unloaded and/or delivered (=destroyed);
 *  	if not using cargodist: all packets are unloaded and delivered
 *  	if using cargodist: only packets which have this station as final destination are unloaded and delivered.
 *  	if using cargodist: other packets may or may not be unloaded, depending on next_station.
 *  	if GoodsEntry::ACCEPTANCE is not set and using cargodist: packets may still be unloaded, but not delivered.
 *  - OUFB_UNLOAD: unload all packets unconditionally;
 *  	if OUF_UNLOAD_IF_POSSIBLE set and OUFB_TRANSFER not set: also deliver packets (no matter if using cargodist).
 *  - OUFB_TRANSFER: don't deliver any packets;
 *  	overrides delivering aspect of OUFB_UNLOAD_IF_POSSIBLE.
 * @param source       Vehicle cargo list to take the cargo from.
 * @param max_unload   Maximum amount of cargo entities to move.
 * @param flags        How to handle the moving (side effects).
 * @param next         Next unloading station in the vehicle's order list.
 * @param has_stopped  Vehicle has stopped at this station before, so don't update the flow stats for kept cargo.
 * @param payment      Payment object to be updated when delivering/transferring.
 * @return Number of cargo entities actually moved.
 */
uint StationCargoList::TakeFrom(VehicleCargoList *source, uint max_unload, OrderUnloadFlags order_flags, StationID next, bool has_stopped, CargoPayment *payment)
=======
 * Additionally empty the reservation list for vehicle cargo lists.
 */
void VehicleCargoList::OnCleanPool()
{
	this->reserved.clear();
	this->Parent::OnCleanPool();
}


/** Invalidates the cached data and rebuilds it. */
template <class Tinst>
void CargoList<Tinst>::InvalidateCache()
>>>>>>> f0a6aac6
{
	uint remaining_unload = max_unload;
	uint unloaded;
	byte flags = this->GetUnloadFlags(order_flags);
	GoodsEntry *dest = &this->station->goods[this->cargo];
	UnloadType action;

	for (VehicleCargoList::Iterator c = source->packets.begin(); c != source->packets.end() && remaining_unload > 0;) {
		StationID cargo_source = (*c)->source;
		FlowStatSet &flows = dest->flows[cargo_source];
		FlowStatSet::iterator begin = flows.begin();
		StationID via = (begin != flows.end() ? begin->Via() : INVALID_STATION);
		if (via != INVALID_STATION && next != INVALID_STATION) {
			/* use cargodist unloading*/
			action = this->WillUnloadCargoDist(flags, next, via, cargo_source);
		} else {
			/* there is no plan: use normal unloading */
			action = this->WillUnloadOld(flags, cargo_source);
		}

		switch (action) {
			case UL_DELIVER:
				unloaded = source->DeliverPacket(c, remaining_unload, payment);
				if (via != INVALID_STATION) {
					if (via == this->station->index) {
						dest->UpdateFlowStats(flows, begin, unloaded);
					} else {
						dest->UpdateFlowStats(flows, unloaded, this->station->index);
					}
				}
				remaining_unload -= unloaded;
				break;
			case UL_TRANSFER:
				/* TransferPacket may split the packet and return the transferred part */
				if (via == this->station->index) {
					via = (++begin != flows.end()) ? begin->Via() : INVALID_STATION;
				}
				unloaded = source->TransferPacket(c, remaining_unload, this, payment, via);
				if (via != INVALID_STATION) {
					dest->UpdateFlowStats(flows, begin, unloaded);
				}
				remaining_unload -= unloaded;
				break;
			case UL_KEEP:
				unloaded = source->KeepPacket(c);
				if (via != INVALID_STATION && next != INVALID_STATION && !has_stopped) {
					if (via == next) {
						dest->UpdateFlowStats(flows, begin, unloaded);
					} else {
						dest->UpdateFlowStats(flows, unloaded, next);
					}
				}
				break;
			default:
				NOT_REACHED();
		}
	}
	return max_unload - remaining_unload;
}

/**
 * Update the cached values to reflect the removal of this packet.
 * Decreases count, feeder share and days_in_transit.
 * @param cp Packet to be removed from cache.
 */
void VehicleCargoList::RemoveFromCache(const CargoPacket *cp)
{
	this->feeder_share -= cp->feeder_share;
	this->Parent::RemoveFromCache(cp);
}

/**
 * Update the cache to reflect adding of this packet.
 * Increases count, feeder share and days_in_transit.
 * @param cp New packet to be inserted.
 */
void VehicleCargoList::AddToCache(const CargoPacket *cp)
{
	this->feeder_share += cp->feeder_share;
	this->Parent::AddToCache(cp);
}

/**
 * Moves the given amount of cargo to another vehicle (during autoreplace).
 * @param dest         Destination to move the cargo to.
 * @param cap          Maximum amount of cargo entities to move.
 * @return             Amount of cargo actually moved.
 */
uint VehicleCargoList::MoveTo(VehicleCargoList *dest, uint cap)
{
	uint orig_cap = cap;
	Iterator it = packets.begin();
	while (it != packets.end() && cap > 0) {
		cap -= MovePacket(dest, it, cap);
	}
	return orig_cap - cap;
}

/**
 * Ages the all cargo in this list.
 */
void VehicleCargoList::AgeCargo()
{
	for (ConstIterator it(this->packets.begin()); it != this->packets.end(); it++) {
		CargoPacket *cp = *it;
		/* If we're at the maximum, then we can't increase no more. */
		if (cp->days_in_transit == 0xFF) continue;

		cp->days_in_transit++;
		this->cargo_days_in_transit += cp->count;
	}
}

/*
 *
 * Station cargo list implementation
 *
 */

/**
 * build unload flags from order flags and station acceptance.
 * @param order_flags order flags to check for forced transfer/deliver
 * @return some combination of UL_ACCEPTED, UL_DELIVER and UL_TRANSFER
 */
FORCEINLINE byte StationCargoList::GetUnloadFlags(OrderUnloadFlags order_flags)
{
	byte flags = 0;
	if (HasBit(this->station->goods[this->cargo].acceptance_pickup, GoodsEntry::ACCEPTANCE)) {
		flags |= UL_ACCEPTED;
	}
	if (order_flags & OUFB_UNLOAD) {
		flags |= UL_DELIVER;
	}
	if (order_flags & OUFB_TRANSFER) {
		flags |= UL_TRANSFER;
	}
	return flags;
}

/**
 * Appends the given cargo packet to the range of packets with the same next station
 * @warning After appending this packet may not exist anymore!
 * @note Do not use the cargo packet anymore after it has been appended to this CargoList!
 * @param next the next hop
 * @param cp the cargo packet to add
 * @pre cp != NULL
 */
void StationCargoList::Append(StationID next, CargoPacket *cp)
{
	assert(cp != NULL);
	this->AddToCache(cp);

	StationCargoPacketMap::List &list = this->packets[next];
	for (StationCargoPacketMap::List::reverse_iterator it(list.rbegin()); it != list.rend(); it++) {
		CargoPacket *icp = *it;
		if (StationCargoList::AreMergable(icp, cp) && icp->count + cp->count <= CargoPacket::MAX_COUNT) {
			icp->Merge(cp);
			return;
		}
	}

	/* The packet could not be merged with another one */
	list.push_back(cp);
}

/**
 * Move packets from a specific range in this list to a vehicle.
 * @param dest Cargo list the packets will be moved to.
 * @param cap Maximum amount of cargo to move.
 * @param begin Begin of the range to take packets from.
 * @param end End of the range to take packets from.
 * @param reserve If the packets should be loaded on or reserved for the vehicle.
 * @return Amount of cargo that has been moved.
 */
uint StationCargoList::MovePackets(VehicleCargoList *dest, uint cap, Iterator begin, Iterator end, bool reserve)
{
	uint orig_cap = cap;
	while (begin != end && cap > 0) {
		cap -= this->MovePacket(dest, begin, cap, this->station->xy, reserve);
	}
	return orig_cap - cap;
}

/**
 * Move suitable packets from this list to a vehicle.
 * @param dest Vehicle cargo list to move packets to.
 * @param cap Maximum amount of cargo to be moved.
 * @param next Next station the vehicle will stop at.
 * @param reserve If the packets should be loaded on or reserved for the vehicle.
 * @return Amount of cargo that has been moved.
 */
uint StationCargoList::MoveTo(VehicleCargoList *dest, uint cap, StationID next, bool reserve)
{
	uint orig_cap = cap;
	if (next != INVALID_STATION) {
		std::pair<Iterator, Iterator> bounds(this->packets.equal_range(next));
		cap -= this->MovePackets(dest, cap, bounds.first, bounds.second, reserve);
		if (cap > 0) {
			bounds = this->packets.equal_range(INVALID_STATION);
			cap -= this->MovePackets(dest, cap, bounds.first, bounds.second, reserve);
		}
	} else {
		cap -= this->MovePackets(dest, cap, this->packets.begin(), this->packets.end(), reserve);
	}
	return orig_cap - cap;
}

/**
 * Route all packets with station "to" as next hop to a different place.
 * @param to station to exclude from routing.
 */
void StationCargoList::RerouteStalePackets(StationID to)
{
	std::pair<Iterator, Iterator> range(this->packets.equal_range(to));
	for (Iterator it(range.first); it != range.second && it.GetKey() == to;) {
		CargoPacket *packet = *it;
		this->packets.erase(it++);
		StationID next = this->station->goods[this->cargo].UpdateFlowStatsTransfer(packet->source, packet->count, this->station->index);
		assert(next != to);

		/* legal, as insert doesn't invalidate iterators in the MultiMap, however
		 * this might insert the packet between range.first and range.second (which might be end())
		 * This is why we check for GetKey above to avoid infinite loops
		 */
		this->packets.Insert(next, packet);
	}
}

/**
 * Truncate where each destination loses roughly the same percentage of its cargo.
 * This is done by randomizing the selection of packets to be removed.
 * @param max_remaining maximum amount of cargo to keep in the list.
 */
void StationCargoList::RandomTruncate(uint max_remaining)
{
	uint prev_count = this->count;
	while (this->count > max_remaining) {
		for (Iterator it(this->packets.begin()); it != this->packets.end();) {
			if (RandomRange(prev_count) < max_remaining) {
				++it;
				continue;
			}
			CargoPacket *packet = *it;
			uint diff = this->count - max_remaining;
			if (packet->count > diff) {
				packet->count -= diff;
				this->count = max_remaining;
				this->cargo_days_in_transit -= packet->days_in_transit * diff;
				return;
			} else {
				this->packets.erase(it++);
				this->RemoveFromCache(packet);
				delete packet;
			}
		}
	}
}

/**
 * Invalidates the cached data and rebuilds it.
 */
void VehicleCargoList::InvalidateCache()
{
	this->feeder_share = 0;
	this->reserved_count = 0;
	this->Parent::InvalidateCache();
	for (ConstIterator it(this->reserved.begin()); it != this->reserved.end(); it++) {
		this->AddToCache(*it);
		this->reserved_count += (*it)->count;
	}
}

/**
 * Assign the cargo list to a goods entry.
 * @param station the station the cargo list is assigned to
 * @param cargo the cargo the list is assigned to
 */
void StationCargoList::AssignTo(Station *station, CargoID cargo)
{
	assert(this->station == NULL);
	assert(station != NULL && cargo != INVALID_CARGO);
	this->station = station;
	this->cargo = cargo;
}


/*
 * We have to instantiate everything we want to be usable.
 */
template class CargoList<VehicleCargoList, CargoPacketList>;
template class CargoList<StationCargoList, StationCargoPacketMap>;<|MERGE_RESOLUTION|>--- conflicted
+++ resolved
@@ -152,8 +152,8 @@
  * Empty the cargo list, but don't free the cargo packets;
  * the cargo packets are cleaned by CargoPacket's CleanPool.
  */
-template <class Tinst>
-void CargoList<Tinst>::OnCleanPool()
+template <class Tinst, class Tcont>
+void CargoList<Tinst, Tcont>::OnCleanPool()
 {
 	this->packets.clear();
 }
@@ -571,7 +571,6 @@
 }
 
 /**
-<<<<<<< HEAD
  * Moves the given amount of cargo from a vehicle to a station.
  * Depending on the value of flags the side effects of this function differ:
  *  - OUFB_UNLOAD_IF_POSSIBLE and dest->acceptance_pickup & GoodsEntry::ACCEPTANCE:
@@ -593,20 +592,6 @@
  * @return Number of cargo entities actually moved.
  */
 uint StationCargoList::TakeFrom(VehicleCargoList *source, uint max_unload, OrderUnloadFlags order_flags, StationID next, bool has_stopped, CargoPayment *payment)
-=======
- * Additionally empty the reservation list for vehicle cargo lists.
- */
-void VehicleCargoList::OnCleanPool()
-{
-	this->reserved.clear();
-	this->Parent::OnCleanPool();
-}
-
-
-/** Invalidates the cached data and rebuilds it. */
-template <class Tinst>
-void CargoList<Tinst>::InvalidateCache()
->>>>>>> f0a6aac6
 {
 	uint remaining_unload = max_unload;
 	uint unloaded;
@@ -668,6 +653,15 @@
 }
 
 /**
+ * Additionally empty the reservation list for vehicle cargo lists.
+ */
+void VehicleCargoList::OnCleanPool()
+{
+	this->reserved.clear();
+	this->Parent::OnCleanPool();
+}
+
+/**
  * Update the cached values to reflect the removal of this packet.
  * Decreases count, feeder share and days_in_transit.
  * @param cp Packet to be removed from cache.
