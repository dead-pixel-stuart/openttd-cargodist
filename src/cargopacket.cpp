--- conflicted
+++ resolved
@@ -13,7 +13,6 @@
 #include "core/pool_func.hpp"
 #include "economy_base.h"
 #include "station_base.h"
-#include "vehicle_base.h"
 
 /* Initialize the cargopacket-pool */
 CargoPacketPool _cargopacket_pool("CargoPacket");
@@ -43,36 +42,17 @@
 	this->source_type  = source_type;
 }
 
-<<<<<<< HEAD
-CargoPacket::CargoPacket(uint16 count, byte days_in_transit, Money feeder_share, TileIndex source_xy, SourceType source_type, SourceID source_id) :
-=======
 CargoPacket::CargoPacket(uint16 count, byte days_in_transit, StationID source, TileIndex source_xy, TileIndex loaded_at_xy, Money feeder_share, SourceType source_type, SourceID source_id) :
->>>>>>> d8692f5c
 		feeder_share(feeder_share),
 		count(count),
 		days_in_transit(days_in_transit),
 		source_id(source_id),
-<<<<<<< HEAD
-		source_xy(source_xy)
-=======
 		source(source),
 		source_xy(source_xy),
 		loaded_at_xy(loaded_at_xy)
->>>>>>> d8692f5c
 {
 	assert(count != 0);
 	this->source_type = source_type;
-}
-
-/**
- * Merge another packet into this one and delete the other one.
- * @param other the other packet
- */
-void CargoPacket::Merge(CargoPacket *other)
-{
-	this->count += other->count;
-	this->feeder_share += other->feeder_share;
-	delete other;
 }
 
 /**
@@ -82,8 +62,10 @@
  */
 /* static */ void CargoPacket::InvalidateAllFrom(SourceType src_type, SourceID src)
 {
-	VehicleCargoList::InvalidateAllFrom(src_type, src);
-	StationCargoList::InvalidateAllFrom(src_type, src);
+	CargoPacket *cp;
+	FOR_ALL_CARGOPACKETS(cp) {
+		if (cp->source_type == src_type && cp->source_id == src) cp->source_id = INVALID_SOURCE;
+	}
 }
 
 /**
@@ -104,49 +86,28 @@
  *
  */
 
-<<<<<<< HEAD
-template<class Tlist>
-CargoList<Tlist>::~CargoList()
-=======
 template <class Tinst>
 CargoList<Tinst>::~CargoList()
->>>>>>> d8692f5c
 {
 	for (Iterator it(this->packets.begin()); it != this->packets.end(); ++it) {
 		delete *it;
 	}
 }
 
-<<<<<<< HEAD
-template<class Tlist>
-void CargoList<Tlist>::RemoveFromCache(const CargoPacket *cp)
-=======
 template <class Tinst>
 void CargoList<Tinst>::RemoveFromCache(const CargoPacket *cp)
->>>>>>> d8692f5c
 {
 	this->count                 -= cp->count;
 	this->cargo_days_in_transit -= cp->days_in_transit * cp->count;
 }
 
-<<<<<<< HEAD
-template<class Tlist>
-void CargoList<Tlist>::AddToCache(const CargoPacket *cp)
-=======
 template <class Tinst>
 void CargoList<Tinst>::AddToCache(const CargoPacket *cp)
->>>>>>> d8692f5c
 {
 	this->count                 += cp->count;
 	this->cargo_days_in_transit += cp->days_in_transit * cp->count;
 }
 
-<<<<<<< HEAD
-template<class Tlist>
-void CargoList<Tlist>::Truncate(uint max_remaining)
-{
-	for (Iterator it = this->packets.begin(); it != this->packets.end(); /* done during loop */) {
-=======
 template <class Tinst>
 void CargoList<Tinst>::Append(CargoPacket *cp)
 {
@@ -173,7 +134,6 @@
 void CargoList<Tinst>::Truncate(uint max_remaining)
 {
 	for (Iterator it(packets.begin()); it != packets.end(); /* done during loop*/) {
->>>>>>> d8692f5c
 		CargoPacket *cp = *it;
 		if (max_remaining == 0) {
 			/* Nothing should remain, just remove the packets. */
@@ -197,24 +157,14 @@
 	}
 }
 
-<<<<<<< HEAD
-template<class Tlist>
-template<class Tother_list>
-bool CargoList<Tlist>::MoveTo(Tother_list *dest, uint max_move, MoveToAction mta, CargoPayment *payment, uint data)
-=======
 template <class Tinst>
 template <class Tother_inst>
 bool CargoList<Tinst>::MoveTo(Tother_inst *dest, uint max_move, MoveToAction mta, CargoPayment *payment, uint data)
->>>>>>> d8692f5c
 {
 	assert(mta == MTA_FINAL_DELIVERY || dest != NULL);
 	assert(mta == MTA_UNLOAD || mta == MTA_CARGO_LOAD || payment != NULL);
 
-<<<<<<< HEAD
-	Iterator it = this->packets.begin();
-=======
 	Iterator it(this->packets.begin());
->>>>>>> d8692f5c
 	while (it != this->packets.end() && max_move > 0) {
 		CargoPacket *cp = *it;
 		if (cp->source == data && mta == MTA_FINAL_DELIVERY) {
@@ -269,17 +219,8 @@
 			cp->feeder_share -= fs;
 			cp->count -= max_move;
 
-<<<<<<< HEAD
-			CargoPacket *cp_new = new CargoPacket(max_move, cp->days_in_transit, fs, cp->source_xy, cp->source_type, cp->source_id);
-
-			cp_new->source          = cp->source;
-			cp_new->loaded_at_xy    = (mta == MTA_CARGO_LOAD) ? data : cp->loaded_at_xy;
-
-			this->RemoveFromCache(cp_new); // this reflects the changes in cp.
-=======
 			CargoPacket *cp_new = new CargoPacket(max_move, cp->days_in_transit, cp->source, cp->source_xy, (mta == MTA_CARGO_LOAD) ? data : cp->loaded_at_xy, fs, cp->source_type, cp->source_id);
 			static_cast<Tinst *>(this)->RemoveFromCache(cp_new); // this reflects the changes in cp.
->>>>>>> d8692f5c
 
 			if (mta == MTA_TRANSFER) {
 				/* Add the feeder share before inserting in dest. */
@@ -295,203 +236,12 @@
 	return it != packets.end();
 }
 
-<<<<<<< HEAD
-template<class Tlist>
-void CargoList<Tlist>::InvalidateCache()
-=======
 template <class Tinst>
 void CargoList<Tinst>::InvalidateCache()
->>>>>>> d8692f5c
 {
 	this->count = 0;
 	this->cargo_days_in_transit = 0;
 
-<<<<<<< HEAD
-	for (ConstIterator it = this->packets.begin(); it != this->packets.end(); it++) {
-		this->AddToCache(*it);
-	}
-}
-
-/*
- *
- * Vehicle cargo list implementation
- *
- */
-
-void VehicleCargoList::AgeCargo()
-{
-	CargoPacketSet new_packets;
-	CargoPacket *last = NULL;
-	for (Iterator it = this->packets.begin(); it != this->packets.end();) {
-		CargoPacket *cp = *it;
-		this->packets.erase(it++);
-		if (cp->days_in_transit != 0xFF) {
-			cp->days_in_transit++;
-			this->cargo_days_in_transit += cp->count;
-		} else if (last != NULL && last->SameSource(cp)) {
-			/* there are no vehicles with > MAX_COUNT capacity,
-			 * so we don't have to check for overflow here */
-			assert(last->count + cp->count <= CargoPacket::MAX_COUNT);
-			last->Merge(cp);
-			continue;
-		}
-
-		/* hinting makes this a constant time operation */
-		new_packets.insert(new_packets.end(), cp);
-		last = cp;
-	}
-	/* this is constant time, too */
-	this->packets.swap(new_packets);
-}
-
-void VehicleCargoList::Append(CargoPacket *cp)
-{
-	AddToCache(cp);
-	Iterator it(this->packets.lower_bound(cp));
-	CargoPacket *icp;
-	if (it != this->packets.end() && cp->SameSource(icp = *it)) {
-		/* there aren't any vehicles able to carry that amount of cargo */
-		assert(cp->count + icp->count <= CargoPacket::MAX_COUNT);
-		icp->Merge(cp);
-	} else {
-		/* The packet could not be merged with another one */
-		this->packets.insert(it, cp);
-	}
-}
-
-/**
- * Invalidates all cargo packets from the given source in all vehicles.
- * @see CargoPacket::InvalidateAllFrom(SourceType src_type, SourceID src)
- * @param src_type type of source
- * @param src index of source
- */
-/* static */ void VehicleCargoList::InvalidateAllFrom(SourceType src_type, SourceID src)
-{
-	Vehicle *v;
-	FOR_ALL_VEHICLES(v) {
-		CargoPacketSet &packets = v->cargo.packets;
-		for (Iterator it = packets.begin(); it != packets.end();) {
-			CargoPacket *p = *it;
-			if (p->source_type == src_type && p->source_id == src) {
-				packets.erase(it++);
-				p->source_id = INVALID_SOURCE;
-				packets.insert(p);
-			} else {
-				++it;
-			}
-		}
-	}
-}
-
-/**
- * Convert the packets from a std::set<void *> (which has been created by the saveload system)
- * to a std::set<void *, PacketCompare>, then build the cache.
- * This involves moving all packets to a temporary set, calling the destructor of the std::set<void *> manually,
- * placement-creating a new set and swapping the temporary set in.
- * It is assumed that sizeof(std::set<void *>) == sizeof(std::set<CargoPacket *, PacketCompare>), but if this doesn't
- * hold we probably get problems with loading lists, too.
- */
-void VehicleCargoList::SortAndCache() {
-	typedef std::set<CargoPacket *> UnsortedSet;
-	UnsortedSet &unsorted = (UnsortedSet &)this->packets;
-
-	CargoPacketSet new_packets;
-	for(UnsortedSet::iterator it = unsorted.begin(); it != unsorted.end(); ++it) {
-		CargoPacket *cp = *it;
-		CargoPacketSet::iterator new_it = new_packets.find(cp);
-		if (new_it != new_packets.end()) {
-			(*new_it)->Merge(cp);
-		} else {
-			new_packets.insert(cp);
-		}
-	}
-
-	unsorted.~UnsortedSet(); // destroy whatever may be left
-	CargoPacketSet *my_packets = new (&this->packets) CargoPacketSet; // allocate a new set of the correct type there
-	my_packets->swap(new_packets);
-	assert(*my_packets == this->packets);
-
-	InvalidateCache();
-}
-
-/**
- * compares the given packets by the same principles as SameSource, but creates a strict weak ordering
- * useful for std::set.
- * @param a the first cargo packet to compare
- * @param b the second cargo packet to compare
- * @return if a < b according to source_xy, source_type, source_id and days_in_transit in this order.
- */
-bool PacketCompare::operator()(const CargoPacket *a, const CargoPacket *b) const {
-	if (a->GetSourceXY() == b->GetSourceXY()) {
-		if(a->GetSourceType() == b->GetSourceType()) {
-			if (a->GetSourceID() == b->GetSourceID()) {
-				/* it's important to check this last to make the merging in AgeCargo work. */
-				return a->DaysInTransit() < b->DaysInTransit();
-			} else {
-				return a->GetSourceID() < b->GetSourceID();
-			}
-		} else {
-			return a->GetSourceType() < b->GetSourceType();
-		}
-	} else {
-		return a->GetSourceXY() < b->GetSourceXY();
-	}
-}
-
-/*
- *
- * Station cargo list implementation
- *
- */
-
-void StationCargoList::Append(CargoPacket *cp)
-{
-	assert(cp != NULL);
-
-	this->AddToCache(cp);
-	if (!this->packets.empty()) {
-		CargoPacket *icp = this->packets.back();
-		if (icp->SameSource(cp) && icp->count + cp->count <= CargoPacket::MAX_COUNT) {
-			icp->Merge(cp);
-			return;
-		}
-	}
-
-	/* The packet could not be merged with another one */
-	this->packets.push_back(cp);
-}
-
-/**
- * Invalidates all cargo packets from the given source in all stations.
- * @see CargoPacket::InvalidateAllFrom(SourceType src_type, SourceID src)
- * @param src_type type of source
- * @param src index of source
- */
-/* static */ void StationCargoList::InvalidateAllFrom(SourceType src_type, SourceID src)
-{
-	Station *st;
-	FOR_ALL_STATIONS(st) {
-		for (CargoID c = 0; c != NUM_CARGO; ++c) {
-			CargoPacketList &packets = st->goods[c].cargo.packets;
-			for (Iterator it = packets.begin(); it != packets.end(); ++it) {
-				CargoPacket *cp = *it;
-				if (cp->source_type == src_type && cp->source_id == src) cp->source_id = INVALID_SOURCE;
-			}
-		}
-	}
-}
-
-/*
- * stupid workaround to make the compiler recognize the template instances
- */
-template class CargoList<CargoPacketSet>;
-template class CargoList<CargoPacketList>;
-
-template bool CargoList<CargoPacketSet>::MoveTo(VehicleCargoList *, uint max_move, MoveToAction mta, CargoPayment *payment, uint data);
-template bool CargoList<CargoPacketSet>::MoveTo(StationCargoList *, uint max_move, MoveToAction mta, CargoPayment *payment, uint data);
-template bool CargoList<CargoPacketList>::MoveTo(VehicleCargoList *, uint max_move, MoveToAction mta, CargoPayment *payment, uint data);
-template bool CargoList<CargoPacketList>::MoveTo(StationCargoList *, uint max_move, MoveToAction mta, CargoPayment *payment, uint data);
-=======
 	for (ConstIterator it(this->packets.begin()); it != this->packets.end(); it++) {
 		static_cast<Tinst *>(this)->AddToCache(*it);
 	}
@@ -539,5 +289,4 @@
 /** Cargo unloading at a station */
 template bool CargoList<VehicleCargoList>::MoveTo(StationCargoList *, uint max_move, MoveToAction mta, CargoPayment *payment, uint data);
 /** Cargo loading at a station */
-template bool CargoList<StationCargoList>::MoveTo(VehicleCargoList *, uint max_move, MoveToAction mta, CargoPayment *payment, uint data);
->>>>>>> d8692f5c
+template bool CargoList<StationCargoList>::MoveTo(VehicleCargoList *, uint max_move, MoveToAction mta, CargoPayment *payment, uint data);