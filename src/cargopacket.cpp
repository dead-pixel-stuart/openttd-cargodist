--- conflicted
+++ resolved
@@ -17,14 +17,11 @@
 	_cargopacket_pool.CleanPool();
 }
 
-<<<<<<< HEAD
-CargoPacket::CargoPacket(StationID source, StationID next, uint16 count, SourceType source_type, SourceID source_id)
-=======
-CargoPacket::CargoPacket(StationID in_source, uint16 in_count, SourceType source_type, SourceID in_source_id) :
+CargoPacket::CargoPacket(StationID in_source, StationID in_next, uint16 in_count, SourceType source_type, SourceID in_source_id) :
 	count(in_count),
 	source(in_source),
-	source_id(in_source_id)
->>>>>>> 8aae0f99
+	source_id(in_source_id),
+	next(in_next)
 {
 	if (Station::IsValidID(source)) {
 		assert(count != 0);
@@ -32,14 +29,6 @@
 	}
 
 	this->loaded_at_xy    = this->source_xy;
-<<<<<<< HEAD
-	this->source          = source;
-	this->next            = next;
-
-	this->count           = count;
-//	this->days_in_transit = 0;
-=======
->>>>>>> 8aae0f99
 
 	this->source_type     = source_type;
 }
@@ -75,66 +64,12 @@
 {
 	if (packets.empty()) return;
 
-<<<<<<< HEAD
-	uint dit = 0;
-	for (ConstIterator it = packets.begin(); it != packets.end(); it++) {
-		CargoPacket *p = Deref(it);
-		if (p->days_in_transit != 0xFF) p->days_in_transit++;
-		dit += p->days_in_transit * p->count;
-=======
 	days_in_transit = 0;
-	for (List::const_iterator it = packets.begin(); it != packets.end(); it++) {
-		CargoPacket *cp = *it;
+	for (Iterator it = packets.begin(); it != packets.end(); it++) {
+		CargoPacket *cp = Deref(it);
 		if (cp->days_in_transit != 0xFF) ++(cp->days_in_transit);
 		days_in_transit += cp->days_in_transit * cp->count;
->>>>>>> 8aae0f99
-	}
-}
-
-<<<<<<< HEAD
-void CargoPacket::Merge(CargoPacket * other) {
-	this->count        += other->count;
-	this->feeder_share += other->feeder_share;
-	delete other;
-}
-
-template<class LIST>
-void CargoList<LIST>::Append(CargoPacket *cp)
-{
-	assert(cp != NULL);
-
-	for (Iterator it = LowerBound(cp); it != UpperBound(cp); it++) {
-		CargoPacket *mine = Deref(it);
-		if (mine->SameSource(cp) && mine->count + cp->count <= 65535) {
-			mine->Merge(cp);
-			InvalidateCache();
-			return;
-		}
-	}
-
-	/* The packet could not be merged with another one */
-	Insert(cp);
-	InvalidateCache();
-}
-
-template<class LIST>
-void CargoList<LIST>::Truncate(uint count)
-{
-	for (Iterator it = packets.begin(); it != packets.end();) {
-		CargoPacket * cp = Deref(it);
-		uint local_count = cp->count;
-		if (local_count <= count) {
-			count -= local_count;
-			++it;
-		} else if (count > 0){
-			cp->count = count;
-			++it;
-		} else {
-			delete cp;
-			packets.erase(it++);
-		}
-	}
-	InvalidateCache();
+	}
 }
 
 CargoPacket * CargoPacket::Split(uint new_size) {
@@ -148,26 +83,29 @@
 	this->count -= new_size;
 	return cp_new;
 }
-=======
-void CargoList::RemoveFromCache(CargoPacket *cp) {
+
+template<class LIST>
+void CargoList<LIST>::RemoveFromCache(CargoPacket *cp) {
 	this->count -= cp->count;
 	this->feeder_share -= cp->feeder_share;
 	this->days_in_transit -= cp->days_in_transit * cp->count;
 }
 
-void CargoList::AddToCache(CargoPacket *cp) {
+template<class LIST>
+void CargoList<LIST>::AddToCache(CargoPacket *cp) {
 	this->count += cp->count;
 	this->feeder_share += cp->feeder_share;
 	this->days_in_transit += cp->count * cp->days_in_transit;
 }
 
-void CargoList::Append(CargoPacket *cp, bool merge)
+template<class LIST>
+void CargoList<LIST>::Append(CargoPacket *cp, bool merge)
 {
 	assert(cp != NULL);
 
 	if (merge) {
-		for (List::iterator it = packets.begin(); it != packets.end(); it++) {
-			CargoPacket *in_list = *it;
+		for (Iterator it = packets.begin(); it != packets.end(); it++) {
+			CargoPacket *in_list = Deref(it);
 			if (in_list->SameSource(cp) && in_list->count + cp->count <= CargoPacket::MAX_COUNT) {
 				in_list->count += cp->count;
 				in_list->feeder_share += cp->feeder_share;
@@ -179,15 +117,15 @@
 	}
 
 	/* The packet could or should not be merged with another one */
-	packets.push_back(cp);
+	Insert(cp);
 	AddToCache(cp);
 }
 
-
-void CargoList::Truncate(uint max_remain)
-{
-	for (List::iterator it = packets.begin(); it != packets.end();) {
-		CargoPacket * cp = *it;
+template<class LIST>
+void CargoList<LIST>::Truncate(uint max_remain)
+{
+	for (Iterator it = packets.begin(); it != packets.end();) {
+		CargoPacket * cp = Deref(it);
 		uint local_count = cp->count;
 		if (max_remain == 0) {
 			RemoveFromCache(cp);
@@ -208,14 +146,31 @@
 	}
 }
 
-bool CargoList::MoveTo(CargoList *dest, uint max_move, CargoList::MoveToAction mta, CargoPayment *payment, uint data)
+template<class LIST>
+void CargoList<LIST>::Transfer(CargoPacket *cp, CargoPayment *payment)
+{
+	RemoveFromCache(cp);
+	cp->feeder_share += payment->PayTransfer(cp, cp->count);
+}
+
+template<class LIST>
+void CargoList<LIST>::DeliverPart(CargoPacket *cp, CargoPayment *payment, uint deliver)
+{
+	payment->PayFinalDelivery(cp, deliver);
+	this->count -= deliver;
+	this->days_in_transit -= deliver * cp->days_in_transit;
+	cp->count -= deliver;
+}
+
+template<class LIST>
+bool CargoList<LIST>::MoveTo(CargoList *dest, uint max_move, CargoList::MoveToAction mta, CargoPayment *payment, uint data)
 {
 	assert(mta == MTA_FINAL_DELIVERY || dest != NULL);
 	assert(mta == MTA_UNLOAD || mta == MTA_CARGO_LOAD || payment != NULL);
 
-	List::iterator it = packets.begin();
+	Iterator it = packets.begin();
 	while(it != packets.end() && max_move > 0) {
-		CargoPacket *cp = *it;
+		CargoPacket *cp = Deref(it);
 		if (cp->count <= max_move) {
 			/* Can move the complete packet */
 			if (cp->source == data && mta == MTA_FINAL_DELIVERY) {
@@ -250,36 +205,60 @@
 				Money fs = cp->feeder_share * max_move / static_cast<uint>(cp->count);
 				cp->feeder_share -= fs;
 				CargoPacket *cp_new = new CargoPacket(max_move, cp->days_in_transit, fs);
->>>>>>> 8aae0f99
+				cp_new->source_type     = cp->source_type;
+				cp_new->source_id       = cp->source_id;
+
+				RemoveFromCache(cp_new); // this reflects the changes in cp
+
+				if (mta == MTA_TRANSFER) {
+					/* add the feeder share before inserting in dest */
+					cp_new->feeder_share += payment->PayTransfer(cp_new, max_move);
+				}
+
+				dest->Append(cp_new, false);
+				cp->count -= max_move;
+			} else if (cp->source == data) {
+				++it;
+				continue;
+			} else {
+				DeliverPart(cp, payment, max_move);
+			}
+
+			max_move = 0;
+		}
+	}
+
+	return it != packets.end();
+}
+
 
 void VehicleCargoList::DeliverPacket(Iterator & c, uint & remaining_unload, CargoPayment *payment) {
 	CargoPacket * p = *c;
-	if (p->count <= remaining_unload) {
-		remaining_unload -= p->count;
-		payment->PayFinalDelivery(p, p->count);
+	if (p->Count() <= remaining_unload) {
+		remaining_unload -= p->Count();
+		payment->PayFinalDelivery(p, p->Count());
 		delete p;
+		RemoveFromCache(p);
 		packets.erase(c++);
 	} else {
-		payment->PayFinalDelivery(p, remaining_unload);
-		p->count -= remaining_unload;
+		DeliverPart(p, payment, remaining_unload);
 		remaining_unload = 0;
 		++c;
 	}
 }
 
-<<<<<<< HEAD
 CargoPacket * VehicleCargoList::TransferPacket(Iterator & c, uint & remaining_unload, GoodsEntry *dest, CargoPayment *payment) {
-	CargoPacket * p = *c;
-	if (p->count <= remaining_unload) {
+	CargoPacket *p = *c;
+	if (p->Count() <= remaining_unload) {
 		packets.erase(c++);
 	} else {
 		p = p->Split(remaining_unload);
 		++c;
 	}
-	payment->PayTransfer(p, p->count);
-	dest->cargo.Insert(p);
+	Transfer(p, payment);
+	dest->cargo.Append(p);
 	SetBit(dest->acceptance_pickup, GoodsEntry::PICKUP);
-	remaining_unload -= p->count;
+	remaining_unload -= p->Count();
 	return p;
 }
 
@@ -435,60 +414,6 @@
 	return loaded;
 }
 
-template<class LIST>
-void CargoList<LIST>::CachePacket(CargoPacket *cp, uint &dit)
-{
-	count        += cp->count;
-	dit          += cp->days_in_transit * cp->count;
-	feeder_share += cp->feeder_share;
-=======
-				cp_new->source_type     = cp->source_type;
-				cp_new->source_id       = cp->source_id;
-
-				RemoveFromCache(cp_new); // this reflects the changes in cp
-
-				if (mta == MTA_TRANSFER) {
-					/* add the feeder share before inserting in dest */
-					cp_new->feeder_share += payment->PayTransfer(cp_new, max_move);
-				}
-
-				dest->Append(cp_new, false);
-			} else if (cp->source == data) {
-				++it;
-				continue;
-			} else {
-				payment->PayFinalDelivery(cp, max_move);
-				this->count -= max_move;
-				this->days_in_transit -= max_move * cp->days_in_transit;
-			}
-			cp->count -= max_move;
-
-			max_move = 0;
-		}
-	}
-
-	return it != packets.end();
->>>>>>> 8aae0f99
-}
-
-template<class LIST>
-void CargoList<LIST>::InvalidateCache()
-{
-	count = 0;
-	feeder_share = 0;
-	days_in_transit = 0;
-
-	if (packets.empty()) return;
-
-<<<<<<< HEAD
-	uint dit = 0;
-	for (ConstIterator it = packets.begin(); it != packets.end(); it++) {
-		CachePacket(Deref(it), dit);
-	}
-	days_in_transit = dit / count;
-	source = Deref(packets.begin())->source;
-}
-
 UnloadDescription::UnloadDescription(GoodsEntry * d, StationID curr, StationID next, OrderUnloadFlags order_flags) :
 	dest(d), curr_station(curr), next_station(next), flags(UL_KEEP)
 {
@@ -507,18 +432,10 @@
 	for(Iterator it = packets.begin(); it != packets.end(); ++it) {
 		CargoPacket * packet = it->second;
 		if (packet->next == to) {
-			packet->next = ge->UpdateFlowStatsTransfer(packet->source, packet->count, curr);
+			packet->next = ge->UpdateFlowStatsTransfer(packet->source, packet->Count(), curr);
 		}
 	}
 	InvalidateCache();
-=======
-	for (List::const_iterator it = packets.begin(); it != packets.end(); it++) {
-		CargoPacket *cp = *it;
-		count           += cp->count;
-		days_in_transit += cp->days_in_transit * cp->count;
-		feeder_share    += cp->feeder_share;
-	}
->>>>>>> 8aae0f99
 }
 
 template<class LIST>
@@ -534,14 +451,14 @@
 	uint &amount = reserved_amounts[v];
 	while(begin != end && cap > 0) {
 		CargoPacket * cp = begin->second;
-		if (cp->count <= cap) {
+		if (cp->Count() <= cap) {
 			packets.erase(begin++);
 		} else {
 			cp = cp->Split(cap);
 		}
-		cap -= cp->count;
+		cap -= cp->Count();
 		reserved.insert(std::make_pair(v, cp));
-		amount += cp->count;
+		amount += cp->Count();
 	}
 	return cap;
 }
@@ -584,6 +501,23 @@
 	}
 }
 
+template<class LIST>
+void CargoList<LIST>::InvalidateCache()
+{
+	count = 0;
+	feeder_share = 0;
+	days_in_transit = 0;
+
+	if (packets.empty()) return;
+
+	for (ConstIterator it = packets.begin(); it != packets.end(); it++) {
+		CargoPacket *cp = Deref(it);
+		count           += cp->count;
+		days_in_transit += cp->days_in_transit * cp->count;
+		feeder_share    += cp->feeder_share;
+	}
+}
+
 /* stupid workaround to make the compile recognize the template instances */
 template class CargoList<CargoPacketList>;
 template class CargoList<StationCargoPacketMap>;