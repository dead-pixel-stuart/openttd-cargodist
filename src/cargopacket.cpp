/* $Id$ */

/*
 * This file is part of OpenTTD.
 * OpenTTD is free software; you can redistribute it and/or modify it under the terms of the GNU General Public License as published by the Free Software Foundation, version 2.
 * OpenTTD is distributed in the hope that it will be useful, but WITHOUT ANY WARRANTY; without even the implied warranty of MERCHANTABILITY or FITNESS FOR A PARTICULAR PURPOSE.
 * See the GNU General Public License for more details. You should have received a copy of the GNU General Public License along with OpenTTD. If not, see <http://www.gnu.org/licenses/>.
 */

/** @file cargopacket.cpp Implementation of the cargo packets */

#include "stdafx.h"
#include "station_base.h"
#include "core/pool_func.hpp"
#include "economy_base.h"
#include "station_base.h"

/* Initialize the cargopacket-pool */
CargoPacketPool _cargopacket_pool("CargoPacket");
INSTANTIATE_POOL_METHODS(CargoPacket)

/**
 * Initialize, i.e. clean, the pool with cargo packets.
 */
void InitializeCargoPackets()
{
	_cargopacket_pool.CleanPool();
}

CargoPacket::CargoPacket()
{
	this->source_type = ST_INDUSTRY;
	this->source_id   = INVALID_SOURCE;
}

/* NOTE: We have to zero memory ourselves here because we are using a 'new'
 * that, in contrary to all other pools, does not memset to 0. */
CargoPacket::CargoPacket(StationID source, TileIndex source_xy, uint16 count, SourceType source_type, SourceID source_id) :
	feeder_share(0),
	count(count),
	days_in_transit(0),
	source_id(source_id),
	source(source),
	source_xy(source_xy),
	loaded_at_xy(0)
{
	assert(count != 0);
	this->source_type  = source_type;
}

CargoPacket::CargoPacket(uint16 count, byte days_in_transit, StationID source, TileIndex source_xy, TileIndex loaded_at_xy, Money feeder_share, SourceType source_type, SourceID source_id) :
	feeder_share(feeder_share),
	count(count),
	days_in_transit(days_in_transit),
	source_id(source_id),
	source(source),
	source_xy(source_xy),
	loaded_at_xy(loaded_at_xy)
{
	assert(count != 0);
	this->source_type = source_type;
}

/**
 * Invalidates (sets source_id to INVALID_SOURCE) all cargo packets from given source
 * @param src_type type of source
 * @param src index of source
 */
/* static */ void CargoPacket::InvalidateAllFrom(SourceType src_type, SourceID src)
{
	CargoPacket *cp;
	FOR_ALL_CARGOPACKETS(cp) {
		if (cp->source_type == src_type && cp->source_id == src) cp->source_id = INVALID_SOURCE;
	}
}

CargoPacket * CargoPacket::Split(uint new_size)
{
	Money fs = this->feeder_share * new_size / static_cast<uint>(this->count);
	CargoPacket *cp_new = new CargoPacket(new_size, this->days_in_transit, this->source, this->source_xy, this->loaded_at_xy, fs, this->source_type, this->source_id);
	this->feeder_share -= fs;
	this->count -= new_size;
	return cp_new;
}

void CargoPacket::Merge(CargoPacket *cp)
{
	this->count += cp->count;
	this->feeder_share += cp->feeder_share;
	delete cp;
}

/**
 * Invalidates (sets source to INVALID_STATION) all cargo packets from given station
 * @param sid the station that gets removed
 */
/* static */ void CargoPacket::InvalidateAllFrom(StationID sid)
{
	CargoPacket *cp;
	FOR_ALL_CARGOPACKETS(cp) {
		if (cp->source == sid) cp->source = INVALID_STATION;
	}
}

/*
 *
 * Cargo list implementation
 *
 */

template <class Tinst, class Tcont>
CargoList<Tinst, Tcont>::~CargoList()
{
	for (Iterator it(this->packets.begin()); it != this->packets.end(); ++it) {
		delete *it;
	}
}

template <class Tinst, class Tcont>
void CargoList<Tinst, Tcont>::RemoveFromCache(const CargoPacket *cp)
{
	this->count                 -= cp->count;
	this->cargo_days_in_transit -= cp->days_in_transit * cp->count;
}

template <class Tinst, class Tcont>
void CargoList<Tinst, Tcont>::AddToCache(const CargoPacket *cp)
{
	this->count                 += cp->count;
	this->cargo_days_in_transit += cp->days_in_transit * cp->count;
}

<<<<<<< HEAD
void ReservationList::Append(CargoPacket *cp)
{
	assert(cp != NULL);
	this->AddToCache(cp);
	this->packets.push_back(cp);
}

void VehicleCargoList::Append(CargoPacket *cp)
{
	assert(cp != NULL);
	this->AddToCache(cp);

	for (ReverseIterator it(this->packets.rbegin()); it != this->packets.rend(); it++) {
		CargoPacket *icp = *it;
		if (VehicleCargoList::AreMergable(icp, cp) && icp->count + cp->count <= CargoPacket::MAX_COUNT) {
			icp->Merge(cp);
=======
template <class Tinst>
void CargoList<Tinst>::MergeOrPush(CargoPacket *cp)
{
	for (List::reverse_iterator it(this->packets.rbegin()); it != this->packets.rend(); it++) {
		CargoPacket *icp = *it;
		if (Tinst::AreMergable(icp, cp) && icp->count + cp->count <= CargoPacket::MAX_COUNT) {
			icp->count        += cp->count;
			icp->feeder_share += cp->feeder_share;

			delete cp;
>>>>>>> 8b525f57
			return;
		}
	}

	/* The packet could not be merged with another one */
	this->packets.push_back(cp);
}


<<<<<<< HEAD
template <class Tinst, class Tcont>
void CargoList<Tinst, Tcont>::Truncate(uint max_remaining)
=======
template <class Tinst>
void CargoList<Tinst>::Append(CargoPacket *cp)
{
	assert(cp != NULL);
	static_cast<Tinst *>(this)->AddToCache(cp);
	MergeOrPush(cp);
}


template <class Tinst>
void CargoList<Tinst>::Truncate(uint max_remaining)
>>>>>>> 8b525f57
{
	for (Iterator it(packets.begin()); it != packets.end(); /* done during loop*/) {
		CargoPacket *cp = *it;
		if (max_remaining == 0) {
			/* Nothing should remain, just remove the packets. */
			this->packets.erase(it++);
			static_cast<Tinst *>(this)->RemoveFromCache(cp);
			delete cp;
			continue;
		}

		uint local_count = cp->count;
		if (local_count > max_remaining) {
			uint diff = local_count - max_remaining;
			this->count -= diff;
			this->cargo_days_in_transit -= cp->days_in_transit * diff;
			cp->count = max_remaining;
			max_remaining = 0;
		} else {
			max_remaining -= local_count;
		}
		++it;
	}
}

<<<<<<< HEAD
template<class Tinst, class Tcont>
template<class Tother_inst>
uint CargoList<Tinst, Tcont>::MovePacket(Tother_inst *dest, Iterator &it, uint cap, TileIndex load_place)
=======
void VehicleCargoList::Reserve(CargoPacket *cp)
{
	assert(cp != NULL);
	this->AddToCache(cp);
	this->reserved_count += cp->count;
	this->reserved.push_back(cp);
}


void VehicleCargoList::Unreserve(StationCargoList *dest)
{
	Iterator it(this->reserved.begin());
	while (it != this->reserved.end()) {
		CargoPacket *cp = *it;
		this->RemoveFromCache(cp);
		this->reserved_count -= cp->count;
		dest->Append(cp);
		this->reserved.erase(it++);
	}
}

bool VehicleCargoList::LoadReserved(uint max_move)
{
	Iterator it(this->reserved.begin());
	while (it != this->reserved.end() && max_move > 0) {
		CargoPacket *cp = *it;
		if (cp->count <= max_move) {
			/* Can move the complete packet */
			max_move -= cp->count;
			this->reserved.erase(it++);
			this->reserved_count -= cp->count;
			this->MergeOrPush(cp);
		} else {
			cp->count -= max_move;
			CargoPacket *cp_new = new CargoPacket(max_move, cp->days_in_transit, cp->source, cp->source_xy, cp->loaded_at_xy, 0, cp->source_type, cp->source_id);
			this->MergeOrPush(cp_new);
			this->reserved_count -= max_move;
			max_move = 0;
		}
	}
	return it != packets.end();
}

template <class Tinst>
template <class Tother_inst>
bool CargoList<Tinst>::MoveTo(Tother_inst *dest, uint max_move, MoveToAction mta, CargoPayment *payment, uint data)
>>>>>>> 8b525f57
{
	CargoPacket *packet = MovePacket(it, cap, load_place);
	uint ret = packet->count;
	dest->Append(packet);
	return ret;
}

template<class Tinst, class Tcont>
uint CargoList<Tinst, Tcont>::MovePacket(StationCargoList *dest, StationID next, Iterator &it, uint cap, TileIndex load_place)
{
	CargoPacket *packet = MovePacket(it, cap, load_place);
	uint ret = packet->count;
	dest->Append(next, packet);
	return ret;
}

<<<<<<< HEAD
template<class Tinst, class Tcont>
CargoPacket *CargoList<Tinst, Tcont>::MovePacket(Iterator &it, uint cap, TileIndex load_place)
{
	CargoPacket *packet = *it;
	/* load the packet if possible */
	if (packet->count > cap) {
		/* packet needs to be split */
		packet = packet->Split(cap);
		assert(packet->count == cap);
		++it;
	} else {
		this->packets.erase(it++);
	}
	static_cast<Tinst *>(this)->RemoveFromCache(packet);
	if (load_place != INVALID_TILE) {
		packet->loaded_at_xy = load_place;
	}
	return packet;
}
=======
		if (cp->count <= max_move) {
			/* Can move the complete packet */
			max_move -= cp->count;
			this->packets.erase(it++);
			static_cast<Tinst *>(this)->RemoveFromCache(cp);
			switch(mta) {
				case MTA_FINAL_DELIVERY:
					payment->PayFinalDelivery(cp, cp->count);
					delete cp;
					continue; // of the loop

				case MTA_RESERVE:
					cp->loaded_at_xy = data;
					reinterpret_cast<VehicleCargoList *>(dest)->Reserve(cp);
					continue;

				case MTA_CARGO_LOAD:
					cp->loaded_at_xy = data;
					break;

				case MTA_TRANSFER:
					cp->feeder_share += payment->PayTransfer(cp, cp->count);
					break;

				case MTA_UNLOAD:
					break;
			}
			dest->Append(cp);
			continue;
		}
>>>>>>> 8b525f57

template<class Tinst, class Tcont>
void CargoList<Tinst, Tcont>::UpdateFlows(StationID next, GoodsEntry * ge) {
	for(Iterator i = packets.begin(); i != packets.end(); ++i) {
		CargoPacket * p = *i;
		ge->UpdateFlowStats(p->source, p->count, next);
	}
}

template <class Tinst, class Tcont>
void CargoList<Tinst, Tcont>::InvalidateCache()
{
	this->count = 0;
	this->cargo_days_in_transit = 0;

	for (ConstIterator it(this->packets.begin()); it != this->packets.end(); it++) {
		static_cast<Tinst *>(this)->AddToCache(*it);
	}
}


uint VehicleCargoList::DeliverPacket(Iterator &c, uint remaining_unload, GoodsEntry *dest, CargoPayment *payment, StationID curr_station) {
	CargoPacket * p = *c;
	uint loaded = 0;
	StationID source = p->source;
	if (p->count <= remaining_unload) {
		payment->PayFinalDelivery(p, p->count);
		packets.erase(c++);
		this->RemoveFromCache(p);
		loaded = p->count;
		delete p;
	} else {
		payment->PayFinalDelivery(p, remaining_unload);
		this->count -= remaining_unload;
		this->cargo_days_in_transit -= remaining_unload * p->days_in_transit;
		this->feeder_share -= p->feeder_share;
		p->feeder_share = 0;
		p->count -= remaining_unload;
		loaded = remaining_unload;
		++c;
	}
	dest->UpdateFlowStats(source, loaded, curr_station);
	return loaded;
}

<<<<<<< HEAD
uint VehicleCargoList::TransferPacket(Iterator &c, uint remaining_unload, GoodsEntry *dest, CargoPayment *payment, StationID curr_station) {
	CargoPacket *p = this->MovePacket(c, remaining_unload);
	StationID next = dest->UpdateFlowStatsTransfer(p->source, p->count, curr_station);
	p->feeder_share += payment->PayTransfer(p, p->count);
	uint ret = p->count;
	dest->cargo.Append(next, p);
	SetBit(dest->acceptance_pickup, GoodsEntry::PICKUP);
	return ret;
}
=======
			if (mta == MTA_RESERVE) {
				reinterpret_cast<VehicleCargoList *>(dest)->Reserve(cp_new);
			} else {
				dest->Append(cp_new);
			}
		}
>>>>>>> 8b525f57

UnloadType VehicleCargoList::WillUnload(const UnloadDescription & ul, const CargoPacket * p) const {
	if (ul.dest->flows[p->source].empty() || ul.next_station == INVALID_STATION) {
		/* there is no plan: use normal unloading */
		return WillUnloadOld(ul, p);
	} else {
		/* use cargodist unloading*/
		return WillUnloadCargoDist(ul, p);
	}
}

UnloadType VehicleCargoList::WillUnloadOld(const UnloadDescription & ul, const CargoPacket * p) const {
	/* try to unload cargo */
	bool move = (ul.flags & (UL_DELIVER | UL_ACCEPTED | UL_TRANSFER)) != 0;
	/* try to deliver cargo if unloading */
	bool deliver = (ul.flags & UL_ACCEPTED) && !(ul.flags & UL_TRANSFER) && (p->source != ul.curr_station);
	/* transfer cargo if delivery was unsuccessful */
	bool transfer = (ul.flags & (UL_TRANSFER | UL_DELIVER)) != 0;
	if (move) {
		if(deliver) {
			return UL_DELIVER;
		} else if (transfer) {
			return UL_TRANSFER;
		} else {
			/* this case is for (non-)delivery to the source station without special flags.
			 * like the code in MoveTo did, we keep the packet in this case
			 */
			return UL_KEEP;
		}
	} else {
		return UL_KEEP;
	}
}

UnloadType VehicleCargoList::WillUnloadCargoDist(const UnloadDescription & ul, const CargoPacket * p) const {
	StationID via = ul.dest->flows[p->source].begin()->via;
	if (via == ul.curr_station) {
		/* this is the final destination, deliver ... */
		if (ul.flags & UL_TRANSFER) {
			/* .. except if explicitly told not to do so ... */
			return UL_TRANSFER;
		} else if (ul.flags & UL_ACCEPTED) {
			return UL_DELIVER;
		} else if (ul.flags & UL_DELIVER) {
			/* .. or if the station suddenly doesn't accept our cargo, but we have an explicit deliver order... */
			return UL_TRANSFER;
		} else {
			/* .. or else if it doesn't accept. */
			return UL_KEEP;
		}
	} else {
		/* packet has to travel on, find out if it can stay on board */
		if (ul.flags & UL_DELIVER) {
			/* order overrides cargodist:
			 * play by the old loading rules here as player is interfering with cargodist
			 * try to deliver, as move has been forced upon us */
			if ((ul.flags & UL_ACCEPTED) && !(ul.flags & UL_TRANSFER) && p->source != ul.curr_station) {
				return UL_DELIVER;
			} else {
				/* transfer cargo, as delivering didn't work */
				/* plan might still be fulfilled as the packet can be picked up by another vehicle travelling to "via" */
				return UL_TRANSFER;
			}
		} else if (ul.flags & UL_TRANSFER) {
			/* transfer forced, plan still fulfilled as above */
			return UL_TRANSFER;
		} else if (ul.next_station == via) {
			/* vehicle goes to the packet's next hop or has nondeterministic order: keep the packet*/
			return UL_KEEP;
		} else {
			/* vehicle goes somewhere else, transfer the packet*/
			return UL_TRANSFER;
		}
	}
}

void ReservationList::Revert(GoodsEntry *ge) {
	for(Iterator c = packets.begin(); c != packets.end();) {
		SetBit(ge->acceptance_pickup, GoodsEntry::PICKUP);
		MovePacket(&ge->cargo, INVALID_STATION, c, (*c)->count);
	}
}

uint VehicleCargoList::MoveToStation(GoodsEntry * dest, uint max_unload, OrderUnloadFlags flags, StationID curr_station, StationID next_station, CargoPayment *payment) {
	uint remaining_unload = max_unload;
	UnloadDescription ul(dest, curr_station, next_station, flags);

	for(Iterator c = packets.begin(); c != packets.end() && remaining_unload > 0;) {
		UnloadType action = this->WillUnload(ul, *c);

		switch(action) {
			case UL_DELIVER:
				remaining_unload -= this->DeliverPacket(c, remaining_unload, dest, payment, curr_station);
				break;
			case UL_TRANSFER:
				/* TransferPacket may split the packet and return the transferred part */
				remaining_unload -= this->TransferPacket(c, remaining_unload, dest, payment, curr_station);
				break;
			case UL_KEEP:
				/* don't update the flow stats here as those packets can be kept multiple times
				 * the flow stats are updated from LoadUnloadVehicle when all loading is done
				 */
				++c;
				break;
			default:
				NOT_REACHED();
		}
	}
	return max_unload - remaining_unload;
}

void VehicleCargoList::RemoveFromCache(const CargoPacket *cp)
{
	this->feeder_share -= cp->feeder_share;
	this->Parent::RemoveFromCache(cp);
}

void VehicleCargoList::AddToCache(const CargoPacket *cp)
{
	this->feeder_share += cp->feeder_share;
	this->Parent::AddToCache(cp);
}

template <class Tinst, class Tcont>
template <class Tother_inst>
uint CargoList<Tinst, Tcont>::MoveTo(Tother_inst *dest, uint cap, TileIndex load_place)
{
	uint orig_cap = cap;
	Iterator it = packets.begin();
	while(it != packets.end() && cap > 0) {
		cap -= MovePacket(dest, it, cap, load_place);
	}
	return orig_cap - cap;
}


void VehicleCargoList::AgeCargo()
{
	for (ConstIterator it(this->packets.begin()); it != this->packets.end(); it++) {
		CargoPacket *cp = *it;
		/* If we're at the maximum, then we can't increase no more. */
		if (cp->days_in_transit == 0xFF) continue;

		cp->days_in_transit++;
		this->cargo_days_in_transit += cp->count;
	}
}

UnloadDescription::UnloadDescription(GoodsEntry * d, StationID curr, StationID next, OrderUnloadFlags order_flags) :
	dest(d), curr_station(curr), next_station(next), flags(UL_KEEP)
{
	if (HasBit(dest->acceptance_pickup, GoodsEntry::ACCEPTANCE)) {
		flags |= UL_ACCEPTED;
	}
	if (order_flags & OUFB_UNLOAD) {
		flags |= UL_DELIVER;
	}
	if (order_flags & OUFB_TRANSFER) {
		flags |= UL_TRANSFER;
	}
}

/*
 *
 * Station cargo list implementation
 *
 */

void StationCargoList::Append(StationID next, CargoPacket *cp)
{
	assert(cp != NULL);
	this->AddToCache(cp);
	StationCargoPacketMap::List &list = this->packets[next];

	for (StationCargoPacketMap::List::reverse_iterator it(list.rbegin()); it != list.rend(); it++) {
		CargoPacket *icp = *it;
		if (StationCargoList::AreMergable(icp, cp) && icp->count + cp->count <= CargoPacket::MAX_COUNT) {
			icp->Merge(cp);
			return;
		}
	}

	/* The packet could not be merged with another one */
	list.push_back(cp);
}

template <class Tother_inst>
uint StationCargoList::MovePackets(Tother_inst *dest, uint cap, Iterator begin, Iterator end, TileIndex load_place) {
	uint orig_cap = cap;
	while(begin != end && cap > 0) {
		cap -= this->MovePacket(dest, begin, cap, load_place);
	}
	return orig_cap - cap;
}

template <class Tother_inst>
uint StationCargoList::MoveTo(Tother_inst *dest, uint cap, StationID selected_station, TileIndex load_place) {
	uint orig_cap = cap;
	if (selected_station != INVALID_STATION) {
		std::pair<Iterator, Iterator> bounds(packets.equal_range(selected_station));
		cap -= MovePackets(dest, cap, bounds.first, bounds.second, load_place);
		if (cap > 0) {
			bounds = packets.equal_range(INVALID_STATION);
			cap -= MovePackets(dest, cap, bounds.first, bounds.second, load_place);
		}
	} else {
		cap -= MovePackets(dest, cap, packets.begin(), packets.end(), load_place);
	}
	return orig_cap - cap;
}

void StationCargoList::RerouteStalePackets(StationID curr, StationID to, GoodsEntry * ge) {
	std::pair<Iterator, Iterator> range(packets.equal_range(to));
	for(Iterator it(range.first); it != range.second && it.GetKey() == to;) {
		CargoPacket * packet = *it;
		packets.erase(it++);
		StationID next = ge->UpdateFlowStatsTransfer(packet->source, packet->count, curr);
		assert(next != to);

		/* legal, as insert doesn't invalidate iterators in the MultiMap, however
		 * this might insert the packet between range.first and range.second (which might be end())
		 * This is why we check for GetKey above to avoid infinite loops
		 */
		packets.Insert(next, packet);
	}
}

void VehicleCargoList::InvalidateCache()
{
	this->feeder_share = 0;
	this->reserved_count = 0;
	this->Parent::InvalidateCache();
	for (ConstIterator it(this->reserved.begin()); it != this->reserved.end(); it++) {
		this->AddToCache(*it);
		this->reserved_count += (*it)->count;
	}
}

/*
 * We have to instantiate everything we want to be usable.
 */
/** Autoreplace Vehicle -> Vehicle 'transfer' */
template uint CargoList<VehicleCargoList, CargoPacketList>::MoveTo(VehicleCargoList *dest, uint cap, TileIndex load_place);
template uint CargoList<VehicleCargoList, CargoPacketList>::MovePacket(VehicleCargoList *dest, Iterator &it, uint cap, TileIndex load_place);
/** Transfer reservation */
template uint CargoList<ReservationList, CargoPacketList>::MoveTo(VehicleCargoList *dest, uint cap, TileIndex load_place);
template uint CargoList<ReservationList, CargoPacketList>::MovePacket(VehicleCargoList *dest, Iterator &it, uint cap, TileIndex load_place);
/** Cargo loading at a station */
template uint StationCargoList::MoveTo(VehicleCargoList *dest, uint cap, StationID selected_station, TileIndex load_place);
template uint StationCargoList::MovePackets(VehicleCargoList *dest, uint cap, Iterator begin, Iterator end, TileIndex load_place);
/** Reserve cargo */
template uint StationCargoList::MoveTo(ReservationList *dest, uint cap, StationID selected_station, TileIndex load_place);
template uint StationCargoList::MovePackets(ReservationList *dest, uint cap, Iterator begin, Iterator end, TileIndex load_place);

template class CargoList<VehicleCargoList, CargoPacketList>;
template class CargoList<StationCargoList, StationCargoPacketMap>;
template class CargoList<ReservationList, CargoPacketList>;<|MERGE_RESOLUTION|>--- conflicted
+++ resolved
@@ -129,61 +129,34 @@
 	this->count                 += cp->count;
 	this->cargo_days_in_transit += cp->days_in_transit * cp->count;
 }
-
-<<<<<<< HEAD
-void ReservationList::Append(CargoPacket *cp)
+void VehicleCargoList::MergeOrPush(CargoPacket *cp)
+{
+	for (CargoPacketList::reverse_iterator it(this->packets.rbegin()); it != this->packets.rend(); it++) {
+		CargoPacket *icp = *it;
+		if (VehicleCargoList::AreMergable(icp, cp) && icp->count + cp->count <= CargoPacket::MAX_COUNT) {
+			icp->count        += cp->count;
+			icp->feeder_share += cp->feeder_share;
+
+			delete cp;
+			return;
+		}
+	}
+
+	/* The packet could not be merged with another one */
+	this->packets.push_back(cp);
+}
+
+
+void VehicleCargoList::Append(CargoPacket *cp)
 {
 	assert(cp != NULL);
 	this->AddToCache(cp);
-	this->packets.push_back(cp);
-}
-
-void VehicleCargoList::Append(CargoPacket *cp)
-{
-	assert(cp != NULL);
-	this->AddToCache(cp);
-
-	for (ReverseIterator it(this->packets.rbegin()); it != this->packets.rend(); it++) {
-		CargoPacket *icp = *it;
-		if (VehicleCargoList::AreMergable(icp, cp) && icp->count + cp->count <= CargoPacket::MAX_COUNT) {
-			icp->Merge(cp);
-=======
-template <class Tinst>
-void CargoList<Tinst>::MergeOrPush(CargoPacket *cp)
-{
-	for (List::reverse_iterator it(this->packets.rbegin()); it != this->packets.rend(); it++) {
-		CargoPacket *icp = *it;
-		if (Tinst::AreMergable(icp, cp) && icp->count + cp->count <= CargoPacket::MAX_COUNT) {
-			icp->count        += cp->count;
-			icp->feeder_share += cp->feeder_share;
-
-			delete cp;
->>>>>>> 8b525f57
-			return;
-		}
-	}
-
-	/* The packet could not be merged with another one */
-	this->packets.push_back(cp);
-}
-
-
-<<<<<<< HEAD
+	this->MergeOrPush(cp);
+}
+
+
 template <class Tinst, class Tcont>
 void CargoList<Tinst, Tcont>::Truncate(uint max_remaining)
-=======
-template <class Tinst>
-void CargoList<Tinst>::Append(CargoPacket *cp)
-{
-	assert(cp != NULL);
-	static_cast<Tinst *>(this)->AddToCache(cp);
-	MergeOrPush(cp);
-}
-
-
-template <class Tinst>
-void CargoList<Tinst>::Truncate(uint max_remaining)
->>>>>>> 8b525f57
 {
 	for (Iterator it(packets.begin()); it != packets.end(); /* done during loop*/) {
 		CargoPacket *cp = *it;
@@ -209,11 +182,6 @@
 	}
 }
 
-<<<<<<< HEAD
-template<class Tinst, class Tcont>
-template<class Tother_inst>
-uint CargoList<Tinst, Tcont>::MovePacket(Tother_inst *dest, Iterator &it, uint cap, TileIndex load_place)
-=======
 void VehicleCargoList::Reserve(CargoPacket *cp)
 {
 	assert(cp != NULL);
@@ -223,20 +191,21 @@
 }
 
 
-void VehicleCargoList::Unreserve(StationCargoList *dest)
+void VehicleCargoList::Unreserve(StationID next, StationCargoList *dest)
 {
 	Iterator it(this->reserved.begin());
 	while (it != this->reserved.end()) {
 		CargoPacket *cp = *it;
 		this->RemoveFromCache(cp);
 		this->reserved_count -= cp->count;
-		dest->Append(cp);
+		dest->Append(next, cp);
 		this->reserved.erase(it++);
 	}
 }
 
-bool VehicleCargoList::LoadReserved(uint max_move)
-{
+uint VehicleCargoList::LoadReserved(uint max_move)
+{
+	uint orig_max = max_move;
 	Iterator it(this->reserved.begin());
 	while (it != this->reserved.end() && max_move > 0) {
 		CargoPacket *cp = *it;
@@ -254,30 +223,31 @@
 			max_move = 0;
 		}
 	}
-	return it != packets.end();
-}
-
-template <class Tinst>
-template <class Tother_inst>
-bool CargoList<Tinst>::MoveTo(Tother_inst *dest, uint max_move, MoveToAction mta, CargoPayment *payment, uint data)
->>>>>>> 8b525f57
+	return orig_max - max_move;
+}
+
+template<class Tinst, class Tcont>
+uint CargoList<Tinst, Tcont>::MovePacket(VehicleCargoList *dest, Iterator &it, uint cap, bool reserve, TileIndex load_place)
 {
 	CargoPacket *packet = MovePacket(it, cap, load_place);
 	uint ret = packet->count;
-	dest->Append(packet);
+	if (reserve) {
+		dest->Reserve(packet);
+	} else {
+		dest->Append(packet);
+	}
 	return ret;
 }
 
 template<class Tinst, class Tcont>
-uint CargoList<Tinst, Tcont>::MovePacket(StationCargoList *dest, StationID next, Iterator &it, uint cap, TileIndex load_place)
-{
-	CargoPacket *packet = MovePacket(it, cap, load_place);
+uint CargoList<Tinst, Tcont>::MovePacket(StationCargoList *dest, StationID next, Iterator &it, uint cap)
+{
+	CargoPacket *packet = MovePacket(it, cap);
 	uint ret = packet->count;
 	dest->Append(next, packet);
 	return ret;
 }
 
-<<<<<<< HEAD
 template<class Tinst, class Tcont>
 CargoPacket *CargoList<Tinst, Tcont>::MovePacket(Iterator &it, uint cap, TileIndex load_place)
 {
@@ -297,38 +267,6 @@
 	}
 	return packet;
 }
-=======
-		if (cp->count <= max_move) {
-			/* Can move the complete packet */
-			max_move -= cp->count;
-			this->packets.erase(it++);
-			static_cast<Tinst *>(this)->RemoveFromCache(cp);
-			switch(mta) {
-				case MTA_FINAL_DELIVERY:
-					payment->PayFinalDelivery(cp, cp->count);
-					delete cp;
-					continue; // of the loop
-
-				case MTA_RESERVE:
-					cp->loaded_at_xy = data;
-					reinterpret_cast<VehicleCargoList *>(dest)->Reserve(cp);
-					continue;
-
-				case MTA_CARGO_LOAD:
-					cp->loaded_at_xy = data;
-					break;
-
-				case MTA_TRANSFER:
-					cp->feeder_share += payment->PayTransfer(cp, cp->count);
-					break;
-
-				case MTA_UNLOAD:
-					break;
-			}
-			dest->Append(cp);
-			continue;
-		}
->>>>>>> 8b525f57
 
 template<class Tinst, class Tcont>
 void CargoList<Tinst, Tcont>::UpdateFlows(StationID next, GoodsEntry * ge) {
@@ -349,6 +287,12 @@
 	}
 }
 
+VehicleCargoList::~VehicleCargoList()
+{
+	for (Iterator it(this->reserved.begin()); it != this->reserved.end(); ++it) {
+		delete *it;
+	}
+}
 
 uint VehicleCargoList::DeliverPacket(Iterator &c, uint remaining_unload, GoodsEntry *dest, CargoPayment *payment, StationID curr_station) {
 	CargoPacket * p = *c;
@@ -374,7 +318,7 @@
 	return loaded;
 }
 
-<<<<<<< HEAD
+
 uint VehicleCargoList::TransferPacket(Iterator &c, uint remaining_unload, GoodsEntry *dest, CargoPayment *payment, StationID curr_station) {
 	CargoPacket *p = this->MovePacket(c, remaining_unload);
 	StationID next = dest->UpdateFlowStatsTransfer(p->source, p->count, curr_station);
@@ -384,14 +328,6 @@
 	SetBit(dest->acceptance_pickup, GoodsEntry::PICKUP);
 	return ret;
 }
-=======
-			if (mta == MTA_RESERVE) {
-				reinterpret_cast<VehicleCargoList *>(dest)->Reserve(cp_new);
-			} else {
-				dest->Append(cp_new);
-			}
-		}
->>>>>>> 8b525f57
 
 UnloadType VehicleCargoList::WillUnload(const UnloadDescription & ul, const CargoPacket * p) const {
 	if (ul.dest->flows[p->source].empty() || ul.next_station == INVALID_STATION) {
@@ -468,13 +404,6 @@
 	}
 }
 
-void ReservationList::Revert(GoodsEntry *ge) {
-	for(Iterator c = packets.begin(); c != packets.end();) {
-		SetBit(ge->acceptance_pickup, GoodsEntry::PICKUP);
-		MovePacket(&ge->cargo, INVALID_STATION, c, (*c)->count);
-	}
-}
-
 uint VehicleCargoList::MoveToStation(GoodsEntry * dest, uint max_unload, OrderUnloadFlags flags, StationID curr_station, StationID next_station, CargoPayment *payment) {
 	uint remaining_unload = max_unload;
 	UnloadDescription ul(dest, curr_station, next_station, flags);
@@ -515,14 +444,12 @@
 	this->Parent::AddToCache(cp);
 }
 
-template <class Tinst, class Tcont>
-template <class Tother_inst>
-uint CargoList<Tinst, Tcont>::MoveTo(Tother_inst *dest, uint cap, TileIndex load_place)
+uint VehicleCargoList::MoveTo(VehicleCargoList *dest, uint cap)
 {
 	uint orig_cap = cap;
 	Iterator it = packets.begin();
 	while(it != packets.end() && cap > 0) {
-		cap -= MovePacket(dest, it, cap, load_place);
+		cap -= MovePacket(dest, it, cap);
 	}
 	return orig_cap - cap;
 }
@@ -578,27 +505,25 @@
 	list.push_back(cp);
 }
 
-template <class Tother_inst>
-uint StationCargoList::MovePackets(Tother_inst *dest, uint cap, Iterator begin, Iterator end, TileIndex load_place) {
+uint StationCargoList::MovePackets(VehicleCargoList *dest, uint cap, Iterator begin, Iterator end, TileIndex load_place, bool reserve) {
 	uint orig_cap = cap;
 	while(begin != end && cap > 0) {
-		cap -= this->MovePacket(dest, begin, cap, load_place);
+		cap -= this->MovePacket(dest, begin, cap, load_place, reserve);
 	}
 	return orig_cap - cap;
 }
 
-template <class Tother_inst>
-uint StationCargoList::MoveTo(Tother_inst *dest, uint cap, StationID selected_station, TileIndex load_place) {
+uint StationCargoList::MoveTo(VehicleCargoList *dest, uint cap, StationID selected_station, TileIndex load_place, bool reserve) {
 	uint orig_cap = cap;
 	if (selected_station != INVALID_STATION) {
 		std::pair<Iterator, Iterator> bounds(packets.equal_range(selected_station));
-		cap -= MovePackets(dest, cap, bounds.first, bounds.second, load_place);
+		cap -= MovePackets(dest, cap, bounds.first, bounds.second, load_place, reserve);
 		if (cap > 0) {
 			bounds = packets.equal_range(INVALID_STATION);
-			cap -= MovePackets(dest, cap, bounds.first, bounds.second, load_place);
-		}
-	} else {
-		cap -= MovePackets(dest, cap, packets.begin(), packets.end(), load_place);
+			cap -= MovePackets(dest, cap, bounds.first, bounds.second, load_place, reserve);
+		}
+	} else {
+		cap -= MovePackets(dest, cap, packets.begin(), packets.end(), load_place, reserve);
 	}
 	return orig_cap - cap;
 }
@@ -633,19 +558,5 @@
 /*
  * We have to instantiate everything we want to be usable.
  */
-/** Autoreplace Vehicle -> Vehicle 'transfer' */
-template uint CargoList<VehicleCargoList, CargoPacketList>::MoveTo(VehicleCargoList *dest, uint cap, TileIndex load_place);
-template uint CargoList<VehicleCargoList, CargoPacketList>::MovePacket(VehicleCargoList *dest, Iterator &it, uint cap, TileIndex load_place);
-/** Transfer reservation */
-template uint CargoList<ReservationList, CargoPacketList>::MoveTo(VehicleCargoList *dest, uint cap, TileIndex load_place);
-template uint CargoList<ReservationList, CargoPacketList>::MovePacket(VehicleCargoList *dest, Iterator &it, uint cap, TileIndex load_place);
-/** Cargo loading at a station */
-template uint StationCargoList::MoveTo(VehicleCargoList *dest, uint cap, StationID selected_station, TileIndex load_place);
-template uint StationCargoList::MovePackets(VehicleCargoList *dest, uint cap, Iterator begin, Iterator end, TileIndex load_place);
-/** Reserve cargo */
-template uint StationCargoList::MoveTo(ReservationList *dest, uint cap, StationID selected_station, TileIndex load_place);
-template uint StationCargoList::MovePackets(ReservationList *dest, uint cap, Iterator begin, Iterator end, TileIndex load_place);
-
 template class CargoList<VehicleCargoList, CargoPacketList>;
-template class CargoList<StationCargoList, StationCargoPacketMap>;
-template class CargoList<ReservationList, CargoPacketList>;+template class CargoList<StationCargoList, StationCargoPacketMap>;