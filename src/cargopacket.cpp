/* $Id$ */

/*
 * This file is part of OpenTTD.
 * OpenTTD is free software; you can redistribute it and/or modify it under the terms of the GNU General Public License as published by the Free Software Foundation, version 2.
 * OpenTTD is distributed in the hope that it will be useful, but WITHOUT ANY WARRANTY; without even the implied warranty of MERCHANTABILITY or FITNESS FOR A PARTICULAR PURPOSE.
 * See the GNU General Public License for more details. You should have received a copy of the GNU General Public License along with OpenTTD. If not, see <http://www.gnu.org/licenses/>.
 */

/** @file cargopacket.cpp Implementation of the cargo packets. */

#include "stdafx.h"
#include "station_base.h"
#include "core/pool_func.hpp"
#include "core/random_func.hpp"
#include "economy_base.h"

/* Initialize the cargopacket-pool */
CargoPacketPool _cargopacket_pool("CargoPacket");
INSTANTIATE_POOL_METHODS(CargoPacket)

/**
 * Create a new packet for savegame loading.
 */
CargoPacket::CargoPacket()
{
	this->source_type = ST_INDUSTRY;
	this->source_id   = INVALID_SOURCE;
}

/**
 * Creates a new cargo packet.
 * @param source      Source station of the packet.
 * @param source_xy   Source location of the packet.
 * @param count       Number of cargo entities to put in this packet.
 * @param source_type 'Type' of source the packet comes from (for subsidies).
 * @param source_id   Actual source of the packet (for subsidies).
 * @pre count != 0
 * @note We have to zero memory ourselves here because we are using a 'new'
 * that, in contrary to all other pools, does not memset to 0.
 */
CargoPacket::CargoPacket(StationID source, TileIndex source_xy, uint16 count, SourceType source_type, SourceID source_id) :
	feeder_share(0),
	count(count),
	days_in_transit(0),
	source_id(source_id),
	source(source),
	source_xy(source_xy),
	loaded_at_xy(0)
{
	assert(count != 0);
	this->source_type  = source_type;
}

/**
 * Creates a new cargo packet. Initializes the fields that cannot be changed later.
 * Used when loading or splitting packets.
 * @param count           Number of cargo entities to put in this packet.
 * @param days_in_transit Number of days the cargo has been in transit.
 * @param source          Station the cargo was initially loaded.
 * @param source_xy       Station location the cargo was initially loaded.
 * @param loaded_at_xy    Location the cargo was loaded last.
 * @param feeder_share    Feeder share the packet has already accumulated.
 * @param source_type     'Type' of source the packet comes from (for subsidies).
 * @param source_id       Actual source of the packet (for subsidies).
 * @note We have to zero memory ourselves here because we are using a 'new'
 * that, in contrary to all other pools, does not memset to 0.
 */
CargoPacket::CargoPacket(uint16 count, byte days_in_transit, StationID source, TileIndex source_xy, TileIndex loaded_at_xy, Money feeder_share, SourceType source_type, SourceID source_id) :
		feeder_share(feeder_share),
		count(count),
		days_in_transit(days_in_transit),
		source_id(source_id),
		source(source),
		source_xy(source_xy),
		loaded_at_xy(loaded_at_xy)
{
	assert(count != 0);
	this->source_type = source_type;
}

/**
 * Split this packet in two and return the split off part.
 * @param new_size Size of the remaining part.
 * @return Split off part, or NULL if no packet could be allocated!
 */
FORCEINLINE CargoPacket *CargoPacket::Split(uint new_size)
{
	if (!CargoPacket::CanAllocateItem()) return NULL;

	Money fs = this->feeder_share * new_size / static_cast<uint>(this->count);
	CargoPacket *cp_new = new CargoPacket(new_size, this->days_in_transit, this->source, this->source_xy, this->loaded_at_xy, fs, this->source_type, this->source_id);
	this->feeder_share -= fs;
	this->count -= new_size;
	return cp_new;
}

/**
 * Merge another packet into this one.
 * @param cp Packet to be merged in.
 */
FORCEINLINE void CargoPacket::Merge(CargoPacket *cp)
{
	this->count += cp->count;
	this->feeder_share += cp->feeder_share;
	delete cp;
}

/**
 * Invalidates (sets source_id to INVALID_SOURCE) all cargo packets from given source.
 * @param src_type Type of source.
 * @param src Index of source.
 */
/* static */ void CargoPacket::InvalidateAllFrom(SourceType src_type, SourceID src)
{
	CargoPacket *cp;
	FOR_ALL_CARGOPACKETS(cp) {
		if (cp->source_type == src_type && cp->source_id == src) cp->source_id = INVALID_SOURCE;
	}
}

/**
 * Invalidates (sets source to INVALID_STATION) all cargo packets from given station.
 * @param sid Station that gets removed.
 */
/* static */ void CargoPacket::InvalidateAllFrom(StationID sid)
{
	CargoPacket *cp;
	FOR_ALL_CARGOPACKETS(cp) {
		if (cp->source == sid) cp->source = INVALID_STATION;
	}
}

/*
 *
 * Cargo list implementation
 *
 */

/**
 * Destroy the cargolist ("frees" all cargo packets).
 */
template <class Tinst, class Tcont>
CargoList<Tinst, Tcont>::~CargoList()
{
	for (Iterator it(this->packets.begin()); it != this->packets.end(); ++it) {
		delete *it;
	}
}

/**
 * Empty the cargo list, but don't free the cargo packets;
 * the cargo packets are cleaned by CargoPacket's CleanPool.
 */
template <class Tinst, class Tcont>
void CargoList<Tinst, Tcont>::OnCleanPool()
{
	this->packets.clear();
}

/**
 * Update the cached values to reflect the removal of this packet.
 * Decreases count and days_in_transit.
 * @param cp Packet to be removed from cache.
 */
template <class Tinst, class Tcont>
void CargoList<Tinst, Tcont>::RemoveFromCache(const CargoPacket *cp)
{
	this->count                 -= cp->count;
	this->cargo_days_in_transit -= cp->days_in_transit * cp->count;
}

/**
 * Update the cache to reflect adding of this packet.
 * Increases count and days_in_transit.
 * @param cp New packet to be inserted.
 */
template <class Tinst, class Tcont>
void CargoList<Tinst, Tcont>::AddToCache(const CargoPacket *cp)
{
	this->count                 += cp->count;
	this->cargo_days_in_transit += cp->days_in_transit * cp->count;
}

/**
 * Appends the given cargo packet. Tries to merge it with another one in the
 * packets list. If no fitting packet is found, appends it.
 * @warning After appending this packet may not exist anymore!
 * @note Do not use the cargo packet anymore after it has been appended to this CargoList!
 * @param cp Cargo packet to add.
 * @param update_cache If false, the cache is not updated; used when loading from
 *        the reservation list.
 * @pre cp != NULL
 */
void VehicleCargoList::Append(CargoPacket *cp, bool update_cache)
{
	assert(cp != NULL);
	if (update_cache) this->AddToCache(cp);
	for (CargoPacketList::reverse_iterator it(this->packets.rbegin()); it != this->packets.rend(); it++) {
		CargoPacket *icp = *it;
		if (VehicleCargoList::AreMergable(icp, cp) && icp->count + cp->count <= CargoPacket::MAX_COUNT) {
			icp->Merge(cp);
			return;
		}
	}

	/* The packet could not be merged with another one */
	this->packets.push_back(cp);
}

/**
 * Truncates the cargo in this list to the given amount. It leaves the
 * first count cargo entities and removes the rest.
 * @param max_remaining Maximum amount of entities to be in the list after the command.
 */
template <class Tinst, class Tcont>
void CargoList<Tinst, Tcont>::Truncate(uint max_remaining)
{
	for (Iterator it(packets.begin()); it != packets.end(); /* done during loop*/) {
		CargoPacket *cp = *it;
		if (max_remaining == 0) {
			/* Nothing should remain, just remove the packets. */
			this->packets.erase(it++);
			static_cast<Tinst *>(this)->RemoveFromCache(cp);
			delete cp;
			continue;
		}

		uint local_count = cp->count;
		if (local_count > max_remaining) {
			uint diff = local_count - max_remaining;
			this->count -= diff;
			this->cargo_days_in_transit -= cp->days_in_transit * diff;
			cp->count = max_remaining;
			max_remaining = 0;
		} else {
			max_remaining -= local_count;
		}
		++it;
	}
}

/**
 * Reserves a packet for later loading and adds it to the cache.
 * @param cp Packet to be reserved.
 */
void VehicleCargoList::Reserve(CargoPacket *cp)
{
	assert(cp != NULL);
	this->AddToCache(cp);
	this->reserved_count += cp->count;
	this->reserved.push_back(cp);
}

/**
 * Returns all reserved cargo to the station and removes it from the cache.
 * @param ID of next the station the cargo wants to go next.
 * @param dest Station the cargo is returned to.
 */
void VehicleCargoList::Unreserve(StationID next, StationCargoList *dest)
{
	Iterator it(this->reserved.begin());
	while (it != this->reserved.end()) {
		CargoPacket *cp = *it;
		this->RemoveFromCache(cp);
		this->reserved_count -= cp->count;
		dest->Append(next, cp);
		this->reserved.erase(it++);
	}
}

/**
 * Load packets from the reservation list.
 * @params max_move Number of cargo to load.
 * @return Amount of cargo actually loaded.
 */
uint VehicleCargoList::LoadReserved(uint max_move)
{
	uint orig_max = max_move;
	Iterator it(this->reserved.begin());
	while (it != this->reserved.end() && max_move > 0) {
		CargoPacket *cp = *it;
		if (cp->count <= max_move) {
			/* Can move the complete packet */
			max_move -= cp->count;
			this->reserved.erase(it++);
			this->reserved_count -= cp->count;
			this->Append(cp, false);
		} else if (CargoPacket::CanAllocateItem()) {
			cp->count -= max_move;
			CargoPacket *cp_new = new CargoPacket(max_move, cp->days_in_transit, cp->source, cp->source_xy, cp->loaded_at_xy, 0, cp->source_type, cp->source_id);
			this->Append(cp_new, false);
			this->reserved_count -= max_move;
			max_move = 0;
		}
	}
	return orig_max - max_move;
}

/**
 * Move a single packet or part of it from this list to a vehicle and increment
 * the given iterator.
 * @param dest       Vehicle cargo list to move to.
 * @param it         Iterator pointing to the packet.
 * @param cap        Maximum amount of cargo to be moved.
 * @param load_place New loaded_at for the packet.
 * @param reserve    If the packet should be loaded on or reserved for the vehicle.
 * @return           Actual amount of cargo which has been moved.
 */
template<class Tinst, class Tcont>
uint CargoList<Tinst, Tcont>::MovePacket(VehicleCargoList *dest, Iterator &it, uint cap, TileIndex load_place, bool reserve)
{
	CargoPacket *packet = this->RemovePacket(it, cap, load_place);
	uint ret = packet->count;
	if (reserve) {
		dest->Reserve(packet);
	} else {
		dest->Append(packet);
	}
	return ret;
}

/**
 * Move a single packet or part of it from this list to a station and increment
 * the given iterator.
 * @param dest Station cargo list to move to.
 * @param next Next station the packet will travel to.
 * @param it Iterator pointing to the packet.
 * @param cap Maximum amount of cargo to be moved.
 * @return Actual amount of cargo which has been moved.
 */
template<class Tinst, class Tcont>
uint CargoList<Tinst, Tcont>::MovePacket(StationCargoList *dest, StationID next, Iterator &it, uint cap)
{
	CargoPacket *packet = this->RemovePacket(it, cap);
	uint ret = packet->count;
	dest->Append(next, packet);
	return ret;
}

/**
 * Remove a single packet or part of it from this list and increment the given
 * iterator.
 * @param it Iterator pointing to the packet.
 * @param cap Maximum amount of cargo to be moved.
 * @param load_place New loaded_at for the packet or INVALID_TILE if the current
 *        one shall be kept.
 * @return Removed packet.
 */
template<class Tinst, class Tcont>
CargoPacket *CargoList<Tinst, Tcont>::RemovePacket(Iterator &it, uint cap, TileIndex load_place)
{
	CargoPacket *packet = *it;
	/* load the packet if possible */
	if (packet->count > cap) {
		/* packet needs to be split */
		packet = packet->Split(cap);

		/* We could not allocate a CargoPacket? Is the map that full?
		 * Just remove the whole packet and drop some cargo then.
		 */
		if (packet == NULL) {
			packet = *it;
			uint dropped = packet->count - cap;
			this->count -= dropped;
			this->cargo_days_in_transit -= dropped * packet->days_in_transit;
			packet->count = cap;
			this->packets.erase(it++);
		} else {
			assert(packet->count == cap);
			++it;
		}
	} else {
		this->packets.erase(it++);
	}
	static_cast<Tinst *>(this)->RemoveFromCache(packet);
	if (load_place != INVALID_TILE) {
		packet->loaded_at_xy = load_place;
	}
	return packet;
}

/**
 * Invalidates the cached data and rebuilds it.
 */
template <class Tinst, class Tcont>
void CargoList<Tinst, Tcont>::InvalidateCache()
{
	this->count = 0;
	this->cargo_days_in_transit = 0;

	for (ConstIterator it(this->packets.begin()); it != this->packets.end(); it++) {
		static_cast<Tinst *>(this)->AddToCache(*it);
	}
}

/**
 * Delete a vehicle cargo list and clear its reservation list.
 */
VehicleCargoList::~VehicleCargoList()
{
	for (Iterator it(this->reserved.begin()); it != this->reserved.end(); ++it) {
		delete *it;
	}
}

/**
 * Deliver a specific packet or part of it to a station and handle payment. The
 * given iterator is incremented in the process.
 * @param it      Iterator pointing to the packet to be delivered.
 * @param cap     Maximum amount of cargo to be unloaded.
 * @param payment Payment object to use for payment.
 * @return        Amount of cargo actually unloaded.
 */
uint VehicleCargoList::DeliverPacket(Iterator &it, uint cap, CargoPayment *payment)
{
	CargoPacket *p = *it;
	uint unloaded = 0;
	if (p->count <= cap) {
		payment->PayFinalDelivery(p, p->count);
		this->packets.erase(it++);
		this->RemoveFromCache(p);
		unloaded = p->count;
		delete p;
	} else {
		payment->PayFinalDelivery(p, cap);
		this->count -= cap;
		this->cargo_days_in_transit -= cap * p->days_in_transit;
		this->feeder_share -= p->feeder_share;
		p->feeder_share = 0;
		p->count -= cap;
		unloaded = cap;
		++it;
	}
	return unloaded;
}

/**
 * Keep a packet in the vehicle while unloading by temporarily moving it to the
 * reservation list. The given iterator is incremented in the process.
 * @param it Iterator pointing to the packet.
 * @return Size of the packet.
 */
uint VehicleCargoList::KeepPacket(Iterator &it)
{
	CargoPacket *cp = *it;
	this->reserved.push_back(cp);
	this->reserved_count += cp->count;
	this->packets.erase(it++);
	return cp->count;
}

/**
 * Transfer a packet to a station, but don't deliver it. Increment the given
 * iterator in the process.
 * @param it Iterator pointing to a packet in the list.
 * @param cap Maximum amount of cargo to be transferred.
 * @param dest Cargo list of the station the cargo should be transferred to.
 * @param payment Payment object to be updated with the resulting transfer
 *                credits.
 * @param next ID of the station the cargo wants to go to next.
 * @return Amount of cargo actually moved.
 */
uint VehicleCargoList::TransferPacket(Iterator &it, uint cap, StationCargoList *dest, CargoPayment *payment, StationID next)
{
	CargoPacket *cp = this->RemovePacket(it, cap);
	cp->feeder_share += payment->PayTransfer(cp, cp->count);
	uint ret = cp->count;
	dest->Append(next, cp);
	return ret;
}

/**
 * Determine what a cargo packet arriving at the station this list belongs to
 * will do, using the "old", non-cargodist algorithm.
 * @param flags  Unload flags telling if the cargo is accepted and what order
 *               flags there are.
 * @param source ID of the packets source station.
 * @return       Unload type (deliver, transfer, keep) telling what to do with
 *               the packet.
 */
UnloadType StationCargoList::WillUnloadOld(byte flags, StationID source)
{
	/* try to unload cargo */
	bool move = (flags & (UL_DELIVER | UL_ACCEPTED | UL_TRANSFER)) != 0;
	/* try to deliver cargo if unloading */
	bool deliver = (flags & UL_ACCEPTED) && !(flags & UL_TRANSFER) && (source != this->station->index);
	/* transfer cargo if delivery was unsuccessful */
	bool transfer = (flags & (UL_TRANSFER | UL_DELIVER)) != 0;
	if (move) {
		if(deliver) {
			return UL_DELIVER;
		} else if (transfer) {
			return UL_TRANSFER;
		} else {
			/* this case is for (non-)delivery to the source station without special flags.
			 * like the code in MoveTo did, we keep the packet in this case
			 */
			return UL_KEEP;
		}
	} else {
		return UL_KEEP;
	}
}

/**
 * Determine what a cargo packet arriving at the station this list belongs to
 * will do, using the Cargodist algorithm.
 * @param flags  Unload flags telling if the cargo is accepted and what order
 *               flags there are.
<<<<<<< HEAD
 * @param next   Stations the vehicle the cargo is coming from might
 *               visit next.
=======
 * @param next   Station the vehicle the cargo is coming from will
 *               visit next (or INVALID_STATION if unknown).
>>>>>>> ca1a52ae
 * @param via    Station the cargo wants to go to next. If that is this
 *               station the cargo wants to be delivered.
 * @param source ID of the packets source station.
 * @return       Unload type (deliver, transfer, keep) telling what to do with
 *               the packet.
 */
<<<<<<< HEAD
UnloadType StationCargoList::WillUnloadCargoDist(byte flags, const StationIDVector &next, StationID via, StationID source)
=======
UnloadType StationCargoList::WillUnloadCargoDist(byte flags, StationID next, StationID via, StationID source)
>>>>>>> ca1a52ae
{
	if (via == this->station->index) {
		/* this is the final destination, deliver ... */
		if (flags & UL_TRANSFER) {
			/* .. except if explicitly told not to do so ... */
			return UL_TRANSFER;
		} else if (flags & UL_ACCEPTED) {
			return UL_DELIVER;
		} else if (flags & UL_DELIVER) {
			/* .. or if the station suddenly doesn't accept our cargo, but we have an explicit deliver order... */
			return UL_TRANSFER;
		} else {
			/* .. or else if it doesn't accept. */
			return UL_KEEP;
		}
	} else {
		/* packet has to travel on, find out if it can stay on board */
		if (flags & UL_DELIVER) {
			/* order overrides cargodist:
			 * play by the old loading rules here as player is interfering with cargodist
			 * try to deliver, as move has been forced upon us */
			if ((flags & UL_ACCEPTED) && !(flags & UL_TRANSFER) && source != this->station->index) {
				return UL_DELIVER;
			} else {
				/* transfer cargo, as delivering didn't work */
				return UL_TRANSFER;
			}
		} else if (flags & UL_TRANSFER) {
			/* transfer forced */
			return UL_TRANSFER;
<<<<<<< HEAD
		} else if (next.Contains(via)) {
=======
		} else if (next == via && next != INVALID_STATION) {
>>>>>>> ca1a52ae
			/* vehicle goes to the packet's next hop or has nondeterministic order: keep the packet*/
			return UL_KEEP;
		} else {
			/* vehicle goes somewhere else, transfer the packet*/
			return UL_TRANSFER;
		}
	}
}

/**
 * Swap the reserved and packets lists when starting to load cargo. Pull in the
 * "kept" packets which were stored in the reservation list so that we don't
 * have to iterate over them all the time.
 * @pre this->packets.empty()
 */
void VehicleCargoList::SwapReserved()
{
	assert(this->packets.empty());
	this->packets.swap(this->reserved);
	this->reserved_count = 0;
}

/**
 * Moves the given amount of cargo from a vehicle to a station.
 * Depending on the value of flags the side effects of this function differ:
 *  - OUFB_UNLOAD_IF_POSSIBLE and dest->acceptance_pickup & GoodsEntry::ACCEPTANCE:
 *  	packets are accepted here and may be unloaded and/or delivered (=destroyed);
 *  	if not using cargodist: all packets are unloaded and delivered
 *  	if using cargodist: only packets which have this station as final destination are unloaded and delivered.
 *  	if using cargodist: other packets may or may not be unloaded, depending on next_station.
 *  	if GoodsEntry::ACCEPTANCE is not set and using cargodist: packets may still be unloaded, but not delivered.
 *  - OUFB_UNLOAD: unload all packets unconditionally;
 *  	if OUF_UNLOAD_IF_POSSIBLE set and OUFB_TRANSFER not set: also deliver packets (no matter if using cargodist).
 *  - OUFB_TRANSFER: don't deliver any packets;
 *  	overrides delivering aspect of OUFB_UNLOAD_IF_POSSIBLE.
 * @param source       Vehicle cargo list to take the cargo from.
 * @param max_unload   Maximum amount of cargo entities to move.
 * @param flags        How to handle the moving (side effects).
<<<<<<< HEAD
 * @param next         Next unloading stations in the vehicle's order list.
=======
 * @param next         Next unloading station in the vehicle's order list.
>>>>>>> ca1a52ae
 * @param has_stopped  Vehicle has stopped at this station before, so don't update the flow stats for kept cargo.
 * @param payment      Payment object to be updated when delivering/transferring.
 * @return Number of cargo entities actually moved.
 */
<<<<<<< HEAD
uint StationCargoList::TakeFrom(VehicleCargoList *source, uint max_unload, OrderUnloadFlags order_flags, const StationIDVector &next, bool has_stopped, CargoPayment *payment)
=======
uint StationCargoList::TakeFrom(VehicleCargoList *source, uint max_unload, OrderUnloadFlags order_flags, StationID next, bool has_stopped, CargoPayment *payment)
>>>>>>> ca1a52ae
{
	uint remaining_unload = max_unload;
	uint unloaded;
	byte flags = this->GetUnloadFlags(order_flags);
	GoodsEntry *dest = &this->station->goods[this->cargo];
	UnloadType action;

	for (VehicleCargoList::Iterator c = source->packets.begin(); c != source->packets.end() && remaining_unload > 0;) {
		StationID cargo_source = (*c)->source;
		FlowStatSet &flows = dest->flows[cargo_source];
		FlowStatSet::iterator begin = flows.begin();
		StationID via = (begin != flows.end() ? begin->Via() : INVALID_STATION);
<<<<<<< HEAD
		if (via != INVALID_STATION && next.Length() > 0) {
=======
		if (via != INVALID_STATION) {
>>>>>>> ca1a52ae
			/* use cargodist unloading*/
			action = this->WillUnloadCargoDist(flags, next, via, cargo_source);
		} else {
			/* there is no plan: use normal unloading */
			action = this->WillUnloadOld(flags, cargo_source);
		}

		switch (action) {
			case UL_DELIVER:
				unloaded = source->DeliverPacket(c, remaining_unload, payment);
				if (via != INVALID_STATION) {
					if (via == this->station->index) {
						dest->UpdateFlowStats(flows, begin, unloaded);
					} else {
						dest->UpdateFlowStats(flows, unloaded, this->station->index);
					}
				}
				remaining_unload -= unloaded;
				break;
			case UL_TRANSFER:
				/* TransferPacket may split the packet and return the transferred part */
				if (via == this->station->index) {
					via = (++begin != flows.end()) ? begin->Via() : INVALID_STATION;
				}
				unloaded = source->TransferPacket(c, remaining_unload, this, payment, via);
				if (via != INVALID_STATION) {
					dest->UpdateFlowStats(flows, begin, unloaded);
				}
				remaining_unload -= unloaded;
				break;
			case UL_KEEP:
				unloaded = source->KeepPacket(c);
<<<<<<< HEAD
				if (via != INVALID_STATION && next.Length() > 0 && !has_stopped) {
					if (next.Contains(via)) {
						dest->UpdateFlowStats(flows, begin, unloaded);
					} else if (next.Length() == 1) {
						dest->UpdateFlowStats(flows, unloaded, next[0]);
=======
				if (via != INVALID_STATION && next != INVALID_STATION && !has_stopped) {
					if (via == next) {
						dest->UpdateFlowStats(flows, begin, unloaded);
					} else {
						dest->UpdateFlowStats(flows, unloaded, next);
>>>>>>> ca1a52ae
					}
				}
				break;
			default:
				NOT_REACHED();
		}
	}
	return max_unload - remaining_unload;
}

/**
 * Additionally empty the reservation list for vehicle cargo lists.
 */
void VehicleCargoList::OnCleanPool()
{
	this->reserved.clear();
	this->Parent::OnCleanPool();
}

/**
 * Update the cached values to reflect the removal of this packet.
 * Decreases count, feeder share and days_in_transit.
 * @param cp Packet to be removed from cache.
 */
void VehicleCargoList::RemoveFromCache(const CargoPacket *cp)
{
	this->feeder_share -= cp->feeder_share;
	this->Parent::RemoveFromCache(cp);
}

/**
 * Update the cache to reflect adding of this packet.
 * Increases count, feeder share and days_in_transit.
 * @param cp New packet to be inserted.
 */
void VehicleCargoList::AddToCache(const CargoPacket *cp)
{
	this->feeder_share += cp->feeder_share;
	this->Parent::AddToCache(cp);
}

/**
 * Moves the given amount of cargo to another vehicle (during autoreplace).
 * @param dest         Destination to move the cargo to.
 * @param cap          Maximum amount of cargo entities to move.
 * @return             Amount of cargo actually moved.
 */
uint VehicleCargoList::MoveTo(VehicleCargoList *dest, uint cap)
{
	uint orig_cap = cap;
	Iterator it = packets.begin();
	while (it != packets.end() && cap > 0) {
		cap -= MovePacket(dest, it, cap);
	}
	return orig_cap - cap;
}

/**
 * Ages the all cargo in this list.
 */
void VehicleCargoList::AgeCargo()
{
	for (ConstIterator it(this->packets.begin()); it != this->packets.end(); it++) {
		CargoPacket *cp = *it;
		/* If we're at the maximum, then we can't increase no more. */
		if (cp->days_in_transit == 0xFF) continue;

		cp->days_in_transit++;
		this->cargo_days_in_transit += cp->count;
	}
}

/*
 *
 * Station cargo list implementation
 *
 */

/**
 * build unload flags from order flags and station acceptance.
 * @param order_flags order flags to check for forced transfer/deliver
 * @return some combination of UL_ACCEPTED, UL_DELIVER and UL_TRANSFER
 */
FORCEINLINE byte StationCargoList::GetUnloadFlags(OrderUnloadFlags order_flags)
{
	byte flags = 0;
	if (HasBit(this->station->goods[this->cargo].acceptance_pickup, GoodsEntry::ACCEPTANCE)) {
		flags |= UL_ACCEPTED;
	}
	if (order_flags & OUFB_UNLOAD) {
		flags |= UL_DELIVER;
	}
	if (order_flags & OUFB_TRANSFER) {
		flags |= UL_TRANSFER;
	}
	return flags;
}

/**
 * Appends the given cargo packet to the range of packets with the same next station
 * @warning After appending this packet may not exist anymore!
 * @note Do not use the cargo packet anymore after it has been appended to this CargoList!
 * @param next the next hop
 * @param cp the cargo packet to add
 * @pre cp != NULL
 */
void StationCargoList::Append(StationID next, CargoPacket *cp)
{
	assert(cp != NULL);
	this->AddToCache(cp);

	StationCargoPacketMap::List &list = this->packets[next];
	for (StationCargoPacketMap::List::reverse_iterator it(list.rbegin()); it != list.rend(); it++) {
		CargoPacket *icp = *it;
		if (StationCargoList::AreMergable(icp, cp) && icp->count + cp->count <= CargoPacket::MAX_COUNT) {
			icp->Merge(cp);
			return;
		}
	}

	/* The packet could not be merged with another one */
	list.push_back(cp);
}

/**
 * Move packets from a specific range in this list to a vehicle.
 * @param dest Cargo list the packets will be moved to.
 * @param cap Maximum amount of cargo to move.
 * @param begin Begin of the range to take packets from.
 * @param end End of the range to take packets from.
 * @param reserve If the packets should be loaded on or reserved for the vehicle.
 * @return Amount of cargo that has been moved.
 */
uint StationCargoList::MovePackets(VehicleCargoList *dest, uint cap, Iterator begin, Iterator end, bool reserve)
{
	uint orig_cap = cap;
	while (begin != end && cap > 0) {
		cap -= this->MovePacket(dest, begin, cap, this->station->xy, reserve);
	}
	return orig_cap - cap;
}

/**
 * Move suitable packets from this list to a vehicle.
 * @param dest Vehicle cargo list to move packets to.
 * @param cap Maximum amount of cargo to be moved.
 * @param next Next station the vehicle will stop at.
 * @param reserve If the packets should be loaded on or reserved for the vehicle.
 * @return Amount of cargo that has been moved.
 */
uint StationCargoList::MoveTo(VehicleCargoList *dest, uint cap, StationID next, bool reserve)
{
	uint orig_cap = cap;
<<<<<<< HEAD
	if (next != INVALID_STATION) {
		std::pair<Iterator, Iterator> bounds(this->packets.equal_range(next));
		cap -= this->MovePackets(dest, cap, bounds.first, bounds.second, reserve);
		if (cap > 0) {
			bounds = this->packets.equal_range(INVALID_STATION);
			cap -= this->MovePackets(dest, cap, bounds.first, bounds.second, reserve);
		}
	} else {
		cap -= this->MovePackets(dest, cap, this->packets.begin(), this->packets.end(), reserve);
=======
	std::pair<Iterator, Iterator> bounds(this->packets.equal_range(next));
	cap -= this->MovePackets(dest, cap, bounds.first, bounds.second, reserve);
	if (next != INVALID_STATION && cap > 0) {
		bounds = this->packets.equal_range(INVALID_STATION);
		cap -= this->MovePackets(dest, cap, bounds.first, bounds.second, reserve);
>>>>>>> ca1a52ae
	}
	return orig_cap - cap;
}

/**
 * Route all packets with station "to" as next hop to a different place.
 * @param to station to exclude from routing.
 */
void StationCargoList::RerouteStalePackets(StationID to)
{
	std::pair<Iterator, Iterator> range(this->packets.equal_range(to));
	for (Iterator it(range.first); it != range.second && it.GetKey() == to;) {
		CargoPacket *packet = *it;
		this->packets.erase(it++);
		StationID next = this->station->goods[this->cargo].UpdateFlowStatsTransfer(packet->source, packet->count, this->station->index);
		assert(next != to);

		/* legal, as insert doesn't invalidate iterators in the MultiMap, however
		 * this might insert the packet between range.first and range.second (which might be end())
		 * This is why we check for GetKey above to avoid infinite loops
		 */
		this->packets.Insert(next, packet);
	}
}

/**
 * Truncate where each destination loses roughly the same percentage of its cargo.
 * This is done by randomizing the selection of packets to be removed.
 * @param max_remaining maximum amount of cargo to keep in the list.
 */
void StationCargoList::RandomTruncate(uint max_remaining)
{
	uint prev_count = this->count;
	while (this->count > max_remaining) {
		for (Iterator it(this->packets.begin()); it != this->packets.end();) {
			if (RandomRange(prev_count) < max_remaining) {
				++it;
				continue;
			}
			CargoPacket *packet = *it;
			uint diff = this->count - max_remaining;
			if (packet->count > diff) {
				packet->count -= diff;
				this->count = max_remaining;
				this->cargo_days_in_transit -= packet->days_in_transit * diff;
				return;
			} else {
				this->packets.erase(it++);
				this->RemoveFromCache(packet);
				delete packet;
			}
		}
	}
}

/**
 * Invalidates the cached data and rebuilds it.
 */
void VehicleCargoList::InvalidateCache()
{
	this->feeder_share = 0;
	this->reserved_count = 0;
	this->Parent::InvalidateCache();
	for (ConstIterator it(this->reserved.begin()); it != this->reserved.end(); it++) {
		this->AddToCache(*it);
		this->reserved_count += (*it)->count;
	}
}

/**
 * Assign the cargo list to a goods entry.
 * @param station the station the cargo list is assigned to
 * @param cargo the cargo the list is assigned to
 */
void StationCargoList::AssignTo(Station *station, CargoID cargo)
{
	assert(this->station == NULL);
	assert(station != NULL && cargo != INVALID_CARGO);
	this->station = station;
	this->cargo = cargo;
}


/*
 * We have to instantiate everything we want to be usable.
 */
template class CargoList<VehicleCargoList, CargoPacketList>;
template class CargoList<StationCargoList, StationCargoPacketMap>;<|MERGE_RESOLUTION|>--- conflicted
+++ resolved
@@ -508,24 +508,15 @@
  * will do, using the Cargodist algorithm.
  * @param flags  Unload flags telling if the cargo is accepted and what order
  *               flags there are.
-<<<<<<< HEAD
- * @param next   Stations the vehicle the cargo is coming from might
- *               visit next.
-=======
  * @param next   Station the vehicle the cargo is coming from will
  *               visit next (or INVALID_STATION if unknown).
->>>>>>> ca1a52ae
  * @param via    Station the cargo wants to go to next. If that is this
  *               station the cargo wants to be delivered.
  * @param source ID of the packets source station.
  * @return       Unload type (deliver, transfer, keep) telling what to do with
  *               the packet.
  */
-<<<<<<< HEAD
-UnloadType StationCargoList::WillUnloadCargoDist(byte flags, const StationIDVector &next, StationID via, StationID source)
-=======
 UnloadType StationCargoList::WillUnloadCargoDist(byte flags, StationID next, StationID via, StationID source)
->>>>>>> ca1a52ae
 {
 	if (via == this->station->index) {
 		/* this is the final destination, deliver ... */
@@ -556,11 +547,7 @@
 		} else if (flags & UL_TRANSFER) {
 			/* transfer forced */
 			return UL_TRANSFER;
-<<<<<<< HEAD
-		} else if (next.Contains(via)) {
-=======
 		} else if (next == via && next != INVALID_STATION) {
->>>>>>> ca1a52ae
 			/* vehicle goes to the packet's next hop or has nondeterministic order: keep the packet*/
 			return UL_KEEP;
 		} else {
@@ -599,20 +586,12 @@
  * @param source       Vehicle cargo list to take the cargo from.
  * @param max_unload   Maximum amount of cargo entities to move.
  * @param flags        How to handle the moving (side effects).
-<<<<<<< HEAD
- * @param next         Next unloading stations in the vehicle's order list.
-=======
  * @param next         Next unloading station in the vehicle's order list.
->>>>>>> ca1a52ae
  * @param has_stopped  Vehicle has stopped at this station before, so don't update the flow stats for kept cargo.
  * @param payment      Payment object to be updated when delivering/transferring.
  * @return Number of cargo entities actually moved.
  */
-<<<<<<< HEAD
-uint StationCargoList::TakeFrom(VehicleCargoList *source, uint max_unload, OrderUnloadFlags order_flags, const StationIDVector &next, bool has_stopped, CargoPayment *payment)
-=======
 uint StationCargoList::TakeFrom(VehicleCargoList *source, uint max_unload, OrderUnloadFlags order_flags, StationID next, bool has_stopped, CargoPayment *payment)
->>>>>>> ca1a52ae
 {
 	uint remaining_unload = max_unload;
 	uint unloaded;
@@ -625,11 +604,7 @@
 		FlowStatSet &flows = dest->flows[cargo_source];
 		FlowStatSet::iterator begin = flows.begin();
 		StationID via = (begin != flows.end() ? begin->Via() : INVALID_STATION);
-<<<<<<< HEAD
-		if (via != INVALID_STATION && next.Length() > 0) {
-=======
 		if (via != INVALID_STATION) {
->>>>>>> ca1a52ae
 			/* use cargodist unloading*/
 			action = this->WillUnloadCargoDist(flags, next, via, cargo_source);
 		} else {
@@ -662,19 +637,11 @@
 				break;
 			case UL_KEEP:
 				unloaded = source->KeepPacket(c);
-<<<<<<< HEAD
-				if (via != INVALID_STATION && next.Length() > 0 && !has_stopped) {
-					if (next.Contains(via)) {
-						dest->UpdateFlowStats(flows, begin, unloaded);
-					} else if (next.Length() == 1) {
-						dest->UpdateFlowStats(flows, unloaded, next[0]);
-=======
 				if (via != INVALID_STATION && next != INVALID_STATION && !has_stopped) {
 					if (via == next) {
 						dest->UpdateFlowStats(flows, begin, unloaded);
 					} else {
 						dest->UpdateFlowStats(flows, unloaded, next);
->>>>>>> ca1a52ae
 					}
 				}
 				break;
@@ -828,23 +795,11 @@
 uint StationCargoList::MoveTo(VehicleCargoList *dest, uint cap, StationID next, bool reserve)
 {
 	uint orig_cap = cap;
-<<<<<<< HEAD
-	if (next != INVALID_STATION) {
-		std::pair<Iterator, Iterator> bounds(this->packets.equal_range(next));
-		cap -= this->MovePackets(dest, cap, bounds.first, bounds.second, reserve);
-		if (cap > 0) {
-			bounds = this->packets.equal_range(INVALID_STATION);
-			cap -= this->MovePackets(dest, cap, bounds.first, bounds.second, reserve);
-		}
-	} else {
-		cap -= this->MovePackets(dest, cap, this->packets.begin(), this->packets.end(), reserve);
-=======
 	std::pair<Iterator, Iterator> bounds(this->packets.equal_range(next));
 	cap -= this->MovePackets(dest, cap, bounds.first, bounds.second, reserve);
 	if (next != INVALID_STATION && cap > 0) {
 		bounds = this->packets.equal_range(INVALID_STATION);
 		cap -= this->MovePackets(dest, cap, bounds.first, bounds.second, reserve);
->>>>>>> ca1a52ae
 	}
 	return orig_cap - cap;
 }
