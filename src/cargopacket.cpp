/* $Id$ */

/*
 * This file is part of OpenTTD.
 * OpenTTD is free software; you can redistribute it and/or modify it under the terms of the GNU General Public License as published by the Free Software Foundation, version 2.
 * OpenTTD is distributed in the hope that it will be useful, but WITHOUT ANY WARRANTY; without even the implied warranty of MERCHANTABILITY or FITNESS FOR A PARTICULAR PURPOSE.
 * See the GNU General Public License for more details. You should have received a copy of the GNU General Public License along with OpenTTD. If not, see <http://www.gnu.org/licenses/>.
 */

/** @file cargopacket.cpp Implementation of the cargo packets. */

#include "stdafx.h"
#include "station_base.h"
#include "core/pool_func.hpp"
#include "core/random_func.hpp"
#include "economy_base.h"

/* Initialize the cargopacket-pool */
CargoPacketPool _cargopacket_pool("CargoPacket");
INSTANTIATE_POOL_METHODS(CargoPacket)

/**
 * Initialize, i.e. clean, the pool with cargo packets.
 */
void InitializeCargoPackets()
{
	_cargopacket_pool.CleanPool();
}

/**
 * Create a new packet for savegame loading.
 */
CargoPacket::CargoPacket()
{
	this->source_type = ST_INDUSTRY;
	this->source_id   = INVALID_SOURCE;
}

/**
 * Creates a new cargo packet.
 * @param source      Source station of the packet.
 * @param source_xy   Source location of the packet.
 * @param count       Number of cargo entities to put in this packet.
 * @param source_type 'Type' of source the packet comes from (for subsidies).
 * @param source_id   Actual source of the packet (for subsidies).
 * @pre count != 0
 * @note We have to zero memory ourselves here because we are using a 'new'
 * that, in contrary to all other pools, does not memset to 0.
 */
CargoPacket::CargoPacket(StationID source, TileIndex source_xy, uint16 count, SourceType source_type, SourceID source_id) :
	feeder_share(0),
	count(count),
	days_in_transit(0),
	source_id(source_id),
	source(source),
	source_xy(source_xy),
	loaded_at_xy(0)
{
	assert(count != 0);
	this->source_type  = source_type;
}

/**
 * Creates a new cargo packet. Initializes the fields that cannot be changed later.
 * Used when loading or splitting packets.
 * @param count           Number of cargo entities to put in this packet.
 * @param days_in_transit Number of days the cargo has been in transit.
 * @param source          Station the cargo was initially loaded.
 * @param source_xy       Station location the cargo was initially loaded.
 * @param loaded_at_xy    Location the cargo was loaded last.
 * @param feeder_share    Feeder share the packet has already accumulated.
 * @param source_type     'Type' of source the packet comes from (for subsidies).
 * @param source_id       Actual source of the packet (for subsidies).
 * @note We have to zero memory ourselves here because we are using a 'new'
 * that, in contrary to all other pools, does not memset to 0.
 */
CargoPacket::CargoPacket(uint16 count, byte days_in_transit, StationID source, TileIndex source_xy, TileIndex loaded_at_xy, Money feeder_share, SourceType source_type, SourceID source_id) :
	feeder_share(feeder_share),
	count(count),
	days_in_transit(days_in_transit),
	source_id(source_id),
	source(source),
	source_xy(source_xy),
	loaded_at_xy(loaded_at_xy)
{
	assert(count != 0);
	this->source_type = source_type;
}

/**
 * Split this packet in two and return the split off part.
 * @param new_size Size of the remaining part.
 * @return Split off part.
 */
FORCEINLINE CargoPacket *CargoPacket::Split(uint new_size)
{
       Money fs = this->feeder_share * new_size / static_cast<uint>(this->count);
       CargoPacket *cp_new = new CargoPacket(new_size, this->days_in_transit, this->source, this->source_xy, this->loaded_at_xy, fs, this->source_type, this->source_id);
       this->feeder_share -= fs;
       this->count -= new_size;
       return cp_new;
}

/**
 * Merge another packet into this one.
 * @param cp Packet to be merged in.
 */
FORCEINLINE void CargoPacket::Merge(CargoPacket *cp)
{
       this->count += cp->count;
       this->feeder_share += cp->feeder_share;
       delete cp;
}

/**
 * Invalidates (sets source_id to INVALID_SOURCE) all cargo packets from given source.
 * @param src_type Type of source.
 * @param src Index of source.
 */
/* static */ void CargoPacket::InvalidateAllFrom(SourceType src_type, SourceID src)
{
	CargoPacket *cp;
	FOR_ALL_CARGOPACKETS(cp) {
		if (cp->source_type == src_type && cp->source_id == src) cp->source_id = INVALID_SOURCE;
	}
}

/**
<<<<<<< HEAD
 * Split this packet in two and return the split off part.
 * @param new_size size of the remaining part
 * @return the split off part
 */
FORCEINLINE CargoPacket *CargoPacket::Split(uint new_size)
{
	Money fs = this->feeder_share * new_size / static_cast<uint>(this->count);
	CargoPacket *cp_new = new CargoPacket(new_size, this->days_in_transit, this->source, this->source_xy, this->loaded_at_xy, fs, this->source_type, this->source_id);
	this->feeder_share -= fs;
	this->count -= new_size;
	return cp_new;
}

/**
 * Merge another packet into this one
 * @param cp the packet to be merged in
 */
FORCEINLINE void CargoPacket::Merge(CargoPacket *cp)
{
	this->count += cp->count;
	this->feeder_share += cp->feeder_share;
	delete cp;
}

/**
 * Invalidates (sets source to INVALID_STATION) all cargo packets from given station
 * @param sid the station that gets removed
=======
 * Invalidates (sets source to INVALID_STATION) all cargo packets from given station.
 * @param sid Station that gets removed.
>>>>>>> a2c66dcb
 */
/* static */ void CargoPacket::InvalidateAllFrom(StationID sid)
{
	CargoPacket *cp;
	FOR_ALL_CARGOPACKETS(cp) {
		if (cp->source == sid) cp->source = INVALID_STATION;
	}
}

/*
 *
 * Cargo list implementation
 *
 */

/**
 * Destroy the cargolist ("frees" all cargo packets).
 */
template <class Tinst, class Tcont>
CargoList<Tinst, Tcont>::~CargoList()
{
	for (Iterator it(this->packets.begin()); it != this->packets.end(); ++it) {
		delete *it;
	}
}

/**
 * Update the cached values to reflect the removal of this packet.
 * Decreases count and days_in_transit.
 * @param cp Packet to be removed from cache.
 */
template <class Tinst, class Tcont>
void CargoList<Tinst, Tcont>::RemoveFromCache(const CargoPacket *cp)
{
	this->count                 -= cp->count;
	this->cargo_days_in_transit -= cp->days_in_transit * cp->count;
}

/**
 * Update the cache to reflect adding of this packet.
 * Increases count and days_in_transit.
 * @param cp New packet to be inserted.
 */
template <class Tinst, class Tcont>
void CargoList<Tinst, Tcont>::AddToCache(const CargoPacket *cp)
{
	this->count                 += cp->count;
	this->cargo_days_in_transit += cp->days_in_transit * cp->count;
}

/**
 * Appends the given cargo packet. Tries to merge it with another one in the
 * packets list. If no fitting packet is found, appends it.
 * @warning After appending this packet may not exist anymore!
 * @note Do not use the cargo packet anymore after it has been appended to this CargoList!
 * @param cp Cargo packet to add.
 * @param update_cache If false, the cache is not updated; used when loading from
 *        the reservation list.
 * @pre cp != NULL
 */
void VehicleCargoList::Append(CargoPacket *cp, bool update_cache)
{
	assert(cp != NULL);
	if (update_cache) this->AddToCache(cp);
	for (CargoPacketList::reverse_iterator it(this->packets.rbegin()); it != this->packets.rend(); it++) {
		CargoPacket *icp = *it;
<<<<<<< HEAD
		if (VehicleCargoList::AreMergable(icp, cp) && icp->count + cp->count <= CargoPacket::MAX_COUNT) {
			icp->count        += cp->count;
			icp->feeder_share += cp->feeder_share;

			delete cp;
=======
		if (Tinst::AreMergable(icp, cp) && icp->count + cp->count <= CargoPacket::MAX_COUNT) {
			icp->Merge(cp);
>>>>>>> a2c66dcb
			return;
		}
	}

	/* The packet could not be merged with another one */
	this->packets.push_back(cp);
}

/**
 * Truncates the cargo in this list to the given amount. It leaves the
 * first count cargo entities and removes the rest.
 * @param max_remaining Maximum amount of entities to be in the list after the command.
 */
template <class Tinst, class Tcont>
void CargoList<Tinst, Tcont>::Truncate(uint max_remaining)
{
	for (Iterator it(packets.begin()); it != packets.end(); /* done during loop*/) {
		CargoPacket *cp = *it;
		if (max_remaining == 0) {
			/* Nothing should remain, just remove the packets. */
			this->packets.erase(it++);
			static_cast<Tinst *>(this)->RemoveFromCache(cp);
			delete cp;
			continue;
		}

		uint local_count = cp->count;
		if (local_count > max_remaining) {
			uint diff = local_count - max_remaining;
			this->count -= diff;
			this->cargo_days_in_transit -= cp->days_in_transit * diff;
			cp->count = max_remaining;
			max_remaining = 0;
		} else {
			max_remaining -= local_count;
		}
		++it;
	}
}

/**
 * Reserves a packet for later loading and adds it to the cache.
 * @param cp Packet to be reserved.
 */
void VehicleCargoList::Reserve(CargoPacket *cp)
{
	assert(cp != NULL);
	this->AddToCache(cp);
	this->reserved_count += cp->count;
	this->reserved.push_back(cp);
}

/**
 * Returns all reserved cargo to the station and removes it from the cache.
<<<<<<< HEAD
 * @param ID of next the station the cargo wants to go next
 * @param dest the station the cargo is returned to
=======
 * @param dest Station the cargo is returned to.
>>>>>>> a2c66dcb
 */
void VehicleCargoList::Unreserve(StationID next, StationCargoList *dest)
{
	Iterator it(this->reserved.begin());
	while (it != this->reserved.end()) {
		CargoPacket *cp = *it;
		this->RemoveFromCache(cp);
		this->reserved_count -= cp->count;
		dest->Append(next, cp);
		this->reserved.erase(it++);
	}
}

/**
 * Load packets from the reservation list.
<<<<<<< HEAD
 * @params max_move the number of cargo to load
 * @return the amount of cargo actually loaded
=======
 * @params count Number of cargo to load.
 * @return true If there are still packets that might be loaded from the reservation list.
>>>>>>> a2c66dcb
 */
uint VehicleCargoList::LoadReserved(uint max_move)
{
	uint orig_max = max_move;
	Iterator it(this->reserved.begin());
	while (it != this->reserved.end() && max_move > 0) {
		CargoPacket *cp = *it;
		if (cp->count <= max_move) {
			/* Can move the complete packet */
			max_move -= cp->count;
			this->reserved.erase(it++);
			this->reserved_count -= cp->count;
			this->Append(cp, false);
		} else {
			cp->count -= max_move;
			CargoPacket *cp_new = new CargoPacket(max_move, cp->days_in_transit, cp->source, cp->source_xy, cp->loaded_at_xy, 0, cp->source_type, cp->source_id);
			this->Append(cp_new, false);
			this->reserved_count -= max_move;
			max_move = 0;
		}
	}
<<<<<<< HEAD
	return orig_max - max_move;
}

/**
 * Move a single packet or part of it from this list to a vehicle and increment
 * the given iterator.
 * @param dest the vehicle cargo list to move to
 * @param it an iterator pointing to the packet
 * @param cap maximum amount of cargo to be moved
 * @param load_place new loaded_at for the packet
 * @param reserve if the packet should be loaded on or reserved for the vehicle
 * @return the actual amount of cargo which has been moved
=======
	return it != packets.end();
}

/**
 * Moves the given amount of cargo to another list.
 * Depending on the value of mta the side effects of this function differ:
 *  - MTA_FINAL_DELIVERY: Destroys the packets that do not originate from a specific station.
 *  - MTA_CARGO_LOAD:     Sets the loaded_at_xy value of the moved packets.
 *  - MTA_TRANSFER:       Just move without side effects.
 *  - MTA_UNLOAD:         Just move without side effects.
 * @param dest  Destination to move the cargo to.
 * @param count Amount of cargo entities to move.
 * @param mta   How to handle the moving (side effects).
 * @param data  Depending on mta the data of this variable differs:
 *              - MTA_FINAL_DELIVERY - Station ID of packet's origin not to remove.
 *              - MTA_CARGO_LOAD     - Station's tile index of load.
 *              - MTA_TRANSFER       - Unused.
 *              - MTA_UNLOAD         - Unused.
 * @param payment The payment helper.
 *
 * @pre mta == MTA_FINAL_DELIVERY || dest != NULL
 * @pre mta == MTA_UNLOAD || mta == MTA_CARGO_LOAD || payment != NULL
 * @return True if there are still packets that might be moved from this cargo list.
>>>>>>> a2c66dcb
 */
template<class Tinst, class Tcont>
uint CargoList<Tinst, Tcont>::MovePacket(VehicleCargoList *dest, Iterator &it, uint cap, TileIndex load_place, bool reserve)
{
	CargoPacket *packet = this->RemovePacket(it, cap, load_place);
	uint ret = packet->count;
	if (reserve) {
		dest->Reserve(packet);
	} else {
		dest->Append(packet);
	}
	return ret;
}

/**
 * Move a single packet or part of it from this list to a station and increment
 * the given iterator.
 * @param dest the station cargo list to move to
 * @param next the next station the packet will travel to
 * @param it iterator pointing to the packet
 * @param cap maximum amount of cargo to be moved
 * @return the actual amount of cargo which has been moved
 */
template<class Tinst, class Tcont>
uint CargoList<Tinst, Tcont>::MovePacket(StationCargoList *dest, StationID next, Iterator &it, uint cap)
{
	CargoPacket *packet = this->RemovePacket(it, cap);
	uint ret = packet->count;
	dest->Append(next, packet);
	return ret;
}

/**
 * Remove a single packet or part of it from this list and increment the given
 * iterator.
 * @param it iterator pointing to the packet
 * @param cap maximum amount of cargo to be moved
 * @param load_place new loaded_at for the packet or INVALID_TILE if the current
 *        one shall be kept
 * @return the removed packet.
 */
template<class Tinst, class Tcont>
CargoPacket *CargoList<Tinst, Tcont>::RemovePacket(Iterator &it, uint cap, TileIndex load_place)
{
	CargoPacket *packet = *it;
	/* load the packet if possible */
	if (packet->count > cap) {
		/* packet needs to be split */
		packet = packet->Split(cap);
		assert(packet->count == cap);
		++it;
	} else {
		this->packets.erase(it++);
	}
	static_cast<Tinst *>(this)->RemoveFromCache(packet);
	if (load_place != INVALID_TILE) {
		packet->loaded_at_xy = load_place;
	}
	return packet;
}

/**
 * Invalidates the cached data and rebuilds it.
 */
template <class Tinst, class Tcont>
void CargoList<Tinst, Tcont>::InvalidateCache()
{
	this->count = 0;
	this->cargo_days_in_transit = 0;

	for (ConstIterator it(this->packets.begin()); it != this->packets.end(); it++) {
		static_cast<Tinst *>(this)->AddToCache(*it);
	}
}

<<<<<<< HEAD
/**
 * Delete a vehicle cargo list and clear its reservation list.
 */
VehicleCargoList::~VehicleCargoList()
{
	for (Iterator it(this->reserved.begin()); it != this->reserved.end(); ++it) {
		delete *it;
	}
}

/**
 * Deliver a specific packet or part of it to a station and handle payment. The
 * given iterator is incremented in the process.
 * @param it iterator pointing to the packet to be delivered
 * @param cap maximum amount of cargo to be unloaded
 * @param payment the payment object to use for payment
 * @return the amount of cargo actually unloaded
 */
uint VehicleCargoList::DeliverPacket(Iterator &it, uint cap, CargoPayment *payment) {
	CargoPacket *p = *it;
	uint unloaded = 0;
	if (p->count <= cap) {
		payment->PayFinalDelivery(p, p->count);
		this->packets.erase(it++);
		this->RemoveFromCache(p);
		unloaded = p->count;
		delete p;
	} else {
		payment->PayFinalDelivery(p, cap);
		this->count -= cap;
		this->cargo_days_in_transit -= cap * p->days_in_transit;
		this->feeder_share -= p->feeder_share;
		p->feeder_share = 0;
		p->count -= cap;
		unloaded = cap;
		++it;
	}
	return unloaded;
}

/**
 * Keep a packet in the vehicle while unloading by temporarily moving it to the
 * reservation list. The given iterator is incremented in the process.
 * @param it iterator pointing to the packet
 * @return size of the packet
 */
uint VehicleCargoList::KeepPacket(Iterator &it)
{
	CargoPacket *cp = *it;
	this->reserved.push_back(cp);
	this->reserved_count += cp->count;
	this->packets.erase(it++);
	return cp->count;
}

/**
 * Transfer a packet to a station, but don't deliver it. Increment the given
 * iterator in the process.
 * @param it iterator pointing to a packet in the list
 * @param cap maximum amount of cargo to be transferred
 * @param dest cargo list of the station the cargo should be transferred to
 * @param payment payment object to be updated with the resulting transfer
 *                credits
 * @param next ID of the station the cargo wants to go to next
 * @return the amount of cargo actually moved
 */
uint VehicleCargoList::TransferPacket(Iterator &it, uint cap, StationCargoList *dest, CargoPayment *payment, StationID next)
{
	CargoPacket *cp = this->RemovePacket(it, cap);
	cp->feeder_share += payment->PayTransfer(cp, cp->count);
	uint ret = cp->count;
	dest->Append(next, cp);
	return ret;
}

/**
 * Determine what a cargo packet arriving at the station this list belongs to
 * will do, using the "old", non-cargodist algorithm.
 * @param flags unload flags telling if the cargo is accepted and what order
 *        flags there are
 * @param source ID of the packets source station
 * @return an unload type (deliver, transfer, keep) telling what to do with the
 *         packet
 */
UnloadType StationCargoList::WillUnloadOld(byte flags, StationID source)
{
	/* try to unload cargo */
	bool move = (flags & (UL_DELIVER | UL_ACCEPTED | UL_TRANSFER)) != 0;
	/* try to deliver cargo if unloading */
	bool deliver = (flags & UL_ACCEPTED) && !(flags & UL_TRANSFER) && (source != this->station->index);
	/* transfer cargo if delivery was unsuccessful */
	bool transfer = (flags & (UL_TRANSFER | UL_DELIVER)) != 0;
	if (move) {
		if(deliver) {
			return UL_DELIVER;
		} else if (transfer) {
			return UL_TRANSFER;
		} else {
			/* this case is for (non-)delivery to the source station without special flags.
			 * like the code in MoveTo did, we keep the packet in this case
			 */
			return UL_KEEP;
		}
	} else {
		return UL_KEEP;
	}
}
=======
			/* Final delivery payment pays the feeder share, so we have to
			 * reset that so it is not 'shown' twice for partial unloads. */
			cp->feeder_share = 0;
			cp->count = left;
		} else {
			/* But... the rest needs package splitting. */
			CargoPacket *cp_new = cp->Split(cp->count - max_move);

			static_cast<Tinst *>(this)->RemoveFromCache(cp_new); // this reflects the changes in cp.

			if (mta == MTA_TRANSFER) {
				/* Add the feeder share before inserting in dest. */
				cp_new->feeder_share += payment->PayTransfer(cp_new, max_move);
			} else if (mta == MTA_CARGO_LOAD) {
				cp_new->loaded_at_xy = data;
			}
>>>>>>> a2c66dcb

/**
 * Determine what a cargo packet arriving at the station this list belongs to
 * will do, using the Cargodist algorithm.
 * @param flags  unload flags telling if the cargo is accepted and what order
 *               flags there are
 * @param next   The station the vehicle the cargo is coming from will
 *               visit next (or INVALID_STATION if unknown)
 * @param via    The station the cargo wants to go to next. If that is this
 *               station the cargo wants to be delivered.
 * @param source ID of the packets source station
 * @return an unload type (deliver, transfer, keep) telling what to do with the
 *         packet
 */
UnloadType StationCargoList::WillUnloadCargoDist(byte flags, StationID next, StationID via, StationID source)
{
	if (via == this->station->index) {
		/* this is the final destination, deliver ... */
		if (flags & UL_TRANSFER) {
			/* .. except if explicitly told not to do so ... */
			return UL_TRANSFER;
		} else if (flags & UL_ACCEPTED) {
			return UL_DELIVER;
		} else if (flags & UL_DELIVER) {
			/* .. or if the station suddenly doesn't accept our cargo, but we have an explicit deliver order... */
			return UL_TRANSFER;
		} else {
			/* .. or else if it doesn't accept. */
			return UL_KEEP;
		}
	} else {
		/* packet has to travel on, find out if it can stay on board */
		if (flags & UL_DELIVER) {
			/* order overrides cargodist:
			 * play by the old loading rules here as player is interfering with cargodist
			 * try to deliver, as move has been forced upon us */
			if ((flags & UL_ACCEPTED) && !(flags & UL_TRANSFER) && source != this->station->index) {
				return UL_DELIVER;
			} else {
				/* transfer cargo, as delivering didn't work */
				return UL_TRANSFER;
			}
		} else if (flags & UL_TRANSFER) {
			/* transfer forced */
			return UL_TRANSFER;
		} else if (next == via) {
			/* vehicle goes to the packet's next hop or has nondeterministic order: keep the packet*/
			return UL_KEEP;
		} else {
			/* vehicle goes somewhere else, transfer the packet*/
			return UL_TRANSFER;
		}
	}
}

/**
 * Swap the reserved and packets lists when starting to load cargo. Pull in the
 * "kept" packets which were stored in the reservation list so that we don't
 * have to iterate over them all the time.
 * @pre this->packets.empty()
 */
void VehicleCargoList::SwapReserved()
{
	assert(this->packets.empty());
	this->packets.swap(this->reserved);
	this->reserved_count = 0;
}

<<<<<<< HEAD
/**
 * Moves the given amount of cargo from a vehicle to a station.
 * Depending on the value of flags the side effects of this function differ:
 * 	- OUFB_UNLOAD_IF_POSSIBLE and dest->acceptance_pickup & GoodsEntry::ACCEPTANCE:
 *  	packets are accepted here and may be unloaded and/or delivered (=destroyed);
 *  	if not using cargodist: all packets are unloaded and delivered
 *  	if using cargodist: only packets which have this station as final destination are unloaded and delivered
 *  	if using cargodist: other packets may or may not be unloaded, depending on next_station
 *  	if GoodsEntry::ACCEPTANCE is not set and using cargodist: packets may still be unloaded, but not delivered.
 *  - OUFB_UNLOAD: unload all packets unconditionally;
 *  	if OUF_UNLOAD_IF_POSSIBLE set and OUFB_TRANSFER not set: also deliver packets (no matter if using cargodist)
 *  - OUFB_TRANSFER: don't deliver any packets;
 *  	overrides delivering aspect of OUFB_UNLOAD_IF_POSSIBLE
 * @param source       the vehicle cargo list to take the cargo from
 * @param max_unload   the maximum amount of cargo entities to move
 * @param flags        how to handle the moving (side effects)
 * @param next         the next unloading station in the vehicle's order list
 * @param has_stopped  the vehicle has stopped at this station before, so don't update the flow stats for kept cargo
 * @param payment      the payment object to be updated when delivering/transferring
 * @return the number of cargo entities actually moved
 */
uint StationCargoList::TakeFrom(VehicleCargoList *source, uint max_unload, OrderUnloadFlags order_flags, StationID next, bool has_stopped, CargoPayment *payment)
=======
/** Invalidates the cached data and rebuilds it. */
template <class Tinst>
void CargoList<Tinst>::InvalidateCache()
>>>>>>> a2c66dcb
{
	uint remaining_unload = max_unload;
	uint unloaded;
	byte flags = this->GetUnloadFlags(order_flags);
	GoodsEntry *dest = &this->station->goods[this->cargo];
	UnloadType action;

	for(VehicleCargoList::Iterator c = source->packets.begin(); c != source->packets.end() && remaining_unload > 0;) {
		StationID cargo_source = (*c)->source;
		FlowStatSet &flows = dest->flows[cargo_source];
		FlowStatSet::iterator begin = flows.begin();
		StationID via = (begin != flows.end() ? begin->Via() : INVALID_STATION);
		if (via != INVALID_STATION && next != INVALID_STATION) {
			/* use cargodist unloading*/
			action = this->WillUnloadCargoDist(flags, next, via, cargo_source);
		} else {
			/* there is no plan: use normal unloading */
			action = this->WillUnloadOld(flags, cargo_source);
		}

		switch(action) {
			case UL_DELIVER:
				unloaded = source->DeliverPacket(c, remaining_unload, payment);
				if (via != INVALID_STATION) {
					if (via == this->station->index) {
						dest->UpdateFlowStats(flows, begin, unloaded);
					} else {
						dest->UpdateFlowStats(flows, unloaded, this->station->index);
					}
				}
				remaining_unload -= unloaded;
				break;
			case UL_TRANSFER:
				/* TransferPacket may split the packet and return the transferred part */
				if (via == this->station->index) {
					via = (++begin != flows.end()) ? begin->Via() : INVALID_STATION;
				}
				unloaded = source->TransferPacket(c, remaining_unload, this, payment, via);
				if (via != INVALID_STATION) {
					dest->UpdateFlowStats(flows, begin, unloaded);
				}
				remaining_unload -= unloaded;
				break;
			case UL_KEEP:
				unloaded = source->KeepPacket(c);
				if (via != INVALID_STATION && next != INVALID_STATION && !has_stopped) {
					if (via == next) {
						dest->UpdateFlowStats(flows, begin, unloaded);
					} else {
						dest->UpdateFlowStats(flows, unloaded, next);
					}
				}
				break;
			default:
				NOT_REACHED();
		}
	}
	return max_unload - remaining_unload;
}

/**
 * Update the cached values to reflect the removal of this packet.
 * Decreases count, feeder share and days_in_transit.
 * @param cp Packet to be removed from cache.
 */
void VehicleCargoList::RemoveFromCache(const CargoPacket *cp)
{
	this->feeder_share -= cp->feeder_share;
	this->Parent::RemoveFromCache(cp);
}

/**
 * Update the cache to reflect adding of this packet.
 * Increases count, feeder share and days_in_transit.
 * @param cp New packet to be inserted.
 */
void VehicleCargoList::AddToCache(const CargoPacket *cp)
{
	this->feeder_share += cp->feeder_share;
	this->Parent::AddToCache(cp);
}

/**
 * Moves the given amount of cargo to another vehicle (during autoreplace).
 * @param dest         the destination to move the cargo to
 * @param cap          the maximum amount of cargo entities to move
 * @return             the amount of cargo actually moved
 */
uint VehicleCargoList::MoveTo(VehicleCargoList *dest, uint cap)
{
	uint orig_cap = cap;
	Iterator it = packets.begin();
	while(it != packets.end() && cap > 0) {
		cap -= MovePacket(dest, it, cap);
	}
	return orig_cap - cap;
}

/**
 * Ages the all cargo in this list.
 */
void VehicleCargoList::AgeCargo()
{
	for (ConstIterator it(this->packets.begin()); it != this->packets.end(); it++) {
		CargoPacket *cp = *it;
		/* If we're at the maximum, then we can't increase no more. */
		if (cp->days_in_transit == 0xFF) continue;

		cp->days_in_transit++;
		this->cargo_days_in_transit += cp->count;
	}
}

<<<<<<< HEAD
/*
 *
 * Station cargo list implementation
 *
 */

/**
 * build unload flags from order flags and station acceptance.
 * @param order_flags order flags to check for forced transfer/deliver
 * @return some combination of UL_ACCEPTED, UL_DELIVER and UL_TRANSFER
 */
FORCEINLINE byte StationCargoList::GetUnloadFlags(OrderUnloadFlags order_flags)
{
	byte flags = 0;
	if (HasBit(this->station->goods[this->cargo].acceptance_pickup, GoodsEntry::ACCEPTANCE)) {
		flags |= UL_ACCEPTED;
	}
	if (order_flags & OUFB_UNLOAD) {
		flags |= UL_DELIVER;
	}
	if (order_flags & OUFB_TRANSFER) {
		flags |= UL_TRANSFER;
	}
	return flags;
}

/**
 * Appends the given cargo packet to the range of packets with the same next station
 * @warning After appending this packet may not exist anymore!
 * @note Do not use the cargo packet anymore after it has been appended to this CargoList!
 * @param next the next hop
 * @param cp the cargo packet to add
 * @pre cp != NULL
 */
void StationCargoList::Append(StationID next, CargoPacket *cp)
{
	assert(cp != NULL);
	this->AddToCache(cp);

	StationCargoPacketMap::List &list = this->packets[next];
	for (StationCargoPacketMap::List::reverse_iterator it(list.rbegin()); it != list.rend(); it++) {
		CargoPacket *icp = *it;
		if (StationCargoList::AreMergable(icp, cp) && icp->count + cp->count <= CargoPacket::MAX_COUNT) {
			icp->Merge(cp);
			return;
		}
	}

	/* The packet could not be merged with another one */
	list.push_back(cp);
}

/**
 * Move packets from a specific range in this list to a vehicle.
 * @param dest the cargo list the packets will be moved to
 * @param cap maximum amount of cargo to move
 * @param begin begin of the range to take packets from
 * @param end end of the range to take packets from
 * @param reserve if the packets should be loaded on or reserved for the vehicle
 * @return the amount of cargo that has been moved
 */
uint StationCargoList::MovePackets(VehicleCargoList *dest, uint cap, Iterator begin, Iterator end, bool reserve) {
	uint orig_cap = cap;
	while(begin != end && cap > 0) {
		cap -= this->MovePacket(dest, begin, cap, this->station->xy, reserve);
	}
	return orig_cap - cap;
}

/**
 * Move suitable packets from this list to a vehicle.
 * @param dest the vehicle cargo list to move packets to
 * @param cap the maximum amount of cargo to be moved
 * @param next the next station the vehicle will stop at
 * @param reserve if the packets should be loaded on or reserved for the vehicle
 * @return the amount of cargo that has been moved
 */
uint StationCargoList::MoveTo(VehicleCargoList *dest, uint cap, StationID next, bool reserve) {
	uint orig_cap = cap;
	if (next != INVALID_STATION) {
		std::pair<Iterator, Iterator> bounds(this->packets.equal_range(next));
		cap -= this->MovePackets(dest, cap, bounds.first, bounds.second, reserve);
		if (cap > 0) {
			bounds = this->packets.equal_range(INVALID_STATION);
			cap -= this->MovePackets(dest, cap, bounds.first, bounds.second, reserve);
		}
	} else {
		cap -= this->MovePackets(dest, cap, this->packets.begin(), this->packets.end(), reserve);
	}
	return orig_cap - cap;
}

/**
 * Route all packets with station "to" as next hop to a different place.
 * @param to station to exclude from routing.
 */
void StationCargoList::RerouteStalePackets(StationID to) {
	std::pair<Iterator, Iterator> range(this->packets.equal_range(to));
	for(Iterator it(range.first); it != range.second && it.GetKey() == to;) {
		CargoPacket *packet = *it;
		this->packets.erase(it++);
		StationID next = this->station->goods[this->cargo].UpdateFlowStatsTransfer(packet->source, packet->count, this->station->index);
		assert(next != to);

		/* legal, as insert doesn't invalidate iterators in the MultiMap, however
		 * this might insert the packet between range.first and range.second (which might be end())
		 * This is why we check for GetKey above to avoid infinite loops
		 */
		this->packets.Insert(next, packet);
	}
}

/**
 * Truncate where each destination loses roughly the same percentage of its cargo.
 * This is done by randomizing the selection of packets to be removed.
 * @param max_remaining maximum amount of cargo to keep in the list.
 */
void StationCargoList::RandomTruncate(uint max_remaining) {
	uint prev_count = this->count;
	while (this->count > max_remaining) {
		for(Iterator it(this->packets.begin()); it != this->packets.end();) {
			if (RandomRange(prev_count) < max_remaining) {
				++it;
				continue;
			}
			CargoPacket *packet = *it;
			uint diff = this->count - max_remaining;
			if (packet->count > diff) {
				packet->count -= diff;
				this->count = max_remaining;
				this->cargo_days_in_transit -= packet->days_in_transit * diff;
				return;
			} else {
				this->packets.erase(it++);
				this->RemoveFromCache(packet);
				delete packet;
			}
		}
	}
}

/**
 * Invalidates the cached data and rebuilds it.
 */
=======
/** Invalidates the cached data and rebuild it. */
>>>>>>> a2c66dcb
void VehicleCargoList::InvalidateCache()
{
	this->feeder_share = 0;
	this->reserved_count = 0;
	this->Parent::InvalidateCache();
	for (ConstIterator it(this->reserved.begin()); it != this->reserved.end(); it++) {
		this->AddToCache(*it);
		this->reserved_count += (*it)->count;
	}
}

/**
 * Assign the cargo list to a goods entry.
 * @param station the station the cargo list is assigned to
 * @param cargo the cargo the list is assigned to
 */
void StationCargoList::AssignTo(Station *station, CargoID cargo)
{
	assert(this->station == NULL);
	assert(station != NULL && cargo != INVALID_CARGO);
	this->station = station;
	this->cargo = cargo;
}


/*
 * We have to instantiate everything we want to be usable.
 */
<<<<<<< HEAD
template class CargoList<VehicleCargoList, CargoPacketList>;
template class CargoList<StationCargoList, StationCargoPacketMap>;
=======
template class CargoList<VehicleCargoList>;
template class CargoList<StationCargoList>;

/** Autoreplace Vehicle -> Vehicle 'transfer'. */
template bool CargoList<VehicleCargoList>::MoveTo(VehicleCargoList *, uint max_move, MoveToAction mta, CargoPayment *payment, uint data);
/** Cargo unloading at a station. */
template bool CargoList<VehicleCargoList>::MoveTo(StationCargoList *, uint max_move, MoveToAction mta, CargoPayment *payment, uint data);
/** Cargo loading at a station. */
template bool CargoList<StationCargoList>::MoveTo(VehicleCargoList *, uint max_move, MoveToAction mta, CargoPayment *payment, uint data);
>>>>>>> a2c66dcb
<|MERGE_RESOLUTION|>--- conflicted
+++ resolved
@@ -126,38 +126,8 @@
 }
 
 /**
-<<<<<<< HEAD
- * Split this packet in two and return the split off part.
- * @param new_size size of the remaining part
- * @return the split off part
- */
-FORCEINLINE CargoPacket *CargoPacket::Split(uint new_size)
-{
-	Money fs = this->feeder_share * new_size / static_cast<uint>(this->count);
-	CargoPacket *cp_new = new CargoPacket(new_size, this->days_in_transit, this->source, this->source_xy, this->loaded_at_xy, fs, this->source_type, this->source_id);
-	this->feeder_share -= fs;
-	this->count -= new_size;
-	return cp_new;
-}
-
-/**
- * Merge another packet into this one
- * @param cp the packet to be merged in
- */
-FORCEINLINE void CargoPacket::Merge(CargoPacket *cp)
-{
-	this->count += cp->count;
-	this->feeder_share += cp->feeder_share;
-	delete cp;
-}
-
-/**
- * Invalidates (sets source to INVALID_STATION) all cargo packets from given station
- * @param sid the station that gets removed
-=======
  * Invalidates (sets source to INVALID_STATION) all cargo packets from given station.
  * @param sid Station that gets removed.
->>>>>>> a2c66dcb
  */
 /* static */ void CargoPacket::InvalidateAllFrom(StationID sid)
 {
@@ -224,16 +194,8 @@
 	if (update_cache) this->AddToCache(cp);
 	for (CargoPacketList::reverse_iterator it(this->packets.rbegin()); it != this->packets.rend(); it++) {
 		CargoPacket *icp = *it;
-<<<<<<< HEAD
 		if (VehicleCargoList::AreMergable(icp, cp) && icp->count + cp->count <= CargoPacket::MAX_COUNT) {
-			icp->count        += cp->count;
-			icp->feeder_share += cp->feeder_share;
-
-			delete cp;
-=======
-		if (Tinst::AreMergable(icp, cp) && icp->count + cp->count <= CargoPacket::MAX_COUNT) {
 			icp->Merge(cp);
->>>>>>> a2c66dcb
 			return;
 		}
 	}
@@ -288,12 +250,8 @@
 
 /**
  * Returns all reserved cargo to the station and removes it from the cache.
-<<<<<<< HEAD
- * @param ID of next the station the cargo wants to go next
- * @param dest the station the cargo is returned to
-=======
+ * @param ID of next the station the cargo wants to go next.
  * @param dest Station the cargo is returned to.
->>>>>>> a2c66dcb
  */
 void VehicleCargoList::Unreserve(StationID next, StationCargoList *dest)
 {
@@ -309,13 +267,8 @@
 
 /**
  * Load packets from the reservation list.
-<<<<<<< HEAD
- * @params max_move the number of cargo to load
- * @return the amount of cargo actually loaded
-=======
- * @params count Number of cargo to load.
- * @return true If there are still packets that might be loaded from the reservation list.
->>>>>>> a2c66dcb
+ * @params max_move Number of cargo to load.
+ * @return Amount of cargo actually loaded.
  */
 uint VehicleCargoList::LoadReserved(uint max_move)
 {
@@ -337,44 +290,18 @@
 			max_move = 0;
 		}
 	}
-<<<<<<< HEAD
 	return orig_max - max_move;
 }
 
 /**
  * Move a single packet or part of it from this list to a vehicle and increment
  * the given iterator.
- * @param dest the vehicle cargo list to move to
- * @param it an iterator pointing to the packet
- * @param cap maximum amount of cargo to be moved
- * @param load_place new loaded_at for the packet
- * @param reserve if the packet should be loaded on or reserved for the vehicle
- * @return the actual amount of cargo which has been moved
-=======
-	return it != packets.end();
-}
-
-/**
- * Moves the given amount of cargo to another list.
- * Depending on the value of mta the side effects of this function differ:
- *  - MTA_FINAL_DELIVERY: Destroys the packets that do not originate from a specific station.
- *  - MTA_CARGO_LOAD:     Sets the loaded_at_xy value of the moved packets.
- *  - MTA_TRANSFER:       Just move without side effects.
- *  - MTA_UNLOAD:         Just move without side effects.
- * @param dest  Destination to move the cargo to.
- * @param count Amount of cargo entities to move.
- * @param mta   How to handle the moving (side effects).
- * @param data  Depending on mta the data of this variable differs:
- *              - MTA_FINAL_DELIVERY - Station ID of packet's origin not to remove.
- *              - MTA_CARGO_LOAD     - Station's tile index of load.
- *              - MTA_TRANSFER       - Unused.
- *              - MTA_UNLOAD         - Unused.
- * @param payment The payment helper.
- *
- * @pre mta == MTA_FINAL_DELIVERY || dest != NULL
- * @pre mta == MTA_UNLOAD || mta == MTA_CARGO_LOAD || payment != NULL
- * @return True if there are still packets that might be moved from this cargo list.
->>>>>>> a2c66dcb
+ * @param dest       Vehicle cargo list to move to.
+ * @param it         Iterator pointing to the packet.
+ * @param cap        Maximum amount of cargo to be moved.
+ * @param load_place New loaded_at for the packet.
+ * @param reserve    If the packet should be loaded on or reserved for the vehicle.
+ * @return           Actual amount of cargo which has been moved.
  */
 template<class Tinst, class Tcont>
 uint CargoList<Tinst, Tcont>::MovePacket(VehicleCargoList *dest, Iterator &it, uint cap, TileIndex load_place, bool reserve)
@@ -450,7 +377,6 @@
 	}
 }
 
-<<<<<<< HEAD
 /**
  * Delete a vehicle cargo list and clear its reservation list.
  */
@@ -464,10 +390,10 @@
 /**
  * Deliver a specific packet or part of it to a station and handle payment. The
  * given iterator is incremented in the process.
- * @param it iterator pointing to the packet to be delivered
- * @param cap maximum amount of cargo to be unloaded
- * @param payment the payment object to use for payment
- * @return the amount of cargo actually unloaded
+ * @param it      Iterator pointing to the packet to be delivered.
+ * @param cap     Maximum amount of cargo to be unloaded.
+ * @param payment Payment object to use for payment.
+ * @return        Amount of cargo actually unloaded.
  */
 uint VehicleCargoList::DeliverPacket(Iterator &it, uint cap, CargoPayment *payment) {
 	CargoPacket *p = *it;
@@ -529,11 +455,11 @@
 /**
  * Determine what a cargo packet arriving at the station this list belongs to
  * will do, using the "old", non-cargodist algorithm.
- * @param flags unload flags telling if the cargo is accepted and what order
- *        flags there are
- * @param source ID of the packets source station
- * @return an unload type (deliver, transfer, keep) telling what to do with the
- *         packet
+ * @param flags  Unload flags telling if the cargo is accepted and what order
+ *               flags there are.
+ * @param source ID of the packets source station.
+ * @return       Unload type (deliver, transfer, keep) telling what to do with
+ *               the packet.
  */
 UnloadType StationCargoList::WillUnloadOld(byte flags, StationID source)
 {
@@ -558,37 +484,19 @@
 		return UL_KEEP;
 	}
 }
-=======
-			/* Final delivery payment pays the feeder share, so we have to
-			 * reset that so it is not 'shown' twice for partial unloads. */
-			cp->feeder_share = 0;
-			cp->count = left;
-		} else {
-			/* But... the rest needs package splitting. */
-			CargoPacket *cp_new = cp->Split(cp->count - max_move);
-
-			static_cast<Tinst *>(this)->RemoveFromCache(cp_new); // this reflects the changes in cp.
-
-			if (mta == MTA_TRANSFER) {
-				/* Add the feeder share before inserting in dest. */
-				cp_new->feeder_share += payment->PayTransfer(cp_new, max_move);
-			} else if (mta == MTA_CARGO_LOAD) {
-				cp_new->loaded_at_xy = data;
-			}
->>>>>>> a2c66dcb
 
 /**
  * Determine what a cargo packet arriving at the station this list belongs to
  * will do, using the Cargodist algorithm.
- * @param flags  unload flags telling if the cargo is accepted and what order
- *               flags there are
- * @param next   The station the vehicle the cargo is coming from will
- *               visit next (or INVALID_STATION if unknown)
- * @param via    The station the cargo wants to go to next. If that is this
+ * @param flags  Unload flags telling if the cargo is accepted and what order
+ *               flags there are.
+ * @param next   Station the vehicle the cargo is coming from will
+ *               visit next (or INVALID_STATION if unknown).
+ * @param via    Station the cargo wants to go to next. If that is this
  *               station the cargo wants to be delivered.
- * @param source ID of the packets source station
- * @return an unload type (deliver, transfer, keep) telling what to do with the
- *         packet
+ * @param source ID of the packets source station.
+ * @return       Unload type (deliver, transfer, keep) telling what to do with
+ *               the packet.
  */
 UnloadType StationCargoList::WillUnloadCargoDist(byte flags, StationID next, StationID via, StationID source)
 {
@@ -644,34 +552,28 @@
 	this->reserved_count = 0;
 }
 
-<<<<<<< HEAD
 /**
  * Moves the given amount of cargo from a vehicle to a station.
  * Depending on the value of flags the side effects of this function differ:
- * 	- OUFB_UNLOAD_IF_POSSIBLE and dest->acceptance_pickup & GoodsEntry::ACCEPTANCE:
+ *  - OUFB_UNLOAD_IF_POSSIBLE and dest->acceptance_pickup & GoodsEntry::ACCEPTANCE:
  *  	packets are accepted here and may be unloaded and/or delivered (=destroyed);
  *  	if not using cargodist: all packets are unloaded and delivered
- *  	if using cargodist: only packets which have this station as final destination are unloaded and delivered
- *  	if using cargodist: other packets may or may not be unloaded, depending on next_station
+ *  	if using cargodist: only packets which have this station as final destination are unloaded and delivered.
+ *  	if using cargodist: other packets may or may not be unloaded, depending on next_station.
  *  	if GoodsEntry::ACCEPTANCE is not set and using cargodist: packets may still be unloaded, but not delivered.
  *  - OUFB_UNLOAD: unload all packets unconditionally;
- *  	if OUF_UNLOAD_IF_POSSIBLE set and OUFB_TRANSFER not set: also deliver packets (no matter if using cargodist)
+ *  	if OUF_UNLOAD_IF_POSSIBLE set and OUFB_TRANSFER not set: also deliver packets (no matter if using cargodist).
  *  - OUFB_TRANSFER: don't deliver any packets;
- *  	overrides delivering aspect of OUFB_UNLOAD_IF_POSSIBLE
- * @param source       the vehicle cargo list to take the cargo from
- * @param max_unload   the maximum amount of cargo entities to move
- * @param flags        how to handle the moving (side effects)
- * @param next         the next unloading station in the vehicle's order list
- * @param has_stopped  the vehicle has stopped at this station before, so don't update the flow stats for kept cargo
- * @param payment      the payment object to be updated when delivering/transferring
- * @return the number of cargo entities actually moved
+ *  	overrides delivering aspect of OUFB_UNLOAD_IF_POSSIBLE.
+ * @param source       Vehicle cargo list to take the cargo from.
+ * @param max_unload   Maximum amount of cargo entities to move.
+ * @param flags        How to handle the moving (side effects).
+ * @param next         Next unloading station in the vehicle's order list.
+ * @param has_stopped  Vehicle has stopped at this station before, so don't update the flow stats for kept cargo.
+ * @param payment      Payment object to be updated when delivering/transferring.
+ * @return Number of cargo entities actually moved.
  */
 uint StationCargoList::TakeFrom(VehicleCargoList *source, uint max_unload, OrderUnloadFlags order_flags, StationID next, bool has_stopped, CargoPayment *payment)
-=======
-/** Invalidates the cached data and rebuilds it. */
-template <class Tinst>
-void CargoList<Tinst>::InvalidateCache()
->>>>>>> a2c66dcb
 {
 	uint remaining_unload = max_unload;
 	uint unloaded;
@@ -756,9 +658,9 @@
 
 /**
  * Moves the given amount of cargo to another vehicle (during autoreplace).
- * @param dest         the destination to move the cargo to
- * @param cap          the maximum amount of cargo entities to move
- * @return             the amount of cargo actually moved
+ * @param dest         Destination to move the cargo to.
+ * @param cap          Maximum amount of cargo entities to move.
+ * @return             Amount of cargo actually moved.
  */
 uint VehicleCargoList::MoveTo(VehicleCargoList *dest, uint cap)
 {
@@ -785,7 +687,6 @@
 	}
 }
 
-<<<<<<< HEAD
 /*
  *
  * Station cargo list implementation
@@ -930,9 +831,6 @@
 /**
  * Invalidates the cached data and rebuilds it.
  */
-=======
-/** Invalidates the cached data and rebuild it. */
->>>>>>> a2c66dcb
 void VehicleCargoList::InvalidateCache()
 {
 	this->feeder_share = 0;
@@ -961,17 +859,5 @@
 /*
  * We have to instantiate everything we want to be usable.
  */
-<<<<<<< HEAD
 template class CargoList<VehicleCargoList, CargoPacketList>;
-template class CargoList<StationCargoList, StationCargoPacketMap>;
-=======
-template class CargoList<VehicleCargoList>;
-template class CargoList<StationCargoList>;
-
-/** Autoreplace Vehicle -> Vehicle 'transfer'. */
-template bool CargoList<VehicleCargoList>::MoveTo(VehicleCargoList *, uint max_move, MoveToAction mta, CargoPayment *payment, uint data);
-/** Cargo unloading at a station. */
-template bool CargoList<VehicleCargoList>::MoveTo(StationCargoList *, uint max_move, MoveToAction mta, CargoPayment *payment, uint data);
-/** Cargo loading at a station. */
-template bool CargoList<StationCargoList>::MoveTo(VehicleCargoList *, uint max_move, MoveToAction mta, CargoPayment *payment, uint data);
->>>>>>> a2c66dcb
+template class CargoList<StationCargoList, StationCargoPacketMap>;