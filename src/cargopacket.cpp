/* $Id$ */

/*
 * This file is part of OpenTTD.
 * OpenTTD is free software; you can redistribute it and/or modify it under the terms of the GNU General Public License as published by the Free Software Foundation, version 2.
 * OpenTTD is distributed in the hope that it will be useful, but WITHOUT ANY WARRANTY; without even the implied warranty of MERCHANTABILITY or FITNESS FOR A PARTICULAR PURPOSE.
 * See the GNU General Public License for more details. You should have received a copy of the GNU General Public License along with OpenTTD. If not, see <http://www.gnu.org/licenses/>.
 */

/** @file cargopacket.cpp Implementation of the cargo packets */

#include "stdafx.h"
#include "station_base.h"
#include "core/pool_func.hpp"
#include "core/random_func.hpp"
#include "economy_base.h"

/* Initialize the cargopacket-pool */
CargoPacketPool _cargopacket_pool("CargoPacket");
INSTANTIATE_POOL_METHODS(CargoPacket)

/**
 * Initialize, i.e. clean, the pool with cargo packets.
 */
void InitializeCargoPackets()
{
	_cargopacket_pool.CleanPool();
}

/**
 * Create a new packet for savegame loading.
 */
CargoPacket::CargoPacket()
{
	this->source_type = ST_INDUSTRY;
	this->source_id   = INVALID_SOURCE;
}

/**
 * Creates a new cargo packet
 * @param source      the source station of the packet
 * @param source_xy   the source location of the packet
 * @param count       the number of cargo entities to put in this packet
 * @param source_type the 'type' of source the packet comes from (for subsidies)
 * @param source_id   the actual source of the packet (for subsidies)
 * @pre count != 0
 * @note We have to zero memory ourselves here because we are using a 'new'
 * that, in contrary to all other pools, does not memset to 0.
 */
CargoPacket::CargoPacket(StationID source, TileIndex source_xy, uint16 count, SourceType source_type, SourceID source_id) :
	feeder_share(0),
	count(count),
	days_in_transit(0),
	source_id(source_id),
	source(source),
	source_xy(source_xy),
	loaded_at_xy(0)
{
	assert(count != 0);
	this->source_type  = source_type;
}

/**
 * Creates a new cargo packet. Initializes the fields that cannot be changed later.
 * Used when loading or splitting packets.
 * @param count           the number of cargo entities to put in this packet
 * @param days_in_transit number of days the cargo has been in transit
 * @param source          the station the cargo was initially loaded
 * @param source_xy       the station location the cargo was initially loaded
 * @param loaded_at_xy    the location the cargo was loaded last
 * @param feeder_share    feeder share the packet has already accumulated
 * @param source_type     the 'type' of source the packet comes from (for subsidies)
 * @param source_id       the actual source of the packet (for subsidies)
 * @note We have to zero memory ourselves here because we are using a 'new'
 * that, in contrary to all other pools, does not memset to 0.
 */
CargoPacket::CargoPacket(uint16 count, byte days_in_transit, StationID source, TileIndex source_xy, TileIndex loaded_at_xy, Money feeder_share, SourceType source_type, SourceID source_id) :
		feeder_share(feeder_share),
		count(count),
		days_in_transit(days_in_transit),
		source_id(source_id),
		source(source),
		source_xy(source_xy),
		loaded_at_xy(loaded_at_xy)
{
	assert(count != 0);
	this->source_type = source_type;
}

/**
 * Invalidates (sets source_id to INVALID_SOURCE) all cargo packets from given source
 * @param src_type type of source
 * @param src index of source
 */
/* static */ void CargoPacket::InvalidateAllFrom(SourceType src_type, SourceID src)
{
	CargoPacket *cp;
	FOR_ALL_CARGOPACKETS(cp) {
		if (cp->source_type == src_type && cp->source_id == src) cp->source_id = INVALID_SOURCE;
	}
}

/**
 * Split this packet in two and return the split off part.
 * @param new_size size of the remaining part
 * @return the split off part
 */
FORCEINLINE CargoPacket *CargoPacket::Split(uint new_size)
{
	Money fs = this->feeder_share * new_size / static_cast<uint>(this->count);
	CargoPacket *cp_new = new CargoPacket(new_size, this->days_in_transit, this->source, this->source_xy, this->loaded_at_xy, fs, this->source_type, this->source_id);
	this->feeder_share -= fs;
	this->count -= new_size;
	return cp_new;
}

/**
 * Merge another packet into this one
 * @param cp the packet to be merged in
 */
FORCEINLINE void CargoPacket::Merge(CargoPacket *cp)
{
	this->count += cp->count;
	this->feeder_share += cp->feeder_share;
	delete cp;
}

/**
 * Invalidates (sets source to INVALID_STATION) all cargo packets from given station
 * @param sid the station that gets removed
 */
/* static */ void CargoPacket::InvalidateAllFrom(StationID sid)
{
	CargoPacket *cp;
	FOR_ALL_CARGOPACKETS(cp) {
		if (cp->source == sid) cp->source = INVALID_STATION;
	}
}

/*
 *
 * Cargo list implementation
 *
 */

/**
 * destroy the cargolist ("frees" all cargo packets)
 */
template <class Tinst, class Tcont>
CargoList<Tinst, Tcont>::~CargoList()
{
	for (Iterator it(this->packets.begin()); it != this->packets.end(); ++it) {
		delete *it;
	}
}

/**
 * Update the cached values to reflect the removal of this packet.
 * Decreases count and days_in_transit
 * @param cp Packet to be removed from cache
 */
template <class Tinst, class Tcont>
void CargoList<Tinst, Tcont>::RemoveFromCache(const CargoPacket *cp)
{
	this->count                 -= cp->count;
	this->cargo_days_in_transit -= cp->days_in_transit * cp->count;
}

/**
 * Update the cache to reflect adding of this packet.
 * Increases count and days_in_transit
 * @param cp a new packet to be inserted
 */
template <class Tinst, class Tcont>
void CargoList<Tinst, Tcont>::AddToCache(const CargoPacket *cp)
{
	this->count                 += cp->count;
	this->cargo_days_in_transit += cp->days_in_transit * cp->count;
}

/**
 * Appends the given cargo packet. Tries to merge it with another one in the
 * packets list. if no fitting packet is found, appends it.
 * @warning After appending this packet may not exist anymore!
 * @note Do not use the cargo packet anymore after it has been appended to this CargoList!
 * @param cp the cargo packet to add
 * @param update_cache if false, the cache is not updated; used when loading from
 *        the reservation list
 * @pre cp != NULL
 */
void VehicleCargoList::Append(CargoPacket *cp, bool update_cache)
{
	assert(cp != NULL);
	if (update_cache) this->AddToCache(cp);
	for (CargoPacketList::reverse_iterator it(this->packets.rbegin()); it != this->packets.rend(); it++) {
		CargoPacket *icp = *it;
		if (VehicleCargoList::AreMergable(icp, cp) && icp->count + cp->count <= CargoPacket::MAX_COUNT) {
			icp->count        += cp->count;
			icp->feeder_share += cp->feeder_share;

			delete cp;
			return;
		}
	}

	/* The packet could not be merged with another one */
	this->packets.push_back(cp);
}

/**
 * Truncates the cargo in this list to the given amount. It leaves the
 * first count cargo entities and removes the rest.
 * @param max_remaining the maximum amount of entities to be in the list after the command
 */
template <class Tinst, class Tcont>
void CargoList<Tinst, Tcont>::Truncate(uint max_remaining)
{
	for (Iterator it(packets.begin()); it != packets.end(); /* done during loop*/) {
		CargoPacket *cp = *it;
		if (max_remaining == 0) {
			/* Nothing should remain, just remove the packets. */
			this->packets.erase(it++);
			static_cast<Tinst *>(this)->RemoveFromCache(cp);
			delete cp;
			continue;
		}

		uint local_count = cp->count;
		if (local_count > max_remaining) {
			uint diff = local_count - max_remaining;
			this->count -= diff;
			this->cargo_days_in_transit -= cp->days_in_transit * diff;
			cp->count = max_remaining;
			max_remaining = 0;
		} else {
			max_remaining -= local_count;
		}
		++it;
	}
}

/**
 * Reserves a packet for later loading and adds it to the cache.
 * @param cp the packet to be reserved
 */
void VehicleCargoList::Reserve(CargoPacket *cp)
{
	assert(cp != NULL);
	this->AddToCache(cp);
	this->reserved_count += cp->count;
	this->reserved.push_back(cp);
}

/**
 * Returns all reserved cargo to the station and removes it from the cache.
 * @param ID of next the station the cargo wants to go next
 * @param dest the station the cargo is returned to
 */
void VehicleCargoList::Unreserve(StationID next, StationCargoList *dest)
{
	Iterator it(this->reserved.begin());
	while (it != this->reserved.end()) {
		CargoPacket *cp = *it;
		this->RemoveFromCache(cp);
		this->reserved_count -= cp->count;
		dest->Append(next, cp);
		this->reserved.erase(it++);
	}
}

/**
 * Load packets from the reservation list.
 * @params max_move the number of cargo to load
 * @return the amount of cargo actually loaded
 */
uint VehicleCargoList::LoadReserved(uint max_move)
{
	uint orig_max = max_move;
	Iterator it(this->reserved.begin());
	while (it != this->reserved.end() && max_move > 0) {
		CargoPacket *cp = *it;
		if (cp->count <= max_move) {
			/* Can move the complete packet */
			max_move -= cp->count;
			this->reserved.erase(it++);
			this->reserved_count -= cp->count;
			this->Append(cp, false);
		} else {
			cp->count -= max_move;
			CargoPacket *cp_new = new CargoPacket(max_move, cp->days_in_transit, cp->source, cp->source_xy, cp->loaded_at_xy, 0, cp->source_type, cp->source_id);
			this->Append(cp_new, false);
			this->reserved_count -= max_move;
			max_move = 0;
		}
	}
	return orig_max - max_move;
}

/**
 * Move a single packet or part of it from this list to a vehicle and increment
 * the given iterator.
 * @param dest the vehicle cargo list to move to
 * @param it an iterator pointing to the packet
 * @param cap maximum amount of cargo to be moved
 * @param load_place new loaded_at for the packet
 * @param reserve if the packet should be loaded on or reserved for the vehicle
 * @return the actual amount of cargo which has been moved
 */
template<class Tinst, class Tcont>
uint CargoList<Tinst, Tcont>::MovePacket(VehicleCargoList *dest, Iterator &it, uint cap, TileIndex load_place, bool reserve)
{
	CargoPacket *packet = this->RemovePacket(it, cap, load_place);
	uint ret = packet->count;
	if (reserve) {
		dest->Reserve(packet);
	} else {
		dest->Append(packet);
	}
	return ret;
}

/**
 * Move a single packet or part of it from this list to a station and increment
 * the given iterator.
 * @param dest the station cargo list to move to
 * @param next the next station the packet will travel to
 * @param it iterator pointing to the packet
 * @param cap maximum amount of cargo to be moved
 * @return the actual amount of cargo which has been moved
 */
template<class Tinst, class Tcont>
uint CargoList<Tinst, Tcont>::MovePacket(StationCargoList *dest, StationID next, Iterator &it, uint cap)
{
	CargoPacket *packet = this->RemovePacket(it, cap);
	uint ret = packet->count;
	dest->Append(next, packet);
	return ret;
}

/**
 * Remove a single packet or part of it from this list and increment the given
 * iterator.
 * @param it iterator pointing to the packet
 * @param cap maximum amount of cargo to be moved
 * @param load_place new loaded_at for the packet or INVALID_TILE if the current
 *        one shall be kept
 * @return the removed packet.
 */
template<class Tinst, class Tcont>
CargoPacket *CargoList<Tinst, Tcont>::RemovePacket(Iterator &it, uint cap, TileIndex load_place)
{
	CargoPacket *packet = *it;
	/* load the packet if possible */
	if (packet->count > cap) {
		/* packet needs to be split */
		packet = packet->Split(cap);
		assert(packet->count == cap);
		++it;
	} else {
		this->packets.erase(it++);
	}
	static_cast<Tinst *>(this)->RemoveFromCache(packet);
	if (load_place != INVALID_TILE) {
		packet->loaded_at_xy = load_place;
	}
	return packet;
}

/**
 * Invalidates the cached data and rebuilds it.
 */
template <class Tinst, class Tcont>
void CargoList<Tinst, Tcont>::InvalidateCache()
{
	this->count = 0;
	this->cargo_days_in_transit = 0;

	for (ConstIterator it(this->packets.begin()); it != this->packets.end(); it++) {
		static_cast<Tinst *>(this)->AddToCache(*it);
	}
}

/**
 * Delete a vehicle cargo list and clear its reservation list.
 */
VehicleCargoList::~VehicleCargoList()
{
	for (Iterator it(this->reserved.begin()); it != this->reserved.end(); ++it) {
		delete *it;
	}
}

/**
 * Deliver a specific packet or part of it to a station and handle payment. The
 * given iterator is incremented in the process.
 * @param it iterator pointing to the packet to be delivered
 * @param cap maximum amount of cargo to be unloaded
 * @param payment the payment object to use for payment
 * @return the amount of cargo actually unloaded
 */
uint VehicleCargoList::DeliverPacket(Iterator &it, uint cap, CargoPayment *payment) {
	CargoPacket *p = *it;
	uint unloaded = 0;
	if (p->count <= cap) {
		payment->PayFinalDelivery(p, p->count);
		this->packets.erase(it++);
		this->RemoveFromCache(p);
		unloaded = p->count;
		delete p;
	} else {
		payment->PayFinalDelivery(p, cap);
		this->count -= cap;
		this->cargo_days_in_transit -= cap * p->days_in_transit;
		this->feeder_share -= p->feeder_share;
		p->feeder_share = 0;
		p->count -= cap;
		unloaded = cap;
		++it;
	}
	return unloaded;
}

/**
 * Keep a packet in the vehicle while unloading by temporarily moving it to the
 * reservation list. The given iterator is incremented in the process.
 * @param it iterator pointing to the packet
 * @return size of the packet
 */
uint VehicleCargoList::KeepPacket(Iterator &it)
{
	CargoPacket *cp = *it;
	this->reserved.push_back(cp);
	this->reserved_count += cp->count;
	this->packets.erase(it++);
	return cp->count;
}

/**
 * Transfer a packet to a station, but don't deliver it. Increment the given
 * iterator in the process.
 * @param it iterator pointing to a packet in the list
 * @param cap maximum amount of cargo to be transferred
 * @param dest cargo list of the station the cargo should be transferred to
 * @param payment payment object to be updated with the resulting transfer
 *                credits
 * @param next ID of the station the cargo wants to go to next
 * @return the amount of cargo actually moved
 */
uint VehicleCargoList::TransferPacket(Iterator &it, uint cap, StationCargoList *dest, CargoPayment *payment, StationID next)
{
	CargoPacket *cp = this->RemovePacket(it, cap);
	cp->feeder_share += payment->PayTransfer(cp, cp->count);
	uint ret = cp->count;
	dest->Append(next, cp);
	return ret;
}

/**
 * Determine what a cargo packet arriving at the station this list belongs to
 * will do, using the "old", non-cargodist algorithm.
 * @param flags unload flags telling if the cargo is accepted and what order
 *        flags there are
 * @param source ID of the packets source station
 * @return an unload type (deliver, transfer, keep) telling what to do with the
 *         packet
 */
UnloadType StationCargoList::WillUnloadOld(byte flags, StationID source)
{
	/* try to unload cargo */
	bool move = (flags & (UL_DELIVER | UL_ACCEPTED | UL_TRANSFER)) != 0;
	/* try to deliver cargo if unloading */
	bool deliver = (flags & UL_ACCEPTED) && !(flags & UL_TRANSFER) && (source != this->station->index);
	/* transfer cargo if delivery was unsuccessful */
	bool transfer = (flags & (UL_TRANSFER | UL_DELIVER)) != 0;
	if (move) {
		if(deliver) {
			return UL_DELIVER;
		} else if (transfer) {
			return UL_TRANSFER;
		} else {
			/* this case is for (non-)delivery to the source station without special flags.
			 * like the code in MoveTo did, we keep the packet in this case
			 */
			return UL_KEEP;
		}
	} else {
		return UL_KEEP;
	}
}

/**
 * Determine what a cargo packet arriving at the station this list belongs to
 * will do, using the Cargodist algorithm.
 * @param flags  unload flags telling if the cargo is accepted and what order
 *               flags there are
 * @param next   The station the vehicle the cargo is coming from will
 *               visit next (or INVALID_STATION if unknown)
 * @param via    The station the cargo wants to go to next. If that is this
 *               station the cargo wants to be delivered.
 * @param source ID of the packets source station
 * @return an unload type (deliver, transfer, keep) telling what to do with the
 *         packet
 */
UnloadType StationCargoList::WillUnloadCargoDist(byte flags, StationID next, StationID via, StationID source)
{
	if (via == this->station->index) {
		/* this is the final destination, deliver ... */
		if (flags & UL_TRANSFER) {
			/* .. except if explicitly told not to do so ... */
			return UL_TRANSFER;
		} else if (flags & UL_ACCEPTED) {
			return UL_DELIVER;
		} else if (flags & UL_DELIVER) {
			/* .. or if the station suddenly doesn't accept our cargo, but we have an explicit deliver order... */
			return UL_TRANSFER;
		} else {
			/* .. or else if it doesn't accept. */
			return UL_KEEP;
		}
	} else {
		/* packet has to travel on, find out if it can stay on board */
		if (flags & UL_DELIVER) {
			/* order overrides cargodist:
			 * play by the old loading rules here as player is interfering with cargodist
			 * try to deliver, as move has been forced upon us */
			if ((flags & UL_ACCEPTED) && !(flags & UL_TRANSFER) && source != this->station->index) {
				return UL_DELIVER;
			} else {
				/* transfer cargo, as delivering didn't work */
				return UL_TRANSFER;
			}
		} else if (flags & UL_TRANSFER) {
			/* transfer forced */
			return UL_TRANSFER;
		} else if (next == via) {
			/* vehicle goes to the packet's next hop or has nondeterministic order: keep the packet*/
			return UL_KEEP;
		} else {
			/* vehicle goes somewhere else, transfer the packet*/
			return UL_TRANSFER;
		}
	}
}

/**
 * Swap the reserved and packets lists when starting to load cargo. Pull in the
 * "kept" packets which were stored in the reservation list so that we don't
 * have to iterate over them all the time.
 * @pre this->packets.empty()
 */
void VehicleCargoList::SwapReserved()
{
	assert(this->packets.empty());
	this->packets.swap(this->reserved);
	this->reserved_count = 0;
}

/**
 * Moves the given amount of cargo from a vehicle to a station.
 * Depending on the value of flags the side effects of this function differ:
 * 	- OUFB_UNLOAD_IF_POSSIBLE and dest->acceptance_pickup & GoodsEntry::ACCEPTANCE:
 *  	packets are accepted here and may be unloaded and/or delivered (=destroyed);
 *  	if not using cargodist: all packets are unloaded and delivered
 *  	if using cargodist: only packets which have this station as final destination are unloaded and delivered
 *  	if using cargodist: other packets may or may not be unloaded, depending on next_station
 *  	if GoodsEntry::ACCEPTANCE is not set and using cargodist: packets may still be unloaded, but not delivered.
 *  - OUFB_UNLOAD: unload all packets unconditionally;
 *  	if OUF_UNLOAD_IF_POSSIBLE set and OUFB_TRANSFER not set: also deliver packets (no matter if using cargodist)
 *  - OUFB_TRANSFER: don't deliver any packets;
 *  	overrides delivering aspect of OUFB_UNLOAD_IF_POSSIBLE
 * @param source       the vehicle cargo list to take the cargo from
 * @param max_unload   the maximum amount of cargo entities to move
 * @param flags        how to handle the moving (side effects)
 * @param next         the next unloading station in the vehicle's order list
<<<<<<< HEAD
 * @param payment      the payment object to be updated when delivering/transferring
 * @return the number of cargo entities actually moved
 */
uint StationCargoList::TakeFrom(VehicleCargoList *source, uint max_unload, OrderUnloadFlags order_flags, StationID next, CargoPayment *payment)
=======
 * @param more_stops   the vehicle will stop at this station again, so don't update the flow stats for kept cargo
 * @param payment      the payment object to be updated when delivering/transferring
 * @return the number of cargo entities actually moved
 */
uint StationCargoList::TakeFrom(VehicleCargoList *source, uint max_unload, OrderUnloadFlags order_flags, StationID next, bool more_stops, CargoPayment *payment)
>>>>>>> bea97f60
{
	uint remaining_unload = max_unload;
	uint unloaded;
	byte flags = this->GetUnloadFlags(order_flags);
	GoodsEntry *dest = &this->station->goods[this->cargo];
	UnloadType action;

	for(VehicleCargoList::Iterator c = source->packets.begin(); c != source->packets.end() && remaining_unload > 0;) {
		StationID cargo_source = (*c)->source;
		FlowStatSet &flows = dest->flows[cargo_source];
		FlowStatSet::iterator begin = flows.begin();
		StationID via = (begin != flows.end() ? begin->Via() : INVALID_STATION);
		if (via != INVALID_STATION && next != INVALID_STATION) {
			/* use cargodist unloading*/
			action = this->WillUnloadCargoDist(flags, next, via, cargo_source);
		} else {
			/* there is no plan: use normal unloading */
			action = this->WillUnloadOld(flags, cargo_source);
		}

		switch(action) {
			case UL_DELIVER:
				unloaded = source->DeliverPacket(c, remaining_unload, payment);
				if (via != INVALID_STATION) {
					if (via == this->station->index) {
						dest->UpdateFlowStats(flows, begin, unloaded);
					} else {
						dest->UpdateFlowStats(flows, unloaded, this->station->index);
					}
				}
				remaining_unload -= unloaded;
				break;
			case UL_TRANSFER:
				/* TransferPacket may split the packet and return the transferred part */
				if (via == this->station->index) {
					via = (++begin != flows.end()) ? begin->Via() : INVALID_STATION;
				}
				unloaded = source->TransferPacket(c, remaining_unload, this, payment, via);
				if (via != INVALID_STATION) {
					dest->UpdateFlowStats(flows, begin, unloaded);
				}
				remaining_unload -= unloaded;
				break;
			case UL_KEEP:
				unloaded = source->KeepPacket(c);
<<<<<<< HEAD
				if (via != INVALID_STATION && next != INVALID_STATION) {
=======
				if (via != INVALID_STATION && next != INVALID_STATION && !more_stops) {
>>>>>>> bea97f60
					if (via == next) {
						dest->UpdateFlowStats(flows, begin, unloaded);
					} else {
						dest->UpdateFlowStats(flows, unloaded, next);
					}
				}
				break;
			default:
				NOT_REACHED();
		}
	}
	return max_unload - remaining_unload;
}

/**
 * Update the cached values to reflect the removal of this packet.
 * Decreases count, feeder share and days_in_transit
 * @param cp Packet to be removed from cache
 */
void VehicleCargoList::RemoveFromCache(const CargoPacket *cp)
{
	this->feeder_share -= cp->feeder_share;
	this->Parent::RemoveFromCache(cp);
}

/**
 * Update the cache to reflect adding of this packet.
 * Increases count, feeder share and days_in_transit
 * @param cp a new packet to be inserted
 */
void VehicleCargoList::AddToCache(const CargoPacket *cp)
{
	this->feeder_share += cp->feeder_share;
	this->Parent::AddToCache(cp);
}

/**
 * Moves the given amount of cargo to another vehicle (during autoreplace).
 * @param dest         the destination to move the cargo to
 * @param cap          the maximum amount of cargo entities to move
 * @return             the amount of cargo actually moved
 */
uint VehicleCargoList::MoveTo(VehicleCargoList *dest, uint cap)
{
	uint orig_cap = cap;
	Iterator it = packets.begin();
	while(it != packets.end() && cap > 0) {
		cap -= MovePacket(dest, it, cap);
	}
	return orig_cap - cap;
}

/**
 * Ages the all cargo in this list.
 */
void VehicleCargoList::AgeCargo()
{
	for (ConstIterator it(this->packets.begin()); it != this->packets.end(); it++) {
		CargoPacket *cp = *it;
		/* If we're at the maximum, then we can't increase no more. */
		if (cp->days_in_transit == 0xFF) continue;

		cp->days_in_transit++;
		this->cargo_days_in_transit += cp->count;
	}
}

/*
 *
 * Station cargo list implementation
 *
 */

/**
 * build unload flags from order flags and station acceptance.
 * @param order_flags order flags to check for forced transfer/deliver
 * @return some combination of UL_ACCEPTED, UL_DELIVER and UL_TRANSFER
 */
FORCEINLINE byte StationCargoList::GetUnloadFlags(OrderUnloadFlags order_flags)
{
	byte flags = 0;
	if (HasBit(this->station->goods[this->cargo].acceptance_pickup, GoodsEntry::ACCEPTANCE)) {
		flags |= UL_ACCEPTED;
	}
	if (order_flags & OUFB_UNLOAD) {
		flags |= UL_DELIVER;
	}
	if (order_flags & OUFB_TRANSFER) {
		flags |= UL_TRANSFER;
	}
	return flags;
}

/**
 * Appends the given cargo packet to the range of packets with the same next station
 * @warning After appending this packet may not exist anymore!
 * @note Do not use the cargo packet anymore after it has been appended to this CargoList!
 * @param next the next hop
 * @param cp the cargo packet to add
 * @pre cp != NULL
 */
void StationCargoList::Append(StationID next, CargoPacket *cp)
{
	assert(cp != NULL);
	this->AddToCache(cp);

	StationCargoPacketMap::List &list = this->packets[next];
	for (StationCargoPacketMap::List::reverse_iterator it(list.rbegin()); it != list.rend(); it++) {
		CargoPacket *icp = *it;
		if (StationCargoList::AreMergable(icp, cp) && icp->count + cp->count <= CargoPacket::MAX_COUNT) {
			icp->Merge(cp);
			return;
		}
	}

	/* The packet could not be merged with another one */
	list.push_back(cp);
}

/**
 * Move packets from a specific range in this list to a vehicle.
 * @param dest the cargo list the packets will be moved to
 * @param cap maximum amount of cargo to move
 * @param begin begin of the range to take packets from
 * @param end end of the range to take packets from
 * @param reserve if the packets should be loaded on or reserved for the vehicle
 * @return the amount of cargo that has been moved
 */
uint StationCargoList::MovePackets(VehicleCargoList *dest, uint cap, Iterator begin, Iterator end, bool reserve) {
	uint orig_cap = cap;
	while(begin != end && cap > 0) {
		cap -= this->MovePacket(dest, begin, cap, this->station->xy, reserve);
	}
	return orig_cap - cap;
}

/**
 * Move suitable packets from this list to a vehicle.
 * @param dest the vehicle cargo list to move packets to
 * @param cap the maximum amount of cargo to be moved
 * @param next the next station the vehicle will stop at
 * @param reserve if the packets should be loaded on or reserved for the vehicle
 * @return the amount of cargo that has been moved
 */
uint StationCargoList::MoveTo(VehicleCargoList *dest, uint cap, StationID next, bool reserve) {
	uint orig_cap = cap;
	if (next != INVALID_STATION) {
		std::pair<Iterator, Iterator> bounds(this->packets.equal_range(next));
		cap -= this->MovePackets(dest, cap, bounds.first, bounds.second, reserve);
		if (cap > 0) {
			bounds = this->packets.equal_range(INVALID_STATION);
			cap -= this->MovePackets(dest, cap, bounds.first, bounds.second, reserve);
		}
	} else {
		cap -= this->MovePackets(dest, cap, this->packets.begin(), this->packets.end(), reserve);
	}
	return orig_cap - cap;
}

/**
 * Route all packets with station "to" as next hop to a different place.
 * @param to station to exclude from routing.
 */
void StationCargoList::RerouteStalePackets(StationID to) {
	std::pair<Iterator, Iterator> range(this->packets.equal_range(to));
	for(Iterator it(range.first); it != range.second && it.GetKey() == to;) {
		CargoPacket *packet = *it;
		this->packets.erase(it++);
		StationID next = this->station->goods[this->cargo].UpdateFlowStatsTransfer(packet->source, packet->count, this->station->index);
		assert(next != to);

		/* legal, as insert doesn't invalidate iterators in the MultiMap, however
		 * this might insert the packet between range.first and range.second (which might be end())
		 * This is why we check for GetKey above to avoid infinite loops
		 */
		this->packets.Insert(next, packet);
	}
}

/**
 * Truncate where each destination loses roughly the same percentage of its cargo.
 * This is done by randomizing the selection of packets to be removed.
 * @param max_remaining maximum amount of cargo to keep in the list.
 */
void StationCargoList::RandomTruncate(uint max_remaining) {
	uint prev_count = this->count;
	while (this->count > max_remaining) {
		for(Iterator it(this->packets.begin()); it != this->packets.end();) {
			if (RandomRange(prev_count) < max_remaining) {
				++it;
				continue;
			}
			CargoPacket *packet = *it;
			uint diff = this->count - max_remaining;
			if (packet->count > diff) {
				packet->count -= diff;
				this->count = max_remaining;
				this->cargo_days_in_transit -= packet->days_in_transit * diff;
				return;
			} else {
				this->packets.erase(it++);
				this->RemoveFromCache(packet);
				delete packet;
			}
		}
	}
}

/**
 * Invalidates the cached data and rebuilds it.
 */
void VehicleCargoList::InvalidateCache()
{
	this->feeder_share = 0;
	this->reserved_count = 0;
	this->Parent::InvalidateCache();
	for (ConstIterator it(this->reserved.begin()); it != this->reserved.end(); it++) {
		this->AddToCache(*it);
		this->reserved_count += (*it)->count;
	}
}

/**
 * Assign the cargo list to a goods entry.
 * @param station the station the cargo list is assigned to
 * @param cargo the cargo the list is assigned to
 */
void StationCargoList::AssignTo(Station *station, CargoID cargo)
{
	assert(this->station == NULL);
	assert(station != NULL && cargo != INVALID_CARGO);
	this->station = station;
	this->cargo = cargo;
}


/*
 * We have to instantiate everything we want to be usable.
 */
template class CargoList<VehicleCargoList, CargoPacketList>;
template class CargoList<StationCargoList, StationCargoPacketMap>;<|MERGE_RESOLUTION|>--- conflicted
+++ resolved
@@ -572,18 +572,11 @@
  * @param max_unload   the maximum amount of cargo entities to move
  * @param flags        how to handle the moving (side effects)
  * @param next         the next unloading station in the vehicle's order list
-<<<<<<< HEAD
- * @param payment      the payment object to be updated when delivering/transferring
- * @return the number of cargo entities actually moved
- */
-uint StationCargoList::TakeFrom(VehicleCargoList *source, uint max_unload, OrderUnloadFlags order_flags, StationID next, CargoPayment *payment)
-=======
  * @param more_stops   the vehicle will stop at this station again, so don't update the flow stats for kept cargo
  * @param payment      the payment object to be updated when delivering/transferring
  * @return the number of cargo entities actually moved
  */
 uint StationCargoList::TakeFrom(VehicleCargoList *source, uint max_unload, OrderUnloadFlags order_flags, StationID next, bool more_stops, CargoPayment *payment)
->>>>>>> bea97f60
 {
 	uint remaining_unload = max_unload;
 	uint unloaded;
@@ -629,11 +622,7 @@
 				break;
 			case UL_KEEP:
 				unloaded = source->KeepPacket(c);
-<<<<<<< HEAD
-				if (via != INVALID_STATION && next != INVALID_STATION) {
-=======
 				if (via != INVALID_STATION && next != INVALID_STATION && !more_stops) {
->>>>>>> bea97f60
 					if (via == next) {
 						dest->UpdateFlowStats(flows, begin, unloaded);
 					} else {
