--- conflicted
+++ resolved
@@ -4,13 +4,9 @@
 
 #include "stdafx.h"
 #include "station_base.h"
-<<<<<<< HEAD
 #include "core/bitmath_func.hpp"
-#include "oldpool_func.h"
 #include "order_type.h"
-=======
 #include "core/pool_func.hpp"
->>>>>>> a6c6c14f
 
 /* Initialize the cargopacket-pool */
 CargoPacketPool _cargopacket_pool("CargoPacket");
@@ -26,12 +22,8 @@
 	if (source != INVALID_STATION) assert(count != 0);
 
 	this->source          = source;
-<<<<<<< HEAD
 	this->next            = next;
-	this->source_xy       = (source != INVALID_STATION) ? GetStation(source)->xy : 0;
-=======
 	this->source_xy       = (source != INVALID_STATION) ? Station::Get(source)->xy : 0;
->>>>>>> a6c6c14f
 	this->loaded_at_xy    = this->source_xy;
 
 	this->count           = count;
