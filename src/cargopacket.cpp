--- conflicted
+++ resolved
@@ -61,145 +61,6 @@
 	this->count += other->count;
 	this->feeder_share += other->feeder_share;
 	delete other;
-}
-
-/**
- * Invalidates (sets source_id to INVALID_SOURCE) all cargo packets from given source
- * @param src_type type of source
- * @param src index of source
- */
-/* static */ void CargoPacket::InvalidateAllFrom(SourceType src_type, SourceID src)
-{
-	VehicleCargoList::InvalidateAllFrom(src_type, src);
-	StationCargoList::InvalidateAllFrom(src_type, src);
-}
-
-/*
- *
- * Cargo list implementation
- *
- */
-
-<<<<<<< HEAD
-/* static */ void VehicleCargoList::InvalidateAllFrom(SourceType src_type, SourceID src)
-{
-	Vehicle *v;
-	FOR_ALL_VEHICLES(v) {
-		CargoPacketSet &packets = v->cargo.packets;
-		for (Iterator it = packets.begin(); it != packets.end();) {
-			CargoPacket *p = *it;
-			if (p->source_type == src_type && p->source_id == src) {
-				packets.erase(it++);
-				p->source_id = INVALID_SOURCE;
-				packets.insert(p);
-			} else {
-				++it;
-			}
-		}
-	}
-}
-
-/* static */ void StationCargoList::InvalidateAllFrom(SourceType src_type, SourceID src)
-{
-	Station *st;
-	FOR_ALL_STATIONS(st) {
-		for (CargoID c = 0; c != NUM_CARGO; ++c) {
-			StationCargoPacketMap &packets = st->goods[c].cargo.packets;
-			for (Iterator it = packets.begin(); it != packets.end(); ++it) {
-				CargoPacket *cp = *it;
-				if (cp->source_type == src_type && cp->source_id == src) cp->source_id = INVALID_SOURCE;
-			}
-		}
-	}
-}
-
-template<class LIST>
-CargoList<LIST>::~CargoList()
-=======
-/* static */ template<class Tlist>
-CargoList<Tlist>::~CargoList()
->>>>>>> 3118139b
-{
-	for (Iterator it(this->packets.begin()); it != this->packets.end(); ++it) {
-		delete *it;
-	}
-}
-
-template<class Tlist>
-void CargoList<Tlist>::RemoveFromCache(const CargoPacket *cp)
-{
-	this->count                 -= cp->count;
-	this->feeder_share          -= cp->feeder_share;
-	this->cargo_days_in_transit -= cp->days_in_transit * cp->count;
-}
-
-template<class Tlist>
-void CargoList<Tlist>::AddToCache(const CargoPacket *cp)
-{
-	this->count                 += cp->count;
-	this->feeder_share          += cp->feeder_share;
-	this->cargo_days_in_transit += cp->days_in_transit * cp->count;
-}
-
-<<<<<<< HEAD
-void VehicleCargoList::AgeCargo()
-{
-	CargoPacketSet new_packets;
-	CargoPacket *last = NULL;
-	for (Iterator it = packets.begin(); it != packets.end();) {
-		CargoPacket *cp = *it;
-		packets.erase(it++);
-		if (cp->days_in_transit != 0xFF) {
-			cp->days_in_transit++;
-			this->cargo_days_in_transit += cp->count;
-		} else if (last != NULL && last->SameSource(cp)) {
-			/* there are no vehicles with > MAX_COUNT capacity,
-			 * so we don't have to check for overflow here */
-			assert(last->count + cp->count <= CargoPacket::MAX_COUNT);
-			last->Merge(cp);
-			continue;
-		}
-
-		/* hinting makes this a constant time operation */
-		new_packets.insert(new_packets.end(), cp);
-		last = cp;
-	}
-	/* this is constant time, too */
-	packets.swap(new_packets);
-}
-
-void VehicleCargoList::Append(CargoPacket *cp)
-{
-	assert(cp != NULL);
-
-	this->AddToCache(cp);
-	Iterator it(packets.lower_bound(cp));
-	CargoPacket *icp;
-	if (it != this->packets.end() && cp->SameSource(icp = *it)) {
-		/* there aren't any vehicles able to carry that amount of cargo */
-		assert(cp->count + icp->count <= CargoPacket::MAX_COUNT);
-		icp->Merge(cp);
-	} else {
-		/* The packet could not be merged with another one */
-		this->packets.insert(it, cp);
-	}
-}
-
-void StationCargoList::Append(StationID next, CargoPacket *cp)
-{
-	assert(cp != NULL);
-	this->AddToCache(cp);
-	StationCargoPacketMap::List &list = this->packets[next];
-	if (list.empty()) {
-		list.push_back(cp);
-	} else {
-		CargoPacket *icp = list.back();
-		if (icp->SameSource(cp) && icp->count + cp->count <= CargoPacket::MAX_COUNT) {
-			icp->Merge(cp);
-		} else {
-			list.push_back(cp);
-		}
-	}
 }
 
 CargoPacket * CargoPacket::Split(uint new_size) {
@@ -214,12 +75,49 @@
 	return cp_new;
 }
 
-template<class LIST>
-void CargoList<LIST>::Truncate(uint max_remaining)
-=======
+/**
+ * Invalidates (sets source_id to INVALID_SOURCE) all cargo packets from given source
+ * @param src_type type of source
+ * @param src index of source
+ */
+/* static */ void CargoPacket::InvalidateAllFrom(SourceType src_type, SourceID src)
+{
+	VehicleCargoList::InvalidateAllFrom(src_type, src);
+	StationCargoList::InvalidateAllFrom(src_type, src);
+}
+
+/*
+ *
+ * Cargo list implementation
+ *
+ */
+
+template<class Tlist>
+CargoList<Tlist>::~CargoList()
+{
+	for (Iterator it(this->packets.begin()); it != this->packets.end(); ++it) {
+		delete *it;
+	}
+}
+
+template<class Tlist>
+void CargoList<Tlist>::RemoveFromCache(const CargoPacket *cp)
+{
+	this->count                 -= cp->count;
+	this->feeder_share          -= cp->feeder_share;
+	this->cargo_days_in_transit -= cp->days_in_transit * cp->count;
+}
+
+template<class Tlist>
+void CargoList<Tlist>::AddToCache(const CargoPacket *cp)
+{
+	this->count                 += cp->count;
+	this->feeder_share          += cp->feeder_share;
+	this->cargo_days_in_transit += cp->days_in_transit * cp->count;
+}
+
 template<class Tlist>
 void CargoList<Tlist>::Truncate(uint max_remaining)
->>>>>>> 3118139b
 {
 	for (Iterator it = packets.begin(); it != packets.end(); /* done during loop*/) {
 		CargoPacket *cp = *it;
@@ -245,7 +143,70 @@
 	}
 }
 
-<<<<<<< HEAD
+template<class Tlist>
+uint CargoList<Tlist>::MovePacket(VehicleCargoList *dest, Iterator &it, uint cap, TileIndex load_place)
+{
+	CargoPacket *packet = MovePacket(it, cap, load_place);
+	uint ret = packet->count;
+	dest->Append(packet);
+	return ret;
+}
+
+template<class Tlist>
+uint CargoList<Tlist>::MovePacket(StationCargoList *dest, StationID next, Iterator &it, uint cap, TileIndex load_place)
+{
+	CargoPacket *packet = MovePacket(it, cap, load_place);
+	uint ret = packet->count;
+	dest->Append(next, packet);
+	return ret;
+}
+
+template<class Tlist>
+CargoPacket *CargoList<Tlist>::MovePacket(Iterator &it, uint cap, TileIndex load_place)
+{
+	CargoPacket *packet = *it;
+	/* load the packet if possible */
+	if (packet->count > cap) {
+		/* packet needs to be split */
+		packet = packet->Split(cap);
+		assert(packet->count == cap);
+		++it;
+	} else {
+		this->packets.erase(it++);
+	}
+	RemoveFromCache(packet);
+	if (load_place != INVALID_TILE) {
+		packet->loaded_at_xy = load_place;
+	}
+	return packet;
+}
+
+template<class Tlist>
+void CargoList<Tlist>::UpdateFlows(StationID next, GoodsEntry * ge) {
+	for(Iterator i = packets.begin(); i != packets.end(); ++i) {
+		CargoPacket * p = *i;
+		ge->UpdateFlowStats(p->source, p->count, next);
+	}
+}
+
+template<class Tlist>
+void CargoList<Tlist>::InvalidateCache()
+{
+	this->count = 0;
+	this->feeder_share = 0;
+	this->cargo_days_in_transit = 0;
+
+	for (ConstIterator it = this->packets.begin(); it != this->packets.end(); it++) {
+		this->AddToCache(*it);
+	}
+}
+
+/*
+ *
+ * Vehicle cargo list implementation
+ *
+ */
+
 uint VehicleCargoList::DeliverPacket(Iterator &c, uint remaining_unload, GoodsEntry *dest, CargoPayment *payment, StationID curr_station) {
 	CargoPacket * p = *c;
 	uint loaded = 0;
@@ -267,14 +228,6 @@
 	dest->UpdateFlowStats(source, loaded, curr_station);
 	return loaded;
 }
-=======
-template<class Tlist>
-template<class Tother_list>
-bool CargoList<Tlist>::MoveTo(Tother_list *dest, uint max_move, MoveToAction mta, CargoPayment *payment, uint data)
-{
-	assert(mta == MTA_FINAL_DELIVERY || dest != NULL);
-	assert(mta == MTA_UNLOAD || mta == MTA_CARGO_LOAD || payment != NULL);
->>>>>>> 3118139b
 
 uint VehicleCargoList::TransferPacket(Iterator &c, uint remaining_unload, GoodsEntry *dest, CargoPayment *payment, StationID curr_station) {
 	CargoPacket *p = *c;
@@ -309,7 +262,6 @@
 		} else if (transfer) {
 			return UL_TRANSFER;
 		} else {
-<<<<<<< HEAD
 			/* this case is for (non-)delivery to the source station without special flags.
 			 * like the code in MoveTo did, we keep the packet in this case
 			 */
@@ -319,18 +271,6 @@
 		return UL_KEEP;
 	}
 }
-=======
-			/* But... the rest needs package splitting. */
-			Money fs = cp->feeder_share * max_move / static_cast<uint>(cp->count);
-			cp->feeder_share -= fs;
-
-			CargoPacket *cp_new = new CargoPacket(max_move, cp->days_in_transit, fs, cp->source_xy, cp->source_type, cp->source_id);
-
-			cp_new->source          = cp->source;
-			cp_new->loaded_at_xy    = (mta == MTA_CARGO_LOAD) ? data : cp->loaded_at_xy;
-
-			this->RemoveFromCache(cp_new); // this reflects the changes in cp.
->>>>>>> 3118139b
 
 UnloadType VehicleCargoList::WillUnloadCargoDist(const UnloadDescription & ul, const CargoPacket * p) const {
 	StationID via = ul.dest->flows[p->source].begin()->via;
@@ -402,79 +342,13 @@
 	return max_unload - remaining_unload;
 }
 
-template<class LIST>
-uint CargoList<LIST>::MovePacket(VehicleCargoList *dest, Iterator &it, uint cap, TileIndex load_place)
-{
-	CargoPacket *packet = MovePacket(it, cap, load_place);
-	uint ret = packet->count;
-	dest->Append(packet);
-	return ret;
-}
-
-template<class LIST>
-uint CargoList<LIST>::MovePacket(StationCargoList *dest, StationID next, Iterator &it, uint cap, TileIndex load_place)
-{
-	CargoPacket *packet = MovePacket(it, cap, load_place);
-	uint ret = packet->count;
-	dest->Append(next, packet);
-	return ret;
-}
-
-template<class LIST>
-CargoPacket *CargoList<LIST>::MovePacket(Iterator &it, uint cap, TileIndex load_place)
-{
-	CargoPacket *packet = *it;
-	/* load the packet if possible */
-	if (packet->count > cap) {
-		/* packet needs to be split */
-		packet = packet->Split(cap);
-		assert(packet->count == cap);
-		++it;
-	} else {
-		this->packets.erase(it++);
-	}
-	RemoveFromCache(packet);
-	if (load_place != INVALID_TILE) {
-		packet->loaded_at_xy = load_place;
-	}
-	return packet;
-}
-
-uint VehicleCargoList::MoveToVehicle(VehicleCargoList *dest, uint cap, TileIndex load_place)
-{
-	uint orig_cap = cap;
-	Iterator it = packets.begin();
-	while(it != packets.end() && cap > 0) {
-		cap -= MovePacket(dest, it, cap, load_place);
-	}
-	return orig_cap - cap;
-}
-
-template<class Tlist>
-void CargoList<Tlist>::InvalidateCache()
-{
-	this->count = 0;
-	this->feeder_share = 0;
-	this->cargo_days_in_transit = 0;
-
-	for (ConstIterator it = this->packets.begin(); it != this->packets.end(); it++) {
-		this->AddToCache(*it);
-	}
-}
-
-/*
- *
- * Vehicle cargo list implementation
- *
- */
-
 /**
  * Invalidates all cargo packets from the given source in all vehicles.
  * @see CargoPacket::InvalidateAllFrom(SourceType src_type, SourceID src)
  * @param src_type type of source
  * @param src index of source
  */
-void VehicleCargoList::InvalidateAllFrom(SourceType src_type, SourceID src)
+/* static */ void VehicleCargoList::InvalidateAllFrom(SourceType src_type, SourceID src)
 {
 	Vehicle *v;
 	FOR_ALL_VEHICLES(v) {
@@ -492,7 +366,7 @@
 	}
 }
 
-/* static */ void VehicleCargoList::AgeCargo()
+void VehicleCargoList::AgeCargo()
 {
 	CargoPacketSet new_packets;
 	CargoPacket *last = NULL;
@@ -533,6 +407,16 @@
 	}
 }
 
+uint VehicleCargoList::MoveToVehicle(VehicleCargoList *dest, uint cap, TileIndex load_place)
+{
+	uint orig_cap = cap;
+	Iterator it = packets.begin();
+	while(it != packets.end() && cap > 0) {
+		cap -= MovePacket(dest, it, cap, load_place);
+	}
+	return orig_cap - cap;
+}
+
 /**
  * Convert the packets from a std::set<void *> (which has been created by the saveload system)
  * to a std::set<void *, PacketCompare>, then build the cache.
@@ -564,19 +448,6 @@
 	InvalidateCache();
 }
 
-<<<<<<< HEAD
-template<class LIST>
-void CargoList<LIST>::InvalidateCache()
-{
-	this->count = 0;
-	this->feeder_share = 0;
-	this->cargo_days_in_transit = 0;
-
-	for (ConstIterator it = this->packets.begin(); it != this->packets.end(); it++) {
-		this->AddToCache(*it);
-	}
-}
-
 UnloadDescription::UnloadDescription(GoodsEntry * d, StationID curr, StationID next, OrderUnloadFlags order_flags) :
 	dest(d), curr_station(curr), next_station(next), flags(UL_KEEP)
 {
@@ -591,66 +462,6 @@
 	}
 }
 
-void StationCargoList::RerouteStalePackets(StationID curr, StationID to, GoodsEntry * ge) {
-	std::pair<Iterator, Iterator> range(packets.equal_range(to));
-	for(Iterator it(range.first); it != range.second && it.GetKey() == to;) {
-		CargoPacket * packet = *it;
-		packets.erase(it++);
-		StationID next = ge->UpdateFlowStatsTransfer(packet->source, packet->count, curr);
-		assert(next != to);
-
-		/* legal, as insert doesn't invalidate iterators in the MultiMap, however
-		 * this might insert the packet between range.first and range.second (which might be end())
-		 * This is why we check for GetKey above to avoid infinite loops
-		 */
-		packets.Insert(next, packet);
-	}
-}
-
-template<class LIST>
-void CargoList<LIST>::UpdateFlows(StationID next, GoodsEntry * ge) {
-	for(Iterator i = packets.begin(); i != packets.end(); ++i) {
-		CargoPacket * p = *i;
-		ge->UpdateFlowStats(p->source, p->count, next);
-	}
-}
-
-uint StationCargoList::MovePackets(VehicleCargoList *dest, uint cap, Iterator begin, Iterator end, TileIndex load_place) {
-	uint orig_cap = cap;
-	while(begin != end && cap > 0) {
-		cap -= MovePacket(dest, begin, cap, load_place);
-	}
-	return orig_cap - cap;
-}
-
-uint StationCargoList::MoveToVehicle(VehicleCargoList *dest, uint cap, StationID selected_station, TileIndex load_place) {
-	uint orig_cap = cap;
-	if (selected_station != INVALID_STATION) {
-		std::pair<Iterator, Iterator> bounds(packets.equal_range(selected_station));
-		cap -= MovePackets(dest, cap, bounds.first, bounds.second, load_place);
-		if (cap > 0) {
-			bounds = packets.equal_range(INVALID_STATION);
-			cap -= MovePackets(dest, cap, bounds.first, bounds.second, load_place);
-		}
-	} else {
-		cap -= MovePackets(dest, cap, packets.begin(), packets.end(), load_place);
-	}
-	return orig_cap - cap;
-}
-
-template<class LIST>
-void CargoList<LIST>::ValidateCache() {
-	uint p_count = this->count;
-	Money p_feeder = this->feeder_share;
-	uint p_days = this->cargo_days_in_transit;
-
-	InvalidateCache();
-	assert(p_count == this->count);
-	assert(p_feeder == this->feeder_share);
-	assert(p_days == this->cargo_days_in_transit);
-}
-
-=======
 /**
  * compares the given packets by the same principles as SameSource, but creates a strict weak ordering
  * useful for std::set.
@@ -658,7 +469,6 @@
  * @param b the second cargo packet to compare
  * @return if a < b according to source_xy, source_type, source_id and days_in_transit in this order.
  */
->>>>>>> 3118139b
 bool PacketCompare::operator()(const CargoPacket *a, const CargoPacket *b) const {
 	if (a->GetSourceXY() == b->GetSourceXY()) {
 		if(a->GetSourceType() == b->GetSourceType()) {
@@ -682,18 +492,57 @@
  *
  */
 
+uint StationCargoList::MovePackets(VehicleCargoList *dest, uint cap, Iterator begin, Iterator end, TileIndex load_place) {
+	uint orig_cap = cap;
+	while(begin != end && cap > 0) {
+		cap -= MovePacket(dest, begin, cap, load_place);
+	}
+	return orig_cap - cap;
+}
+
+uint StationCargoList::MoveToVehicle(VehicleCargoList *dest, uint cap, StationID selected_station, TileIndex load_place) {
+	uint orig_cap = cap;
+	if (selected_station != INVALID_STATION) {
+		std::pair<Iterator, Iterator> bounds(packets.equal_range(selected_station));
+		cap -= MovePackets(dest, cap, bounds.first, bounds.second, load_place);
+		if (cap > 0) {
+			bounds = packets.equal_range(INVALID_STATION);
+			cap -= MovePackets(dest, cap, bounds.first, bounds.second, load_place);
+		}
+	} else {
+		cap -= MovePackets(dest, cap, packets.begin(), packets.end(), load_place);
+	}
+	return orig_cap - cap;
+}
+
+void StationCargoList::RerouteStalePackets(StationID curr, StationID to, GoodsEntry * ge) {
+	std::pair<Iterator, Iterator> range(packets.equal_range(to));
+	for(Iterator it(range.first); it != range.second && it.GetKey() == to;) {
+		CargoPacket * packet = *it;
+		packets.erase(it++);
+		StationID next = ge->UpdateFlowStatsTransfer(packet->source, packet->count, curr);
+		assert(next != to);
+
+		/* legal, as insert doesn't invalidate iterators in the MultiMap, however
+		 * this might insert the packet between range.first and range.second (which might be end())
+		 * This is why we check for GetKey above to avoid infinite loops
+		 */
+		packets.Insert(next, packet);
+	}
+}
+
 /**
  * Invalidates all cargo packets from the given source in all stations.
  * @see CargoPacket::InvalidateAllFrom(SourceType src_type, SourceID src)
  * @param src_type type of source
  * @param src index of source
  */
-void StationCargoList::InvalidateAllFrom(SourceType src_type, SourceID src)
+/* static */ void StationCargoList::InvalidateAllFrom(SourceType src_type, SourceID src)
 {
 	Station *st;
 	FOR_ALL_STATIONS(st) {
 		for (CargoID c = 0; c != NUM_CARGO; ++c) {
-			CargoPacketList &packets = st->goods[c].cargo.packets;
+			StationCargoPacketMap &packets = st->goods[c].cargo.packets;
 			for (Iterator it = packets.begin(); it != packets.end(); ++it) {
 				CargoPacket *cp = *it;
 				if (cp->source_type == src_type && cp->source_id == src) cp->source_id = INVALID_SOURCE;
@@ -702,21 +551,21 @@
 	}
 }
 
-void StationCargoList::Append(CargoPacket *cp)
+void StationCargoList::Append(StationID next, CargoPacket *cp)
 {
 	assert(cp != NULL);
-
 	this->AddToCache(cp);
-	if (!packets.empty()) {
-		CargoPacket *icp = this->packets.back();
+	StationCargoPacketMap::List &list = this->packets[next];
+	if (list.empty()) {
+		list.push_back(cp);
+	} else {
+		CargoPacket *icp = list.back();
 		if (icp->SameSource(cp) && icp->count + cp->count <= CargoPacket::MAX_COUNT) {
 			icp->Merge(cp);
-			return;
-		}
-	}
-
-	/* The packet could not be merged with another one */
-	this->packets.push_back(cp);
+		} else {
+			list.push_back(cp);
+		}
+	}
 }
 
 /*
