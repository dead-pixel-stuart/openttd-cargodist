--- conflicted
+++ resolved
@@ -27,24 +27,13 @@
 	_cargopacket_pool.CleanPool();
 }
 
-<<<<<<< HEAD
-CargoPacket::CargoPacket(StationID source, StationID next, uint16 count, SourceType source_type, SourceID source_id)
-{
-	if (source != INVALID_STATION) assert(count != 0);
-
-//	this->feeder_share    = 0; // no need to zero already zeroed data (by operator new)
-	this->source_xy       = (source != INVALID_STATION) ? Station::Get(source)->xy : 0;
-	this->loaded_at_xy    = this->source_xy;
-	this->source          = source;
-	this->next            = next;
-=======
-CargoPacket::CargoPacket(StationID source, uint16 count, SourceType source_type, SourceID source_id) :
+CargoPacket::CargoPacket(StationID source, StationID next, uint16 count, SourceType source_type, SourceID source_id) :
 	count(count),
 	source_id(source_id),
-	source(source)
+	source(source),
+	next(next)
 {
 	this->source_type = source_type;
->>>>>>> 428f9be8
 
 	if (source != INVALID_STATION) {
 		assert(count != 0);
@@ -167,7 +156,6 @@
 	}
 }
 
-<<<<<<< HEAD
 CargoPacket * CargoPacket::Split(uint new_size) {
 	CargoPacket *cp_new = new CargoPacket(this->source, this->next, new_size, this->source_type, this->source_id);
 	Money fs = feeder_share * new_size / static_cast<uint>(count);
@@ -305,82 +293,9 @@
 			p->next = dest->UpdateFlowStatsTransfer(source, last_remaining - remaining_unload, curr_station);
 		} else /* UL_KEEP */ {
 			++c;
-=======
-bool CargoList::MoveTo(CargoList *dest, uint max_move, CargoList::MoveToAction mta, CargoPayment *payment, uint data)
-{
-	assert(mta == MTA_FINAL_DELIVERY || dest != NULL);
-	assert(mta == MTA_UNLOAD || mta == MTA_CARGO_LOAD || payment != NULL);
-
-	List::iterator it = packets.begin();
-	while (it != packets.end() && max_move > 0) {
-		CargoPacket *cp = *it;
-		if (cp->source == data && mta == MTA_FINAL_DELIVERY) {
-			/* Skip cargo that originated from this station. */
-			++it;
-			continue;
-		}
-
-		if (cp->count <= max_move) {
-			/* Can move the complete packet */
-			max_move -= cp->count;
-			this->packets.erase(it++);
-			this->RemoveFromCache(cp);
-			switch(mta) {
-				case MTA_FINAL_DELIVERY:
-					payment->PayFinalDelivery(cp, cp->count);
-					delete cp;
-					continue; // of the loop
-
-				case MTA_CARGO_LOAD:
-					cp->loaded_at_xy = data;
-					break;
-
-				case MTA_TRANSFER:
-					cp->feeder_share += payment->PayTransfer(cp, cp->count);
-					break;
-
-				case MTA_UNLOAD:
-					break;
-			}
-			dest->Append(cp);
-			continue;
-		}
-
-		/* Can move only part of the packet */
-		if (mta == MTA_FINAL_DELIVERY) {
-			/* Final delivery doesn't need package splitting. */
-			payment->PayFinalDelivery(cp, max_move);
-			this->count -= max_move;
-			this->cargo_days_in_transit -= max_move * cp->days_in_transit;
-
-			/* Final delivery payment pays the feeder share, so we have to
-			 * reset that so it is not 'shown' twice for partial unloads. */
-			this->feeder_share -= cp->feeder_share;
-			cp->feeder_share = 0;
-		} else {
-			/* But... the rest needs package splitting. */
-			Money fs = cp->feeder_share * max_move / static_cast<uint>(cp->count);
-			cp->feeder_share -= fs;
-
-			CargoPacket *cp_new = new CargoPacket(max_move, cp->days_in_transit, fs, cp->source_type, cp->source_id);
-
-			cp_new->source          = cp->source;
-			cp_new->source_xy       = cp->source_xy;
-			cp_new->loaded_at_xy    = (mta == MTA_CARGO_LOAD) ? data : cp->loaded_at_xy;
-
-			this->RemoveFromCache(cp_new); // this reflects the changes in cp.
-
-			if (mta == MTA_TRANSFER) {
-				/* Add the feeder share before inserting in dest. */
-				cp_new->feeder_share += payment->PayTransfer(cp_new, max_move);
-			}
-
-			dest->Append(cp_new);
->>>>>>> 428f9be8
-		}
-		cp->count -= max_move;
-
-<<<<<<< HEAD
+		}
+	}
+
 	dest->cargo.InvalidateCache();
 	InvalidateCache();
 	return max_unload - remaining_unload;
@@ -417,12 +332,6 @@
 	uint space_remaining = LoadPackets(&dest->packets, max_load, next_station, rejected, load_place);
 	dest->InvalidateCache();
 	return max_load - space_remaining;
-=======
-		max_move = 0;
-	}
-
-	return it != packets.end();
->>>>>>> 428f9be8
 }
 
 void CargoList::InvalidateCache()
@@ -434,9 +343,6 @@
 	for (List::const_iterator it = this->packets.begin(); it != this->packets.end(); it++) {
 		this->AddToCache(*it);
 	}
-<<<<<<< HEAD
-	days_in_transit = dit / count;
-	source = (*packets.begin())->source;
 }
 
 UnloadDescription::UnloadDescription(GoodsEntry * d, StationID curr, StationID next, OrderUnloadFlags order_flags) :
@@ -469,6 +375,4 @@
 		ge->UpdateFlowStats(p->source, p->count, next);
 		p->next = next;
 	}
-=======
->>>>>>> 428f9be8
 }