--- conflicted
+++ resolved
@@ -148,11 +148,7 @@
 }
 
 UnloadType CargoList::WillUnload(const UnloadDescription & ul, const CargoPacket * p) const {
-<<<<<<< HEAD
-	if (p->next != ul.curr_station || ul.dest->flows[p->source].empty()) {
-=======
 	if (ul.dest->flows[p->source].empty()) {
->>>>>>> a4335c9c
 		/* there is no plan: use normal unloading */
 		return WillUnloadOld(ul, p);
 	} else {
@@ -216,13 +212,8 @@
 		} else if (ul.flags & UL_TRANSFER) {
 			/* transfer forced, plan still fulfilled as above */
 			return UL_TRANSFER;
-<<<<<<< HEAD
-		} else if (ul.next_station == via) {
-			/* vehicle goes to the packet's next hop, keep the packet*/
-=======
 		} else if (ul.next_station == via || ul.next_station == INVALID_STATION) {
 			/* vehicle goes to the packet's next hop or has nondeterministic order: keep the packet*/
->>>>>>> a4335c9c
 			return UL_KEEP;
 		} else {
 			/* vehicle goes somewhere else, transfer the packet*/
