/* $Id$ */

/*
 * This file is part of OpenTTD.
 * OpenTTD is free software; you can redistribute it and/or modify it under the terms of the GNU General Public License as published by the Free Software Foundation, version 2.
 * OpenTTD is distributed in the hope that it will be useful, but WITHOUT ANY WARRANTY; without even the implied warranty of MERCHANTABILITY or FITNESS FOR A PARTICULAR PURPOSE.
 * See the GNU General Public License for more details. You should have received a copy of the GNU General Public License along with OpenTTD. If not, see <http://www.gnu.org/licenses/>.
 */

/** @file cargopacket.cpp Implementation of the cargo packets */

#include "stdafx.h"
#include "station_base.h"
#include "core/pool_func.hpp"
#include "core/random_func.hpp"
#include "economy_base.h"

/* Initialize the cargopacket-pool */
CargoPacketPool _cargopacket_pool("CargoPacket");
INSTANTIATE_POOL_METHODS(CargoPacket)

/**
 * Initialize, i.e. clean, the pool with cargo packets.
 */
void InitializeCargoPackets()
{
	_cargopacket_pool.CleanPool();
}

/**
 * Create a new packet for savegame loading.
 */
CargoPacket::CargoPacket()
{
	this->source_type = ST_INDUSTRY;
	this->source_id   = INVALID_SOURCE;
}

/**
 * Creates a new cargo packet
 * @param source      the source station of the packet
 * @param source_xy   the source location of the packet
 * @param count       the number of cargo entities to put in this packet
 * @param source_type the 'type' of source the packet comes from (for subsidies)
 * @param source_id   the actual source of the packet (for subsidies)
 * @pre count != 0
 * @note We have to zero memory ourselves here because we are using a 'new'
 * that, in contrary to all other pools, does not memset to 0.
 */
CargoPacket::CargoPacket(StationID source, TileIndex source_xy, uint16 count, SourceType source_type, SourceID source_id) :
	feeder_share(0),
	count(count),
	days_in_transit(0),
	source_id(source_id),
	source(source),
	source_xy(source_xy),
	loaded_at_xy(0)
{
	assert(count != 0);
	this->source_type  = source_type;
}

/**
 * Creates a new cargo packet. Initializes the fields that cannot be changed later.
 * Used when loading or splitting packets.
 * @param count           the number of cargo entities to put in this packet
 * @param days_in_transit number of days the cargo has been in transit
 * @param source          the station the cargo was initially loaded
 * @param source_xy       the station location the cargo was initially loaded
 * @param loaded_at_xy    the location the cargo was loaded last
 * @param feeder_share    feeder share the packet has already accumulated
 * @param source_type     the 'type' of source the packet comes from (for subsidies)
 * @param source_id       the actual source of the packet (for subsidies)
 * @note We have to zero memory ourselves here because we are using a 'new'
 * that, in contrary to all other pools, does not memset to 0.
 */
CargoPacket::CargoPacket(uint16 count, byte days_in_transit, StationID source, TileIndex source_xy, TileIndex loaded_at_xy, Money feeder_share, SourceType source_type, SourceID source_id) :
		feeder_share(feeder_share),
		count(count),
		days_in_transit(days_in_transit),
		source_id(source_id),
		source(source),
		source_xy(source_xy),
		loaded_at_xy(loaded_at_xy)
{
	assert(count != 0);
	this->source_type = source_type;
}

/**
 * Invalidates (sets source_id to INVALID_SOURCE) all cargo packets from given source
 * @param src_type type of source
 * @param src index of source
 */
/* static */ void CargoPacket::InvalidateAllFrom(SourceType src_type, SourceID src)
{
	CargoPacket *cp;
	FOR_ALL_CARGOPACKETS(cp) {
		if (cp->source_type == src_type && cp->source_id == src) cp->source_id = INVALID_SOURCE;
	}
}

/**
 * Split this packet in two and return the split off part.
 * @param new_size size of the remaining part
 * @return the split off part
 */
<<<<<<< HEAD
CargoPacket *CargoPacket::Split(uint new_size)
=======
FORCEINLINE CargoPacket *CargoPacket::Split(uint new_size)
>>>>>>> 26c9f96a
{
	Money fs = this->feeder_share * new_size / static_cast<uint>(this->count);
	CargoPacket *cp_new = new CargoPacket(new_size, this->days_in_transit, this->source, this->source_xy, this->loaded_at_xy, fs, this->source_type, this->source_id);
	this->feeder_share -= fs;
	this->count -= new_size;
	return cp_new;
}

/**
 * Merge another packet into this one
 * @param cp the packet to be merged in
 */
<<<<<<< HEAD
void CargoPacket::Merge(CargoPacket *cp)
=======
FORCEINLINE void CargoPacket::Merge(CargoPacket *cp)
>>>>>>> 26c9f96a
{
	this->count += cp->count;
	this->feeder_share += cp->feeder_share;
	delete cp;
}

/**
 * Invalidates (sets source to INVALID_STATION) all cargo packets from given station
 * @param sid the station that gets removed
 */
/* static */ void CargoPacket::InvalidateAllFrom(StationID sid)
{
	CargoPacket *cp;
	FOR_ALL_CARGOPACKETS(cp) {
		if (cp->source == sid) cp->source = INVALID_STATION;
	}
}

/*
 *
 * Cargo list implementation
 *
 */

<<<<<<< HEAD
=======
/**
 * destroy the cargolist ("frees" all cargo packets)
 */
>>>>>>> 26c9f96a
template <class Tinst, class Tcont>
CargoList<Tinst, Tcont>::~CargoList()
{
	for (Iterator it(this->packets.begin()); it != this->packets.end(); ++it) {
		delete *it;
	}
}

<<<<<<< HEAD
=======
/**
 * Update the cached values to reflect the removal of this packet.
 * Decreases count and days_in_transit
 * @param cp Packet to be removed from cache
 */
>>>>>>> 26c9f96a
template <class Tinst, class Tcont>
void CargoList<Tinst, Tcont>::RemoveFromCache(const CargoPacket *cp)
{
	this->count                 -= cp->count;
	this->cargo_days_in_transit -= cp->days_in_transit * cp->count;
}

<<<<<<< HEAD
=======
/**
 * Update the cache to reflect adding of this packet.
 * Increases count and days_in_transit
 * @param cp a new packet to be inserted
 */
>>>>>>> 26c9f96a
template <class Tinst, class Tcont>
void CargoList<Tinst, Tcont>::AddToCache(const CargoPacket *cp)
{
	this->count                 += cp->count;
	this->cargo_days_in_transit += cp->days_in_transit * cp->count;
}

/**
<<<<<<< HEAD
 * Tries to merge the packet with another one in the packets list.
 * if no fitting packet is found, appends it.
 * @param cp the packet to be inserted
 */
void VehicleCargoList::MergeOrPush(CargoPacket *cp)
{
=======
 * Appends the given cargo packet. Tries to merge it with another one in the
 * packets list. if no fitting packet is found, appends it.
 * @warning After appending this packet may not exist anymore!
 * @note Do not use the cargo packet anymore after it has been appended to this CargoList!
 * @param cp the cargo packet to add
 * @param update_cache if false, the cache is not updated; used when loading from
 *        the reservation list
 * @pre cp != NULL
 */
void VehicleCargoList::Append(CargoPacket *cp, bool update_cache)
{
	assert(cp != NULL);
	if (update_cache) this->AddToCache(cp);
>>>>>>> 26c9f96a
	for (CargoPacketList::reverse_iterator it(this->packets.rbegin()); it != this->packets.rend(); it++) {
		CargoPacket *icp = *it;
		if (VehicleCargoList::AreMergable(icp, cp) && icp->count + cp->count <= CargoPacket::MAX_COUNT) {
			icp->count        += cp->count;
			icp->feeder_share += cp->feeder_share;

			delete cp;
			return;
		}
	}

	/* The packet could not be merged with another one */
	this->packets.push_back(cp);
}

/**
<<<<<<< HEAD
 * Appends the given cargo packet
 * @warning After appending this packet may not exist anymore!
 * @note Do not use the cargo packet anymore after it has been appended to this CargoList!
 * @param cp the cargo packet to add
 * @param check_merge if true, check existing packets in the list for mergability
 * @pre cp != NULL
 */
void VehicleCargoList::Append(CargoPacket *cp)
{
	assert(cp != NULL);
	this->AddToCache(cp);
	this->MergeOrPush(cp);
}


=======
 * Truncates the cargo in this list to the given amount. It leaves the
 * first count cargo entities and removes the rest.
 * @param max_remaining the maximum amount of entities to be in the list after the command
 */
>>>>>>> 26c9f96a
template <class Tinst, class Tcont>
void CargoList<Tinst, Tcont>::Truncate(uint max_remaining)
{
	for (Iterator it(packets.begin()); it != packets.end(); /* done during loop*/) {
		CargoPacket *cp = *it;
		if (max_remaining == 0) {
			/* Nothing should remain, just remove the packets. */
			this->packets.erase(it++);
			static_cast<Tinst *>(this)->RemoveFromCache(cp);
			delete cp;
			continue;
		}

		uint local_count = cp->count;
		if (local_count > max_remaining) {
			uint diff = local_count - max_remaining;
			this->count -= diff;
			this->cargo_days_in_transit -= cp->days_in_transit * diff;
			cp->count = max_remaining;
			max_remaining = 0;
		} else {
			max_remaining -= local_count;
		}
		++it;
	}
}

/**
 * Reserves a packet for later loading and adds it to the cache.
 * @param cp the packet to be reserved
 */
void VehicleCargoList::Reserve(CargoPacket *cp)
{
	assert(cp != NULL);
	this->AddToCache(cp);
	this->reserved_count += cp->count;
	this->reserved.push_back(cp);
}

/**
 * Returns all reserved cargo to the station and removes it from the cache.
<<<<<<< HEAD
=======
 * @param ID of next the station the cargo wants to go next
>>>>>>> 26c9f96a
 * @param dest the station the cargo is returned to
 */
void VehicleCargoList::Unreserve(StationID next, StationCargoList *dest)
{
	Iterator it(this->reserved.begin());
	while (it != this->reserved.end()) {
		CargoPacket *cp = *it;
		this->RemoveFromCache(cp);
		this->reserved_count -= cp->count;
		dest->Append(next, cp);
		this->reserved.erase(it++);
	}
}

/**
 * Load packets from the reservation list.
<<<<<<< HEAD
 * @params count the number of cargo to load
 * @return true if there are still packets that might be loaded from the reservation list
=======
 * @params max_move the number of cargo to load
 * @return the amount of cargo actually loaded
>>>>>>> 26c9f96a
 */
uint VehicleCargoList::LoadReserved(uint max_move)
{
	uint orig_max = max_move;
	Iterator it(this->reserved.begin());
	while (it != this->reserved.end() && max_move > 0) {
		CargoPacket *cp = *it;
		if (cp->count <= max_move) {
			/* Can move the complete packet */
			max_move -= cp->count;
			this->reserved.erase(it++);
			this->reserved_count -= cp->count;
<<<<<<< HEAD
			this->MergeOrPush(cp);
		} else {
			cp->count -= max_move;
			CargoPacket *cp_new = new CargoPacket(max_move, cp->days_in_transit, cp->source, cp->source_xy, cp->loaded_at_xy, 0, cp->source_type, cp->source_id);
			this->MergeOrPush(cp_new);
=======
			this->Append(cp, false);
		} else {
			cp->count -= max_move;
			CargoPacket *cp_new = new CargoPacket(max_move, cp->days_in_transit, cp->source, cp->source_xy, cp->loaded_at_xy, 0, cp->source_type, cp->source_id);
			this->Append(cp_new, false);
>>>>>>> 26c9f96a
			this->reserved_count -= max_move;
			max_move = 0;
		}
	}
	return orig_max - max_move;
}

/**
<<<<<<< HEAD
 * Move a single packet or part of it from this list to a vehicle.
=======
 * Move a single packet or part of it from this list to a vehicle and increment
 * the given iterator.
>>>>>>> 26c9f96a
 * @param dest the vehicle cargo list to move to
 * @param it an iterator pointing to the packet
 * @param cap maximum amount of cargo to be moved
 * @param load_place new loaded_at for the packet
 * @param reserve if the packet should be loaded on or reserved for the vehicle
 * @return the actual amount of cargo which has been moved
 */
template<class Tinst, class Tcont>
uint CargoList<Tinst, Tcont>::MovePacket(VehicleCargoList *dest, Iterator &it, uint cap, TileIndex load_place, bool reserve)
{
	CargoPacket *packet = this->RemovePacket(it, cap, load_place);
	uint ret = packet->count;
	if (reserve) {
		dest->Reserve(packet);
	} else {
		dest->Append(packet);
	}
	return ret;
}
<<<<<<< HEAD

/**
 * Move a single packet or part of it from this list to a station.
 * @param dest the station cargo list to move to
 * @param next the next station the packet will travel to
 * @param it iterator pointing to the packet
 * @param cap maximum amount of cargo to be moved
 * @return the actual amount of cargo which has been moved
 */
template<class Tinst, class Tcont>
uint CargoList<Tinst, Tcont>::MovePacket(StationCargoList *dest, StationID next, Iterator &it, uint cap)
{
	CargoPacket *packet = this->RemovePacket(it, cap);
	uint ret = packet->count;
	dest->Append(next, packet);
	return ret;
}

/**
 * remove a single packet or part of it from this list.
 * @param it iterator pointing to the packet
 * @param cap maximum amount of cargo to be moved
 * @param load_place new loaded_at for the packet or INVALID_TILE if the current
 *        one shall be kept
 * @return the removed packet.
 */
template<class Tinst, class Tcont>
CargoPacket *CargoList<Tinst, Tcont>::RemovePacket(Iterator &it, uint cap, TileIndex load_place)
{
	CargoPacket *packet = *it;
	/* load the packet if possible */
	if (packet->count > cap) {
		/* packet needs to be split */
		packet = packet->Split(cap);
		assert(packet->count == cap);
		++it;
	} else {
		this->packets.erase(it++);
	}
	static_cast<Tinst *>(this)->RemoveFromCache(packet);
	if (load_place != INVALID_TILE) {
		packet->loaded_at_xy = load_place;
	}
	return packet;
}

=======

/**
 * Move a single packet or part of it from this list to a station and increment
 * the given iterator.
 * @param dest the station cargo list to move to
 * @param next the next station the packet will travel to
 * @param it iterator pointing to the packet
 * @param cap maximum amount of cargo to be moved
 * @return the actual amount of cargo which has been moved
 */
template<class Tinst, class Tcont>
uint CargoList<Tinst, Tcont>::MovePacket(StationCargoList *dest, StationID next, Iterator &it, uint cap)
{
	CargoPacket *packet = this->RemovePacket(it, cap);
	uint ret = packet->count;
	dest->Append(next, packet);
	return ret;
}

/**
 * Remove a single packet or part of it from this list and increment the given
 * iterator.
 * @param it iterator pointing to the packet
 * @param cap maximum amount of cargo to be moved
 * @param load_place new loaded_at for the packet or INVALID_TILE if the current
 *        one shall be kept
 * @return the removed packet.
 */
template<class Tinst, class Tcont>
CargoPacket *CargoList<Tinst, Tcont>::RemovePacket(Iterator &it, uint cap, TileIndex load_place)
{
	CargoPacket *packet = *it;
	/* load the packet if possible */
	if (packet->count > cap) {
		/* packet needs to be split */
		packet = packet->Split(cap);
		assert(packet->count == cap);
		++it;
	} else {
		this->packets.erase(it++);
	}
	static_cast<Tinst *>(this)->RemoveFromCache(packet);
	if (load_place != INVALID_TILE) {
		packet->loaded_at_xy = load_place;
	}
	return packet;
}

/**
 * Invalidates the cached data and rebuilds it.
 */
>>>>>>> 26c9f96a
template <class Tinst, class Tcont>
void CargoList<Tinst, Tcont>::InvalidateCache()
{
	this->count = 0;
	this->cargo_days_in_transit = 0;

	for (ConstIterator it(this->packets.begin()); it != this->packets.end(); it++) {
		static_cast<Tinst *>(this)->AddToCache(*it);
	}
}

/**
 * Delete a vehicle cargo list and clear its reservation list.
 */
VehicleCargoList::~VehicleCargoList()
{
	for (Iterator it(this->reserved.begin()); it != this->reserved.end(); ++it) {
		delete *it;
	}
}

/**
<<<<<<< HEAD
 * Deliver a specific packet or part of it to a station and handle payment.
 * @param it iterator pointing to the packet to be delivered
 * @param remaining_unload max
=======
 * Deliver a specific packet or part of it to a station and handle payment. The
 * given iterator is incremented in the process.
 * @param it iterator pointing to the packet to be delivered
 * @param cap maximum amount of cargo to be unloaded
 * @param payment the payment object to use for payment
 * @return the amount of cargo actually unloaded
>>>>>>> 26c9f96a
 */
uint VehicleCargoList::DeliverPacket(Iterator &it, uint cap, CargoPayment *payment) {
	CargoPacket *p = *it;
	uint unloaded = 0;
	if (p->count <= cap) {
		payment->PayFinalDelivery(p, p->count);
		this->packets.erase(it++);
		this->RemoveFromCache(p);
		unloaded = p->count;
		delete p;
	} else {
		payment->PayFinalDelivery(p, cap);
		this->count -= cap;
		this->cargo_days_in_transit -= cap * p->days_in_transit;
		this->feeder_share -= p->feeder_share;
		p->feeder_share = 0;
		p->count -= cap;
		unloaded = cap;
		++it;
	}
	return unloaded;
}

<<<<<<< HEAD
uint VehicleCargoList::KeepPacket(Iterator &c)
{
	CargoPacket *cp = *c;
	this->reserved.push_back(cp);
	this->reserved_count += cp->count;
	this->packets.erase(c++);
	return cp->count;
}


uint VehicleCargoList::TransferPacket(Iterator &c, uint remaining_unload, StationCargoList *dest, CargoPayment *payment, StationID next)
{
	CargoPacket *p = this->RemovePacket(c, remaining_unload);
	p->feeder_share += payment->PayTransfer(p, p->count);
	uint ret = p->count;
	dest->Append(next, p);
	return ret;
}

=======
/**
 * Keep a packet in the vehicle while unloading by temporarily moving it to the
 * reservation list. The given iterator is incremented in the process.
 * @param it iterator pointing to the packet
 * @return size of the packet
 */
uint VehicleCargoList::KeepPacket(Iterator &it)
{
	CargoPacket *cp = *it;
	this->reserved.push_back(cp);
	this->reserved_count += cp->count;
	this->packets.erase(it++);
	return cp->count;
}

/**
 * Transfer a packet to a station, but don't deliver it. Increment the given
 * iterator in the process.
 * @param it iterator pointing to a packet in the list
 * @param cap maximum amount of cargo to be transferred
 * @param dest cargo list of the station the cargo should be transferred to
 * @param payment payment object to be updated with the resulting transfer
 *                credits
 * @param next ID of the station the cargo wants to go to next
 * @return the amount of cargo actually moved
 */
uint VehicleCargoList::TransferPacket(Iterator &it, uint cap, StationCargoList *dest, CargoPayment *payment, StationID next)
{
	CargoPacket *cp = this->RemovePacket(it, cap);
	cp->feeder_share += payment->PayTransfer(cp, cp->count);
	uint ret = cp->count;
	dest->Append(next, cp);
	return ret;
}

/**
 * Determine what a cargo packet arriving at the station this list belongs to
 * will do, using the "old", non-cargodist algorithm.
 * @param flags unload flags telling if the cargo is accepted and what order
 *        flags there are
 * @param source ID of the packets source station
 * @return an unload type (deliver, transfer, keep) telling what to do with the
 *         packet
 */
>>>>>>> 26c9f96a
UnloadType StationCargoList::WillUnloadOld(byte flags, StationID source)
{
	/* try to unload cargo */
	bool move = (flags & (UL_DELIVER | UL_ACCEPTED | UL_TRANSFER)) != 0;
	/* try to deliver cargo if unloading */
	bool deliver = (flags & UL_ACCEPTED) && !(flags & UL_TRANSFER) && (source != this->station->index);
	/* transfer cargo if delivery was unsuccessful */
	bool transfer = (flags & (UL_TRANSFER | UL_DELIVER)) != 0;
	if (move) {
		if(deliver) {
			return UL_DELIVER;
		} else if (transfer) {
			return UL_TRANSFER;
		} else {
			/* this case is for (non-)delivery to the source station without special flags.
			 * like the code in MoveTo did, we keep the packet in this case
			 */
			return UL_KEEP;
		}
	} else {
		return UL_KEEP;
	}
}
<<<<<<< HEAD

UnloadType StationCargoList::WillUnloadCargoDist(byte flags, StationID next_station, StationID via, StationID source)
{
	if (via == this->station->index) {
		/* this is the final destination, deliver ... */
		if (flags & UL_TRANSFER) {
			/* .. except if explicitly told not to do so ... */
			return UL_TRANSFER;
		} else if (flags & UL_ACCEPTED) {
			return UL_DELIVER;
		} else if (flags & UL_DELIVER) {
			/* .. or if the station suddenly doesn't accept our cargo, but we have an explicit deliver order... */
			return UL_TRANSFER;
		} else {
			/* .. or else if it doesn't accept. */
			return UL_KEEP;
		}
	} else {
		/* packet has to travel on, find out if it can stay on board */
		if (flags & UL_DELIVER) {
			/* order overrides cargodist:
			 * play by the old loading rules here as player is interfering with cargodist
			 * try to deliver, as move has been forced upon us */
			if ((flags & UL_ACCEPTED) && !(flags & UL_TRANSFER) && source != this->station->index) {
				return UL_DELIVER;
			} else {
				/* transfer cargo, as delivering didn't work */
				/* plan might still be fulfilled as the packet can be picked up by another vehicle travelling to "via" */
				return UL_TRANSFER;
			}
		} else if (flags & UL_TRANSFER) {
			/* transfer forced, plan still fulfilled as above */
			return UL_TRANSFER;
		} else if (next_station == via) {
			/* vehicle goes to the packet's next hop or has nondeterministic order: keep the packet*/
			return UL_KEEP;
		} else {
			/* vehicle goes somewhere else, transfer the packet*/
			return UL_TRANSFER;
		}
	}
}

/**
 * swap the reserved and packets lists when starting to load cargo.
 * @pre this->packets.empty()
 */
void VehicleCargoList::SwapReserved()
{
	assert(this->packets.empty());
	this->packets.swap(this->reserved);
	this->reserved_count = 0;
}

/**
 * Moves the given amount of cargo from a vehicle to a station.
 * Depending on the value of flags the side effects of this function differ:
 * 	- OUFB_UNLOAD_IF_POSSIBLE and dest->acceptance_pickup & GoodsEntry::ACCEPTANCE:
 *  	packets are accepted here and may be unloaded and/or delivered (=destroyed);
 *  	if not using cargodist: all packets are unloaded and delivered
 *  	if using cargodist: only packets which have this station as final destination are unloaded and delivered
 *  	if using cargodist: other packets may or may not be unloaded, depending on next_station
 *  	if GoodsEntry::ACCEPTANCE is not set and using cargodist: packets may still be unloaded, but not delivered.
 *  - OUFB_UNLOAD: unload all packets unconditionally;
 *  	if OUF_UNLOAD_IF_POSSIBLE set and OUFB_TRANSFER not set: also deliver packets (no matter if using cargodist)
 *  - OUFB_TRANSFER: don't deliver any packets;
 *  	overrides delivering aspect of OUFB_UNLOAD_IF_POSSIBLE
 * @param source       the vehicle cargo list to take the cargo from
 * @param max_unload   the maximum amount of cargo entities to move
 * @param flags        how to handle the moving (side effects)
 * @param next_station the next unloading station in the vehicle's order list
 * @return the number of cargo entities actually moved
 */
uint StationCargoList::TakeFrom(VehicleCargoList *source, uint max_unload, OrderUnloadFlags order_flags, StationID next_station, CargoPayment *payment)
{
	uint remaining_unload = max_unload;
	uint unloaded;
	byte flags = this->GetUnloadFlags(order_flags);
	GoodsEntry *dest = &this->station->goods[this->cargo];
	UnloadType action;

	for(VehicleCargoList::Iterator c = source->packets.begin(); c != source->packets.end() && remaining_unload > 0;) {
		StationID cargo_source = (*c)->source;
		FlowStatSet &flows = dest->flows[cargo_source];
		FlowStatSet::iterator begin = flows.begin();
		StationID via = (begin != flows.end() ? begin->Via() : INVALID_STATION);
		if (via != INVALID_STATION && next_station != INVALID_STATION) {
			/* use cargodist unloading*/
			action = this->WillUnloadCargoDist(flags, next_station, via, cargo_source);
		} else {
			/* there is no plan: use normal unloading */
			action = this->WillUnloadOld(flags, cargo_source);
		}

=======

/**
 * Determine what a cargo packet arriving at the station this list belongs to
 * will do, using the Cargodist algorithm.
 * @param flags  unload flags telling if the cargo is accepted and what order
 *               flags there are
 * @param next   The station the vehicle the cargo is coming from will
 *               visit next (or INVALID_STATION if unknown)
 * @param via    The station the cargo wants to go to next. If that is this
 *               station the cargo wants to be delivered.
 * @param source ID of the packets source station
 * @return an unload type (deliver, transfer, keep) telling what to do with the
 *         packet
 */
UnloadType StationCargoList::WillUnloadCargoDist(byte flags, StationID next, StationID via, StationID source)
{
	if (via == this->station->index) {
		/* this is the final destination, deliver ... */
		if (flags & UL_TRANSFER) {
			/* .. except if explicitly told not to do so ... */
			return UL_TRANSFER;
		} else if (flags & UL_ACCEPTED) {
			return UL_DELIVER;
		} else if (flags & UL_DELIVER) {
			/* .. or if the station suddenly doesn't accept our cargo, but we have an explicit deliver order... */
			return UL_TRANSFER;
		} else {
			/* .. or else if it doesn't accept. */
			return UL_KEEP;
		}
	} else {
		/* packet has to travel on, find out if it can stay on board */
		if (flags & UL_DELIVER) {
			/* order overrides cargodist:
			 * play by the old loading rules here as player is interfering with cargodist
			 * try to deliver, as move has been forced upon us */
			if ((flags & UL_ACCEPTED) && !(flags & UL_TRANSFER) && source != this->station->index) {
				return UL_DELIVER;
			} else {
				/* transfer cargo, as delivering didn't work */
				return UL_TRANSFER;
			}
		} else if (flags & UL_TRANSFER) {
			/* transfer forced */
			return UL_TRANSFER;
		} else if (next == via) {
			/* vehicle goes to the packet's next hop or has nondeterministic order: keep the packet*/
			return UL_KEEP;
		} else {
			/* vehicle goes somewhere else, transfer the packet*/
			return UL_TRANSFER;
		}
	}
}

/**
 * Swap the reserved and packets lists when starting to load cargo. Pull in the
 * "kept" packets which were stored in the reservation list so that we don't
 * have to iterate over them all the time.
 * @pre this->packets.empty()
 */
void VehicleCargoList::SwapReserved()
{
	assert(this->packets.empty());
	this->packets.swap(this->reserved);
	this->reserved_count = 0;
}

/**
 * Moves the given amount of cargo from a vehicle to a station.
 * Depending on the value of flags the side effects of this function differ:
 * 	- OUFB_UNLOAD_IF_POSSIBLE and dest->acceptance_pickup & GoodsEntry::ACCEPTANCE:
 *  	packets are accepted here and may be unloaded and/or delivered (=destroyed);
 *  	if not using cargodist: all packets are unloaded and delivered
 *  	if using cargodist: only packets which have this station as final destination are unloaded and delivered
 *  	if using cargodist: other packets may or may not be unloaded, depending on next_station
 *  	if GoodsEntry::ACCEPTANCE is not set and using cargodist: packets may still be unloaded, but not delivered.
 *  - OUFB_UNLOAD: unload all packets unconditionally;
 *  	if OUF_UNLOAD_IF_POSSIBLE set and OUFB_TRANSFER not set: also deliver packets (no matter if using cargodist)
 *  - OUFB_TRANSFER: don't deliver any packets;
 *  	overrides delivering aspect of OUFB_UNLOAD_IF_POSSIBLE
 * @param source       the vehicle cargo list to take the cargo from
 * @param max_unload   the maximum amount of cargo entities to move
 * @param flags        how to handle the moving (side effects)
 * @param next         the next unloading station in the vehicle's order list
 * @param payment      the payment object to be updated when delivering/transferring
 * @return the number of cargo entities actually moved
 */
uint StationCargoList::TakeFrom(VehicleCargoList *source, uint max_unload, OrderUnloadFlags order_flags, StationID next, CargoPayment *payment)
{
	uint remaining_unload = max_unload;
	uint unloaded;
	byte flags = this->GetUnloadFlags(order_flags);
	GoodsEntry *dest = &this->station->goods[this->cargo];
	UnloadType action;

	for(VehicleCargoList::Iterator c = source->packets.begin(); c != source->packets.end() && remaining_unload > 0;) {
		StationID cargo_source = (*c)->source;
		FlowStatSet &flows = dest->flows[cargo_source];
		FlowStatSet::iterator begin = flows.begin();
		StationID via = (begin != flows.end() ? begin->Via() : INVALID_STATION);
		if (via != INVALID_STATION && next != INVALID_STATION) {
			/* use cargodist unloading*/
			action = this->WillUnloadCargoDist(flags, next, via, cargo_source);
		} else {
			/* there is no plan: use normal unloading */
			action = this->WillUnloadOld(flags, cargo_source);
		}

>>>>>>> 26c9f96a
		switch(action) {
			case UL_DELIVER:
				unloaded = source->DeliverPacket(c, remaining_unload, payment);
				if (via != INVALID_STATION) {
					if (via == this->station->index) {
						dest->UpdateFlowStats(flows, begin, unloaded);
					} else {
						dest->UpdateFlowStats(flows, unloaded, this->station->index);
					}
				}
				remaining_unload -= unloaded;
				break;
			case UL_TRANSFER:
				/* TransferPacket may split the packet and return the transferred part */
				if (via == this->station->index) {
					via = (++begin != flows.end()) ? begin->Via() : INVALID_STATION;
				}
				unloaded = source->TransferPacket(c, remaining_unload, this, payment, via);
				if (via != INVALID_STATION) {
					dest->UpdateFlowStats(flows, begin, unloaded);
				}
				remaining_unload -= unloaded;
				break;
			case UL_KEEP:
				unloaded = source->KeepPacket(c);
<<<<<<< HEAD
				if (via != INVALID_STATION && next_station != INVALID_STATION) {
					if (via == next_station) {
						dest->UpdateFlowStats(flows, begin, unloaded);
					} else {
						dest->UpdateFlowStats(flows, unloaded, next_station);
=======
				if (via != INVALID_STATION && next != INVALID_STATION) {
					if (via == next) {
						dest->UpdateFlowStats(flows, begin, unloaded);
					} else {
						dest->UpdateFlowStats(flows, unloaded, next);
>>>>>>> 26c9f96a
					}
				}
				break;
			default:
				NOT_REACHED();
		}
	}
	return max_unload - remaining_unload;
}

/**
 * Update the cached values to reflect the removal of this packet.
 * Decreases count, feeder share and days_in_transit
 * @param cp Packet to be removed from cache
 */
void VehicleCargoList::RemoveFromCache(const CargoPacket *cp)
{
	this->feeder_share -= cp->feeder_share;
	this->Parent::RemoveFromCache(cp);
}

/**
 * Update the cache to reflect adding of this packet.
 * Increases count, feeder share and days_in_transit
 * @param cp a new packet to be inserted
 */
void VehicleCargoList::AddToCache(const CargoPacket *cp)
{
	this->feeder_share += cp->feeder_share;
	this->Parent::AddToCache(cp);
}

/**
 * Moves the given amount of cargo to another vehicle (during autoreplace).
 * @param dest         the destination to move the cargo to
<<<<<<< HEAD
 * @param max_load     the maximum amount of cargo entities to move
=======
 * @param cap          the maximum amount of cargo entities to move
 * @return             the amount of cargo actually moved
>>>>>>> 26c9f96a
 */
uint VehicleCargoList::MoveTo(VehicleCargoList *dest, uint cap)
{
	uint orig_cap = cap;
	Iterator it = packets.begin();
	while(it != packets.end() && cap > 0) {
		cap -= MovePacket(dest, it, cap);
	}
	return orig_cap - cap;
}

<<<<<<< HEAD

=======
/**
 * Ages the all cargo in this list.
 */
>>>>>>> 26c9f96a
void VehicleCargoList::AgeCargo()
{
	for (ConstIterator it(this->packets.begin()); it != this->packets.end(); it++) {
		CargoPacket *cp = *it;
		/* If we're at the maximum, then we can't increase no more. */
		if (cp->days_in_transit == 0xFF) continue;

		cp->days_in_transit++;
		this->cargo_days_in_transit += cp->count;
	}
}

/*
 *
 * Station cargo list implementation
 *
 */

<<<<<<< HEAD
byte StationCargoList::GetUnloadFlags(OrderUnloadFlags order_flags)
=======
/**
 * build unload flags from order flags and station acceptance.
 * @param order_flags order flags to check for forced transfer/deliver
 * @return some combination of UL_ACCEPTED, UL_DELIVER and UL_TRANSFER
 */
FORCEINLINE byte StationCargoList::GetUnloadFlags(OrderUnloadFlags order_flags)
>>>>>>> 26c9f96a
{
	byte flags = 0;
	if (HasBit(this->station->goods[this->cargo].acceptance_pickup, GoodsEntry::ACCEPTANCE)) {
		flags |= UL_ACCEPTED;
	}
	if (order_flags & OUFB_UNLOAD) {
		flags |= UL_DELIVER;
	}
	if (order_flags & OUFB_TRANSFER) {
		flags |= UL_TRANSFER;
	}
	return flags;
}

/**
 * Appends the given cargo packet to the range of packets with the same next station
 * @warning After appending this packet may not exist anymore!
 * @note Do not use the cargo packet anymore after it has been appended to this CargoList!
 * @param next the next hop
 * @param cp the cargo packet to add
 * @pre cp != NULL
 */
void StationCargoList::Append(StationID next, CargoPacket *cp)
{
	assert(cp != NULL);
	this->AddToCache(cp);
	SetBit(this->station->goods[this->cargo].acceptance_pickup, GoodsEntry::PICKUP);

	StationCargoPacketMap::List &list = this->packets[next];
	for (StationCargoPacketMap::List::reverse_iterator it(list.rbegin()); it != list.rend(); it++) {
		CargoPacket *icp = *it;
		if (StationCargoList::AreMergable(icp, cp) && icp->count + cp->count <= CargoPacket::MAX_COUNT) {
			icp->Merge(cp);
			return;
		}
	}

	/* The packet could not be merged with another one */
	list.push_back(cp);
}

/**
 * Move packets from a specific range in this list to a vehicle.
 * @param dest the cargo list the packets will be moved to
 * @param cap maximum amount of cargo to move
 * @param begin begin of the range to take packets from
 * @param end end of the range to take packets from
 * @param reserve if the packets should be loaded on or reserved for the vehicle
 * @return the amount of cargo that has been moved
 */
uint StationCargoList::MovePackets(VehicleCargoList *dest, uint cap, Iterator begin, Iterator end, bool reserve) {
	uint orig_cap = cap;
	while(begin != end && cap > 0) {
		cap -= this->MovePacket(dest, begin, cap, this->station->xy, reserve);
	}
	return orig_cap - cap;
}

/**
 * Move suitable packets from this list to a vehicle.
 * @param dest the vehicle cargo list to move packets to
 * @param cap the maximum amount of cargo to be moved
<<<<<<< HEAD
 * @param selected_station the next station the vehicle will stop at
 * @param reserve if the packets should be loaded on or reserved for the vehicle
 * @return the amount of cargo that has been moved
 */
uint StationCargoList::MoveTo(VehicleCargoList *dest, uint cap, StationID selected_station, bool reserve) {
	uint orig_cap = cap;
	if (selected_station != INVALID_STATION) {
		std::pair<Iterator, Iterator> bounds(this->packets.equal_range(selected_station));
=======
 * @param next the next station the vehicle will stop at
 * @param reserve if the packets should be loaded on or reserved for the vehicle
 * @return the amount of cargo that has been moved
 */
uint StationCargoList::MoveTo(VehicleCargoList *dest, uint cap, StationID next, bool reserve) {
	uint orig_cap = cap;
	if (next != INVALID_STATION) {
		std::pair<Iterator, Iterator> bounds(this->packets.equal_range(next));
>>>>>>> 26c9f96a
		cap -= this->MovePackets(dest, cap, bounds.first, bounds.second, reserve);
		if (cap > 0) {
			bounds = this->packets.equal_range(INVALID_STATION);
			cap -= this->MovePackets(dest, cap, bounds.first, bounds.second, reserve);
		}
	} else {
		cap -= this->MovePackets(dest, cap, this->packets.begin(), this->packets.end(), reserve);
	}
	return orig_cap - cap;
}

/**
 * Route all packets with station "to" as next hop to a different place.
 * @param to station to exclude from routing.
 */
void StationCargoList::RerouteStalePackets(StationID to) {
	std::pair<Iterator, Iterator> range(this->packets.equal_range(to));
	for(Iterator it(range.first); it != range.second && it.GetKey() == to;) {
		CargoPacket *packet = *it;
		this->packets.erase(it++);
		StationID next = this->station->goods[this->cargo].UpdateFlowStatsTransfer(packet->source, packet->count, this->station->index);
		assert(next != to);

		/* legal, as insert doesn't invalidate iterators in the MultiMap, however
		 * this might insert the packet between range.first and range.second (which might be end())
		 * This is why we check for GetKey above to avoid infinite loops
		 */
		this->packets.Insert(next, packet);
	}
}

/**
 * Truncate where each destination loses roughly the same percentage of its cargo.
 * This is done by randomizing the selection of packets to be removed.
<<<<<<< HEAD
 * @param max_remaining maximum amount of cargo to keep in the station.
=======
 * @param max_remaining maximum amount of cargo to keep in the list.
>>>>>>> 26c9f96a
 */
void StationCargoList::RandomTruncate(uint max_remaining) {
	uint prev_count = this->count;
	while (this->count > max_remaining) {
		for(Iterator it(this->packets.begin()); it != this->packets.end();) {
			if (RandomRange(prev_count) < max_remaining) {
				++it;
				continue;
			}
			CargoPacket *packet = *it;
			uint diff = this->count - max_remaining;
			if (packet->count > diff) {
				packet->count -= diff;
				this->count = max_remaining;
				this->cargo_days_in_transit -= packet->days_in_transit * diff;
				return;
			} else {
				this->packets.erase(it++);
				this->RemoveFromCache(packet);
				delete packet;
			}
		}
	}
}

<<<<<<< HEAD
=======
/**
 * Invalidates the cached data and rebuilds it.
 */
>>>>>>> 26c9f96a
void VehicleCargoList::InvalidateCache()
{
	this->feeder_share = 0;
	this->reserved_count = 0;
	this->Parent::InvalidateCache();
	for (ConstIterator it(this->reserved.begin()); it != this->reserved.end(); it++) {
		this->AddToCache(*it);
		this->reserved_count += (*it)->count;
	}
<<<<<<< HEAD
}

/**
 * Assign the cargo list to a goods entry.
 * @param station the station the cargo list is assigned to
 * @param cargo the cargo the list is assigned to
 */
void StationCargoList::AssignTo(Station *station, CargoID cargo)
{
	assert(this->station == NULL);
	assert(station != NULL && cargo != INVALID_CARGO);
	this->station = station;
	this->cargo = cargo;
}

=======
}

/**
 * Assign the cargo list to a goods entry.
 * @param station the station the cargo list is assigned to
 * @param cargo the cargo the list is assigned to
 */
void StationCargoList::AssignTo(Station *station, CargoID cargo)
{
	assert(this->station == NULL);
	assert(station != NULL && cargo != INVALID_CARGO);
	this->station = station;
	this->cargo = cargo;
}

>>>>>>> 26c9f96a

/*
 * We have to instantiate everything we want to be usable.
 */
template class CargoList<VehicleCargoList, CargoPacketList>;
template class CargoList<StationCargoList, StationCargoPacketMap>;<|MERGE_RESOLUTION|>--- conflicted
+++ resolved
@@ -105,11 +105,7 @@
  * @param new_size size of the remaining part
  * @return the split off part
  */
-<<<<<<< HEAD
-CargoPacket *CargoPacket::Split(uint new_size)
-=======
 FORCEINLINE CargoPacket *CargoPacket::Split(uint new_size)
->>>>>>> 26c9f96a
 {
 	Money fs = this->feeder_share * new_size / static_cast<uint>(this->count);
 	CargoPacket *cp_new = new CargoPacket(new_size, this->days_in_transit, this->source, this->source_xy, this->loaded_at_xy, fs, this->source_type, this->source_id);
@@ -122,11 +118,7 @@
  * Merge another packet into this one
  * @param cp the packet to be merged in
  */
-<<<<<<< HEAD
-void CargoPacket::Merge(CargoPacket *cp)
-=======
 FORCEINLINE void CargoPacket::Merge(CargoPacket *cp)
->>>>>>> 26c9f96a
 {
 	this->count += cp->count;
 	this->feeder_share += cp->feeder_share;
@@ -151,12 +143,9 @@
  *
  */
 
-<<<<<<< HEAD
-=======
 /**
  * destroy the cargolist ("frees" all cargo packets)
  */
->>>>>>> 26c9f96a
 template <class Tinst, class Tcont>
 CargoList<Tinst, Tcont>::~CargoList()
 {
@@ -165,14 +154,11 @@
 	}
 }
 
-<<<<<<< HEAD
-=======
 /**
  * Update the cached values to reflect the removal of this packet.
  * Decreases count and days_in_transit
  * @param cp Packet to be removed from cache
  */
->>>>>>> 26c9f96a
 template <class Tinst, class Tcont>
 void CargoList<Tinst, Tcont>::RemoveFromCache(const CargoPacket *cp)
 {
@@ -180,14 +166,11 @@
 	this->cargo_days_in_transit -= cp->days_in_transit * cp->count;
 }
 
-<<<<<<< HEAD
-=======
 /**
  * Update the cache to reflect adding of this packet.
  * Increases count and days_in_transit
  * @param cp a new packet to be inserted
  */
->>>>>>> 26c9f96a
 template <class Tinst, class Tcont>
 void CargoList<Tinst, Tcont>::AddToCache(const CargoPacket *cp)
 {
@@ -196,14 +179,6 @@
 }
 
 /**
-<<<<<<< HEAD
- * Tries to merge the packet with another one in the packets list.
- * if no fitting packet is found, appends it.
- * @param cp the packet to be inserted
- */
-void VehicleCargoList::MergeOrPush(CargoPacket *cp)
-{
-=======
  * Appends the given cargo packet. Tries to merge it with another one in the
  * packets list. if no fitting packet is found, appends it.
  * @warning After appending this packet may not exist anymore!
@@ -217,7 +192,6 @@
 {
 	assert(cp != NULL);
 	if (update_cache) this->AddToCache(cp);
->>>>>>> 26c9f96a
 	for (CargoPacketList::reverse_iterator it(this->packets.rbegin()); it != this->packets.rend(); it++) {
 		CargoPacket *icp = *it;
 		if (VehicleCargoList::AreMergable(icp, cp) && icp->count + cp->count <= CargoPacket::MAX_COUNT) {
@@ -234,28 +208,10 @@
 }
 
 /**
-<<<<<<< HEAD
- * Appends the given cargo packet
- * @warning After appending this packet may not exist anymore!
- * @note Do not use the cargo packet anymore after it has been appended to this CargoList!
- * @param cp the cargo packet to add
- * @param check_merge if true, check existing packets in the list for mergability
- * @pre cp != NULL
- */
-void VehicleCargoList::Append(CargoPacket *cp)
-{
-	assert(cp != NULL);
-	this->AddToCache(cp);
-	this->MergeOrPush(cp);
-}
-
-
-=======
  * Truncates the cargo in this list to the given amount. It leaves the
  * first count cargo entities and removes the rest.
  * @param max_remaining the maximum amount of entities to be in the list after the command
  */
->>>>>>> 26c9f96a
 template <class Tinst, class Tcont>
 void CargoList<Tinst, Tcont>::Truncate(uint max_remaining)
 {
@@ -297,10 +253,7 @@
 
 /**
  * Returns all reserved cargo to the station and removes it from the cache.
-<<<<<<< HEAD
-=======
  * @param ID of next the station the cargo wants to go next
->>>>>>> 26c9f96a
  * @param dest the station the cargo is returned to
  */
 void VehicleCargoList::Unreserve(StationID next, StationCargoList *dest)
@@ -317,13 +270,8 @@
 
 /**
  * Load packets from the reservation list.
-<<<<<<< HEAD
- * @params count the number of cargo to load
- * @return true if there are still packets that might be loaded from the reservation list
-=======
  * @params max_move the number of cargo to load
  * @return the amount of cargo actually loaded
->>>>>>> 26c9f96a
  */
 uint VehicleCargoList::LoadReserved(uint max_move)
 {
@@ -336,19 +284,11 @@
 			max_move -= cp->count;
 			this->reserved.erase(it++);
 			this->reserved_count -= cp->count;
-<<<<<<< HEAD
-			this->MergeOrPush(cp);
-		} else {
-			cp->count -= max_move;
-			CargoPacket *cp_new = new CargoPacket(max_move, cp->days_in_transit, cp->source, cp->source_xy, cp->loaded_at_xy, 0, cp->source_type, cp->source_id);
-			this->MergeOrPush(cp_new);
-=======
 			this->Append(cp, false);
 		} else {
 			cp->count -= max_move;
 			CargoPacket *cp_new = new CargoPacket(max_move, cp->days_in_transit, cp->source, cp->source_xy, cp->loaded_at_xy, 0, cp->source_type, cp->source_id);
 			this->Append(cp_new, false);
->>>>>>> 26c9f96a
 			this->reserved_count -= max_move;
 			max_move = 0;
 		}
@@ -357,12 +297,8 @@
 }
 
 /**
-<<<<<<< HEAD
- * Move a single packet or part of it from this list to a vehicle.
-=======
  * Move a single packet or part of it from this list to a vehicle and increment
  * the given iterator.
->>>>>>> 26c9f96a
  * @param dest the vehicle cargo list to move to
  * @param it an iterator pointing to the packet
  * @param cap maximum amount of cargo to be moved
@@ -382,10 +318,10 @@
 	}
 	return ret;
 }
-<<<<<<< HEAD
-
-/**
- * Move a single packet or part of it from this list to a station.
+
+/**
+ * Move a single packet or part of it from this list to a station and increment
+ * the given iterator.
  * @param dest the station cargo list to move to
  * @param next the next station the packet will travel to
  * @param it iterator pointing to the packet
@@ -402,7 +338,8 @@
 }
 
 /**
- * remove a single packet or part of it from this list.
+ * Remove a single packet or part of it from this list and increment the given
+ * iterator.
  * @param it iterator pointing to the packet
  * @param cap maximum amount of cargo to be moved
  * @param load_place new loaded_at for the packet or INVALID_TILE if the current
@@ -429,59 +366,9 @@
 	return packet;
 }
 
-=======
-
-/**
- * Move a single packet or part of it from this list to a station and increment
- * the given iterator.
- * @param dest the station cargo list to move to
- * @param next the next station the packet will travel to
- * @param it iterator pointing to the packet
- * @param cap maximum amount of cargo to be moved
- * @return the actual amount of cargo which has been moved
- */
-template<class Tinst, class Tcont>
-uint CargoList<Tinst, Tcont>::MovePacket(StationCargoList *dest, StationID next, Iterator &it, uint cap)
-{
-	CargoPacket *packet = this->RemovePacket(it, cap);
-	uint ret = packet->count;
-	dest->Append(next, packet);
-	return ret;
-}
-
-/**
- * Remove a single packet or part of it from this list and increment the given
- * iterator.
- * @param it iterator pointing to the packet
- * @param cap maximum amount of cargo to be moved
- * @param load_place new loaded_at for the packet or INVALID_TILE if the current
- *        one shall be kept
- * @return the removed packet.
- */
-template<class Tinst, class Tcont>
-CargoPacket *CargoList<Tinst, Tcont>::RemovePacket(Iterator &it, uint cap, TileIndex load_place)
-{
-	CargoPacket *packet = *it;
-	/* load the packet if possible */
-	if (packet->count > cap) {
-		/* packet needs to be split */
-		packet = packet->Split(cap);
-		assert(packet->count == cap);
-		++it;
-	} else {
-		this->packets.erase(it++);
-	}
-	static_cast<Tinst *>(this)->RemoveFromCache(packet);
-	if (load_place != INVALID_TILE) {
-		packet->loaded_at_xy = load_place;
-	}
-	return packet;
-}
-
 /**
  * Invalidates the cached data and rebuilds it.
  */
->>>>>>> 26c9f96a
 template <class Tinst, class Tcont>
 void CargoList<Tinst, Tcont>::InvalidateCache()
 {
@@ -504,18 +391,12 @@
 }
 
 /**
-<<<<<<< HEAD
- * Deliver a specific packet or part of it to a station and handle payment.
- * @param it iterator pointing to the packet to be delivered
- * @param remaining_unload max
-=======
  * Deliver a specific packet or part of it to a station and handle payment. The
  * given iterator is incremented in the process.
  * @param it iterator pointing to the packet to be delivered
  * @param cap maximum amount of cargo to be unloaded
  * @param payment the payment object to use for payment
  * @return the amount of cargo actually unloaded
->>>>>>> 26c9f96a
  */
 uint VehicleCargoList::DeliverPacket(Iterator &it, uint cap, CargoPayment *payment) {
 	CargoPacket *p = *it;
@@ -539,27 +420,6 @@
 	return unloaded;
 }
 
-<<<<<<< HEAD
-uint VehicleCargoList::KeepPacket(Iterator &c)
-{
-	CargoPacket *cp = *c;
-	this->reserved.push_back(cp);
-	this->reserved_count += cp->count;
-	this->packets.erase(c++);
-	return cp->count;
-}
-
-
-uint VehicleCargoList::TransferPacket(Iterator &c, uint remaining_unload, StationCargoList *dest, CargoPayment *payment, StationID next)
-{
-	CargoPacket *p = this->RemovePacket(c, remaining_unload);
-	p->feeder_share += payment->PayTransfer(p, p->count);
-	uint ret = p->count;
-	dest->Append(next, p);
-	return ret;
-}
-
-=======
 /**
  * Keep a packet in the vehicle while unloading by temporarily moving it to the
  * reservation list. The given iterator is incremented in the process.
@@ -604,7 +464,6 @@
  * @return an unload type (deliver, transfer, keep) telling what to do with the
  *         packet
  */
->>>>>>> 26c9f96a
 UnloadType StationCargoList::WillUnloadOld(byte flags, StationID source)
 {
 	/* try to unload cargo */
@@ -628,102 +487,6 @@
 		return UL_KEEP;
 	}
 }
-<<<<<<< HEAD
-
-UnloadType StationCargoList::WillUnloadCargoDist(byte flags, StationID next_station, StationID via, StationID source)
-{
-	if (via == this->station->index) {
-		/* this is the final destination, deliver ... */
-		if (flags & UL_TRANSFER) {
-			/* .. except if explicitly told not to do so ... */
-			return UL_TRANSFER;
-		} else if (flags & UL_ACCEPTED) {
-			return UL_DELIVER;
-		} else if (flags & UL_DELIVER) {
-			/* .. or if the station suddenly doesn't accept our cargo, but we have an explicit deliver order... */
-			return UL_TRANSFER;
-		} else {
-			/* .. or else if it doesn't accept. */
-			return UL_KEEP;
-		}
-	} else {
-		/* packet has to travel on, find out if it can stay on board */
-		if (flags & UL_DELIVER) {
-			/* order overrides cargodist:
-			 * play by the old loading rules here as player is interfering with cargodist
-			 * try to deliver, as move has been forced upon us */
-			if ((flags & UL_ACCEPTED) && !(flags & UL_TRANSFER) && source != this->station->index) {
-				return UL_DELIVER;
-			} else {
-				/* transfer cargo, as delivering didn't work */
-				/* plan might still be fulfilled as the packet can be picked up by another vehicle travelling to "via" */
-				return UL_TRANSFER;
-			}
-		} else if (flags & UL_TRANSFER) {
-			/* transfer forced, plan still fulfilled as above */
-			return UL_TRANSFER;
-		} else if (next_station == via) {
-			/* vehicle goes to the packet's next hop or has nondeterministic order: keep the packet*/
-			return UL_KEEP;
-		} else {
-			/* vehicle goes somewhere else, transfer the packet*/
-			return UL_TRANSFER;
-		}
-	}
-}
-
-/**
- * swap the reserved and packets lists when starting to load cargo.
- * @pre this->packets.empty()
- */
-void VehicleCargoList::SwapReserved()
-{
-	assert(this->packets.empty());
-	this->packets.swap(this->reserved);
-	this->reserved_count = 0;
-}
-
-/**
- * Moves the given amount of cargo from a vehicle to a station.
- * Depending on the value of flags the side effects of this function differ:
- * 	- OUFB_UNLOAD_IF_POSSIBLE and dest->acceptance_pickup & GoodsEntry::ACCEPTANCE:
- *  	packets are accepted here and may be unloaded and/or delivered (=destroyed);
- *  	if not using cargodist: all packets are unloaded and delivered
- *  	if using cargodist: only packets which have this station as final destination are unloaded and delivered
- *  	if using cargodist: other packets may or may not be unloaded, depending on next_station
- *  	if GoodsEntry::ACCEPTANCE is not set and using cargodist: packets may still be unloaded, but not delivered.
- *  - OUFB_UNLOAD: unload all packets unconditionally;
- *  	if OUF_UNLOAD_IF_POSSIBLE set and OUFB_TRANSFER not set: also deliver packets (no matter if using cargodist)
- *  - OUFB_TRANSFER: don't deliver any packets;
- *  	overrides delivering aspect of OUFB_UNLOAD_IF_POSSIBLE
- * @param source       the vehicle cargo list to take the cargo from
- * @param max_unload   the maximum amount of cargo entities to move
- * @param flags        how to handle the moving (side effects)
- * @param next_station the next unloading station in the vehicle's order list
- * @return the number of cargo entities actually moved
- */
-uint StationCargoList::TakeFrom(VehicleCargoList *source, uint max_unload, OrderUnloadFlags order_flags, StationID next_station, CargoPayment *payment)
-{
-	uint remaining_unload = max_unload;
-	uint unloaded;
-	byte flags = this->GetUnloadFlags(order_flags);
-	GoodsEntry *dest = &this->station->goods[this->cargo];
-	UnloadType action;
-
-	for(VehicleCargoList::Iterator c = source->packets.begin(); c != source->packets.end() && remaining_unload > 0;) {
-		StationID cargo_source = (*c)->source;
-		FlowStatSet &flows = dest->flows[cargo_source];
-		FlowStatSet::iterator begin = flows.begin();
-		StationID via = (begin != flows.end() ? begin->Via() : INVALID_STATION);
-		if (via != INVALID_STATION && next_station != INVALID_STATION) {
-			/* use cargodist unloading*/
-			action = this->WillUnloadCargoDist(flags, next_station, via, cargo_source);
-		} else {
-			/* there is no plan: use normal unloading */
-			action = this->WillUnloadOld(flags, cargo_source);
-		}
-
-=======
 
 /**
  * Determine what a cargo packet arriving at the station this list belongs to
@@ -833,7 +596,6 @@
 			action = this->WillUnloadOld(flags, cargo_source);
 		}
 
->>>>>>> 26c9f96a
 		switch(action) {
 			case UL_DELIVER:
 				unloaded = source->DeliverPacket(c, remaining_unload, payment);
@@ -859,19 +621,11 @@
 				break;
 			case UL_KEEP:
 				unloaded = source->KeepPacket(c);
-<<<<<<< HEAD
-				if (via != INVALID_STATION && next_station != INVALID_STATION) {
-					if (via == next_station) {
-						dest->UpdateFlowStats(flows, begin, unloaded);
-					} else {
-						dest->UpdateFlowStats(flows, unloaded, next_station);
-=======
 				if (via != INVALID_STATION && next != INVALID_STATION) {
 					if (via == next) {
 						dest->UpdateFlowStats(flows, begin, unloaded);
 					} else {
 						dest->UpdateFlowStats(flows, unloaded, next);
->>>>>>> 26c9f96a
 					}
 				}
 				break;
@@ -907,12 +661,8 @@
 /**
  * Moves the given amount of cargo to another vehicle (during autoreplace).
  * @param dest         the destination to move the cargo to
-<<<<<<< HEAD
- * @param max_load     the maximum amount of cargo entities to move
-=======
  * @param cap          the maximum amount of cargo entities to move
  * @return             the amount of cargo actually moved
->>>>>>> 26c9f96a
  */
 uint VehicleCargoList::MoveTo(VehicleCargoList *dest, uint cap)
 {
@@ -924,13 +674,9 @@
 	return orig_cap - cap;
 }
 
-<<<<<<< HEAD
-
-=======
 /**
  * Ages the all cargo in this list.
  */
->>>>>>> 26c9f96a
 void VehicleCargoList::AgeCargo()
 {
 	for (ConstIterator it(this->packets.begin()); it != this->packets.end(); it++) {
@@ -949,16 +695,12 @@
  *
  */
 
-<<<<<<< HEAD
-byte StationCargoList::GetUnloadFlags(OrderUnloadFlags order_flags)
-=======
 /**
  * build unload flags from order flags and station acceptance.
  * @param order_flags order flags to check for forced transfer/deliver
  * @return some combination of UL_ACCEPTED, UL_DELIVER and UL_TRANSFER
  */
 FORCEINLINE byte StationCargoList::GetUnloadFlags(OrderUnloadFlags order_flags)
->>>>>>> 26c9f96a
 {
 	byte flags = 0;
 	if (HasBit(this->station->goods[this->cargo].acceptance_pickup, GoodsEntry::ACCEPTANCE)) {
@@ -1021,16 +763,6 @@
  * Move suitable packets from this list to a vehicle.
  * @param dest the vehicle cargo list to move packets to
  * @param cap the maximum amount of cargo to be moved
-<<<<<<< HEAD
- * @param selected_station the next station the vehicle will stop at
- * @param reserve if the packets should be loaded on or reserved for the vehicle
- * @return the amount of cargo that has been moved
- */
-uint StationCargoList::MoveTo(VehicleCargoList *dest, uint cap, StationID selected_station, bool reserve) {
-	uint orig_cap = cap;
-	if (selected_station != INVALID_STATION) {
-		std::pair<Iterator, Iterator> bounds(this->packets.equal_range(selected_station));
-=======
  * @param next the next station the vehicle will stop at
  * @param reserve if the packets should be loaded on or reserved for the vehicle
  * @return the amount of cargo that has been moved
@@ -1039,7 +771,6 @@
 	uint orig_cap = cap;
 	if (next != INVALID_STATION) {
 		std::pair<Iterator, Iterator> bounds(this->packets.equal_range(next));
->>>>>>> 26c9f96a
 		cap -= this->MovePackets(dest, cap, bounds.first, bounds.second, reserve);
 		if (cap > 0) {
 			bounds = this->packets.equal_range(INVALID_STATION);
@@ -1074,11 +805,7 @@
 /**
  * Truncate where each destination loses roughly the same percentage of its cargo.
  * This is done by randomizing the selection of packets to be removed.
-<<<<<<< HEAD
- * @param max_remaining maximum amount of cargo to keep in the station.
-=======
  * @param max_remaining maximum amount of cargo to keep in the list.
->>>>>>> 26c9f96a
  */
 void StationCargoList::RandomTruncate(uint max_remaining) {
 	uint prev_count = this->count;
@@ -1104,12 +831,9 @@
 	}
 }
 
-<<<<<<< HEAD
-=======
 /**
  * Invalidates the cached data and rebuilds it.
  */
->>>>>>> 26c9f96a
 void VehicleCargoList::InvalidateCache()
 {
 	this->feeder_share = 0;
@@ -1119,7 +843,6 @@
 		this->AddToCache(*it);
 		this->reserved_count += (*it)->count;
 	}
-<<<<<<< HEAD
 }
 
 /**
@@ -1135,23 +858,6 @@
 	this->cargo = cargo;
 }
 
-=======
-}
-
-/**
- * Assign the cargo list to a goods entry.
- * @param station the station the cargo list is assigned to
- * @param cargo the cargo the list is assigned to
- */
-void StationCargoList::AssignTo(Station *station, CargoID cargo)
-{
-	assert(this->station == NULL);
-	assert(station != NULL && cargo != INVALID_CARGO);
-	this->station = station;
-	this->cargo = cargo;
-}
-
->>>>>>> 26c9f96a
 
 /*
  * We have to instantiate everything we want to be usable.
