/* $Id$ */

/** @file cargopacket.cpp Implementation of the cargo packets */

#include "stdafx.h"
#include "station_base.h"
#include "core/bitmath_func.hpp"
#include "order_type.h"
#include "core/pool_func.hpp"
#include "economy_base.h"

/* Initialize the cargopacket-pool */
CargoPacketPool _cargopacket_pool("CargoPacket");
INSTANTIATE_POOL_METHODS(CargoPacket)

void InitializeCargoPackets()
{
	_cargopacket_pool.CleanPool();
}

CargoPacket::CargoPacket(StationID source, StationID next, uint16 count)
{
	if (source != INVALID_STATION) assert(count != 0);

	this->source          = source;
	this->next            = next;
	this->source_xy       = (source != INVALID_STATION) ? Station::Get(source)->xy : 0;
	this->loaded_at_xy    = this->source_xy;

	this->count           = count;
	this->days_in_transit = 0;
	this->feeder_share    = 0;
}

/*
 *
 * Cargo list implementation
 *
 */

CargoList::~CargoList()
{
	while (!packets.empty()) {
		delete packets.front();
		packets.pop_front();
	}
}

void CargoList::AgeCargo()
{
	if (empty) return;

	uint dit = 0;
	for (List::const_iterator it = packets.begin(); it != packets.end(); it++) {
		if ((*it)->days_in_transit != 0xFF) (*it)->days_in_transit++;
		dit += (*it)->days_in_transit * (*it)->count;
	}
	days_in_transit = dit / count;
}

void CargoList::Append(CargoPacket *cp)
{
	assert(cp != NULL);

	for (List::iterator it = packets.begin(); it != packets.end(); it++) {
		if ((*it)->SameSource(cp) && (*it)->count + cp->count <= 65535) {
			(*it)->count        += cp->count;
			(*it)->feeder_share += cp->feeder_share;
			delete cp;

			InvalidateCache();
			return;
		}
	}

	/* The packet could not be merged with another one */
	packets.push_back(cp);
	InvalidateCache();
}

void CargoList::Import(List & list)
{
	packets.splice(packets.end(), list);
	InvalidateCache();
}

void CargoList::Truncate(uint count)
{
	for (List::iterator it = packets.begin(); it != packets.end(); it++) {
		uint local_count = (*it)->count;
		if (local_count <= count) {
			count -= local_count;
			continue;
		}

		(*it)->count = count;
		count = 0;
	}

	while (!packets.empty()) {
		CargoPacket *cp = packets.back();
		if (cp->count != 0) break;
		delete cp;
		packets.pop_back();
	}

	InvalidateCache();
}

<<<<<<< HEAD
CargoPacket * CargoPacket::Split(uint new_size) {
	CargoPacket *cp_new = new CargoPacket(source, next, new_size);
	Money fs = feeder_share * new_size / static_cast<uint>(count);
	feeder_share -= fs;
	cp_new->source_xy       = source_xy;
	cp_new->loaded_at_xy    = loaded_at_xy;
	cp_new->days_in_transit = days_in_transit;
	cp_new->paid_for        = paid_for;
	cp_new->feeder_share    = fs;
	count -= new_size;
	return cp_new;
}
=======
bool CargoList::MoveTo(CargoList *dest, uint count, CargoList::MoveToAction mta, CargoPayment *payment, uint data)
{
	assert(mta == MTA_FINAL_DELIVERY || dest != NULL);
	assert(mta == MTA_UNLOAD || mta == MTA_CARGO_LOAD || payment != NULL);
	CargoList tmp;

	while (!packets.empty() && count > 0) {
		CargoPacket *cp = *packets.begin();
		if (cp->count <= count) {
			/* Can move the complete packet */
			packets.remove(cp);
			switch (mta) {
				case MTA_FINAL_DELIVERY:
					if (cp->source == data) {
						tmp.Append(cp);
					} else {
						payment->PayFinalDelivery(cp, cp->count);
						count -= cp->count;
						delete cp;
					}
					continue; // of the loop

				case MTA_CARGO_LOAD:
					cp->loaded_at_xy = data;
					break;

				case MTA_TRANSFER:
					payment->PayTransfer(cp, cp->count);
					break;

				case MTA_UNLOAD:
					break;
			}
			count -= cp->count;
			dest->packets.push_back(cp);
		} else {
			/* Can move only part of the packet, so split it into two pieces */
			if (mta != MTA_FINAL_DELIVERY) {
				CargoPacket *cp_new = new CargoPacket();
>>>>>>> 6ed9b64c

void CargoList::DeliverPacket(List::iterator & c, uint & remaining_unload) {
	CargoPacket * p = *c;
	if (p->count <= remaining_unload) {
		remaining_unload -= p->count;
//		payment->PayFinal(p, p->count);
		delete p;
		packets.erase(c++);
	} else {
//		payment->PayFinal(p, remaining_unload);
		p->count -= remaining_unload;
		remaining_unload = 0;
		++c;
	}
}

CargoPacket * CargoList::TransferPacket(List::iterator & c, uint & remaining_unload, GoodsEntry * dest) {
	CargoPacket * p = *c;
	if (p->count <= remaining_unload) {
		packets.erase(c++);
	} else {
		p = p->Split(remaining_unload);
		++c;
	}
//	payment->PayTransfer(p, p->count);
	dest->cargo.packets.push_back(p);
	SetBit(dest->acceptance_pickup, GoodsEntry::PICKUP);
	remaining_unload -= p->count;
	return p;
}

<<<<<<< HEAD
UnloadType CargoList::WillUnload(const UnloadDescription & ul, const CargoPacket * p) const {
	if (ul.dest->flows[p->source].empty()) {
		/* there is no plan: use normal unloading */
		return WillUnloadOld(ul, p);
	} else {
		/* use cargodist unloading*/
		return WillUnloadCargoDist(ul, p);
	}
}

UnloadType CargoList::WillUnloadOld(const UnloadDescription & ul, const CargoPacket * p) const {
	/* try to unload cargo */
	bool move = (ul.flags & (UL_DELIVER | UL_ACCEPTED | UL_TRANSFER)) != 0;
	/* try to deliver cargo if unloading */
	bool deliver = (ul.flags & UL_ACCEPTED) && !(ul.flags & UL_TRANSFER) && (p->source != ul.curr_station);
	/* transfer cargo if delivery was unsuccessful */
	bool transfer = (ul.flags & (UL_TRANSFER | UL_DELIVER)) != 0;
	if (move) {
		if(deliver) {
			return UL_DELIVER;
		} else if (transfer) {
			return UL_TRANSFER;
		} else {
			/* this case is for (non-)delivery to the source station without special flags.
			 * like the code in MoveTo did, we keep the packet in this case
			 */
			return UL_KEEP;
		}
	} else {
		return UL_KEEP;
	}
}

UnloadType CargoList::WillUnloadCargoDist(const UnloadDescription & ul, const CargoPacket * p) const {
	StationID via = ul.dest->flows[p->source].begin()->via;
	if (via == ul.curr_station) {
		/* this is the final destination, deliver ... */
		if (ul.flags & UL_TRANSFER) {
			/* .. except if explicitly told not to do so ... */
			return UL_TRANSFER;
		} else if (ul.flags & UL_ACCEPTED) {
			return UL_DELIVER;
		} else if (ul.flags & UL_DELIVER) {
			/* .. or if the station suddenly doesn't accept our cargo, but we have an explicit deliver order... */
			return UL_TRANSFER;
		} else {
			/* .. or else if it doesn't accept. */
			return UL_KEEP;
		}
	} else {
		/* packet has to travel on, find out if it can stay on board */
		if (ul.flags & UL_DELIVER) {
			/* order overrides cargodist:
			 * play by the old loading rules here as player is interfering with cargodist
			 * try to deliver, as move has been forced upon us */
			if ((ul.flags & UL_ACCEPTED) && !(ul.flags & UL_TRANSFER) && p->source != ul.curr_station) {
				return UL_DELIVER;
			} else {
				/* transfer cargo, as delivering didn't work */
				/* plan might still be fulfilled as the packet can be picked up by another vehicle travelling to "via" */
				return UL_TRANSFER;
=======
				cp_new->days_in_transit = cp->days_in_transit;
				cp_new->feeder_share    = fs;

				cp_new->count = count;
				dest->packets.push_back(cp_new);

				if (mta == MTA_TRANSFER) payment->PayTransfer(cp_new, count);
			} else {
				payment->PayFinalDelivery(cp, count);
>>>>>>> 6ed9b64c
			}
		} else if (ul.flags & UL_TRANSFER) {
			/* transfer forced, plan still fulfilled as above */
			return UL_TRANSFER;
		} else if (ul.next_station == via || ul.next_station == INVALID_STATION) {
			/* vehicle goes to the packet's next hop or has nondeterministic order: keep the packet*/
			return UL_KEEP;
		} else {
			/* vehicle goes somewhere else, transfer the packet*/
			return UL_TRANSFER;
		}
	}
}

uint CargoList::MoveToStation(GoodsEntry * dest, uint max_unload, OrderUnloadFlags flags, StationID curr_station, StationID next_station) {
	uint remaining_unload = max_unload;
	UnloadDescription ul(dest, curr_station, next_station, flags);

	for(List::iterator c = packets.begin(); c != packets.end() && remaining_unload > 0;) {

		CargoPacket * p = *c;
		StationID source = p->source;
		uint last_remaining = remaining_unload;
		UnloadType unload_flags = WillUnload(ul, p);

		if (unload_flags & UL_DELIVER) {
			DeliverPacket(c, remaining_unload);
			dest->UpdateFlowStats(source, last_remaining - remaining_unload, curr_station);
		} else if (unload_flags & UL_TRANSFER) {
			/* TransferPacket may split the packet and return the transferred part */
			p = TransferPacket(c, remaining_unload, dest);
			p->next = dest->UpdateFlowStatsTransfer(source, last_remaining - remaining_unload, curr_station);
		} else /* UL_KEEP */ {
			++c;
		}
	}

	dest->cargo.InvalidateCache();
	InvalidateCache();
	return max_unload - remaining_unload;
}

<<<<<<< HEAD
uint CargoList::LoadPackets(List * dest, uint cap, StationID next_station, List * rejected, TileIndex load_place) {
	while(!packets.empty() && cap > 0) {
		CargoPacket * p = packets.front();
		if (rejected == NULL || p->next == next_station || p->next == INVALID_STATION || next_station == INVALID_STATION) {
			/* load the packet if possible */
			if (p->count <= cap) {
				/* load all of the packet */
				packets.pop_front();
			} else {
				/* packet needs to be split */
				p = p->Split(cap);
				assert(p->count == cap);
			}
			cap -= p->count;
			dest->push_back(p);
			if (load_place != INVALID_TILE) {
				p->loaded_at_xy = load_place;
				p->paid_for = false;
			}
		} else {
			packets.pop_front();
			rejected->push_back(p);
		}
=======
	if (mta == MTA_FINAL_DELIVERY && !tmp.Empty()) {
		/* There are some packets that could not be delivered at the station, put them back */
		tmp.MoveTo(this, UINT_MAX, MTA_UNLOAD, NULL);
		tmp.packets.clear();
>>>>>>> 6ed9b64c
	}
	InvalidateCache();
	return cap;
}

uint CargoList::MoveToVehicle(CargoList *dest, uint max_load, StationID next_station, List * rejected, TileIndex load_place) {
	uint space_remaining = LoadPackets(&dest->packets, max_load, next_station, rejected, load_place);
	dest->InvalidateCache();
	return max_load - space_remaining;
}

void CargoList::InvalidateCache()
{
	empty = packets.empty();
	count = 0;
	feeder_share = 0;
	source = INVALID_STATION;
	days_in_transit = 0;

	if (empty) return;

	uint dit = 0;
	for (List::const_iterator it = packets.begin(); it != packets.end(); it++) {
		count        += (*it)->count;
		dit          += (*it)->days_in_transit * (*it)->count;
		feeder_share += (*it)->feeder_share;
	}
	days_in_transit = dit / count;
	source = (*packets.begin())->source;
}

UnloadDescription::UnloadDescription(GoodsEntry * d, StationID curr, StationID next, OrderUnloadFlags order_flags) :
	dest(d), curr_station(curr), next_station(next), flags(UL_KEEP)
{
	if (HasBit(dest->acceptance_pickup, GoodsEntry::ACCEPTANCE)) {
		flags |= UL_ACCEPTED;
	}
	if (order_flags & OUFB_UNLOAD) {
		flags |= UL_DELIVER;
	}
	if (order_flags & OUFB_TRANSFER) {
		flags |= UL_TRANSFER;
	}
}

void CargoList::RerouteStalePackets(StationID curr, StationID to, GoodsEntry * ge) {
	for(List::iterator it = packets.begin(); it != packets.end(); ++it) {
		CargoPacket * packet = *it;
		if (packet->next == to) {
			packet->next = ge->UpdateFlowStatsTransfer(packet->source, packet->count, curr);
		}
	}
	InvalidateCache();
}

void CargoList::UpdateFlows(StationID next, GoodsEntry * ge) {
	for(List::iterator i = packets.begin(); i != packets.end(); ++i) {
		CargoPacket * p = *i;
		ge->UpdateFlowStats(p->source, p->count, next);
		p->next = next;
	}
}<|MERGE_RESOLUTION|>--- conflicted
+++ resolved
@@ -107,7 +107,6 @@
 	InvalidateCache();
 }
 
-<<<<<<< HEAD
 CargoPacket * CargoPacket::Split(uint new_size) {
 	CargoPacket *cp_new = new CargoPacket(source, next, new_size);
 	Money fs = feeder_share * new_size / static_cast<uint>(count);
@@ -115,69 +114,27 @@
 	cp_new->source_xy       = source_xy;
 	cp_new->loaded_at_xy    = loaded_at_xy;
 	cp_new->days_in_transit = days_in_transit;
-	cp_new->paid_for        = paid_for;
 	cp_new->feeder_share    = fs;
 	count -= new_size;
 	return cp_new;
 }
-=======
-bool CargoList::MoveTo(CargoList *dest, uint count, CargoList::MoveToAction mta, CargoPayment *payment, uint data)
-{
-	assert(mta == MTA_FINAL_DELIVERY || dest != NULL);
-	assert(mta == MTA_UNLOAD || mta == MTA_CARGO_LOAD || payment != NULL);
-	CargoList tmp;
-
-	while (!packets.empty() && count > 0) {
-		CargoPacket *cp = *packets.begin();
-		if (cp->count <= count) {
-			/* Can move the complete packet */
-			packets.remove(cp);
-			switch (mta) {
-				case MTA_FINAL_DELIVERY:
-					if (cp->source == data) {
-						tmp.Append(cp);
-					} else {
-						payment->PayFinalDelivery(cp, cp->count);
-						count -= cp->count;
-						delete cp;
-					}
-					continue; // of the loop
-
-				case MTA_CARGO_LOAD:
-					cp->loaded_at_xy = data;
-					break;
-
-				case MTA_TRANSFER:
-					payment->PayTransfer(cp, cp->count);
-					break;
-
-				case MTA_UNLOAD:
-					break;
-			}
-			count -= cp->count;
-			dest->packets.push_back(cp);
-		} else {
-			/* Can move only part of the packet, so split it into two pieces */
-			if (mta != MTA_FINAL_DELIVERY) {
-				CargoPacket *cp_new = new CargoPacket();
->>>>>>> 6ed9b64c
-
-void CargoList::DeliverPacket(List::iterator & c, uint & remaining_unload) {
+
+void CargoList::DeliverPacket(List::iterator & c, uint & remaining_unload, CargoPayment *payment) {
 	CargoPacket * p = *c;
 	if (p->count <= remaining_unload) {
 		remaining_unload -= p->count;
-//		payment->PayFinal(p, p->count);
+		payment->PayFinalDelivery(p, p->count);
 		delete p;
 		packets.erase(c++);
 	} else {
-//		payment->PayFinal(p, remaining_unload);
+		payment->PayFinalDelivery(p, remaining_unload);
 		p->count -= remaining_unload;
 		remaining_unload = 0;
 		++c;
 	}
 }
 
-CargoPacket * CargoList::TransferPacket(List::iterator & c, uint & remaining_unload, GoodsEntry * dest) {
+CargoPacket * CargoList::TransferPacket(List::iterator & c, uint & remaining_unload, GoodsEntry *dest, CargoPayment *payment) {
 	CargoPacket * p = *c;
 	if (p->count <= remaining_unload) {
 		packets.erase(c++);
@@ -185,14 +142,13 @@
 		p = p->Split(remaining_unload);
 		++c;
 	}
-//	payment->PayTransfer(p, p->count);
+	payment->PayTransfer(p, p->count);
 	dest->cargo.packets.push_back(p);
 	SetBit(dest->acceptance_pickup, GoodsEntry::PICKUP);
 	remaining_unload -= p->count;
 	return p;
 }
 
-<<<<<<< HEAD
 UnloadType CargoList::WillUnload(const UnloadDescription & ul, const CargoPacket * p) const {
 	if (ul.dest->flows[p->source].empty()) {
 		/* there is no plan: use normal unloading */
@@ -254,17 +210,6 @@
 				/* transfer cargo, as delivering didn't work */
 				/* plan might still be fulfilled as the packet can be picked up by another vehicle travelling to "via" */
 				return UL_TRANSFER;
-=======
-				cp_new->days_in_transit = cp->days_in_transit;
-				cp_new->feeder_share    = fs;
-
-				cp_new->count = count;
-				dest->packets.push_back(cp_new);
-
-				if (mta == MTA_TRANSFER) payment->PayTransfer(cp_new, count);
-			} else {
-				payment->PayFinalDelivery(cp, count);
->>>>>>> 6ed9b64c
 			}
 		} else if (ul.flags & UL_TRANSFER) {
 			/* transfer forced, plan still fulfilled as above */
@@ -279,7 +224,7 @@
 	}
 }
 
-uint CargoList::MoveToStation(GoodsEntry * dest, uint max_unload, OrderUnloadFlags flags, StationID curr_station, StationID next_station) {
+uint CargoList::MoveToStation(GoodsEntry * dest, uint max_unload, OrderUnloadFlags flags, StationID curr_station, StationID next_station, CargoPayment *payment) {
 	uint remaining_unload = max_unload;
 	UnloadDescription ul(dest, curr_station, next_station, flags);
 
@@ -291,11 +236,11 @@
 		UnloadType unload_flags = WillUnload(ul, p);
 
 		if (unload_flags & UL_DELIVER) {
-			DeliverPacket(c, remaining_unload);
+			DeliverPacket(c, remaining_unload, payment);
 			dest->UpdateFlowStats(source, last_remaining - remaining_unload, curr_station);
 		} else if (unload_flags & UL_TRANSFER) {
 			/* TransferPacket may split the packet and return the transferred part */
-			p = TransferPacket(c, remaining_unload, dest);
+			p = TransferPacket(c, remaining_unload, dest, payment);
 			p->next = dest->UpdateFlowStatsTransfer(source, last_remaining - remaining_unload, curr_station);
 		} else /* UL_KEEP */ {
 			++c;
@@ -307,7 +252,6 @@
 	return max_unload - remaining_unload;
 }
 
-<<<<<<< HEAD
 uint CargoList::LoadPackets(List * dest, uint cap, StationID next_station, List * rejected, TileIndex load_place) {
 	while(!packets.empty() && cap > 0) {
 		CargoPacket * p = packets.front();
@@ -325,18 +269,11 @@
 			dest->push_back(p);
 			if (load_place != INVALID_TILE) {
 				p->loaded_at_xy = load_place;
-				p->paid_for = false;
 			}
 		} else {
 			packets.pop_front();
 			rejected->push_back(p);
 		}
-=======
-	if (mta == MTA_FINAL_DELIVERY && !tmp.Empty()) {
-		/* There are some packets that could not be delivered at the station, put them back */
-		tmp.MoveTo(this, UINT_MAX, MTA_UNLOAD, NULL);
-		tmp.packets.clear();
->>>>>>> 6ed9b64c
 	}
 	InvalidateCache();
 	return cap;
