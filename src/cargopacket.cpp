--- conflicted
+++ resolved
@@ -130,13 +130,6 @@
 	this->cargo_days_in_transit += cp->days_in_transit * cp->count;
 }
 
-<<<<<<< HEAD
-void VehicleCargoList::Append(CargoPacket *cp)
-{
-	assert(cp != NULL);
-	this->AddToCache(cp);
-
-=======
 void ReservationList::Append(CargoPacket *cp)
 {
 	assert(cp != NULL);
@@ -149,7 +142,6 @@
 	assert(cp != NULL);
 	this->AddToCache(cp);
 
->>>>>>> 6537923c
 	for (ReverseIterator it(this->packets.rbegin()); it != this->packets.rend(); it++) {
 		CargoPacket *icp = *it;
 		if (VehicleCargoList::AreMergable(icp, cp) && icp->count + cp->count <= CargoPacket::MAX_COUNT) {
@@ -191,12 +183,8 @@
 }
 
 template<class Tinst, class Tcont>
-<<<<<<< HEAD
-uint CargoList<Tinst, Tcont>::MovePacket(VehicleCargoList *dest, Iterator &it, uint cap, TileIndex load_place)
-=======
 template<class Tother_inst>
 uint CargoList<Tinst, Tcont>::MovePacket(Tother_inst *dest, Iterator &it, uint cap, TileIndex load_place)
->>>>>>> 6537923c
 {
 	CargoPacket *packet = MovePacket(it, cap, load_place);
 	uint ret = packet->count;
@@ -295,7 +283,6 @@
 		/* use cargodist unloading*/
 		return WillUnloadCargoDist(ul, p);
 	}
-<<<<<<< HEAD
 }
 
 UnloadType VehicleCargoList::WillUnloadOld(const UnloadDescription & ul, const CargoPacket * p) const {
@@ -360,71 +347,6 @@
 			/* vehicle goes somewhere else, transfer the packet*/
 			return UL_TRANSFER;
 		}
-=======
-}
-
-UnloadType VehicleCargoList::WillUnloadOld(const UnloadDescription & ul, const CargoPacket * p) const {
-	/* try to unload cargo */
-	bool move = (ul.flags & (UL_DELIVER | UL_ACCEPTED | UL_TRANSFER)) != 0;
-	/* try to deliver cargo if unloading */
-	bool deliver = (ul.flags & UL_ACCEPTED) && !(ul.flags & UL_TRANSFER) && (p->source != ul.curr_station);
-	/* transfer cargo if delivery was unsuccessful */
-	bool transfer = (ul.flags & (UL_TRANSFER | UL_DELIVER)) != 0;
-	if (move) {
-		if(deliver) {
-			return UL_DELIVER;
-		} else if (transfer) {
-			return UL_TRANSFER;
-		} else {
-			/* this case is for (non-)delivery to the source station without special flags.
-			 * like the code in MoveTo did, we keep the packet in this case
-			 */
-			return UL_KEEP;
-		}
-	} else {
-		return UL_KEEP;
-	}
-}
-
-UnloadType VehicleCargoList::WillUnloadCargoDist(const UnloadDescription & ul, const CargoPacket * p) const {
-	StationID via = ul.dest->flows[p->source].begin()->via;
-	if (via == ul.curr_station) {
-		/* this is the final destination, deliver ... */
-		if (ul.flags & UL_TRANSFER) {
-			/* .. except if explicitly told not to do so ... */
-			return UL_TRANSFER;
-		} else if (ul.flags & UL_ACCEPTED) {
-			return UL_DELIVER;
-		} else if (ul.flags & UL_DELIVER) {
-			/* .. or if the station suddenly doesn't accept our cargo, but we have an explicit deliver order... */
-			return UL_TRANSFER;
-		} else {
-			/* .. or else if it doesn't accept. */
-			return UL_KEEP;
-		}
-	} else {
-		/* packet has to travel on, find out if it can stay on board */
-		if (ul.flags & UL_DELIVER) {
-			/* order overrides cargodist:
-			 * play by the old loading rules here as player is interfering with cargodist
-			 * try to deliver, as move has been forced upon us */
-			if ((ul.flags & UL_ACCEPTED) && !(ul.flags & UL_TRANSFER) && p->source != ul.curr_station) {
-				return UL_DELIVER;
-			} else {
-				/* transfer cargo, as delivering didn't work */
-				/* plan might still be fulfilled as the packet can be picked up by another vehicle travelling to "via" */
-				return UL_TRANSFER;
-			}
-		} else if (ul.flags & UL_TRANSFER) {
-			/* transfer forced, plan still fulfilled as above */
-			return UL_TRANSFER;
-		} else if (ul.next_station == via) {
-			/* vehicle goes to the packet's next hop or has nondeterministic order: keep the packet*/
-			return UL_KEEP;
-		} else {
-			/* vehicle goes somewhere else, transfer the packet*/
-			return UL_TRANSFER;
-		}
 	}
 }
 
@@ -432,7 +354,6 @@
 	for(Iterator c = packets.begin(); c != packets.end();) {
 		SetBit(ge->acceptance_pickup, GoodsEntry::PICKUP);
 		MovePacket(&ge->cargo, INVALID_STATION, c, (*c)->count);
->>>>>>> 6537923c
 	}
 }
 
@@ -476,13 +397,9 @@
 	this->Parent::AddToCache(cp);
 }
 
-<<<<<<< HEAD
-uint VehicleCargoList::MoveToVehicle(VehicleCargoList *dest, uint cap, TileIndex load_place)
-=======
 template <class Tinst, class Tcont>
 template <class Tother_inst>
 uint CargoList<Tinst, Tcont>::MoveTo(Tother_inst *dest, uint cap, TileIndex load_place)
->>>>>>> 6537923c
 {
 	uint orig_cap = cap;
 	Iterator it = packets.begin();
@@ -543,12 +460,8 @@
 	list.push_back(cp);
 }
 
-<<<<<<< HEAD
-uint StationCargoList::MovePackets(VehicleCargoList *dest, uint cap, Iterator begin, Iterator end, TileIndex load_place) {
-=======
 template <class Tother_inst>
 uint StationCargoList::MovePackets(Tother_inst *dest, uint cap, Iterator begin, Iterator end, TileIndex load_place) {
->>>>>>> 6537923c
 	uint orig_cap = cap;
 	while(begin != end && cap > 0) {
 		cap -= this->MovePacket(dest, begin, cap, load_place);
@@ -556,12 +469,8 @@
 	return orig_cap - cap;
 }
 
-<<<<<<< HEAD
-uint StationCargoList::MoveToVehicle(VehicleCargoList *dest, uint cap, StationID selected_station, TileIndex load_place) {
-=======
 template <class Tother_inst>
 uint StationCargoList::MoveTo(Tother_inst *dest, uint cap, StationID selected_station, TileIndex load_place) {
->>>>>>> 6537923c
 	uint orig_cap = cap;
 	if (selected_station != INVALID_STATION) {
 		std::pair<Iterator, Iterator> bounds(packets.equal_range(selected_station));
@@ -601,10 +510,6 @@
 /*
  * We have to instantiate everything we want to be usable.
  */
-<<<<<<< HEAD
-template class CargoList<VehicleCargoList, CargoPacketList>;
-template class CargoList<StationCargoList, StationCargoPacketMap>;
-=======
 /** Autoreplace Vehicle -> Vehicle 'transfer' */
 template uint CargoList<VehicleCargoList, CargoPacketList>::MoveTo(VehicleCargoList *dest, uint cap, TileIndex load_place);
 template uint CargoList<VehicleCargoList, CargoPacketList>::MovePacket(VehicleCargoList *dest, Iterator &it, uint cap, TileIndex load_place);
@@ -620,5 +525,4 @@
 
 template class CargoList<VehicleCargoList, CargoPacketList>;
 template class CargoList<StationCargoList, StationCargoPacketMap>;
-template class CargoList<ReservationList, CargoPacketList>;
->>>>>>> 6537923c
+template class CargoList<ReservationList, CargoPacketList>;