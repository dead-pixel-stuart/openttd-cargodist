--- conflicted
+++ resolved
@@ -573,11 +573,7 @@
 	}
 }
 
-<<<<<<< HEAD
-void StationCargoList::RandomTruncate(uint max_remaining, GoodsEntry *ge) {
-=======
 void StationCargoList::RandomTruncate(uint max_remaining) {
->>>>>>> 3da221b3
 	uint prev_count = this->count;
 	while (this->count > max_remaining) {
 		for(Iterator it(packets.begin()); it != packets.end();) {
@@ -589,18 +585,10 @@
 				packet->count -= diff;
 				this->count = max_remaining;
 				this->cargo_days_in_transit -= packet->days_in_transit * diff;
-<<<<<<< HEAD
-				ge->UpdateFlowStats(packet->source, -diff, next);
-=======
->>>>>>> 3da221b3
 				return;
 			} else {
 				packets.erase(it++);
 				this->RemoveFromCache(packet);
-<<<<<<< HEAD
-				ge->UpdateFlowStats(packet->source, -packet->count, next);
-=======
->>>>>>> 3da221b3
 				delete packet;
 			}
 		}
