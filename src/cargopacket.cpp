/* $Id$ */

/*
 * This file is part of OpenTTD.
 * OpenTTD is free software; you can redistribute it and/or modify it under the terms of the GNU General Public License as published by the Free Software Foundation, version 2.
 * OpenTTD is distributed in the hope that it will be useful, but WITHOUT ANY WARRANTY; without even the implied warranty of MERCHANTABILITY or FITNESS FOR A PARTICULAR PURPOSE.
 * See the GNU General Public License for more details. You should have received a copy of the GNU General Public License along with OpenTTD. If not, see <http://www.gnu.org/licenses/>.
 */

/** @file cargopacket.cpp Implementation of the cargo packets. */

#include "stdafx.h"
#include "station_base.h"
#include "core/pool_func.hpp"
#include "core/random_func.hpp"
#include "economy_base.h"

/* Initialize the cargopacket-pool */
CargoPacketPool _cargopacket_pool("CargoPacket");
INSTANTIATE_POOL_METHODS(CargoPacket)

/**
 * Initialize, i.e. clean, the pool with cargo packets.
 */
void InitializeCargoPackets()
{
	_cargopacket_pool.CleanPool();
}

/**
 * Create a new packet for savegame loading.
 */
CargoPacket::CargoPacket()
{
	this->source_type = ST_INDUSTRY;
	this->source_id   = INVALID_SOURCE;
}

/**
 * Creates a new cargo packet.
 * @param source      Source station of the packet.
 * @param source_xy   Source location of the packet.
 * @param count       Number of cargo entities to put in this packet.
 * @param source_type 'Type' of source the packet comes from (for subsidies).
 * @param source_id   Actual source of the packet (for subsidies).
 * @pre count != 0
 * @note We have to zero memory ourselves here because we are using a 'new'
 * that, in contrary to all other pools, does not memset to 0.
 */
CargoPacket::CargoPacket(StationID source, TileIndex source_xy, uint16 count, SourceType source_type, SourceID source_id) :
	feeder_share(0),
	count(count),
	days_in_transit(0),
	source_id(source_id),
	source(source),
	source_xy(source_xy),
	loaded_at_xy(0)
{
	assert(count != 0);
	this->source_type  = source_type;
}

/**
 * Creates a new cargo packet. Initializes the fields that cannot be changed later.
 * Used when loading or splitting packets.
 * @param count           Number of cargo entities to put in this packet.
 * @param days_in_transit Number of days the cargo has been in transit.
 * @param source          Station the cargo was initially loaded.
 * @param source_xy       Station location the cargo was initially loaded.
 * @param loaded_at_xy    Location the cargo was loaded last.
 * @param feeder_share    Feeder share the packet has already accumulated.
 * @param source_type     'Type' of source the packet comes from (for subsidies).
 * @param source_id       Actual source of the packet (for subsidies).
 * @note We have to zero memory ourselves here because we are using a 'new'
 * that, in contrary to all other pools, does not memset to 0.
 */
CargoPacket::CargoPacket(uint16 count, byte days_in_transit, StationID source, TileIndex source_xy, TileIndex loaded_at_xy, Money feeder_share, SourceType source_type, SourceID source_id) :
		feeder_share(feeder_share),
		count(count),
		days_in_transit(days_in_transit),
		source_id(source_id),
		source(source),
		source_xy(source_xy),
		loaded_at_xy(loaded_at_xy)
{
	assert(count != 0);
	this->source_type = source_type;
}

/**
 * Split this packet in two and return the split off part.
 * @param new_size Size of the remaining part.
 * @return Split off part.
 */
FORCEINLINE CargoPacket *CargoPacket::Split(uint new_size)
{
	Money fs = this->feeder_share * new_size / static_cast<uint>(this->count);
	CargoPacket *cp_new = new CargoPacket(new_size, this->days_in_transit, this->source, this->source_xy, this->loaded_at_xy, fs, this->source_type, this->source_id);
	this->feeder_share -= fs;
	this->count -= new_size;
	return cp_new;
}

/**
 * Merge another packet into this one.
 * @param cp Packet to be merged in.
 */
FORCEINLINE void CargoPacket::Merge(CargoPacket *cp)
{
	this->count += cp->count;
	this->feeder_share += cp->feeder_share;
	delete cp;
}

/**
 * Invalidates (sets source_id to INVALID_SOURCE) all cargo packets from given source.
 * @param src_type Type of source.
 * @param src Index of source.
 */
/* static */ void CargoPacket::InvalidateAllFrom(SourceType src_type, SourceID src)
{
	CargoPacket *cp;
	FOR_ALL_CARGOPACKETS(cp) {
		if (cp->source_type == src_type && cp->source_id == src) cp->source_id = INVALID_SOURCE;
	}
}

/**
 * Invalidates (sets source to INVALID_STATION) all cargo packets from given station.
 * @param sid Station that gets removed.
 */
/* static */ void CargoPacket::InvalidateAllFrom(StationID sid)
{
	CargoPacket *cp;
	FOR_ALL_CARGOPACKETS(cp) {
		if (cp->source == sid) cp->source = INVALID_STATION;
	}
}

/*
 *
 * Cargo list implementation
 *
 */

/**
 * Destroy the cargolist ("frees" all cargo packets).
 */
template <class Tinst, class Tcont>
CargoList<Tinst, Tcont>::~CargoList()
{
	for (Iterator it(this->packets.begin()); it != this->packets.end(); ++it) {
		delete *it;
	}
}

/**
 * Update the cached values to reflect the removal of this packet.
 * Decreases count and days_in_transit.
 * @param cp Packet to be removed from cache.
 */
template <class Tinst, class Tcont>
void CargoList<Tinst, Tcont>::RemoveFromCache(const CargoPacket *cp)
{
	this->count                 -= cp->count;
	this->cargo_days_in_transit -= cp->days_in_transit * cp->count;
}

/**
 * Update the cache to reflect adding of this packet.
 * Increases count and days_in_transit.
 * @param cp New packet to be inserted.
 */
template <class Tinst, class Tcont>
void CargoList<Tinst, Tcont>::AddToCache(const CargoPacket *cp)
{
	this->count                 += cp->count;
	this->cargo_days_in_transit += cp->days_in_transit * cp->count;
}

/**
 * Appends the given cargo packet. Tries to merge it with another one in the
 * packets list. If no fitting packet is found, appends it.
 * @warning After appending this packet may not exist anymore!
 * @note Do not use the cargo packet anymore after it has been appended to this CargoList!
 * @param cp Cargo packet to add.
 * @param update_cache If false, the cache is not updated; used when loading from
 *        the reservation list.
 * @pre cp != NULL
 */
void VehicleCargoList::Append(CargoPacket *cp, bool update_cache)
{
	assert(cp != NULL);
	if (update_cache) this->AddToCache(cp);
	for (CargoPacketList::reverse_iterator it(this->packets.rbegin()); it != this->packets.rend(); it++) {
		CargoPacket *icp = *it;
		if (VehicleCargoList::AreMergable(icp, cp) && icp->count + cp->count <= CargoPacket::MAX_COUNT) {
			icp->Merge(cp);
			return;
		}
	}

	/* The packet could not be merged with another one */
	this->packets.push_back(cp);
}

/**
 * Truncates the cargo in this list to the given amount. It leaves the
 * first count cargo entities and removes the rest.
 * @param max_remaining Maximum amount of entities to be in the list after the command.
 */
template <class Tinst, class Tcont>
void CargoList<Tinst, Tcont>::Truncate(uint max_remaining)
{
	for (Iterator it(packets.begin()); it != packets.end(); /* done during loop*/) {
		CargoPacket *cp = *it;
		if (max_remaining == 0) {
			/* Nothing should remain, just remove the packets. */
			this->packets.erase(it++);
			static_cast<Tinst *>(this)->RemoveFromCache(cp);
			delete cp;
			continue;
		}

		uint local_count = cp->count;
		if (local_count > max_remaining) {
			uint diff = local_count - max_remaining;
			this->count -= diff;
			this->cargo_days_in_transit -= cp->days_in_transit * diff;
			cp->count = max_remaining;
			max_remaining = 0;
		} else {
			max_remaining -= local_count;
		}
		++it;
	}
}

/**
 * Reserves a packet for later loading and adds it to the cache.
 * @param cp Packet to be reserved.
 */
void VehicleCargoList::Reserve(CargoPacket *cp)
{
	assert(cp != NULL);
	this->AddToCache(cp);
	this->reserved_count += cp->count;
	this->reserved.push_back(cp);
}

/**
 * Returns all reserved cargo to the station and removes it from the cache.
 * @param ID of next the station the cargo wants to go next.
 * @param dest Station the cargo is returned to.
 */
void VehicleCargoList::Unreserve(StationID next, StationCargoList *dest)
{
	Iterator it(this->reserved.begin());
	while (it != this->reserved.end()) {
		CargoPacket *cp = *it;
		this->RemoveFromCache(cp);
		this->reserved_count -= cp->count;
		dest->Append(next, cp);
		this->reserved.erase(it++);
	}
}

/**
 * Load packets from the reservation list.
 * @params max_move Number of cargo to load.
 * @return Amount of cargo actually loaded.
 */
uint VehicleCargoList::LoadReserved(uint max_move)
{
	uint orig_max = max_move;
	Iterator it(this->reserved.begin());
	while (it != this->reserved.end() && max_move > 0) {
		CargoPacket *cp = *it;
		if (cp->count <= max_move) {
			/* Can move the complete packet */
			max_move -= cp->count;
			this->reserved.erase(it++);
			this->reserved_count -= cp->count;
			this->Append(cp, false);
		} else {
			cp->count -= max_move;
			CargoPacket *cp_new = new CargoPacket(max_move, cp->days_in_transit, cp->source, cp->source_xy, cp->loaded_at_xy, 0, cp->source_type, cp->source_id);
			this->Append(cp_new, false);
			this->reserved_count -= max_move;
			max_move = 0;
		}
	}
	return orig_max - max_move;
}

/**
 * Move a single packet or part of it from this list to a vehicle and increment
 * the given iterator.
 * @param dest       Vehicle cargo list to move to.
 * @param it         Iterator pointing to the packet.
 * @param cap        Maximum amount of cargo to be moved.
 * @param load_place New loaded_at for the packet.
 * @param reserve    If the packet should be loaded on or reserved for the vehicle.
 * @return           Actual amount of cargo which has been moved.
 */
template<class Tinst, class Tcont>
uint CargoList<Tinst, Tcont>::MovePacket(VehicleCargoList *dest, Iterator &it, uint cap, TileIndex load_place, bool reserve)
{
	CargoPacket *packet = this->RemovePacket(it, cap, load_place);
	uint ret = packet->count;
	if (reserve) {
		dest->Reserve(packet);
	} else {
		dest->Append(packet);
	}
	return ret;
}

/**
 * Move a single packet or part of it from this list to a station and increment
 * the given iterator.
 * @param dest Station cargo list to move to.
 * @param next Next station the packet will travel to.
 * @param it Iterator pointing to the packet.
 * @param cap Maximum amount of cargo to be moved.
 * @return Actual amount of cargo which has been moved.
 */
template<class Tinst, class Tcont>
uint CargoList<Tinst, Tcont>::MovePacket(StationCargoList *dest, StationID next, Iterator &it, uint cap)
{
	CargoPacket *packet = this->RemovePacket(it, cap);
	uint ret = packet->count;
	dest->Append(next, packet);
	return ret;
}

<<<<<<< HEAD
/**
 * Remove a single packet or part of it from this list and increment the given
 * iterator.
 * @param it Iterator pointing to the packet.
 * @param cap Maximum amount of cargo to be moved.
 * @param load_place New loaded_at for the packet or INVALID_TILE if the current
 *        one shall be kept.
 * @return Removed packet.
 */
template<class Tinst, class Tcont>
CargoPacket *CargoList<Tinst, Tcont>::RemovePacket(Iterator &it, uint cap, TileIndex load_place)
{
	CargoPacket *packet = *it;
	/* load the packet if possible */
	if (packet->count > cap) {
		/* packet needs to be split */
		packet = packet->Split(cap);
		assert(packet->count == cap);
		++it;
	} else {
		this->packets.erase(it++);
	}
	static_cast<Tinst *>(this)->RemoveFromCache(packet);
	if (load_place != INVALID_TILE) {
		packet->loaded_at_xy = load_place;
	}
	return packet;
}
=======
		if (cp->count <= max_move) {
			/* Can move the complete packet */
			max_move -= cp->count;
			this->packets.erase(it++);
			static_cast<Tinst *>(this)->RemoveFromCache(cp);
			switch (mta) {
				case MTA_FINAL_DELIVERY:
					payment->PayFinalDelivery(cp, cp->count);
					delete cp;
					continue; // of the loop

				case MTA_RESERVE:
					cp->loaded_at_xy = data;
					/* this reinterpret cast is nasty. The method should be
					 * refactored to get rid of it. However, as this is only
					 * a step on the way to cargodist and the whole method is
					 * rearranged in a later step we can tolerate it to make the
					 * patches smaller.
					 * MTA_RESERVE can only happen if dest is a vehicle, so we
					 * cannot crash here. I don't know a way to assert that,
					 * though.
					 */
					reinterpret_cast<VehicleCargoList *>(dest)->Reserve(cp);
					continue;

				case MTA_CARGO_LOAD:
					cp->loaded_at_xy = data;
					break;

				case MTA_TRANSFER:
					cp->feeder_share += payment->PayTransfer(cp, cp->count);
					break;

				case MTA_UNLOAD:
					break;
			}
			dest->Append(cp);
			continue;
		}
>>>>>>> d9469d43

/**
 * Invalidates the cached data and rebuilds it.
 */
template <class Tinst, class Tcont>
void CargoList<Tinst, Tcont>::InvalidateCache()
{
	this->count = 0;
	this->cargo_days_in_transit = 0;

	for (ConstIterator it(this->packets.begin()); it != this->packets.end(); it++) {
		static_cast<Tinst *>(this)->AddToCache(*it);
	}
}

/**
 * Delete a vehicle cargo list and clear its reservation list.
 */
VehicleCargoList::~VehicleCargoList()
{
	for (Iterator it(this->reserved.begin()); it != this->reserved.end(); ++it) {
		delete *it;
	}
}

/**
 * Deliver a specific packet or part of it to a station and handle payment. The
 * given iterator is incremented in the process.
 * @param it      Iterator pointing to the packet to be delivered.
 * @param cap     Maximum amount of cargo to be unloaded.
 * @param payment Payment object to use for payment.
 * @return        Amount of cargo actually unloaded.
 */
uint VehicleCargoList::DeliverPacket(Iterator &it, uint cap, CargoPayment *payment)
{
	CargoPacket *p = *it;
	uint unloaded = 0;
	if (p->count <= cap) {
		payment->PayFinalDelivery(p, p->count);
		this->packets.erase(it++);
		this->RemoveFromCache(p);
		unloaded = p->count;
		delete p;
	} else {
		payment->PayFinalDelivery(p, cap);
		this->count -= cap;
		this->cargo_days_in_transit -= cap * p->days_in_transit;
		this->feeder_share -= p->feeder_share;
		p->feeder_share = 0;
		p->count -= cap;
		unloaded = cap;
		++it;
	}
	return unloaded;
}

/**
 * Keep a packet in the vehicle while unloading by temporarily moving it to the
 * reservation list. The given iterator is incremented in the process.
 * @param it Iterator pointing to the packet.
 * @return Size of the packet.
 */
uint VehicleCargoList::KeepPacket(Iterator &it)
{
	CargoPacket *cp = *it;
	this->reserved.push_back(cp);
	this->reserved_count += cp->count;
	this->packets.erase(it++);
	return cp->count;
}

/**
 * Transfer a packet to a station, but don't deliver it. Increment the given
 * iterator in the process.
 * @param it Iterator pointing to a packet in the list.
 * @param cap Maximum amount of cargo to be transferred.
 * @param dest Cargo list of the station the cargo should be transferred to.
 * @param payment Payment object to be updated with the resulting transfer
 *                credits.
 * @param next ID of the station the cargo wants to go to next.
 * @return Amount of cargo actually moved.
 */
uint VehicleCargoList::TransferPacket(Iterator &it, uint cap, StationCargoList *dest, CargoPayment *payment, StationID next)
{
	CargoPacket *cp = this->RemovePacket(it, cap);
	cp->feeder_share += payment->PayTransfer(cp, cp->count);
	uint ret = cp->count;
	dest->Append(next, cp);
	return ret;
}

/**
 * Determine what a cargo packet arriving at the station this list belongs to
 * will do, using the "old", non-cargodist algorithm.
 * @param flags  Unload flags telling if the cargo is accepted and what order
 *               flags there are.
 * @param source ID of the packets source station.
 * @return       Unload type (deliver, transfer, keep) telling what to do with
 *               the packet.
 */
UnloadType StationCargoList::WillUnloadOld(byte flags, StationID source)
{
	/* try to unload cargo */
	bool move = (flags & (UL_DELIVER | UL_ACCEPTED | UL_TRANSFER)) != 0;
	/* try to deliver cargo if unloading */
	bool deliver = (flags & UL_ACCEPTED) && !(flags & UL_TRANSFER) && (source != this->station->index);
	/* transfer cargo if delivery was unsuccessful */
	bool transfer = (flags & (UL_TRANSFER | UL_DELIVER)) != 0;
	if (move) {
		if(deliver) {
			return UL_DELIVER;
		} else if (transfer) {
			return UL_TRANSFER;
		} else {
			/* this case is for (non-)delivery to the source station without special flags.
			 * like the code in MoveTo did, we keep the packet in this case
			 */
			return UL_KEEP;
		}
	} else {
		return UL_KEEP;
	}
}

/**
 * Determine what a cargo packet arriving at the station this list belongs to
 * will do, using the Cargodist algorithm.
 * @param flags  Unload flags telling if the cargo is accepted and what order
 *               flags there are.
 * @param next   Station the vehicle the cargo is coming from will
 *               visit next (or INVALID_STATION if unknown).
 * @param via    Station the cargo wants to go to next. If that is this
 *               station the cargo wants to be delivered.
 * @param source ID of the packets source station.
 * @return       Unload type (deliver, transfer, keep) telling what to do with
 *               the packet.
 */
UnloadType StationCargoList::WillUnloadCargoDist(byte flags, StationID next, StationID via, StationID source)
{
	if (via == this->station->index) {
		/* this is the final destination, deliver ... */
		if (flags & UL_TRANSFER) {
			/* .. except if explicitly told not to do so ... */
			return UL_TRANSFER;
		} else if (flags & UL_ACCEPTED) {
			return UL_DELIVER;
		} else if (flags & UL_DELIVER) {
			/* .. or if the station suddenly doesn't accept our cargo, but we have an explicit deliver order... */
			return UL_TRANSFER;
		} else {
			/* .. or else if it doesn't accept. */
			return UL_KEEP;
		}
	} else {
		/* packet has to travel on, find out if it can stay on board */
		if (flags & UL_DELIVER) {
			/* order overrides cargodist:
			 * play by the old loading rules here as player is interfering with cargodist
			 * try to deliver, as move has been forced upon us */
			if ((flags & UL_ACCEPTED) && !(flags & UL_TRANSFER) && source != this->station->index) {
				return UL_DELIVER;
			} else {
				/* transfer cargo, as delivering didn't work */
				return UL_TRANSFER;
			}
		} else if (flags & UL_TRANSFER) {
			/* transfer forced */
			return UL_TRANSFER;
		} else if (next == via) {
			/* vehicle goes to the packet's next hop or has nondeterministic order: keep the packet*/
			return UL_KEEP;
		} else {
			/* vehicle goes somewhere else, transfer the packet*/
			return UL_TRANSFER;
		}
	}
}

/**
 * Swap the reserved and packets lists when starting to load cargo. Pull in the
 * "kept" packets which were stored in the reservation list so that we don't
 * have to iterate over them all the time.
 * @pre this->packets.empty()
 */
void VehicleCargoList::SwapReserved()
{
	assert(this->packets.empty());
	this->packets.swap(this->reserved);
	this->reserved_count = 0;
}

/**
 * Moves the given amount of cargo from a vehicle to a station.
 * Depending on the value of flags the side effects of this function differ:
 *  - OUFB_UNLOAD_IF_POSSIBLE and dest->acceptance_pickup & GoodsEntry::ACCEPTANCE:
 *  	packets are accepted here and may be unloaded and/or delivered (=destroyed);
 *  	if not using cargodist: all packets are unloaded and delivered
 *  	if using cargodist: only packets which have this station as final destination are unloaded and delivered.
 *  	if using cargodist: other packets may or may not be unloaded, depending on next_station.
 *  	if GoodsEntry::ACCEPTANCE is not set and using cargodist: packets may still be unloaded, but not delivered.
 *  - OUFB_UNLOAD: unload all packets unconditionally;
 *  	if OUF_UNLOAD_IF_POSSIBLE set and OUFB_TRANSFER not set: also deliver packets (no matter if using cargodist).
 *  - OUFB_TRANSFER: don't deliver any packets;
 *  	overrides delivering aspect of OUFB_UNLOAD_IF_POSSIBLE.
 * @param source       Vehicle cargo list to take the cargo from.
 * @param max_unload   Maximum amount of cargo entities to move.
 * @param flags        How to handle the moving (side effects).
 * @param next         Next unloading station in the vehicle's order list.
 * @param has_stopped  Vehicle has stopped at this station before, so don't update the flow stats for kept cargo.
 * @param payment      Payment object to be updated when delivering/transferring.
 * @return Number of cargo entities actually moved.
 */
uint StationCargoList::TakeFrom(VehicleCargoList *source, uint max_unload, OrderUnloadFlags order_flags, StationID next, bool has_stopped, CargoPayment *payment)
{
	uint remaining_unload = max_unload;
	uint unloaded;
	byte flags = this->GetUnloadFlags(order_flags);
	GoodsEntry *dest = &this->station->goods[this->cargo];
	UnloadType action;

	for (VehicleCargoList::Iterator c = source->packets.begin(); c != source->packets.end() && remaining_unload > 0;) {
		StationID cargo_source = (*c)->source;
		FlowStatSet &flows = dest->flows[cargo_source];
		FlowStatSet::iterator begin = flows.begin();
		StationID via = (begin != flows.end() ? begin->Via() : INVALID_STATION);
		if (via != INVALID_STATION && next != INVALID_STATION) {
			/* use cargodist unloading*/
			action = this->WillUnloadCargoDist(flags, next, via, cargo_source);
		} else {
			/* there is no plan: use normal unloading */
			action = this->WillUnloadOld(flags, cargo_source);
		}

		switch(action) {
			case UL_DELIVER:
				unloaded = source->DeliverPacket(c, remaining_unload, payment);
				if (via != INVALID_STATION) {
					if (via == this->station->index) {
						dest->UpdateFlowStats(flows, begin, unloaded);
					} else {
						dest->UpdateFlowStats(flows, unloaded, this->station->index);
					}
				}
				remaining_unload -= unloaded;
				break;
			case UL_TRANSFER:
				/* TransferPacket may split the packet and return the transferred part */
				if (via == this->station->index) {
					via = (++begin != flows.end()) ? begin->Via() : INVALID_STATION;
				}
				unloaded = source->TransferPacket(c, remaining_unload, this, payment, via);
				if (via != INVALID_STATION) {
					dest->UpdateFlowStats(flows, begin, unloaded);
				}
				remaining_unload -= unloaded;
				break;
			case UL_KEEP:
				unloaded = source->KeepPacket(c);
				if (via != INVALID_STATION && next != INVALID_STATION && !has_stopped) {
					if (via == next) {
						dest->UpdateFlowStats(flows, begin, unloaded);
					} else {
						dest->UpdateFlowStats(flows, unloaded, next);
					}
				}
				break;
			default:
				NOT_REACHED();
		}
	}
	return max_unload - remaining_unload;
}

/**
 * Update the cached values to reflect the removal of this packet.
 * Decreases count, feeder share and days_in_transit.
 * @param cp Packet to be removed from cache.
 */
void VehicleCargoList::RemoveFromCache(const CargoPacket *cp)
{
	this->feeder_share -= cp->feeder_share;
	this->Parent::RemoveFromCache(cp);
}

/**
 * Update the cache to reflect adding of this packet.
 * Increases count, feeder share and days_in_transit.
 * @param cp New packet to be inserted.
 */
void VehicleCargoList::AddToCache(const CargoPacket *cp)
{
	this->feeder_share += cp->feeder_share;
	this->Parent::AddToCache(cp);
}

/**
 * Moves the given amount of cargo to another vehicle (during autoreplace).
 * @param dest         Destination to move the cargo to.
 * @param cap          Maximum amount of cargo entities to move.
 * @return             Amount of cargo actually moved.
 */
uint VehicleCargoList::MoveTo(VehicleCargoList *dest, uint cap)
{
	uint orig_cap = cap;
	Iterator it = packets.begin();
	while (it != packets.end() && cap > 0) {
		cap -= MovePacket(dest, it, cap);
	}
	return orig_cap - cap;
}

/**
 * Ages the all cargo in this list.
 */
void VehicleCargoList::AgeCargo()
{
	for (ConstIterator it(this->packets.begin()); it != this->packets.end(); it++) {
		CargoPacket *cp = *it;
		/* If we're at the maximum, then we can't increase no more. */
		if (cp->days_in_transit == 0xFF) continue;

		cp->days_in_transit++;
		this->cargo_days_in_transit += cp->count;
	}
}

/*
 *
 * Station cargo list implementation
 *
 */

/**
 * build unload flags from order flags and station acceptance.
 * @param order_flags order flags to check for forced transfer/deliver
 * @return some combination of UL_ACCEPTED, UL_DELIVER and UL_TRANSFER
 */
FORCEINLINE byte StationCargoList::GetUnloadFlags(OrderUnloadFlags order_flags)
{
	byte flags = 0;
	if (HasBit(this->station->goods[this->cargo].acceptance_pickup, GoodsEntry::ACCEPTANCE)) {
		flags |= UL_ACCEPTED;
	}
	if (order_flags & OUFB_UNLOAD) {
		flags |= UL_DELIVER;
	}
	if (order_flags & OUFB_TRANSFER) {
		flags |= UL_TRANSFER;
	}
	return flags;
}

/**
 * Appends the given cargo packet to the range of packets with the same next station
 * @warning After appending this packet may not exist anymore!
 * @note Do not use the cargo packet anymore after it has been appended to this CargoList!
 * @param next the next hop
 * @param cp the cargo packet to add
 * @pre cp != NULL
 */
void StationCargoList::Append(StationID next, CargoPacket *cp)
{
	assert(cp != NULL);
	this->AddToCache(cp);

	StationCargoPacketMap::List &list = this->packets[next];
	for (StationCargoPacketMap::List::reverse_iterator it(list.rbegin()); it != list.rend(); it++) {
		CargoPacket *icp = *it;
		if (StationCargoList::AreMergable(icp, cp) && icp->count + cp->count <= CargoPacket::MAX_COUNT) {
			icp->Merge(cp);
			return;
		}
	}

	/* The packet could not be merged with another one */
	list.push_back(cp);
}

/**
 * Move packets from a specific range in this list to a vehicle.
 * @param dest Cargo list the packets will be moved to.
 * @param cap Maximum amount of cargo to move.
 * @param begin Begin of the range to take packets from.
 * @param end End of the range to take packets from.
 * @param reserve If the packets should be loaded on or reserved for the vehicle.
 * @return Amount of cargo that has been moved.
 */
uint StationCargoList::MovePackets(VehicleCargoList *dest, uint cap, Iterator begin, Iterator end, bool reserve)
{
	uint orig_cap = cap;
	while (begin != end && cap > 0) {
		cap -= this->MovePacket(dest, begin, cap, this->station->xy, reserve);
	}
	return orig_cap - cap;
}

/**
 * Move suitable packets from this list to a vehicle.
 * @param dest Vehicle cargo list to move packets to.
 * @param cap Maximum amount of cargo to be moved.
 * @param next Next station the vehicle will stop at.
 * @param reserve If the packets should be loaded on or reserved for the vehicle.
 * @return Amount of cargo that has been moved.
 */
uint StationCargoList::MoveTo(VehicleCargoList *dest, uint cap, StationID next, bool reserve)
{
	uint orig_cap = cap;
	if (next != INVALID_STATION) {
		std::pair<Iterator, Iterator> bounds(this->packets.equal_range(next));
		cap -= this->MovePackets(dest, cap, bounds.first, bounds.second, reserve);
		if (cap > 0) {
			bounds = this->packets.equal_range(INVALID_STATION);
			cap -= this->MovePackets(dest, cap, bounds.first, bounds.second, reserve);
		}
	} else {
		cap -= this->MovePackets(dest, cap, this->packets.begin(), this->packets.end(), reserve);
	}
	return orig_cap - cap;
}

/**
 * Route all packets with station "to" as next hop to a different place.
 * @param to station to exclude from routing.
 */
void StationCargoList::RerouteStalePackets(StationID to)
{
	std::pair<Iterator, Iterator> range(this->packets.equal_range(to));
	for (Iterator it(range.first); it != range.second && it.GetKey() == to;) {
		CargoPacket *packet = *it;
		this->packets.erase(it++);
		StationID next = this->station->goods[this->cargo].UpdateFlowStatsTransfer(packet->source, packet->count, this->station->index);
		assert(next != to);

		/* legal, as insert doesn't invalidate iterators in the MultiMap, however
		 * this might insert the packet between range.first and range.second (which might be end())
		 * This is why we check for GetKey above to avoid infinite loops
		 */
		this->packets.Insert(next, packet);
	}
}

/**
 * Truncate where each destination loses roughly the same percentage of its cargo.
 * This is done by randomizing the selection of packets to be removed.
 * @param max_remaining maximum amount of cargo to keep in the list.
 */
void StationCargoList::RandomTruncate(uint max_remaining)
{
	uint prev_count = this->count;
	while (this->count > max_remaining) {
		for (Iterator it(this->packets.begin()); it != this->packets.end();) {
			if (RandomRange(prev_count) < max_remaining) {
				++it;
				continue;
			}
			CargoPacket *packet = *it;
			uint diff = this->count - max_remaining;
			if (packet->count > diff) {
				packet->count -= diff;
				this->count = max_remaining;
				this->cargo_days_in_transit -= packet->days_in_transit * diff;
				return;
			} else {
				this->packets.erase(it++);
				this->RemoveFromCache(packet);
				delete packet;
			}
		}
	}
}

/**
 * Invalidates the cached data and rebuilds it.
 */
void VehicleCargoList::InvalidateCache()
{
	this->feeder_share = 0;
	this->reserved_count = 0;
	this->Parent::InvalidateCache();
	for (ConstIterator it(this->reserved.begin()); it != this->reserved.end(); it++) {
		this->AddToCache(*it);
		this->reserved_count += (*it)->count;
	}
}

/**
 * Assign the cargo list to a goods entry.
 * @param station the station the cargo list is assigned to
 * @param cargo the cargo the list is assigned to
 */
void StationCargoList::AssignTo(Station *station, CargoID cargo)
{
	assert(this->station == NULL);
	assert(station != NULL && cargo != INVALID_CARGO);
	this->station = station;
	this->cargo = cargo;
}


/*
 * We have to instantiate everything we want to be usable.
 */
template class CargoList<VehicleCargoList, CargoPacketList>;
template class CargoList<StationCargoList, StationCargoPacketMap>;<|MERGE_RESOLUTION|>--- conflicted
+++ resolved
@@ -334,7 +334,6 @@
 	return ret;
 }
 
-<<<<<<< HEAD
 /**
  * Remove a single packet or part of it from this list and increment the given
  * iterator.
@@ -363,47 +362,6 @@
 	}
 	return packet;
 }
-=======
-		if (cp->count <= max_move) {
-			/* Can move the complete packet */
-			max_move -= cp->count;
-			this->packets.erase(it++);
-			static_cast<Tinst *>(this)->RemoveFromCache(cp);
-			switch (mta) {
-				case MTA_FINAL_DELIVERY:
-					payment->PayFinalDelivery(cp, cp->count);
-					delete cp;
-					continue; // of the loop
-
-				case MTA_RESERVE:
-					cp->loaded_at_xy = data;
-					/* this reinterpret cast is nasty. The method should be
-					 * refactored to get rid of it. However, as this is only
-					 * a step on the way to cargodist and the whole method is
-					 * rearranged in a later step we can tolerate it to make the
-					 * patches smaller.
-					 * MTA_RESERVE can only happen if dest is a vehicle, so we
-					 * cannot crash here. I don't know a way to assert that,
-					 * though.
-					 */
-					reinterpret_cast<VehicleCargoList *>(dest)->Reserve(cp);
-					continue;
-
-				case MTA_CARGO_LOAD:
-					cp->loaded_at_xy = data;
-					break;
-
-				case MTA_TRANSFER:
-					cp->feeder_share += payment->PayTransfer(cp, cp->count);
-					break;
-
-				case MTA_UNLOAD:
-					break;
-			}
-			dest->Append(cp);
-			continue;
-		}
->>>>>>> d9469d43
 
 /**
  * Invalidates the cached data and rebuilds it.
@@ -637,7 +595,7 @@
 			action = this->WillUnloadOld(flags, cargo_source);
 		}
 
-		switch(action) {
+		switch (action) {
 			case UL_DELIVER:
 				unloaded = source->DeliverPacket(c, remaining_unload, payment);
 				if (via != INVALID_STATION) {
