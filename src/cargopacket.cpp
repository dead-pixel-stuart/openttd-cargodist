/* $Id$ */

/*
 * This file is part of OpenTTD.
 * OpenTTD is free software; you can redistribute it and/or modify it under the terms of the GNU General Public License as published by the Free Software Foundation, version 2.
 * OpenTTD is distributed in the hope that it will be useful, but WITHOUT ANY WARRANTY; without even the implied warranty of MERCHANTABILITY or FITNESS FOR A PARTICULAR PURPOSE.
 * See the GNU General Public License for more details. You should have received a copy of the GNU General Public License along with OpenTTD. If not, see <http://www.gnu.org/licenses/>.
 */

/** @file cargopacket.cpp Implementation of the cargo packets. */

#include "stdafx.h"
#include "station_base.h"
#include "core/pool_func.hpp"
#include "core/random_func.hpp"
#include "economy_base.h"

#include <algorithm>

/* Initialize the cargopacket-pool */
CargoPacketPool _cargopacket_pool("CargoPacket");
INSTANTIATE_POOL_METHODS(CargoPacket)

/**
 * Create a new packet for savegame loading.
 */
CargoPacket::CargoPacket()
{
	this->source_type = ST_INDUSTRY;
	this->source_id   = INVALID_SOURCE;
}

/**
 * Creates a new cargo packet.
 * @param source      Source station of the packet.
 * @param source_xy   Source location of the packet.
 * @param count       Number of cargo entities to put in this packet.
 * @param source_type 'Type' of source the packet comes from (for subsidies).
 * @param source_id   Actual source of the packet (for subsidies).
 * @pre count != 0
 * @note We have to zero memory ourselves here because we are using a 'new'
 * that, in contrary to all other pools, does not memset to 0.
 */
CargoPacket::CargoPacket(StationID source, TileIndex source_xy, uint16 count, SourceType source_type, SourceID source_id) :
	feeder_share(0),
	count(count),
	days_in_transit(0),
	source_id(source_id),
	source(source),
	source_xy(source_xy),
	loaded_at_xy(0)
{
	assert(count != 0);
	this->source_type  = source_type;
}

/**
 * Creates a new cargo packet. Initializes the fields that cannot be changed later.
 * Used when loading or splitting packets.
 * @param count           Number of cargo entities to put in this packet.
 * @param days_in_transit Number of days the cargo has been in transit.
 * @param source          Station the cargo was initially loaded.
 * @param source_xy       Station location the cargo was initially loaded.
 * @param loaded_at_xy    Location the cargo was loaded last.
 * @param feeder_share    Feeder share the packet has already accumulated.
 * @param source_type     'Type' of source the packet comes from (for subsidies).
 * @param source_id       Actual source of the packet (for subsidies).
 * @note We have to zero memory ourselves here because we are using a 'new'
 * that, in contrary to all other pools, does not memset to 0.
 */
CargoPacket::CargoPacket(uint16 count, byte days_in_transit, StationID source, TileIndex source_xy, TileIndex loaded_at_xy, Money feeder_share, SourceType source_type, SourceID source_id) :
		feeder_share(feeder_share),
		count(count),
		days_in_transit(days_in_transit),
		source_id(source_id),
		source(source),
		source_xy(source_xy),
		loaded_at_xy(loaded_at_xy)
{
	assert(count != 0);
	this->source_type = source_type;
}

/**
 * Split this packet in two and return the split off part.
 * @param new_size Size of the remaining part.
 * @return Split off part, or NULL if no packet could be allocated!
 */
FORCEINLINE CargoPacket *CargoPacket::Split(uint new_size)
{
	if (!CargoPacket::CanAllocateItem()) return NULL;

	Money fs = this->feeder_share * new_size / static_cast<uint>(this->count);
	CargoPacket *cp_new = new CargoPacket(new_size, this->days_in_transit, this->source, this->source_xy, this->loaded_at_xy, fs, this->source_type, this->source_id);
	this->feeder_share -= fs;
	this->count -= new_size;
	return cp_new;
}

/**
 * Merge another packet into this one.
 * @param cp Packet to be merged in.
 */
FORCEINLINE void CargoPacket::Merge(CargoPacket *cp)
{
	this->count += cp->count;
	this->feeder_share += cp->feeder_share;
	delete cp;
}

/**
 * Invalidates (sets source_id to INVALID_SOURCE) all cargo packets from given source.
 * @param src_type Type of source.
 * @param src Index of source.
 */
/* static */ void CargoPacket::InvalidateAllFrom(SourceType src_type, SourceID src)
{
	CargoPacket *cp;
	FOR_ALL_CARGOPACKETS(cp) {
		if (cp->source_type == src_type && cp->source_id == src) cp->source_id = INVALID_SOURCE;
	}
}

/**
 * Invalidates (sets source to INVALID_STATION) all cargo packets from given station.
 * @param sid Station that gets removed.
 */
/* static */ void CargoPacket::InvalidateAllFrom(StationID sid)
{
	CargoPacket *cp;
	FOR_ALL_CARGOPACKETS(cp) {
		if (cp->source == sid) cp->source = INVALID_STATION;
	}
}

/*
 *
 * Cargo list implementation
 *
 */

/**
 * Destroy the cargolist ("frees" all cargo packets).
 */
template <class Tinst, class Tcont>
CargoList<Tinst, Tcont>::~CargoList()
{
	for (Iterator it(this->packets.begin()); it != this->packets.end(); ++it) {
		delete *it;
	}
}

/**
 * Empty the cargo list, but don't free the cargo packets;
 * the cargo packets are cleaned by CargoPacket's CleanPool.
 */
template <class Tinst, class Tcont>
void CargoList<Tinst, Tcont>::OnCleanPool()
{
	this->packets.clear();
}

/**
 * Update the cached values to reflect the removal of this packet.
 * Decreases count and days_in_transit.
 * @param cp Packet to be removed from cache.
 */
template <class Tinst, class Tcont>
void CargoList<Tinst, Tcont>::RemoveFromCache(const CargoPacket *cp)
{
	this->count                 -= cp->count;
	this->cargo_days_in_transit -= cp->days_in_transit * cp->count;
}

/**
 * Update the cache to reflect adding of this packet.
 * Increases count and days_in_transit.
 * @param cp New packet to be inserted.
 */
template <class Tinst, class Tcont>
void CargoList<Tinst, Tcont>::AddToCache(const CargoPacket *cp)
{
	this->count                 += cp->count;
	this->cargo_days_in_transit += cp->days_in_transit * cp->count;
}

/**
 * Appends the given cargo packet. Tries to merge it with another one in the
 * packets list. If no fitting packet is found, appends it.
 * @warning After appending this packet may not exist anymore!
 * @note Do not use the cargo packet anymore after it has been appended to this CargoList!
 * @param cp Cargo packet to add.
 * @param update_cache If false, the cache is not updated; used when loading from
 *        the reservation list.
 * @pre cp != NULL
 */
void VehicleCargoList::Append(CargoPacket *cp, bool update_cache)
{
	assert(cp != NULL);
	if (update_cache) this->AddToCache(cp);
	for (CargoPacketList::reverse_iterator it(this->packets.rbegin()); it != this->packets.rend(); it++) {
		CargoPacket *icp = *it;
		if (VehicleCargoList::AreMergable(icp, cp) && icp->count + cp->count <= CargoPacket::MAX_COUNT) {
			icp->Merge(cp);
			return;
		}
	}

	/* The packet could not be merged with another one */
	this->packets.push_back(cp);
}

/**
 * Truncates the cargo in this list to the given amount. It leaves the
 * first count cargo entities and removes the rest.
 * @param max_remaining Maximum amount of entities to be in the list after the command.
 */
template <class Tinst, class Tcont>
void CargoList<Tinst, Tcont>::Truncate(uint max_remaining)
{
	for (Iterator it(packets.begin()); it != packets.end(); /* done during loop*/) {
		CargoPacket *cp = *it;
		if (max_remaining == 0) {
			/* Nothing should remain, just remove the packets. */
			this->packets.erase(it++);
			static_cast<Tinst *>(this)->RemoveFromCache(cp);
			delete cp;
			continue;
		}

		uint local_count = cp->count;
		if (local_count > max_remaining) {
			uint diff = local_count - max_remaining;
			this->count -= diff;
			this->cargo_days_in_transit -= cp->days_in_transit * diff;
			cp->count = max_remaining;
			max_remaining = 0;
		} else {
			max_remaining -= local_count;
		}
		++it;
	}
}

/**
 * Reserves a packet for later loading and adds it to the cache.
 * @param cp Packet to be reserved.
 */
void VehicleCargoList::Reserve(CargoPacket *cp)
{
	assert(cp != NULL);
	this->AddToCache(cp);
	this->reserved_count += cp->count;
	this->reserved.push_back(cp);
}

/**
 * Returns all reserved cargo to the station and removes it from the cache.
 * @param ID of next the station the cargo wants to go next.
 * @param dest Station the cargo is returned to.
 */
void VehicleCargoList::Unreserve(StationID next, StationCargoList *dest)
{
	Iterator it(this->reserved.begin());
	while (it != this->reserved.end()) {
		CargoPacket *cp = *it;
		this->RemoveFromCache(cp);
		this->reserved_count -= cp->count;
		dest->Append(next, cp);
		this->reserved.erase(it++);
	}
}

/**
 * Load packets from the reservation list.
 * @params max_move Number of cargo to load.
 * @return Amount of cargo actually loaded.
 */
uint VehicleCargoList::LoadReserved(uint max_move)
{
	uint orig_max = max_move;
	Iterator it(this->reserved.begin());
	while (it != this->reserved.end() && max_move > 0) {
		CargoPacket *cp = *it;
		if (cp->count <= max_move) {
			/* Can move the complete packet */
			max_move -= cp->count;
			this->reserved.erase(it++);
			this->reserved_count -= cp->count;
			this->Append(cp, false);
		} else if (CargoPacket::CanAllocateItem()) {
			cp->count -= max_move;
			CargoPacket *cp_new = new CargoPacket(max_move, cp->days_in_transit, cp->source, cp->source_xy, cp->loaded_at_xy, 0, cp->source_type, cp->source_id);
			this->Append(cp_new, false);
			this->reserved_count -= max_move;
			max_move = 0;
		}
	}
	return orig_max - max_move;
}

/**
 * Move a single packet or part of it from this list to a vehicle and increment
 * the given iterator.
 * @param dest       Vehicle cargo list to move to.
 * @param it         Iterator pointing to the packet.
 * @param cap        Maximum amount of cargo to be moved.
 * @param load_place New loaded_at for the packet.
 * @param reserve    If the packet should be loaded on or reserved for the vehicle.
 * @return           Actual amount of cargo which has been moved.
 */
template<class Tinst, class Tcont>
uint CargoList<Tinst, Tcont>::MovePacket(VehicleCargoList *dest, Iterator &it, uint cap, TileIndex load_place, bool reserve)
{
	CargoPacket *packet = this->RemovePacket(it, cap, load_place);
	uint ret = packet->count;
	if (reserve) {
		dest->Reserve(packet);
	} else {
		dest->Append(packet);
	}
	return ret;
}

/**
 * Move a single packet or part of it from this list to a station and increment
 * the given iterator.
 * @param dest Station cargo list to move to.
 * @param next Next station the packet will travel to.
 * @param it Iterator pointing to the packet.
 * @param cap Maximum amount of cargo to be moved.
 * @return Actual amount of cargo which has been moved.
 */
template<class Tinst, class Tcont>
uint CargoList<Tinst, Tcont>::MovePacket(StationCargoList *dest, StationID next, Iterator &it, uint cap)
{
	CargoPacket *packet = this->RemovePacket(it, cap);
	uint ret = packet->count;
	dest->Append(next, packet);
	return ret;
}

/**
 * Remove a single packet or part of it from this list and increment the given
 * iterator.
 * @param it Iterator pointing to the packet.
 * @param cap Maximum amount of cargo to be moved.
 * @param load_place New loaded_at for the packet or INVALID_TILE if the current
 *        one shall be kept.
 * @return Removed packet.
 */
template<class Tinst, class Tcont>
CargoPacket *CargoList<Tinst, Tcont>::RemovePacket(Iterator &it, uint cap, TileIndex load_place)
{
	CargoPacket *packet = *it;
	/* load the packet if possible */
	if (packet->count > cap) {
		/* packet needs to be split */
		packet = packet->Split(cap);

		/* We could not allocate a CargoPacket? Is the map that full?
		 * Just remove the whole packet and drop some cargo then.
		 */
		if (packet == NULL) {
			packet = *it;
			uint dropped = packet->count - cap;
			this->count -= dropped;
			this->cargo_days_in_transit -= dropped * packet->days_in_transit;
			packet->count = cap;
			this->packets.erase(it++);
		} else {
			assert(packet->count == cap);
			++it;
		}
	} else {
		this->packets.erase(it++);
	}
	static_cast<Tinst *>(this)->RemoveFromCache(packet);
	if (load_place != INVALID_TILE) {
		packet->loaded_at_xy = load_place;
	}
	return packet;
}
<<<<<<< HEAD

/**
 * Invalidates the cached data and rebuilds it.
 */
template <class Tinst, class Tcont>
void CargoList<Tinst, Tcont>::InvalidateCache()
{
	this->count = 0;
	this->cargo_days_in_transit = 0;

	for (ConstIterator it(this->packets.begin()); it != this->packets.end(); it++) {
		static_cast<Tinst *>(this)->AddToCache(*it);
	}
}

/**
 * Delete a vehicle cargo list and clear its reservation list.
 */
VehicleCargoList::~VehicleCargoList()
{
	for (Iterator it(this->reserved.begin()); it != this->reserved.end(); ++it) {
		delete *it;
	}
}

/**
 * Deliver a specific packet or part of it to a station and handle payment. The
 * given iterator is incremented in the process.
 * @param it      Iterator pointing to the packet to be delivered.
 * @param cap     Maximum amount of cargo to be unloaded.
 * @param payment Payment object to use for payment.
 * @return        Amount of cargo actually unloaded.
 */
uint VehicleCargoList::DeliverPacket(Iterator &it, uint cap, CargoPayment *payment)
{
	CargoPacket *p = *it;
	uint unloaded = 0;
	if (p->count <= cap) {
		payment->PayFinalDelivery(p, p->count);
		this->packets.erase(it++);
		this->RemoveFromCache(p);
		unloaded = p->count;
		delete p;
	} else {
		payment->PayFinalDelivery(p, cap);
		this->count -= cap;
		this->cargo_days_in_transit -= cap * p->days_in_transit;
		this->feeder_share -= p->feeder_share;
		p->feeder_share = 0;
		p->count -= cap;
		unloaded = cap;
		++it;
	}
	return unloaded;
}

/**
=======

/**
 * Invalidates the cached data and rebuilds it.
 */
template <class Tinst, class Tcont>
void CargoList<Tinst, Tcont>::InvalidateCache()
{
	this->count = 0;
	this->cargo_days_in_transit = 0;

	for (ConstIterator it(this->packets.begin()); it != this->packets.end(); it++) {
		static_cast<Tinst *>(this)->AddToCache(*it);
	}
}

/**
 * Delete a vehicle cargo list and clear its reservation list.
 */
VehicleCargoList::~VehicleCargoList()
{
	for (Iterator it(this->reserved.begin()); it != this->reserved.end(); ++it) {
		delete *it;
	}
}

/**
 * Deliver a specific packet or part of it to a station and handle payment. The
 * given iterator is incremented in the process.
 * @param it      Iterator pointing to the packet to be delivered.
 * @param cap     Maximum amount of cargo to be unloaded.
 * @param payment Payment object to use for payment.
 * @return        Amount of cargo actually unloaded.
 */
uint VehicleCargoList::DeliverPacket(Iterator &it, uint cap, CargoPayment *payment)
{
	CargoPacket *p = *it;
	uint unloaded = 0;
	if (p->count <= cap) {
		payment->PayFinalDelivery(p, p->count);
		this->packets.erase(it++);
		this->RemoveFromCache(p);
		unloaded = p->count;
		delete p;
	} else {
		payment->PayFinalDelivery(p, cap);
		this->count -= cap;
		this->cargo_days_in_transit -= cap * p->days_in_transit;
		this->feeder_share -= p->feeder_share;
		p->feeder_share = 0;
		p->count -= cap;
		unloaded = cap;
		++it;
	}
	return unloaded;
}

/**
>>>>>>> 908fa507
 * Keep a packet in the vehicle while unloading by temporarily moving it to the
 * reservation list. The given iterator is incremented in the process.
 * @param it Iterator pointing to the packet.
 * @return Size of the packet.
 */
uint VehicleCargoList::KeepPacket(Iterator &it)
{
	CargoPacket *cp = *it;
	this->reserved.push_back(cp);
	this->reserved_count += cp->count;
	this->packets.erase(it++);
	return cp->count;
}

/**
 * Transfer a packet to a station, but don't deliver it. Increment the given
 * iterator in the process.
 * @param it Iterator pointing to a packet in the list.
 * @param cap Maximum amount of cargo to be transferred.
 * @param dest Cargo list of the station the cargo should be transferred to.
 * @param payment Payment object to be updated with the resulting transfer
 *                credits.
 * @param next ID of the station the cargo wants to go to next.
 * @return Amount of cargo actually moved.
 */
uint VehicleCargoList::TransferPacket(Iterator &it, uint cap, StationCargoList *dest, CargoPayment *payment, StationID next)
{
	CargoPacket *cp = this->RemovePacket(it, cap);
	cp->feeder_share += payment->PayTransfer(cp, cp->count);
	uint ret = cp->count;
	dest->Append(next, cp);
	return ret;
}

/**
 * Determine what a cargo packet arriving at the station this list belongs to
 * will do, using the "old", non-cargodist algorithm.
 * @param flags  Unload flags telling if the cargo is accepted and what order
 *               flags there are.
 * @param source ID of the packets source station.
 * @return       Unload type (deliver, transfer, keep) telling what to do with
 *               the packet.
 */
UnloadType StationCargoList::WillUnloadOld(byte flags, StationID source)
{
	/* try to unload cargo */
	bool move = (flags & (UL_DELIVER | UL_ACCEPTED | UL_TRANSFER)) != 0;
	/* try to deliver cargo if unloading */
	bool deliver = (flags & UL_ACCEPTED) && !(flags & UL_TRANSFER) && (source != this->station->index);
	/* transfer cargo if delivery was unsuccessful */
	bool transfer = (flags & (UL_TRANSFER | UL_DELIVER)) != 0;
	if (move) {
		if(deliver) {
			return UL_DELIVER;
		} else if (transfer) {
			return UL_TRANSFER;
		} else {
			/* this case is for (non-)delivery to the source station without special flags.
			 * like the code in MoveTo did, we keep the packet in this case
			 */
			return UL_KEEP;
		}
	} else {
		return UL_KEEP;
	}
}

/**
 * Determine what a cargo packet arriving at the station this list belongs to
 * will do, using the Cargodist algorithm.
 * @param flags  Unload flags telling if the cargo is accepted and what order
 *               flags there are.
 * @param next   Stations the vehicle the cargo is coming from might
 *               visit next.
 * @param via    Station the cargo wants to go to next. If that is this
 *               station the cargo wants to be delivered.
 * @param source ID of the packets source station.
 * @return       Unload type (deliver, transfer, keep) telling what to do with
 *               the packet.
 */
<<<<<<< HEAD
UnloadType StationCargoList::WillUnloadCargoDist(byte flags, std::list<StationID> &next, StationID via, StationID source)
=======
UnloadType StationCargoList::WillUnloadCargoDist(byte flags, const StationIDVector &next, StationID via, StationID source)
>>>>>>> 908fa507
{
	if (via == this->station->index) {
		/* this is the final destination, deliver ... */
		if (flags & UL_TRANSFER) {
			/* .. except if explicitly told not to do so ... */
			return UL_TRANSFER;
		} else if (flags & UL_ACCEPTED) {
			return UL_DELIVER;
		} else if (flags & UL_DELIVER) {
			/* .. or if the station suddenly doesn't accept our cargo, but we have an explicit deliver order... */
			return UL_TRANSFER;
		} else {
			/* .. or else if it doesn't accept. */
			return UL_KEEP;
		}
	} else {
		/* packet has to travel on, find out if it can stay on board */
		if (flags & UL_DELIVER) {
			/* order overrides cargodist:
			 * play by the old loading rules here as player is interfering with cargodist
			 * try to deliver, as move has been forced upon us */
			if ((flags & UL_ACCEPTED) && !(flags & UL_TRANSFER) && source != this->station->index) {
				return UL_DELIVER;
			} else {
				/* transfer cargo, as delivering didn't work */
				return UL_TRANSFER;
			}
		} else if (flags & UL_TRANSFER) {
			/* transfer forced */
			return UL_TRANSFER;
<<<<<<< HEAD
		} else if (std::find(next.begin(), next.end(), via) != next.end()) {
=======
		} else if (next.Contains(via)) {
>>>>>>> 908fa507
			/* vehicle goes to the packet's next hop or has nondeterministic order: keep the packet*/
			return UL_KEEP;
		} else {
			/* vehicle goes somewhere else, transfer the packet*/
			return UL_TRANSFER;
		}
	}
}

/**
 * Swap the reserved and packets lists when starting to load cargo. Pull in the
 * "kept" packets which were stored in the reservation list so that we don't
 * have to iterate over them all the time.
 * @pre this->packets.empty()
 */
void VehicleCargoList::SwapReserved()
{
	assert(this->packets.empty());
	this->packets.swap(this->reserved);
	this->reserved_count = 0;
}

/**
 * Moves the given amount of cargo from a vehicle to a station.
 * Depending on the value of flags the side effects of this function differ:
 *  - OUFB_UNLOAD_IF_POSSIBLE and dest->acceptance_pickup & GoodsEntry::ACCEPTANCE:
 *  	packets are accepted here and may be unloaded and/or delivered (=destroyed);
 *  	if not using cargodist: all packets are unloaded and delivered
 *  	if using cargodist: only packets which have this station as final destination are unloaded and delivered.
 *  	if using cargodist: other packets may or may not be unloaded, depending on next_station.
 *  	if GoodsEntry::ACCEPTANCE is not set and using cargodist: packets may still be unloaded, but not delivered.
 *  - OUFB_UNLOAD: unload all packets unconditionally;
 *  	if OUF_UNLOAD_IF_POSSIBLE set and OUFB_TRANSFER not set: also deliver packets (no matter if using cargodist).
 *  - OUFB_TRANSFER: don't deliver any packets;
 *  	overrides delivering aspect of OUFB_UNLOAD_IF_POSSIBLE.
 * @param source       Vehicle cargo list to take the cargo from.
 * @param max_unload   Maximum amount of cargo entities to move.
 * @param flags        How to handle the moving (side effects).
 * @param next         Next unloading stations in the vehicle's order list.
 * @param has_stopped  Vehicle has stopped at this station before, so don't update the flow stats for kept cargo.
 * @param payment      Payment object to be updated when delivering/transferring.
 * @return Number of cargo entities actually moved.
 */
<<<<<<< HEAD
uint StationCargoList::TakeFrom(VehicleCargoList *source, uint max_unload, OrderUnloadFlags order_flags, std::list<StationID> &next, bool has_stopped, CargoPayment *payment)
=======
uint StationCargoList::TakeFrom(VehicleCargoList *source, uint max_unload, OrderUnloadFlags order_flags, const StationIDVector &next, bool has_stopped, CargoPayment *payment)
>>>>>>> 908fa507
{
	uint remaining_unload = max_unload;
	uint unloaded;
	byte flags = this->GetUnloadFlags(order_flags);
	GoodsEntry *dest = &this->station->goods[this->cargo];
	UnloadType action;

	for (VehicleCargoList::Iterator c = source->packets.begin(); c != source->packets.end() && remaining_unload > 0;) {
		StationID cargo_source = (*c)->source;
		FlowStatSet &flows = dest->flows[cargo_source];
		FlowStatSet::iterator begin = flows.begin();
		StationID via = (begin != flows.end() ? begin->Via() : INVALID_STATION);
<<<<<<< HEAD
		if (via != INVALID_STATION && !next.empty()) {
=======
		if (via != INVALID_STATION && next.Length() > 0) {
>>>>>>> 908fa507
			/* use cargodist unloading*/
			action = this->WillUnloadCargoDist(flags, next, via, cargo_source);
		} else {
			/* there is no plan: use normal unloading */
			action = this->WillUnloadOld(flags, cargo_source);
		}

		switch (action) {
			case UL_DELIVER:
				unloaded = source->DeliverPacket(c, remaining_unload, payment);
				if (via != INVALID_STATION) {
					if (via == this->station->index) {
						dest->UpdateFlowStats(flows, begin, unloaded);
					} else {
						dest->UpdateFlowStats(flows, unloaded, this->station->index);
					}
				}
				remaining_unload -= unloaded;
				break;
			case UL_TRANSFER:
				/* TransferPacket may split the packet and return the transferred part */
				if (via == this->station->index) {
					via = (++begin != flows.end()) ? begin->Via() : INVALID_STATION;
				}
				unloaded = source->TransferPacket(c, remaining_unload, this, payment, via);
				if (via != INVALID_STATION) {
					dest->UpdateFlowStats(flows, begin, unloaded);
				}
				remaining_unload -= unloaded;
				break;
			case UL_KEEP:
				unloaded = source->KeepPacket(c);
<<<<<<< HEAD
				if (via != INVALID_STATION && !next.empty() && !has_stopped) {
					if (std::find(next.begin(), next.end(), via) != next.end()) {
						dest->UpdateFlowStats(flows, begin, unloaded);
					} else if (++next.begin() == next.end()) {
						dest->UpdateFlowStats(flows, unloaded, next.front());
=======
				if (via != INVALID_STATION && next.Length() > 0 && !has_stopped) {
					if (next.Contains(via)) {
						dest->UpdateFlowStats(flows, begin, unloaded);
					} else if (next.Length() == 1) {
						dest->UpdateFlowStats(flows, unloaded, next[0]);
>>>>>>> 908fa507
					}
				}
				break;
			default:
				NOT_REACHED();
		}
	}
	return max_unload - remaining_unload;
}

/**
 * Additionally empty the reservation list for vehicle cargo lists.
 */
void VehicleCargoList::OnCleanPool()
{
	this->reserved.clear();
	this->Parent::OnCleanPool();
}

/**
 * Update the cached values to reflect the removal of this packet.
 * Decreases count, feeder share and days_in_transit.
 * @param cp Packet to be removed from cache.
 */
void VehicleCargoList::RemoveFromCache(const CargoPacket *cp)
{
	this->feeder_share -= cp->feeder_share;
	this->Parent::RemoveFromCache(cp);
}

/**
 * Update the cache to reflect adding of this packet.
 * Increases count, feeder share and days_in_transit.
 * @param cp New packet to be inserted.
 */
void VehicleCargoList::AddToCache(const CargoPacket *cp)
{
	this->feeder_share += cp->feeder_share;
	this->Parent::AddToCache(cp);
}

/**
 * Moves the given amount of cargo to another vehicle (during autoreplace).
 * @param dest         Destination to move the cargo to.
 * @param cap          Maximum amount of cargo entities to move.
 * @return             Amount of cargo actually moved.
 */
uint VehicleCargoList::MoveTo(VehicleCargoList *dest, uint cap)
{
	uint orig_cap = cap;
	Iterator it = packets.begin();
	while (it != packets.end() && cap > 0) {
		cap -= MovePacket(dest, it, cap);
	}
	return orig_cap - cap;
}

/**
 * Ages the all cargo in this list.
 */
void VehicleCargoList::AgeCargo()
{
	for (ConstIterator it(this->packets.begin()); it != this->packets.end(); it++) {
		CargoPacket *cp = *it;
		/* If we're at the maximum, then we can't increase no more. */
		if (cp->days_in_transit == 0xFF) continue;

		cp->days_in_transit++;
		this->cargo_days_in_transit += cp->count;
	}
}

/*
 *
 * Station cargo list implementation
 *
 */

/**
 * build unload flags from order flags and station acceptance.
 * @param order_flags order flags to check for forced transfer/deliver
 * @return some combination of UL_ACCEPTED, UL_DELIVER and UL_TRANSFER
 */
FORCEINLINE byte StationCargoList::GetUnloadFlags(OrderUnloadFlags order_flags)
{
	byte flags = 0;
	if (HasBit(this->station->goods[this->cargo].acceptance_pickup, GoodsEntry::ACCEPTANCE)) {
		flags |= UL_ACCEPTED;
	}
	if (order_flags & OUFB_UNLOAD) {
		flags |= UL_DELIVER;
	}
	if (order_flags & OUFB_TRANSFER) {
		flags |= UL_TRANSFER;
	}
	return flags;
}

/**
 * Appends the given cargo packet to the range of packets with the same next station
 * @warning After appending this packet may not exist anymore!
 * @note Do not use the cargo packet anymore after it has been appended to this CargoList!
 * @param next the next hop
 * @param cp the cargo packet to add
 * @pre cp != NULL
 */
void StationCargoList::Append(StationID next, CargoPacket *cp)
{
	assert(cp != NULL);
	this->AddToCache(cp);

	StationCargoPacketMap::List &list = this->packets[next];
	for (StationCargoPacketMap::List::reverse_iterator it(list.rbegin()); it != list.rend(); it++) {
		CargoPacket *icp = *it;
		if (StationCargoList::AreMergable(icp, cp) && icp->count + cp->count <= CargoPacket::MAX_COUNT) {
			icp->Merge(cp);
			return;
		}
	}

	/* The packet could not be merged with another one */
	list.push_back(cp);
}

/**
 * Move packets from a specific range in this list to a vehicle.
 * @param dest Cargo list the packets will be moved to.
 * @param cap Maximum amount of cargo to move.
 * @param begin Begin of the range to take packets from.
 * @param end End of the range to take packets from.
 * @param reserve If the packets should be loaded on or reserved for the vehicle.
 * @return Amount of cargo that has been moved.
 */
uint StationCargoList::MovePackets(VehicleCargoList *dest, uint cap, Iterator begin, Iterator end, bool reserve)
{
	uint orig_cap = cap;
	while (begin != end && cap > 0) {
		cap -= this->MovePacket(dest, begin, cap, this->station->xy, reserve);
	}
	return orig_cap - cap;
}

/**
 * Move suitable packets from this list to a vehicle.
 * @param dest Vehicle cargo list to move packets to.
 * @param cap Maximum amount of cargo to be moved.
 * @param next Next station the vehicle will stop at.
 * @param reserve If the packets should be loaded on or reserved for the vehicle.
 * @return Amount of cargo that has been moved.
 */
uint StationCargoList::MoveTo(VehicleCargoList *dest, uint cap, StationID next, bool reserve)
{
	uint orig_cap = cap;
	if (next != INVALID_STATION) {
		std::pair<Iterator, Iterator> bounds(this->packets.equal_range(next));
		cap -= this->MovePackets(dest, cap, bounds.first, bounds.second, reserve);
		if (cap > 0) {
			bounds = this->packets.equal_range(INVALID_STATION);
			cap -= this->MovePackets(dest, cap, bounds.first, bounds.second, reserve);
		}
	} else {
		cap -= this->MovePackets(dest, cap, this->packets.begin(), this->packets.end(), reserve);
	}
	return orig_cap - cap;
}

/**
 * Route all packets with station "to" as next hop to a different place.
 * @param to station to exclude from routing.
 */
void StationCargoList::RerouteStalePackets(StationID to)
{
	std::pair<Iterator, Iterator> range(this->packets.equal_range(to));
	for (Iterator it(range.first); it != range.second && it.GetKey() == to;) {
		CargoPacket *packet = *it;
		this->packets.erase(it++);
		StationID next = this->station->goods[this->cargo].UpdateFlowStatsTransfer(packet->source, packet->count, this->station->index);
		assert(next != to);

		/* legal, as insert doesn't invalidate iterators in the MultiMap, however
		 * this might insert the packet between range.first and range.second (which might be end())
		 * This is why we check for GetKey above to avoid infinite loops
		 */
		this->packets.Insert(next, packet);
	}
}

/**
 * Truncate where each destination loses roughly the same percentage of its cargo.
 * This is done by randomizing the selection of packets to be removed.
 * @param max_remaining maximum amount of cargo to keep in the list.
 */
void StationCargoList::RandomTruncate(uint max_remaining)
{
	uint prev_count = this->count;
	while (this->count > max_remaining) {
		for (Iterator it(this->packets.begin()); it != this->packets.end();) {
			if (RandomRange(prev_count) < max_remaining) {
				++it;
				continue;
			}
			CargoPacket *packet = *it;
			uint diff = this->count - max_remaining;
			if (packet->count > diff) {
				packet->count -= diff;
				this->count = max_remaining;
				this->cargo_days_in_transit -= packet->days_in_transit * diff;
				return;
			} else {
				this->packets.erase(it++);
				this->RemoveFromCache(packet);
				delete packet;
			}
		}
	}
}

/**
 * Invalidates the cached data and rebuilds it.
 */
void VehicleCargoList::InvalidateCache()
{
	this->feeder_share = 0;
	this->reserved_count = 0;
	this->Parent::InvalidateCache();
	for (ConstIterator it(this->reserved.begin()); it != this->reserved.end(); it++) {
		this->AddToCache(*it);
		this->reserved_count += (*it)->count;
	}
}

/**
 * Assign the cargo list to a goods entry.
 * @param station the station the cargo list is assigned to
 * @param cargo the cargo the list is assigned to
 */
void StationCargoList::AssignTo(Station *station, CargoID cargo)
{
	assert(this->station == NULL);
	assert(station != NULL && cargo != INVALID_CARGO);
	this->station = station;
	this->cargo = cargo;
}


/*
 * We have to instantiate everything we want to be usable.
 */
template class CargoList<VehicleCargoList, CargoPacketList>;
template class CargoList<StationCargoList, StationCargoPacketMap>;<|MERGE_RESOLUTION|>--- conflicted
+++ resolved
@@ -14,8 +14,6 @@
 #include "core/pool_func.hpp"
 #include "core/random_func.hpp"
 #include "economy_base.h"
-
-#include <algorithm>
 
 /* Initialize the cargopacket-pool */
 CargoPacketPool _cargopacket_pool("CargoPacket");
@@ -381,7 +379,6 @@
 	}
 	return packet;
 }
-<<<<<<< HEAD
 
 /**
  * Invalidates the cached data and rebuilds it.
@@ -439,65 +436,6 @@
 }
 
 /**
-=======
-
-/**
- * Invalidates the cached data and rebuilds it.
- */
-template <class Tinst, class Tcont>
-void CargoList<Tinst, Tcont>::InvalidateCache()
-{
-	this->count = 0;
-	this->cargo_days_in_transit = 0;
-
-	for (ConstIterator it(this->packets.begin()); it != this->packets.end(); it++) {
-		static_cast<Tinst *>(this)->AddToCache(*it);
-	}
-}
-
-/**
- * Delete a vehicle cargo list and clear its reservation list.
- */
-VehicleCargoList::~VehicleCargoList()
-{
-	for (Iterator it(this->reserved.begin()); it != this->reserved.end(); ++it) {
-		delete *it;
-	}
-}
-
-/**
- * Deliver a specific packet or part of it to a station and handle payment. The
- * given iterator is incremented in the process.
- * @param it      Iterator pointing to the packet to be delivered.
- * @param cap     Maximum amount of cargo to be unloaded.
- * @param payment Payment object to use for payment.
- * @return        Amount of cargo actually unloaded.
- */
-uint VehicleCargoList::DeliverPacket(Iterator &it, uint cap, CargoPayment *payment)
-{
-	CargoPacket *p = *it;
-	uint unloaded = 0;
-	if (p->count <= cap) {
-		payment->PayFinalDelivery(p, p->count);
-		this->packets.erase(it++);
-		this->RemoveFromCache(p);
-		unloaded = p->count;
-		delete p;
-	} else {
-		payment->PayFinalDelivery(p, cap);
-		this->count -= cap;
-		this->cargo_days_in_transit -= cap * p->days_in_transit;
-		this->feeder_share -= p->feeder_share;
-		p->feeder_share = 0;
-		p->count -= cap;
-		unloaded = cap;
-		++it;
-	}
-	return unloaded;
-}
-
-/**
->>>>>>> 908fa507
  * Keep a packet in the vehicle while unloading by temporarily moving it to the
  * reservation list. The given iterator is incremented in the process.
  * @param it Iterator pointing to the packet.
@@ -578,11 +516,7 @@
  * @return       Unload type (deliver, transfer, keep) telling what to do with
  *               the packet.
  */
-<<<<<<< HEAD
-UnloadType StationCargoList::WillUnloadCargoDist(byte flags, std::list<StationID> &next, StationID via, StationID source)
-=======
 UnloadType StationCargoList::WillUnloadCargoDist(byte flags, const StationIDVector &next, StationID via, StationID source)
->>>>>>> 908fa507
 {
 	if (via == this->station->index) {
 		/* this is the final destination, deliver ... */
@@ -613,11 +547,7 @@
 		} else if (flags & UL_TRANSFER) {
 			/* transfer forced */
 			return UL_TRANSFER;
-<<<<<<< HEAD
-		} else if (std::find(next.begin(), next.end(), via) != next.end()) {
-=======
 		} else if (next.Contains(via)) {
->>>>>>> 908fa507
 			/* vehicle goes to the packet's next hop or has nondeterministic order: keep the packet*/
 			return UL_KEEP;
 		} else {
@@ -661,11 +591,7 @@
  * @param payment      Payment object to be updated when delivering/transferring.
  * @return Number of cargo entities actually moved.
  */
-<<<<<<< HEAD
-uint StationCargoList::TakeFrom(VehicleCargoList *source, uint max_unload, OrderUnloadFlags order_flags, std::list<StationID> &next, bool has_stopped, CargoPayment *payment)
-=======
 uint StationCargoList::TakeFrom(VehicleCargoList *source, uint max_unload, OrderUnloadFlags order_flags, const StationIDVector &next, bool has_stopped, CargoPayment *payment)
->>>>>>> 908fa507
 {
 	uint remaining_unload = max_unload;
 	uint unloaded;
@@ -678,11 +604,7 @@
 		FlowStatSet &flows = dest->flows[cargo_source];
 		FlowStatSet::iterator begin = flows.begin();
 		StationID via = (begin != flows.end() ? begin->Via() : INVALID_STATION);
-<<<<<<< HEAD
-		if (via != INVALID_STATION && !next.empty()) {
-=======
 		if (via != INVALID_STATION && next.Length() > 0) {
->>>>>>> 908fa507
 			/* use cargodist unloading*/
 			action = this->WillUnloadCargoDist(flags, next, via, cargo_source);
 		} else {
@@ -715,19 +637,11 @@
 				break;
 			case UL_KEEP:
 				unloaded = source->KeepPacket(c);
-<<<<<<< HEAD
-				if (via != INVALID_STATION && !next.empty() && !has_stopped) {
-					if (std::find(next.begin(), next.end(), via) != next.end()) {
-						dest->UpdateFlowStats(flows, begin, unloaded);
-					} else if (++next.begin() == next.end()) {
-						dest->UpdateFlowStats(flows, unloaded, next.front());
-=======
 				if (via != INVALID_STATION && next.Length() > 0 && !has_stopped) {
 					if (next.Contains(via)) {
 						dest->UpdateFlowStats(flows, begin, unloaded);
 					} else if (next.Length() == 1) {
 						dest->UpdateFlowStats(flows, unloaded, next[0]);
->>>>>>> 908fa507
 					}
 				}
 				break;
