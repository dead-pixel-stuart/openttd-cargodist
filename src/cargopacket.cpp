--- conflicted
+++ resolved
@@ -189,13 +189,8 @@
 	this->reserved_count += cp->count;
 	this->reserved.push_back(cp);
 }
-<<<<<<< HEAD
-
-
-=======
-
-
->>>>>>> 15a77988
+
+
 void VehicleCargoList::Unreserve(StationID next, StationCargoList *dest)
 {
 	Iterator it(this->reserved.begin());
@@ -243,7 +238,6 @@
 	}
 	return ret;
 }
-<<<<<<< HEAD
 
 template<class Tinst, class Tcont>
 uint CargoList<Tinst, Tcont>::MovePacket(StationCargoList *dest, StationID next, Iterator &it, uint cap)
@@ -274,38 +268,6 @@
 	return packet;
 }
 
-=======
-
-template<class Tinst, class Tcont>
-uint CargoList<Tinst, Tcont>::MovePacket(StationCargoList *dest, StationID next, Iterator &it, uint cap)
-{
-	CargoPacket *packet = MovePacket(it, cap);
-	uint ret = packet->count;
-	dest->Append(next, packet);
-	return ret;
-}
-
-template<class Tinst, class Tcont>
-CargoPacket *CargoList<Tinst, Tcont>::MovePacket(Iterator &it, uint cap, TileIndex load_place)
-{
-	CargoPacket *packet = *it;
-	/* load the packet if possible */
-	if (packet->count > cap) {
-		/* packet needs to be split */
-		packet = packet->Split(cap);
-		assert(packet->count == cap);
-		++it;
-	} else {
-		this->packets.erase(it++);
-	}
-	static_cast<Tinst *>(this)->RemoveFromCache(packet);
-	if (load_place != INVALID_TILE) {
-		packet->loaded_at_xy = load_place;
-	}
-	return packet;
-}
-
->>>>>>> 15a77988
 template <class Tinst, class Tcont>
 void CargoList<Tinst, Tcont>::InvalidateCache()
 {
@@ -356,38 +318,21 @@
 }
 
 
-<<<<<<< HEAD
-uint VehicleCargoList::TransferPacket(Iterator &c, uint remaining_unload, GoodsEntry *dest, CargoPayment *payment, StationID next)
-=======
 uint VehicleCargoList::TransferPacket(Iterator &c, uint remaining_unload, StationCargoList *dest, CargoPayment *payment, StationID next)
->>>>>>> 15a77988
 {
 	CargoPacket *p = this->MovePacket(c, remaining_unload);
 	p->feeder_share += payment->PayTransfer(p, p->count);
 	uint ret = p->count;
-<<<<<<< HEAD
-	dest->cargo.Append(next, p);
-	SetBit(dest->acceptance_pickup, GoodsEntry::PICKUP);
-	return ret;
-}
-
-/* static */ UnloadType VehicleCargoList::WillUnloadOld(byte flags, StationID curr_station, StationID source)
-=======
 	dest->Append(next, p);
 	return ret;
 }
 
 UnloadType StationCargoList::WillUnloadOld(byte flags, StationID source)
->>>>>>> 15a77988
 {
 	/* try to unload cargo */
 	bool move = (flags & (UL_DELIVER | UL_ACCEPTED | UL_TRANSFER)) != 0;
 	/* try to deliver cargo if unloading */
-<<<<<<< HEAD
-	bool deliver = (flags & UL_ACCEPTED) && !(flags & UL_TRANSFER) && (source != curr_station);
-=======
 	bool deliver = (flags & UL_ACCEPTED) && !(flags & UL_TRANSFER) && (source != this->station->index);
->>>>>>> 15a77988
 	/* transfer cargo if delivery was unsuccessful */
 	bool transfer = (flags & (UL_TRANSFER | UL_DELIVER)) != 0;
 	if (move) {
@@ -406,15 +351,9 @@
 	}
 }
 
-<<<<<<< HEAD
-/* static */ UnloadType VehicleCargoList::WillUnloadCargoDist(byte flags, StationID curr_station, StationID next_station, StationID via, StationID source)
-{
-	if (via == curr_station) {
-=======
 UnloadType StationCargoList::WillUnloadCargoDist(byte flags, StationID next_station, StationID via, StationID source)
 {
 	if (via == this->station->index) {
->>>>>>> 15a77988
 		/* this is the final destination, deliver ... */
 		if (flags & UL_TRANSFER) {
 			/* .. except if explicitly told not to do so ... */
@@ -434,11 +373,7 @@
 			/* order overrides cargodist:
 			 * play by the old loading rules here as player is interfering with cargodist
 			 * try to deliver, as move has been forced upon us */
-<<<<<<< HEAD
-			if ((flags & UL_ACCEPTED) && !(flags & UL_TRANSFER) && source != curr_station) {
-=======
 			if ((flags & UL_ACCEPTED) && !(flags & UL_TRANSFER) && source != this->station->index) {
->>>>>>> 15a77988
 				return UL_DELIVER;
 			} else {
 				/* transfer cargo, as delivering didn't work */
@@ -465,17 +400,6 @@
 	this->reserved_count = 0;
 }
 
-<<<<<<< HEAD
-uint VehicleCargoList::MoveToStation(GoodsEntry * dest, uint max_unload, OrderUnloadFlags order_flags, StationID curr_station, StationID next_station, CargoPayment *payment) {
-	uint remaining_unload = max_unload;
-	uint unloaded;
-	UnloadType action;
-	byte flags = GetUnloadFlags(dest, order_flags);
-
-	for(Iterator c = packets.begin(); c != packets.end() && remaining_unload > 0;) {
-		StationID source = (*c)->source;
-		FlowStatSet &flows = dest->flows[source];
-=======
 uint StationCargoList::TakeFrom(VehicleCargoList *source, uint max_unload, OrderUnloadFlags order_flags, StationID next_station, CargoPayment *payment)
 {
 	uint remaining_unload = max_unload;
@@ -487,69 +411,41 @@
 	for(VehicleCargoList::Iterator c = source->packets.begin(); c != source->packets.end() && remaining_unload > 0;) {
 		StationID cargo_source = (*c)->source;
 		FlowStatSet &flows = dest->flows[cargo_source];
->>>>>>> 15a77988
 		FlowStatSet::iterator begin = flows.begin();
 		StationID via = (begin != flows.end() ? begin->Via() : INVALID_STATION);
 		if (via != INVALID_STATION && next_station != INVALID_STATION) {
 			/* use cargodist unloading*/
-<<<<<<< HEAD
-			action = WillUnloadCargoDist(flags, curr_station, next_station, via, source);
-		} else {
-			/* there is no plan: use normal unloading */
-			action = WillUnloadOld(flags, curr_station, source);
-=======
 			action = this->WillUnloadCargoDist(flags, next_station, via, cargo_source);
 		} else {
 			/* there is no plan: use normal unloading */
 			action = this->WillUnloadOld(flags, cargo_source);
->>>>>>> 15a77988
 		}
 
 		switch(action) {
 			case UL_DELIVER:
-<<<<<<< HEAD
-				unloaded = this->DeliverPacket(c, remaining_unload, payment);
-				if (via != INVALID_STATION) {
-					if (via == curr_station) {
-						dest->UpdateFlowStats(flows, begin, unloaded);
-					} else {
-						dest->UpdateFlowStats(flows, unloaded, curr_station);
-=======
 				unloaded = source->DeliverPacket(c, remaining_unload, payment);
 				if (via != INVALID_STATION) {
 					if (via == this->station->index) {
 						dest->UpdateFlowStats(flows, begin, unloaded);
 					} else {
 						dest->UpdateFlowStats(flows, unloaded, this->station->index);
->>>>>>> 15a77988
 					}
 				}
 				remaining_unload -= unloaded;
 				break;
 			case UL_TRANSFER:
 				/* TransferPacket may split the packet and return the transferred part */
-<<<<<<< HEAD
-				if (via == curr_station) {
-					via = (++begin != flows.end()) ? begin->Via() : INVALID_STATION;
-				}
-				unloaded = this->TransferPacket(c, remaining_unload, dest, payment, via);
-=======
 				if (via == this->station->index) {
 					via = (++begin != flows.end()) ? begin->Via() : INVALID_STATION;
 				}
 				unloaded = source->TransferPacket(c, remaining_unload, this, payment, via);
->>>>>>> 15a77988
 				if (via != INVALID_STATION) {
 					dest->UpdateFlowStats(flows, begin, unloaded);
 				}
 				remaining_unload -= unloaded;
 				break;
 			case UL_KEEP:
-<<<<<<< HEAD
-				unloaded = this->KeepPacket(c);
-=======
 				unloaded = source->KeepPacket(c);
->>>>>>> 15a77988
 				if (via != INVALID_STATION && next_station != INVALID_STATION) {
 					if (via == next_station) {
 						dest->UpdateFlowStats(flows, begin, unloaded);
@@ -600,12 +496,6 @@
 	}
 }
 
-<<<<<<< HEAD
-/* static */ byte VehicleCargoList::GetUnloadFlags(GoodsEntry *dest, OrderUnloadFlags order_flags)
-{
-	byte flags = 0;
-	if (HasBit(dest->acceptance_pickup, GoodsEntry::ACCEPTANCE)) {
-=======
 /*
  *
  * Station cargo list implementation
@@ -616,7 +506,6 @@
 {
 	byte flags = 0;
 	if (HasBit(this->station->goods[this->cargo].acceptance_pickup, GoodsEntry::ACCEPTANCE)) {
->>>>>>> 15a77988
 		flags |= UL_ACCEPTED;
 	}
 	if (order_flags & OUFB_UNLOAD) {
@@ -628,15 +517,6 @@
 	return flags;
 }
 
-<<<<<<< HEAD
-/*
- *
- * Station cargo list implementation
- *
- */
-
-=======
->>>>>>> 15a77988
 void StationCargoList::Append(StationID next, CargoPacket *cp)
 {
 	assert(cp != NULL);
@@ -653,14 +533,6 @@
 
 	/* The packet could not be merged with another one */
 	list.push_back(cp);
-<<<<<<< HEAD
-}
-
-uint StationCargoList::MovePackets(VehicleCargoList *dest, uint cap, Iterator begin, Iterator end, TileIndex load_place, bool reserve) {
-	uint orig_cap = cap;
-	while(begin != end && cap > 0) {
-		cap -= this->MovePacket(dest, begin, cap, load_place, reserve);
-=======
 	SetBit(this->station->goods[this->cargo].acceptance_pickup, GoodsEntry::PICKUP);
 }
 
@@ -668,24 +540,10 @@
 	uint orig_cap = cap;
 	while(begin != end && cap > 0) {
 		cap -= this->MovePacket(dest, begin, cap, this->station->xy, reserve);
->>>>>>> 15a77988
 	}
 	return orig_cap - cap;
 }
 
-<<<<<<< HEAD
-uint StationCargoList::MoveTo(VehicleCargoList *dest, uint cap, StationID selected_station, TileIndex load_place, bool reserve) {
-	uint orig_cap = cap;
-	if (selected_station != INVALID_STATION) {
-		std::pair<Iterator, Iterator> bounds(packets.equal_range(selected_station));
-		cap -= MovePackets(dest, cap, bounds.first, bounds.second, load_place, reserve);
-		if (cap > 0) {
-			bounds = packets.equal_range(INVALID_STATION);
-			cap -= MovePackets(dest, cap, bounds.first, bounds.second, load_place, reserve);
-		}
-	} else {
-		cap -= MovePackets(dest, cap, packets.begin(), packets.end(), load_place, reserve);
-=======
 uint StationCargoList::MoveTo(VehicleCargoList *dest, uint cap, StationID selected_station, bool reserve) {
 	uint orig_cap = cap;
 	if (selected_station != INVALID_STATION) {
@@ -697,25 +555,16 @@
 		}
 	} else {
 		cap -= MovePackets(dest, cap, packets.begin(), packets.end(), reserve);
->>>>>>> 15a77988
 	}
 	return orig_cap - cap;
 }
 
-<<<<<<< HEAD
-void StationCargoList::RerouteStalePackets(StationID curr, StationID to, GoodsEntry *ge) {
-=======
 void StationCargoList::RerouteStalePackets(StationID to) {
->>>>>>> 15a77988
 	std::pair<Iterator, Iterator> range(packets.equal_range(to));
 	for(Iterator it(range.first); it != range.second && it.GetKey() == to;) {
 		CargoPacket *packet = *it;
 		packets.erase(it++);
-<<<<<<< HEAD
-		StationID next = ge->UpdateFlowStatsTransfer(packet->source, packet->count, curr);
-=======
 		StationID next = this->station->goods[this->cargo].UpdateFlowStatsTransfer(packet->source, packet->count, this->station->index);
->>>>>>> 15a77988
 		assert(next != to);
 
 		/* legal, as insert doesn't invalidate iterators in the MultiMap, however
@@ -756,8 +605,6 @@
 		this->AddToCache(*it);
 		this->reserved_count += (*it)->count;
 	}
-<<<<<<< HEAD
-=======
 }
 
 /**
@@ -771,7 +618,6 @@
 	assert(station != NULL && cargo != INVALID_CARGO);
 	this->station = station;
 	this->cargo = cargo;
->>>>>>> 15a77988
 }
 
 
