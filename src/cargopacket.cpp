--- conflicted
+++ resolved
@@ -143,51 +143,36 @@
  *
  */
 
-<<<<<<< HEAD
+/**
+ * destroy the cargolist ("frees" all cargo packets)
+ */
 template <class Tinst, class Tcont>
 CargoList<Tinst, Tcont>::~CargoList()
-=======
-/**
- * destroy the cargolist ("frees" all cargo packets)
- */
-template <class Tinst>
-CargoList<Tinst>::~CargoList()
->>>>>>> 1b65bbdc
 {
 	for (Iterator it(this->packets.begin()); it != this->packets.end(); ++it) {
 		delete *it;
 	}
 }
 
-<<<<<<< HEAD
-template <class Tinst, class Tcont>
-void CargoList<Tinst, Tcont>::RemoveFromCache(const CargoPacket *cp)
-=======
 /**
  * Update the cached values to reflect the removal of this packet.
  * Decreases count and days_in_transit
  * @param cp Packet to be removed from cache
  */
-template <class Tinst>
-void CargoList<Tinst>::RemoveFromCache(const CargoPacket *cp)
->>>>>>> 1b65bbdc
+template <class Tinst, class Tcont>
+void CargoList<Tinst, Tcont>::RemoveFromCache(const CargoPacket *cp)
 {
 	this->count                 -= cp->count;
 	this->cargo_days_in_transit -= cp->days_in_transit * cp->count;
 }
 
-<<<<<<< HEAD
-template <class Tinst, class Tcont>
-void CargoList<Tinst, Tcont>::AddToCache(const CargoPacket *cp)
-=======
 /**
  * Update the cache to reflect adding of this packet.
  * Increases count and days_in_transit
  * @param cp a new packet to be inserted
  */
-template <class Tinst>
-void CargoList<Tinst>::AddToCache(const CargoPacket *cp)
->>>>>>> 1b65bbdc
+template <class Tinst, class Tcont>
+void CargoList<Tinst, Tcont>::AddToCache(const CargoPacket *cp)
 {
 	this->count                 += cp->count;
 	this->cargo_days_in_transit += cp->days_in_transit * cp->count;
@@ -222,31 +207,20 @@
  * @param cp the cargo packet to add
  * @pre cp != NULL
  */
-<<<<<<< HEAD
 void VehicleCargoList::Append(CargoPacket *cp)
-=======
-template <class Tinst>
-void CargoList<Tinst>::Append(CargoPacket *cp)
->>>>>>> 1b65bbdc
 {
 	assert(cp != NULL);
 	this->AddToCache(cp);
 	this->MergeOrPush(cp);
 }
 
-<<<<<<< HEAD
-
-template <class Tinst, class Tcont>
-void CargoList<Tinst, Tcont>::Truncate(uint max_remaining)
-=======
 /**
  * Truncates the cargo in this list to the given amount. It leaves the
  * first count cargo entities and removes the rest.
  * @param max_remaining the maximum amount of entities to be in the list after the command
  */
-template <class Tinst>
-void CargoList<Tinst>::Truncate(uint max_remaining)
->>>>>>> 1b65bbdc
+template <class Tinst, class Tcont>
+void CargoList<Tinst, Tcont>::Truncate(uint max_remaining)
 {
 	for (Iterator it(packets.begin()); it != packets.end(); /* done during loop*/) {
 		CargoPacket *cp = *it;
@@ -330,7 +304,6 @@
 }
 
 /**
-<<<<<<< HEAD
  * Move a single packet or part of it from this list to a vehicle.
  * @param dest the vehicle cargo list to move to
  * @param it an iterator pointing to the packet
@@ -341,31 +314,6 @@
  */
 template<class Tinst, class Tcont>
 uint CargoList<Tinst, Tcont>::MovePacket(VehicleCargoList *dest, Iterator &it, uint cap, TileIndex load_place, bool reserve)
-=======
- * Moves the given amount of cargo to another list.
- * Depending on the value of mta the side effects of this function differ:
- *  - MTA_FINAL_DELIVERY: destroys the packets that do not originate from a specific station
- *  - MTA_CARGO_LOAD:     sets the loaded_at_xy value of the moved packets
- *  - MTA_TRANSFER:       just move without side effects
- *  - MTA_UNLOAD:         just move without side effects
- * @param dest  the destination to move the cargo to
- * @param count the amount of cargo entities to move
- * @param mta   how to handle the moving (side effects)
- * @param data  Depending on mta the data of this variable differs:
- *              - MTA_FINAL_DELIVERY - station ID of packet's origin not to remove
- *              - MTA_CARGO_LOAD     - station's tile index of load
- *              - MTA_TRANSFER       - unused
- *              - MTA_UNLOAD         - unused
- * @param payment The payment helper
- *
- * @pre mta == MTA_FINAL_DELIVERY || dest != NULL
- * @pre mta == MTA_UNLOAD || mta == MTA_CARGO_LOAD || payment != NULL
- * @return true if there are still packets that might be moved from this cargo list
- */
-template <class Tinst>
-template <class Tother_inst>
-bool CargoList<Tinst>::MoveTo(Tother_inst *dest, uint max_move, MoveToAction mta, CargoPayment *payment, uint data)
->>>>>>> 1b65bbdc
 {
 	CargoPacket *packet = this->RemovePacket(it, cap, load_place);
 	uint ret = packet->count;
@@ -422,6 +370,9 @@
 	return packet;
 }
 
+/**
+ * Invalidates the cached data and rebuilds it.
+ */
 template <class Tinst, class Tcont>
 void CargoList<Tinst, Tcont>::InvalidateCache()
 {
@@ -567,7 +518,6 @@
 }
 
 /**
-<<<<<<< HEAD
  * Moves the given amount of cargo from a vehicle to a station.
  * Depending on the value of flags the side effects of this function differ:
  * 	- OUFB_UNLOAD_IF_POSSIBLE and dest->acceptance_pickup & GoodsEntry::ACCEPTANCE:
@@ -587,12 +537,6 @@
  * @return the number of cargo entities actually moved
  */
 uint StationCargoList::TakeFrom(VehicleCargoList *source, uint max_unload, OrderUnloadFlags order_flags, StationID next_station, CargoPayment *payment)
-=======
- * Invalidates the cached data and rebuilds it.
- */
-template <class Tinst>
-void CargoList<Tinst>::InvalidateCache()
->>>>>>> 1b65bbdc
 {
 	uint remaining_unload = max_unload;
 	uint unloaded;
@@ -676,7 +620,6 @@
 }
 
 /**
-<<<<<<< HEAD
  * Moves the given amount of cargo to another vehicle (during autoreplace).
  * @param dest         the destination to move the cargo to
  * @param max_load     the maximum amount of cargo entities to move
@@ -691,11 +634,9 @@
 	return orig_cap - cap;
 }
 
-
-=======
+/**
  * Ages the all cargo in this list.
  */
->>>>>>> 1b65bbdc
 void VehicleCargoList::AgeCargo()
 {
 	for (ConstIterator it(this->packets.begin()); it != this->packets.end(); it++) {
@@ -708,7 +649,6 @@
 	}
 }
 
-<<<<<<< HEAD
 /*
  *
  * Station cargo list implementation
@@ -846,11 +786,9 @@
 	}
 }
 
-=======
 /**
  * Invalidates the cached data and rebuilds it.
  */
->>>>>>> 1b65bbdc
 void VehicleCargoList::InvalidateCache()
 {
 	this->feeder_share = 0;
