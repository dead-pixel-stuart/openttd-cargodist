/* $Id$ */

/** @file cargopacket.cpp Implementation of the cargo packets */

#include "stdafx.h"
#include "station_base.h"
#include "core/bitmath_func.hpp"
#include "order_type.h"
#include "core/pool_func.hpp"
#include "economy_base.h"

/* Initialize the cargopacket-pool */
CargoPacketPool _cargopacket_pool("CargoPacket");
INSTANTIATE_POOL_METHODS(CargoPacket)

void InitializeCargoPackets()
{
	_cargopacket_pool.CleanPool();
}

CargoPacket::CargoPacket(StationID source, StationID next, uint16 count)
{
	if (source != INVALID_STATION) assert(count != 0);

	this->source          = source;
	this->next            = next;
	this->source_xy       = (source != INVALID_STATION) ? Station::Get(source)->xy : 0;
	this->loaded_at_xy    = this->source_xy;

	this->count           = count;
	this->days_in_transit = 0;
	this->feeder_share    = 0;
	this->paid_for        = false;
}

/*
 *
 * Cargo list implementation
 *
 */

CargoList::~CargoList()
{
	while (!packets.empty()) {
		delete packets.front();
		packets.pop_front();
	}
}

void CargoList::AgeCargo()
{
	if (empty) return;

	uint dit = 0;
	for (List::const_iterator it = packets.begin(); it != packets.end(); it++) {
		if ((*it)->days_in_transit != 0xFF) (*it)->days_in_transit++;
		dit += (*it)->days_in_transit * (*it)->count;
	}
	days_in_transit = dit / count;
}

void CargoList::Append(CargoPacket *cp)
{
	assert(cp != NULL);

	for (List::iterator it = packets.begin(); it != packets.end(); it++) {
		if ((*it)->SameSource(cp) && (*it)->count + cp->count <= 65535) {
			(*it)->count        += cp->count;
			(*it)->feeder_share += cp->feeder_share;
			delete cp;

			InvalidateCache();
			return;
		}
	}

	/* The packet could not be merged with another one */
	packets.push_back(cp);
	InvalidateCache();
}

void CargoList::Import(List & list)
{
	packets.splice(packets.end(), list);
	InvalidateCache();
}

void CargoList::Truncate(uint count)
{
	for (List::iterator it = packets.begin(); it != packets.end(); it++) {
		uint local_count = (*it)->count;
		if (local_count <= count) {
			count -= local_count;
			continue;
		}

		(*it)->count = count;
		count = 0;
	}

	while (!packets.empty()) {
		CargoPacket *cp = packets.back();
		if (cp->count != 0) break;
		delete cp;
		packets.pop_back();
	}

	InvalidateCache();
}

<<<<<<< HEAD
CargoPacket * CargoPacket::Split(uint new_size) {
	CargoPacket *cp_new = new CargoPacket(source, next, new_size);
	Money fs = feeder_share * new_size / static_cast<uint>(count);
	feeder_share -= fs;
	cp_new->source_xy       = source_xy;
	cp_new->loaded_at_xy    = loaded_at_xy;
	cp_new->days_in_transit = days_in_transit;
	cp_new->paid_for        = paid_for;
	cp_new->feeder_share    = fs;
	count -= new_size;
	return cp_new;
}
=======
bool CargoList::MoveTo(CargoList *dest, uint count, Payment * payment, CargoList::MoveToAction mta, uint data)
{
	assert(mta == MTA_FINAL_DELIVERY || dest != NULL);
	CargoList tmp;

	while (!packets.empty() && count > 0) {
		CargoPacket *cp = *packets.begin();
		if (cp->count <= count) {
			/* Can move the complete packet */
			packets.remove(cp);
			switch (mta) {
				case MTA_FINAL_DELIVERY:
					if (cp->source == data) {
						tmp.Append(cp);
					} else {
						count -= cp->count;
						payment->PayFinal(cp, cp->count);
						delete cp;
					}
					break;
				case MTA_CARGO_LOAD:
					cp->loaded_at_xy = data;
					/* When cargo is moved into another vehicle you have *always* paid for it */
					cp->paid_for     = false;
					/* FALL THROUGH */
				case MTA_OTHER:
					if (payment != NULL) {
						payment->PayTransfer(cp, cp->count);
					}
					count -= cp->count;
					dest->packets.push_back(cp);
					break;
			}
		} else {
			/* Can move only part of the packet, so split it into two pieces */
			if (mta != MTA_FINAL_DELIVERY) {
				CargoPacket *cp_new = new CargoPacket();
>>>>>>> 7c350523

void CargoList::DeliverPacket(List::iterator & c, uint & remaining_unload) {
	CargoPacket * p = *c;
	if (p->count <= remaining_unload) {
		remaining_unload -= p->count;
		delete p;
		packets.erase(c++);
	} else {
		p->count -= remaining_unload;
		remaining_unload = 0;
		++c;
	}
}

CargoPacket * CargoList::TransferPacket(List::iterator & c, uint & remaining_unload, GoodsEntry * dest) {
	CargoPacket * p = *c;
	if (p->count <= remaining_unload) {
		packets.erase(c++);
	} else {
		p = p->Split(remaining_unload);
		++c;
	}
	dest->cargo.packets.push_back(p);
	SetBit(dest->acceptance_pickup, GoodsEntry::PICKUP);
	remaining_unload -= p->count;
	return p;
}

UnloadType CargoList::WillUnload(const UnloadDescription & ul, const CargoPacket * p) const {
	if (ul.dest->flows[p->source].empty()) {
		/* there is no plan: use normal unloading */
		return WillUnloadOld(ul, p);
	} else {
		/* use cargodist unloading*/
		return WillUnloadCargoDist(ul, p);
	}
}

UnloadType CargoList::WillUnloadOld(const UnloadDescription & ul, const CargoPacket * p) const {
	/* try to unload cargo */
	bool move = (ul.flags & (UL_DELIVER | UL_ACCEPTED | UL_TRANSFER)) != 0;
	/* try to deliver cargo if unloading */
	bool deliver = (ul.flags & UL_ACCEPTED) && !(ul.flags & UL_TRANSFER) && (p->source != ul.curr_station);
	/* transfer cargo if delivery was unsuccessful */
	bool transfer = (ul.flags & (UL_TRANSFER | UL_DELIVER)) != 0;
	if (move) {
		if(deliver) {
			return UL_DELIVER;
		} else if (transfer) {
			return UL_TRANSFER;
		} else {
			/* this case is for (non-)delivery to the source station without special flags.
			 * like the code in MoveTo did, we keep the packet in this case
			 */
			return UL_KEEP;
		}
	} else {
		return UL_KEEP;
	}
}

<<<<<<< HEAD
UnloadType CargoList::WillUnloadCargoDist(const UnloadDescription & ul, const CargoPacket * p) const {
	StationID via = ul.dest->flows[p->source].begin()->via;
	if (via == ul.curr_station) {
		/* this is the final destination, deliver ... */
		if (ul.flags & UL_TRANSFER) {
			/* .. except if explicitly told not to do so ... */
			return UL_TRANSFER;
		} else if (ul.flags & UL_ACCEPTED) {
			return UL_DELIVER;
		} else if (ul.flags & UL_DELIVER) {
			/* .. or if the station suddenly doesn't accept our cargo, but we have an explicit deliver order... */
			return UL_TRANSFER;
		} else {
			/* .. or else if it doesn't accept. */
			return UL_KEEP;
		}
	} else {
		/* packet has to travel on, find out if it can stay on board */
		if (ul.flags & UL_DELIVER) {
			/* order overrides cargodist:
			 * play by the old loading rules here as player is interfering with cargodist
			 * try to deliver, as move has been forced upon us */
			if ((ul.flags & UL_ACCEPTED) && !(ul.flags & UL_TRANSFER) && p->source != ul.curr_station) {
				return UL_DELIVER;
			} else {
				/* transfer cargo, as delivering didn't work */
				/* plan might still be fulfilled as the packet can be picked up by another vehicle travelling to "via" */
				return UL_TRANSFER;
=======
				cp_new->count = count;
				if (mta == MTA_OTHER && payment != NULL) {
					payment->PayTransfer(cp_new, cp_new->count);
				}
				dest->packets.push_back(cp_new);
			} else {
				payment->PayFinal(cp, count);
>>>>>>> 7c350523
			}
		} else if (ul.flags & UL_TRANSFER) {
			/* transfer forced, plan still fulfilled as above */
			return UL_TRANSFER;
		} else if (ul.next_station == via || ul.next_station == INVALID_STATION) {
			/* vehicle goes to the packet's next hop or has nondeterministic order: keep the packet*/
			return UL_KEEP;
		} else {
			/* vehicle goes somewhere else, transfer the packet*/
			return UL_TRANSFER;
		}
	}
}

uint CargoList::MoveToStation(GoodsEntry * dest, uint max_unload, OrderUnloadFlags flags, StationID curr_station, StationID next_station) {
	uint remaining_unload = max_unload;
	UnloadDescription ul(dest, curr_station, next_station, flags);

	for(List::iterator c = packets.begin(); c != packets.end() && remaining_unload > 0;) {

		CargoPacket * p = *c;
		StationID source = p->source;
		uint last_remaining = remaining_unload;
		UnloadType unload_flags = WillUnload(ul, p);

		if (unload_flags & UL_DELIVER) {
			DeliverPacket(c, remaining_unload);
			dest->UpdateFlowStats(source, last_remaining - remaining_unload, curr_station);
		} else if (unload_flags & UL_TRANSFER) {
			/* TransferPacket may split the packet and return the transferred part */
			p = TransferPacket(c, remaining_unload, dest);
			p->next = dest->UpdateFlowStatsTransfer(source, last_remaining - remaining_unload, curr_station);
		} else /* UL_KEEP */ {
			++c;
		}
	}

	dest->cargo.InvalidateCache();
	InvalidateCache();
	return max_unload - remaining_unload;
}

uint CargoList::LoadPackets(List * dest, uint cap, StationID next_station, List * rejected, TileIndex load_place) {
	while(!packets.empty() && cap > 0) {
		CargoPacket * p = packets.front();
		if (rejected == NULL || p->next == next_station || p->next == INVALID_STATION || next_station == INVALID_STATION) {
			/* load the packet if possible */
			if (p->count <= cap) {
				/* load all of the packet */
				packets.pop_front();
			} else {
				/* packet needs to be split */
				p = p->Split(cap);
				assert(p->count == cap);
			}
			cap -= p->count;
			dest->push_back(p);
			if (load_place != INVALID_TILE) {
				p->loaded_at_xy = load_place;
				p->paid_for = false;
			}
		} else {
			packets.pop_front();
			rejected->push_back(p);
		}
	}
	InvalidateCache();
	return cap;
}

uint CargoList::MoveToVehicle(CargoList *dest, uint max_load, StationID next_station, List * rejected, TileIndex load_place) {
	uint space_remaining = LoadPackets(&dest->packets, max_load, next_station, rejected, load_place);
	dest->InvalidateCache();
	return max_load - space_remaining;
}

void CargoList::InvalidateCache()
{
	empty = packets.empty();
	count = 0;
	unpaid_cargo = false;
	feeder_share = 0;
	source = INVALID_STATION;
	days_in_transit = 0;

	if (empty) return;

	uint dit = 0;
	for (List::const_iterator it = packets.begin(); it != packets.end(); it++) {
		count        += (*it)->count;
		unpaid_cargo |= !(*it)->paid_for;
		dit          += (*it)->days_in_transit * (*it)->count;
		feeder_share += (*it)->feeder_share;
	}
	days_in_transit = dit / count;
	source = (*packets.begin())->source;
}

UnloadDescription::UnloadDescription(GoodsEntry * d, StationID curr, StationID next, OrderUnloadFlags order_flags) :
	dest(d), curr_station(curr), next_station(next), flags(UL_KEEP)
{
	if (HasBit(dest->acceptance_pickup, GoodsEntry::ACCEPTANCE)) {
		flags |= UL_ACCEPTED;
	}
	if (order_flags & OUFB_UNLOAD) {
		flags |= UL_DELIVER;
	}
	if (order_flags & OUFB_TRANSFER) {
		flags |= UL_TRANSFER;
	}
}

void CargoList::RerouteStalePackets(StationID curr, StationID to, GoodsEntry * ge) {
	for(List::iterator it = packets.begin(); it != packets.end(); ++it) {
		CargoPacket * packet = *it;
		if (packet->next == to) {
			packet->next = ge->UpdateFlowStatsTransfer(packet->source, packet->count, curr);
		}
	}
	InvalidateCache();
}

void CargoList::UpdateFlows(StationID next, GoodsEntry * ge) {
	for(List::iterator i = packets.begin(); i != packets.end(); ++i) {
		CargoPacket * p = *i;
		ge->UpdateFlowStats(p->source, p->count, next);
		p->next = next;
	}
}<|MERGE_RESOLUTION|>--- conflicted
+++ resolved
@@ -108,7 +108,6 @@
 	InvalidateCache();
 }
 
-<<<<<<< HEAD
 CargoPacket * CargoPacket::Split(uint new_size) {
 	CargoPacket *cp_new = new CargoPacket(source, next, new_size);
 	Money fs = feeder_share * new_size / static_cast<uint>(count);
@@ -121,60 +120,23 @@
 	count -= new_size;
 	return cp_new;
 }
-=======
-bool CargoList::MoveTo(CargoList *dest, uint count, Payment * payment, CargoList::MoveToAction mta, uint data)
-{
-	assert(mta == MTA_FINAL_DELIVERY || dest != NULL);
-	CargoList tmp;
-
-	while (!packets.empty() && count > 0) {
-		CargoPacket *cp = *packets.begin();
-		if (cp->count <= count) {
-			/* Can move the complete packet */
-			packets.remove(cp);
-			switch (mta) {
-				case MTA_FINAL_DELIVERY:
-					if (cp->source == data) {
-						tmp.Append(cp);
-					} else {
-						count -= cp->count;
-						payment->PayFinal(cp, cp->count);
-						delete cp;
-					}
-					break;
-				case MTA_CARGO_LOAD:
-					cp->loaded_at_xy = data;
-					/* When cargo is moved into another vehicle you have *always* paid for it */
-					cp->paid_for     = false;
-					/* FALL THROUGH */
-				case MTA_OTHER:
-					if (payment != NULL) {
-						payment->PayTransfer(cp, cp->count);
-					}
-					count -= cp->count;
-					dest->packets.push_back(cp);
-					break;
-			}
-		} else {
-			/* Can move only part of the packet, so split it into two pieces */
-			if (mta != MTA_FINAL_DELIVERY) {
-				CargoPacket *cp_new = new CargoPacket();
->>>>>>> 7c350523
-
-void CargoList::DeliverPacket(List::iterator & c, uint & remaining_unload) {
+
+void CargoList::DeliverPacket(List::iterator & c, uint & remaining_unload, Payment *payment) {
 	CargoPacket * p = *c;
 	if (p->count <= remaining_unload) {
 		remaining_unload -= p->count;
+		payment->PayFinal(p, p->count);
 		delete p;
 		packets.erase(c++);
 	} else {
+		payment->PayFinal(p, remaining_unload);
 		p->count -= remaining_unload;
 		remaining_unload = 0;
 		++c;
 	}
 }
 
-CargoPacket * CargoList::TransferPacket(List::iterator & c, uint & remaining_unload, GoodsEntry * dest) {
+CargoPacket * CargoList::TransferPacket(List::iterator & c, uint & remaining_unload, GoodsEntry * dest, Payment *payment) {
 	CargoPacket * p = *c;
 	if (p->count <= remaining_unload) {
 		packets.erase(c++);
@@ -182,6 +144,7 @@
 		p = p->Split(remaining_unload);
 		++c;
 	}
+	payment->PayTransfer(p, p->count);
 	dest->cargo.packets.push_back(p);
 	SetBit(dest->acceptance_pickup, GoodsEntry::PICKUP);
 	remaining_unload -= p->count;
@@ -221,7 +184,6 @@
 	}
 }
 
-<<<<<<< HEAD
 UnloadType CargoList::WillUnloadCargoDist(const UnloadDescription & ul, const CargoPacket * p) const {
 	StationID via = ul.dest->flows[p->source].begin()->via;
 	if (via == ul.curr_station) {
@@ -250,15 +212,6 @@
 				/* transfer cargo, as delivering didn't work */
 				/* plan might still be fulfilled as the packet can be picked up by another vehicle travelling to "via" */
 				return UL_TRANSFER;
-=======
-				cp_new->count = count;
-				if (mta == MTA_OTHER && payment != NULL) {
-					payment->PayTransfer(cp_new, cp_new->count);
-				}
-				dest->packets.push_back(cp_new);
-			} else {
-				payment->PayFinal(cp, count);
->>>>>>> 7c350523
 			}
 		} else if (ul.flags & UL_TRANSFER) {
 			/* transfer forced, plan still fulfilled as above */
@@ -273,7 +226,7 @@
 	}
 }
 
-uint CargoList::MoveToStation(GoodsEntry * dest, uint max_unload, OrderUnloadFlags flags, StationID curr_station, StationID next_station) {
+uint CargoList::MoveToStation(GoodsEntry * dest, uint max_unload, OrderUnloadFlags flags, StationID curr_station, StationID next_station, Payment *payment) {
 	uint remaining_unload = max_unload;
 	UnloadDescription ul(dest, curr_station, next_station, flags);
 
@@ -285,11 +238,11 @@
 		UnloadType unload_flags = WillUnload(ul, p);
 
 		if (unload_flags & UL_DELIVER) {
-			DeliverPacket(c, remaining_unload);
+			DeliverPacket(c, remaining_unload, payment);
 			dest->UpdateFlowStats(source, last_remaining - remaining_unload, curr_station);
 		} else if (unload_flags & UL_TRANSFER) {
 			/* TransferPacket may split the packet and return the transferred part */
-			p = TransferPacket(c, remaining_unload, dest);
+			p = TransferPacket(c, remaining_unload, dest, payment);
 			p->next = dest->UpdateFlowStatsTransfer(source, last_remaining - remaining_unload, curr_station);
 		} else /* UL_KEEP */ {
 			++c;
