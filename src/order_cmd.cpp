--- conflicted
+++ resolved
@@ -856,12 +856,6 @@
 	}
 
 	if (flags & DC_EXEC) {
-<<<<<<< HEAD
-		if (v->type == VEH_ROAD) ClearSlot(RoadVehicle::From(v));
-=======
-		v->cur_order_index = sel_ord;
->>>>>>> d05766ca
-
 		if (v->current_order.IsType(OT_LOADING)) v->LeaveStation();
 
 		v->cur_order_index = sel_ord;
