--- conflicted
+++ resolved
@@ -342,17 +342,6 @@
 }
 
 /**
-<<<<<<< HEAD
- * Choose between the two possible next stations so that the given consist can
- * load most cargo.
- * @param v Head of the consist.
- * @param st1 First station to choose from.
- * @param st2 Second station to choose from.
- * @return Either st1 or st2, depending on the amounts of cargo waiting at the
- *	vehicle's current station for each.
- */
-StationID OrderList::GetBestLoadableNext(const Vehicle *v, StationID st1, StationID st2) const
-=======
  * Choose between the two possible next orders so that the given consist can
  * load most cargo.
  * @param v Head of the consist.
@@ -362,17 +351,13 @@
  *	vehicle's current station for each.
  */
 const Order *OrderList::GetBestLoadableNext(const Vehicle *v, const Order *o2, const Order *o1) const
->>>>>>> 87b9e7ea
 {
 	SmallMap<CargoID, uint> capacities;
 	v->GetConsistFreeCapacities(capacities);
 	uint loadable1 = 0;
 	uint loadable2 = 0;
-<<<<<<< HEAD
-=======
 	StationID st1 = o1->GetDestination();
 	StationID st2 = o2->GetDestination();
->>>>>>> 87b9e7ea
 	const Station *cur_station = Station::Get(v->last_station_visited);
 	for (SmallPair<CargoID, uint> *i = capacities.Begin(); i != capacities.End(); ++i) {
 		const StationCargoPacketMap *loadable_packets = cur_station->goods[i->first].cargo.Packets();
@@ -391,49 +376,6 @@
 		}
 		loadable2 += min(i->second, loadable_cargo);
 	}
-<<<<<<< HEAD
-	if (loadable1 == loadable2) return RandomRange(2) == 0 ? st1 : st2;
-	return loadable1 > loadable2 ? st1 : st2;
-}
-
-/**
- * Recursively determine the next deterministic station to stop at.
- * @param v The vehicle we're looking at.
- * @param next First order to check.
- * @param hops Number of orders we have already checked.
- * @return Next stoppping station or INVALID_STATION.
- */
-StationID OrderList::GetNextStoppingStation(const Vehicle *v, const Order *next, uint hops) const
-{
-	if (hops > this->GetNumOrders()) {
-		return INVALID_STATION;
-	}
-
-	if (next == NULL) {
-		next = this->GetOrderAt(v->cur_auto_order_index);
-		if (next == NULL) {
-			next = this->GetFirstOrder();
-			if (next == NULL) return INVALID_STATION;
-		} else {
-			next = this->GetNext(next);
-		}
-	}
-
-	if (next->IsType(OT_CONDITIONAL)) {
-		if (v->current_order.IsType(OT_LOADING) &&
-				(v->current_order.GetLoadType() & OLFB_NO_LOAD) == 0 &&
-				next->GetConditionVariable() == OCV_LOAD_PERCENTAGE) {
-			/* If the vehicle is loading and the condition is based
-			 * on load percentage we can't tell what it will do.
-			 * So we choose randomly.
-			 */
-			StationID skip_to = this->GetNextStoppingStation(v,
-					this->GetOrderAt(next->GetConditionSkipToOrder()),
-					hops + 1);
-			StationID advance = this->GetNextStoppingStation(v,
-					this->GetNext(next), hops + 1);
-			if (advance == skip_to) {
-=======
 	if (loadable1 == loadable2) return RandomRange(2) == 0 ? o1 : o2;
 	return loadable1 > loadable2 ? o1 : o2;
 }
@@ -466,47 +408,25 @@
 			if (advance == NULL) {
 				return skip_to;
 			} else if (skip_to == NULL) {
->>>>>>> 87b9e7ea
 				return advance;
 			} else {
 				return this->GetBestLoadableNext(v, skip_to, advance);
 			}
-<<<<<<< HEAD
-
-=======
->>>>>>> 87b9e7ea
 		} else {
 			/* Otherwise we're optimistic and expect that the
 			 * condition value won't change until it's evaluated.
 			 */
-<<<<<<< HEAD
-			StationID skip_to = ProcessConditionalOrder(next, v);
-			if (skip_to != INVALID_VEH_ORDER_ID) {
-				return this->GetNextStoppingStation(v,
-						this->GetOrderAt(skip_to), hops + 1);
-			} else {
-				return this->GetNextStoppingStation(v,
-=======
 			VehicleOrderID skip_to = ProcessConditionalOrder(next, v);
 			if (skip_to != INVALID_VEH_ORDER_ID) {
 				return this->GetNextStoppingOrder(v,
 						this->GetOrderAt(skip_to), hops + 1);
 			} else {
 				return this->GetNextStoppingOrder(v,
->>>>>>> 87b9e7ea
 						this->GetNext(next), hops + 1);
 			}
 		}
 	}
 
-<<<<<<< HEAD
-	if (!next->CanLoadOrUnload() ||	(next->GetDestination() == v->last_station_visited &&
-			(next->GetUnloadType() & (OUFB_TRANSFER | OUFB_UNLOAD)) == 0)) {
-		return this->GetNextStoppingStation(v, this->GetNext(next), hops + 1);
-	}
-
-	return next->GetDestination();
-=======
 	if (next->IsType(OT_GOTO_DEPOT)) {
 		if (next->GetDepotActionType() == ODATFB_HALT) return NULL;
 		if (next->IsRefit()) return next;
@@ -548,7 +468,6 @@
 	} while (next != NULL && (next->IsType(OT_GOTO_DEPOT) || next->GetDestination() == v->last_station_visited));
 
 	return next == NULL ? INVALID_STATION : next->GetDestination();
->>>>>>> 87b9e7ea
 }
 
 /**
