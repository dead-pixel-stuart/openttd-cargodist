/* $Id$ */

/*
 * This file is part of OpenTTD.
 * OpenTTD is free software; you can redistribute it and/or modify it under the terms of the GNU General Public License as published by the Free Software Foundation, version 2.
 * OpenTTD is distributed in the hope that it will be useful, but WITHOUT ANY WARRANTY; without even the implied warranty of MERCHANTABILITY or FITNESS FOR A PARTICULAR PURPOSE.
 * See the GNU General Public License for more details. You should have received a copy of the GNU General Public License along with OpenTTD. If not, see <http://www.gnu.org/licenses/>.
 */

/** @file station_base.h Base classes/functions for stations. */

#ifndef STATION_BASE_H
#define STATION_BASE_H

#include "base_station_base.h"
#include "airport.h"
#include "cargopacket.h"
#include "cargo_type.h"
#include "industry_type.h"
#include "core/geometry_type.hpp"
#include "linkgraph/linkgraph_types.h"
#include <list>
#include <map>
#include <set>

typedef Pool<BaseStation, StationID, 32, 64000> StationPool;
extern StationPool _station_pool;

static const byte INITIAL_STATION_RATING = 175;

class LinkStat {
public:
	/**
	 * capacity of the link.
	 * This is a moving average use MovingAverage::Monthly() to get a meaningful value 
	 */
	uint capacity;
	
	/**
	 * capacity of currently loading vehicles
	 */
	uint frozen;
	
	/**
	 * usage of the link.
	 * This is a moving average use MovingAverage::Monthly() to get a meaningful value 
	 */
	uint usage;

	FORCEINLINE LinkStat(uint capacity = 0, uint frozen = 0, uint usage = 0) : 
		capacity(capacity), frozen(frozen), usage(usage) {}

	FORCEINLINE void Clear()
	{
		this->capacity = 0;
		this->usage = 0;
		this->frozen = 0;
	}	
};

<<<<<<< HEAD
class FlowStat {
public:
	FlowStat(StationID st = INVALID_STATION, uint p = 0, uint s = 0) :
		planned(p), sent(s), via(st) {}
	uint planned;
	uint sent;
	StationID via;
	struct comp {
		bool operator()(const FlowStat & x, const FlowStat & y) const {
			int diff_x = (int)x.planned - (int)x.sent;
			int diff_y = (int)y.planned - (int)y.sent;
			if (diff_x != diff_y) {
				return diff_x > diff_y;
			} else {
				return x.via > y.via;
			}
		}
	};

	inline FlowStat & operator*=(uint factor) {
		planned *= factor;
		sent *= factor;
		return *this;
	}

	inline FlowStat & operator/=(uint divident) {
		planned /= divident;
		sent /= divident;
		return *this;
	}

	inline FlowStat & operator+=(const FlowStat & other)
	{
		assert(this->via == INVALID_STATION || other.via == INVALID_STATION || this->via == other.via);
		this->via = other.via;
		this->planned += other.planned;
		this->sent += other.sent;
		return *this;
	}

	inline void Clear()
	{
		this->planned = 0;
		this->sent = 0;
		this->via = INVALID_STATION;
	}
};

typedef std::set<FlowStat, FlowStat::comp> FlowStatSet; ///< percentage of flow to be sent via specified station (or consumed locally)
=======
FORCEINLINE LinkStat operator*(const LinkStat &ls, uint factor) 
	{return LinkStat(ls.capacity * factor, ls.frozen, ls.usage * factor);}

FORCEINLINE LinkStat operator*(uint factor, const LinkStat &ls) 
	{return ls * factor;}

FORCEINLINE LinkStat operator/(const LinkStat &ls, uint divident) 
	{return LinkStat(max(ls.capacity / divident, ls.frozen), ls.frozen, ls.usage / divident);}

FORCEINLINE LinkStat operator+(const LinkStat &a, const LinkStat &b)
	{return LinkStat(a.capacity + b.capacity, a.frozen + b.frozen, a.usage + b.usage);}

FORCEINLINE LinkStat &operator*=(LinkStat &ls, uint factor)
	{return ls = ls * factor;}

FORCEINLINE LinkStat &operator/=(LinkStat &ls, uint divident)
	{return ls = ls / divident;}

FORCEINLINE LinkStat &operator+=(LinkStat &a, const LinkStat &b)
	{return a = a + b;}

>>>>>>> 48238f9f
typedef std::map<StationID, LinkStat> LinkStatMap;
typedef std::map<StationID, FlowStatSet> FlowStatMap; ///< flow descriptions by origin stations

struct GoodsEntry {
	enum AcceptancePickup {
		ACCEPTANCE,
		PICKUP
	};

	GoodsEntry() :
		acceptance_pickup(0),
		days_since_pickup(255),
		rating(INITIAL_STATION_RATING),
		last_speed(0),
		last_age(255),
		last_component(0)
	{}

	byte acceptance_pickup;
	byte days_since_pickup;
	byte rating;
	byte last_speed;
	byte last_age;
	StationCargoList cargo; ///< The cargo packets of cargo waiting in this station
	uint supply;
	FlowStatMap flows;      ///< The planned flows through this station
	LinkStatMap link_stats; ///< capacities and usage statistics for outgoing links
	LinkGraphComponentID last_component; ///< the component this station was last part of in this cargo's link graph
	FlowStat GetSumFlowVia(StationID via) const;
};


typedef SmallVector<Industry *, 2> IndustryVector;

/** Station data structure */
struct Station : SpecializedStation<Station, false> {
public:
	RoadStop *GetPrimaryRoadStop(RoadStopType type) const
	{
		return type == ROADSTOP_BUS ? bus_stops : truck_stops;
	}

	RoadStop *GetPrimaryRoadStop(const struct RoadVehicle *v) const;

	const AirportFTAClass *Airport() const
	{
		if (airport_tile == INVALID_TILE) return GetAirport(AT_DUMMY);
		return GetAirport(airport_type);
	}

	const AirportSpec *GetAirportSpec() const
	{
		if (airport_tile == INVALID_TILE) return &AirportSpec::dummy;
		return AirportSpec::Get(this->airport_type);
	}

	RoadStop *bus_stops;    ///< All the road stops
	TileArea bus_station;   ///< Tile area the bus 'station' part covers
	RoadStop *truck_stops;  ///< All the truck stops
	TileArea truck_station; ///< Tile area the truck 'station' part covers

	TileIndex airport_tile; ///< The location of the airport
	TileIndex dock_tile;    ///< The location of the dock

	IndustryType indtype;   ///< Industry type to get the name from

	StationHadVehicleOfTypeByte had_vehicle_of_type;

	byte time_since_load;
	byte time_since_unload;
	byte airport_type;

	uint64 airport_flags;   ///< stores which blocks on the airport are taken. was 16 bit earlier on, then 32

	byte last_vehicle_type;
	std::list<Vehicle *> loading_vehicles;
	GoodsEntry goods[NUM_CARGO];  ///< Goods at this station
	uint32 always_accepted;       ///< Bitmask of always accepted cargo types (by houses, HQs, industry tiles when industry doesn't accept cargo)

	IndustryVector industries_near; ///< Cached list of industries near the station that can accept cargo, @see DeliverGoodsToIndustry()

	Station(TileIndex tile = INVALID_TILE);
	~Station();

	void AddFacility(StationFacility new_facility_bit, TileIndex facil_xy);

	/**
	 * Marks the tiles of the station as dirty.
	 *
	 * @ingroup dirty
	 */
	void MarkTilesDirty(bool cargo_change) const;

	void UpdateVirtCoord();

	/* virtual */ uint GetPlatformLength(TileIndex tile, DiagDirection dir) const;
	/* virtual */ uint GetPlatformLength(TileIndex tile) const;
	void RecomputeIndustriesNear();
	static void RecomputeIndustriesNearForAll();

	uint GetCatchmentRadius() const;
	Rect GetCatchmentRect() const;

	/* virtual */ FORCEINLINE bool TileBelongsToRailStation(TileIndex tile) const
	{
		return IsRailStationTile(tile) && GetStationIndex(tile) == this->index;
	}

	/* virtual */ uint32 GetNewGRFVariable(const ResolverObject *object, byte variable, byte parameter, bool *available) const;

	/* virtual */ void GetTileArea(TileArea *ta, StationType type) const;

	void RunAverages();
};

#define FOR_ALL_STATIONS(var) FOR_ALL_BASE_STATIONS_OF_TYPE(Station, var)

#endif /* STATION_BASE_H */<|MERGE_RESOLUTION|>--- conflicted
+++ resolved
@@ -58,7 +58,27 @@
 	}	
 };
 
-<<<<<<< HEAD
+FORCEINLINE LinkStat operator*(const LinkStat &ls, uint factor) 
+	{return LinkStat(ls.capacity * factor, ls.frozen, ls.usage * factor);}
+
+FORCEINLINE LinkStat operator*(uint factor, const LinkStat &ls) 
+	{return ls * factor;}
+
+FORCEINLINE LinkStat operator/(const LinkStat &ls, uint divident) 
+	{return LinkStat(max(ls.capacity / divident, ls.frozen), ls.frozen, ls.usage / divident);}
+
+FORCEINLINE LinkStat operator+(const LinkStat &a, const LinkStat &b)
+	{return LinkStat(a.capacity + b.capacity, a.frozen + b.frozen, a.usage + b.usage);}
+
+FORCEINLINE LinkStat &operator*=(LinkStat &ls, uint factor)
+	{return ls = ls * factor;}
+
+FORCEINLINE LinkStat &operator/=(LinkStat &ls, uint divident)
+	{return ls = ls / divident;}
+
+FORCEINLINE LinkStat &operator+=(LinkStat &a, const LinkStat &b)
+	{return a = a + b;}
+
 class FlowStat {
 public:
 	FlowStat(StationID st = INVALID_STATION, uint p = 0, uint s = 0) :
@@ -108,29 +128,7 @@
 };
 
 typedef std::set<FlowStat, FlowStat::comp> FlowStatSet; ///< percentage of flow to be sent via specified station (or consumed locally)
-=======
-FORCEINLINE LinkStat operator*(const LinkStat &ls, uint factor) 
-	{return LinkStat(ls.capacity * factor, ls.frozen, ls.usage * factor);}
-
-FORCEINLINE LinkStat operator*(uint factor, const LinkStat &ls) 
-	{return ls * factor;}
-
-FORCEINLINE LinkStat operator/(const LinkStat &ls, uint divident) 
-	{return LinkStat(max(ls.capacity / divident, ls.frozen), ls.frozen, ls.usage / divident);}
-
-FORCEINLINE LinkStat operator+(const LinkStat &a, const LinkStat &b)
-	{return LinkStat(a.capacity + b.capacity, a.frozen + b.frozen, a.usage + b.usage);}
-
-FORCEINLINE LinkStat &operator*=(LinkStat &ls, uint factor)
-	{return ls = ls * factor;}
-
-FORCEINLINE LinkStat &operator/=(LinkStat &ls, uint divident)
-	{return ls = ls / divident;}
-
-FORCEINLINE LinkStat &operator+=(LinkStat &a, const LinkStat &b)
-	{return a = a + b;}
-
->>>>>>> 48238f9f
+
 typedef std::map<StationID, LinkStat> LinkStatMap;
 typedef std::map<StationID, FlowStatSet> FlowStatMap; ///< flow descriptions by origin stations
 
