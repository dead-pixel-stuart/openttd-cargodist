/* $Id$ */

/** @file station_base.h Base classes/functions for stations. */

#ifndef STATION_BASE_H
#define STATION_BASE_H

#include "station_type.h"
#include "airport.h"
#include "oldpool.h"
#include "cargopacket.h"
#include "cargo_type.h"
#include "town_type.h"
#include "strings_type.h"
#include "date_type.h"
#include "vehicle_type.h"
#include "company_type.h"
#include "industry_type.h"
#include "core/geometry_type.hpp"
#include "viewport_type.h"
#include <list>
#include <map>
#include <set>

DECLARE_OLD_POOL(Station, Station, 6, 1000)
DECLARE_OLD_POOL(RoadStop, RoadStop, 5, 2000)

static const byte INITIAL_STATION_RATING = 175;

class LinkStat {
public:
	uint capacity;
	uint frozen;
	uint usage;
	LinkStat() : capacity(0), frozen(0), usage(0) {}

	inline LinkStat & operator*=(uint factor) {
		capacity *= factor;
		usage *= factor;
		return *this;
	}

	inline LinkStat & operator/=(uint divident) {
		capacity /= divident;
		if (capacity < frozen) {
			capacity = frozen;
		}
		usage /= divident;
		return *this;
	}
};

class FlowStat {
public:
	FlowStat(StationID st = INVALID_STATION, uint p = 0, uint s = 0) :
		planned(p), sent(s), via(st) {}
	uint planned;
	uint sent;
	StationID via;
	struct comp {
		bool operator()(const FlowStat & x, const FlowStat & y) const {
			int diff_x = (int)x.planned - (int)x.sent;
			int diff_y = (int)y.planned - (int)y.sent;
			if (diff_x != diff_y) {
				return diff_x > diff_y;
			} else {
				return x.via > y.via;
			}
		}
	};

};

typedef std::set<FlowStat, FlowStat::comp> FlowStatSet; ///< percentage of flow to be sent via specified station (or consumed locally)
typedef std::map<StationID, LinkStat> LinkStatMap;
typedef std::map<StationID, FlowStatSet> FlowStatMap; ///< flow descriptions by origin stations

struct GoodsEntry {
	enum AcceptancePickup {
		ACCEPTANCE,
		PICKUP
	};

	GoodsEntry() :
		acceptance_pickup(0),
		days_since_pickup(255),
		rating(INITIAL_STATION_RATING),
		last_speed(0),
		last_age(255)
	{}

	byte acceptance_pickup;
	byte days_since_pickup;
	byte rating;
	byte last_speed;
	byte last_age;
	CargoList cargo;        ///< The cargo packets of cargo waiting in this station
	uint supply;
	FlowStatMap flows;      ///< The planned flows through this station
<<<<<<< HEAD
	LinkStatMap link_stats; ///< capacities and usage statistics for incoming links

	/**
	 * update the flow stats for count cargo from source sent to next
	 */
	void UpdateFlowStats(StationID source, uint count, StationID next);

	/**
	 * update the flow stats for count cargo that cannot be delivered here
	 * return the direction where it is sent
	 */
	StationID UpdateFlowStatsTransfer(StationID source, uint count, StationID curr);
private:
	void UpdateFlowStats(FlowStatSet & flow_stats, FlowStatSet::iterator flow_it, uint count);
=======
	LinkStatMap link_stats; ///< capacities and usage statistics for outgoing links
>>>>>>> 5e7b35b0
};

/** A Stop for a Road Vehicle */
struct RoadStop : PoolItem<RoadStop, RoadStopID, &_RoadStop_pool> {
	static const int  cDebugCtorLevel =  5;  ///< Debug level on which Contructor / Destructor messages are printed
	static const uint LIMIT           = 16;  ///< The maximum amount of roadstops that are allowed at a single station
	static const uint MAX_BAY_COUNT   =  2;  ///< The maximum number of loading bays
	static const uint MAX_VEHICLES    = 64;  ///< The maximum number of vehicles that can allocate a slot to this roadstop

	TileIndex        xy;                    ///< Position on the map
	byte             status;                ///< Current status of the Stop. Like which spot is taken. Access using *Bay and *Busy functions.
	byte             num_vehicles;          ///< Number of vehicles currently slotted to this stop
	struct RoadStop  *next;                 ///< Next stop of the given type at this station

	RoadStop(TileIndex tile = INVALID_TILE);
	virtual ~RoadStop();

	/**
	 * Determines whether a road stop exists
	 * @return true if and only is the road stop exists
	 */
	inline bool IsValid() const { return this->xy != INVALID_TILE; }

	/* For accessing status */
	bool HasFreeBay() const;
	bool IsFreeBay(uint nr) const;
	uint AllocateBay();
	void AllocateDriveThroughBay(uint nr);
	void FreeBay(uint nr);
	bool IsEntranceBusy() const;
	void SetEntranceBusy(bool busy);

	RoadStop *GetNextRoadStop(const Vehicle *v) const;
};

struct StationSpecList {
	const StationSpec *spec;
	uint32 grfid;      ///< GRF ID of this custom station
	uint8  localidx;   ///< Station ID within GRF of station
};

/** StationRect - used to track station spread out rectangle - cheaper than scanning whole map */
struct StationRect : public Rect {
	enum StationRectMode
	{
		ADD_TEST = 0,
		ADD_TRY,
		ADD_FORCE
	};

	StationRect();
	void MakeEmpty();
	bool PtInExtendedRect(int x, int y, int distance = 0) const;
	bool IsEmpty() const;
	bool BeforeAddTile(TileIndex tile, StationRectMode mode);
	bool BeforeAddRect(TileIndex tile, int w, int h, StationRectMode mode);
	bool AfterRemoveTile(Station *st, TileIndex tile);
	bool AfterRemoveRect(Station *st, TileIndex tile, int w, int h);

	static bool ScanForStationTiles(StationID st_id, int left_a, int top_a, int right_a, int bottom_a);

	StationRect& operator = (Rect src);
};

/** Station data structure */
struct Station : PoolItem<Station, StationID, &_Station_pool> {
public:
	RoadStop *GetPrimaryRoadStop(RoadStopType type) const
	{
		return type == ROADSTOP_BUS ? bus_stops : truck_stops;
	}

	RoadStop *GetPrimaryRoadStop(const Vehicle *v) const;

	const AirportFTAClass *Airport() const
	{
		if (airport_tile == INVALID_TILE) return GetAirport(AT_DUMMY);
		return GetAirport(airport_type);
	}

	TileIndex xy;
	RoadStop *bus_stops;
	RoadStop *truck_stops;
	TileIndex train_tile;
	TileIndex airport_tile;
	TileIndex dock_tile;
	Town *town;

	/* Place to get a name from, in order of importance: */
	char *name;             ///< Custom name
	IndustryType indtype;   ///< Industry type to get the name from
	StringID string_id;     ///< Default name (town area) of station

	ViewportSign sign;

	uint16 had_vehicle_of_type;

	byte time_since_load;
	byte time_since_unload;
	byte delete_ctr;
	OwnerByte owner;
	byte facilities;
	byte airport_type;

	/* trainstation width/height */
	byte trainst_w, trainst_h;

	/** List of custom stations (StationSpecs) allocated to the station */
	uint8 num_specs;
	StationSpecList *speclist;

	Date build_date;  ///< Date of construction

	uint64 airport_flags;   ///< stores which blocks on the airport are taken. was 16 bit earlier on, then 32

	byte last_vehicle_type;
	std::list<Vehicle *> loading_vehicles;
	GoodsEntry goods[NUM_CARGO];  ///< Goods at this station

	uint16 random_bits;
	byte waiting_triggers;
	uint8 cached_anim_triggers; ///< Combined animation trigger bitmask, used to determine if trigger processing should happen.

	StationRect rect; ///< Station spread out rectangle (not saved) maintained by StationRect_xxx() functions

	static const int cDebugCtorLevel = 5;

	Station(TileIndex tile = INVALID_TILE);
	virtual ~Station();

	void AddFacility(byte new_facility_bit, TileIndex facil_xy);

	/**
	 * Mark the sign of a station dirty for repaint.
	 *
	 * @ingroup dirty
	 */
	void MarkDirty() const;

	/**
	 * Marks the tiles of the station as dirty.
	 *
	 * @ingroup dirty
	 */
	void MarkTilesDirty(bool cargo_change) const;
	bool TileBelongsToRailStation(TileIndex tile) const;
	uint GetPlatformLength(TileIndex tile, DiagDirection dir) const;
	uint GetPlatformLength(TileIndex tile) const;
	bool IsBuoy() const;

	/**
	 * Determines whether a station exists
	 * @return true if and only is the station exists
	 */
	inline bool IsValid() const { return this->xy != INVALID_TILE; }

	uint GetCatchmentRadius() const;
};

static inline StationID GetMaxStationIndex()
{
	/* TODO - This isn't the real content of the function, but
	 *  with the new pool-system this will be replaced with one that
	 *  _really_ returns the highest index. Now it just returns
	 *  the next safe value we are sure about everything is below.
	 */
	return GetStationPoolSize() - 1;
}

static inline uint GetNumStations()
{
	return GetStationPoolSize();
}

static inline bool IsValidStationID(StationID index)
{
	return index < GetStationPoolSize() && GetStation(index)->IsValid();
}

#define FOR_ALL_STATIONS_FROM(st, start) for (st = GetStation(start); st != NULL; st = (st->index + 1U < GetStationPoolSize()) ? GetStation(st->index + 1U) : NULL) if (st->IsValid())
#define FOR_ALL_STATIONS(st) FOR_ALL_STATIONS_FROM(st, 0)


/* Stuff for ROADSTOPS */

#define FOR_ALL_ROADSTOPS_FROM(rs, start) for (rs = GetRoadStop(start); rs != NULL; rs = (rs->index + 1U < GetRoadStopPoolSize()) ? GetRoadStop(rs->index + 1U) : NULL) if (rs->IsValid())
#define FOR_ALL_ROADSTOPS(rs) FOR_ALL_ROADSTOPS_FROM(rs, 0)

/* End of stuff for ROADSTOPS */

#endif /* STATION_BASE_H */<|MERGE_RESOLUTION|>--- conflicted
+++ resolved
@@ -97,8 +97,7 @@
 	CargoList cargo;        ///< The cargo packets of cargo waiting in this station
 	uint supply;
 	FlowStatMap flows;      ///< The planned flows through this station
-<<<<<<< HEAD
-	LinkStatMap link_stats; ///< capacities and usage statistics for incoming links
+	LinkStatMap link_stats; ///< capacities and usage statistics for outgoing links
 
 	/**
 	 * update the flow stats for count cargo from source sent to next
@@ -112,9 +111,6 @@
 	StationID UpdateFlowStatsTransfer(StationID source, uint count, StationID curr);
 private:
 	void UpdateFlowStats(FlowStatSet & flow_stats, FlowStatSet::iterator flow_it, uint count);
-=======
-	LinkStatMap link_stats; ///< capacities and usage statistics for outgoing links
->>>>>>> 5e7b35b0
 };
 
 /** A Stop for a Road Vehicle */
