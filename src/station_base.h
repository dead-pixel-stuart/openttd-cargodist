--- conflicted
+++ resolved
@@ -74,14 +74,10 @@
          * @param usage Initial usage of the link.
          */
 	FORCEINLINE LinkStat(uint distance, uint capacity = 1, uint usage = 0) :
-<<<<<<< HEAD
-		MovingAverage<uint>(distance), capacity(capacity), timeout(distance), usage(usage) {}
-=======
 		MovingAverage<uint>(distance), capacity(capacity), timeout(distance), usage(usage)
 	{
 		assert(this->usage <= this->capacity);
 	}
->>>>>>> ca1a52ae
 
 	/**
 	 * Reset everything to 0.
@@ -101,10 +97,7 @@
 		this->MovingAverage<uint>::Decrease(this->usage);
 		this->timeout = this->timeout * MIN_AVERAGE_LENGTH / (MIN_AVERAGE_LENGTH + 1);
 		this->capacity = max(this->MovingAverage<uint>::Decrease(this->capacity), (uint)1);
-<<<<<<< HEAD
-=======
 		assert(this->usage <= this->capacity);
->>>>>>> ca1a52ae
 	}
 
 	/**
@@ -135,10 +128,7 @@
 		this->timeout = this->length;
 		this->capacity += capacity;
 		this->usage += usage;
-<<<<<<< HEAD
-=======
 		assert(this->usage <= this->capacity);
->>>>>>> ca1a52ae
 	}
 
 	/**
