/* $Id$ */

/*
 * This file is part of OpenTTD.
 * OpenTTD is free software; you can redistribute it and/or modify it under the terms of the GNU General Public License as published by the Free Software Foundation, version 2.
 * OpenTTD is distributed in the hope that it will be useful, but WITHOUT ANY WARRANTY; without even the implied warranty of MERCHANTABILITY or FITNESS FOR A PARTICULAR PURPOSE.
 * See the GNU General Public License for more details. You should have received a copy of the GNU General Public License along with OpenTTD. If not, see <http://www.gnu.org/licenses/>.
 */

/** @file station_base.h Base classes/functions for stations. */

#ifndef STATION_BASE_H
#define STATION_BASE_H

#include "base_station_base.h"
#include "newgrf_airport.h"
#include "cargopacket.h"
#include "industry_type.h"
#include "linkgraph/linkgraph_type.h"
#include "newgrf_storage.h"
#include "moving_average.h"
#include <map>
#include <set>

typedef Pool<BaseStation, StationID, 32, 64000> StationPool;
extern StationPool _station_pool;

static const byte INITIAL_STATION_RATING = 175;

/**
 * Link statistics. They include figures for capacity and usage of a link. Both
 * are moving averages which are increased for every vehicle arriving at the
 * destination station and decreased in regular intervals. Additionally while a
 * vehicle is loading at the source station part of the capacity is frozen and
 * prevented from being decreased. This is done so that the link won't break
 * down all the time when the typical "full load" order is used.
 */
class LinkStat : private MovingAverage<uint> {
private:
	/**
	 * Capacity of the link.
	 * This is a moving average. Use MovingAverage::Monthly() to get a meaningful value.
	 */
	uint capacity;

	/**
	 * Time until the link is removed. Decreases exponentially.
	 */
	uint timeout;

	/**
	 * Usage of the link.
	 * This is a moving average. Use MovingAverage::Monthly() to get a meaningful value.
	 */
	uint usage;

public:
	/**
	 * Minimum length of moving averages for capacity and usage.
	 */
	static const uint MIN_AVERAGE_LENGTH = 32;

	friend const SaveLoad *GetLinkStatDesc();

<<<<<<< HEAD
	FORCEINLINE LinkStat(uint distance = 1, uint capacity = 1, uint usage = 0) :
=======
	/**
	 * We don't allow creating a link stat without a timeout/length.
         */
	LinkStat() : MovingAverage<uint>(0) {NOT_REACHED();}

	/**
	 * Create a link stat with at least a distance.
         * @param distance Length for the moving average and link timeout.
         * @param capacity Initial capacity of the link.
         * @param usage Initial usage of the link.
         */
	FORCEINLINE LinkStat(uint distance, uint capacity = 1, uint usage = 0) :
>>>>>>> 908fa507
		MovingAverage<uint>(distance), capacity(capacity), timeout(distance), usage(usage) {}

	/**
	 * Reset everything to 0.
	 */
	FORCEINLINE void Clear()
	{
		this->capacity = 1;
		this->usage = 0;
		this->timeout = this->length;
	}

	/**
	 * Apply the moving averages to usage and capacity.
	 */
	FORCEINLINE void Decrease()
	{
		this->MovingAverage<uint>::Decrease(this->usage);
		this->timeout = this->timeout * MIN_AVERAGE_LENGTH / (MIN_AVERAGE_LENGTH + 1);
		this->capacity = max(this->MovingAverage<uint>::Decrease(this->capacity), (uint)1);
	}

	/**
	 * Get an estimate of the current the capacity by calculating the moving average.
	 * @return Capacity.
	 */
	FORCEINLINE uint Capacity() const
	{
		return this->MovingAverage<uint>::Monthly(this->capacity);
	}

	/**
	 * Get an estimage of the current usage by calculating the moving average.
	 * @return Usage.
	 */
	FORCEINLINE uint Usage() const
	{
		return this->MovingAverage<uint>::Monthly(this->usage);
	}

	/**
	 * Add some capacity and usage.
	 * @param capacity Additional capacity.
	 * @param usage Additional usage.
	 */
	FORCEINLINE void Increase(uint capacity, uint usage)
	{
		this->timeout = this->length;
		this->capacity += capacity;
		this->usage += usage;
	}

	/**
	 * Reset the timeout and make sure there is at least a minimum capacity.
         */
<<<<<<< HEAD
	FORCEINLINE void Refresh()
	{
=======
	FORCEINLINE void Refresh(uint min_capacity)
	{
		this->capacity = max(this->capacity, min_capacity);
>>>>>>> 908fa507
		this->timeout = this->length;
	}

	/**
	 * Check if the timeout has hit.
	 * @return If timeout is > 0.
	 */
	FORCEINLINE bool IsValid() const
	{
		return this->timeout > 0;
	}
};

/**
 * Flow statistics telling how much flow should be and was sent along a link.
 */
class FlowStat : private MovingAverage<uint> {
private:
	uint planned;  ///< Cargo planned to be sent along a link each "month" (30 units of time, determined by moving average).
	uint sent;     ///< Moving average of cargo being sent.
	StationID via; ///< Other end of the link. Can be this station, then it means "deliver here".

public:
	friend const SaveLoad *GetFlowStatDesc();

	/**
	 * Create a flow stat.
	 * @param distance Distance to be used as length of moving average.
	 * @param st Remote station.
	 * @param planned Cargo planned to be sent along this link.
	 * @param sent Cargo already sent along this link.
	 */
	FORCEINLINE FlowStat(uint distance = 1, StationID st = INVALID_STATION, uint planned = 0, uint sent = 0) :
		MovingAverage<uint>(distance), planned(planned), sent(sent), via(st) {}

	/**
	 * Clone an existing flow stat, changing the plan.
	 * @param prev Flow stat to be cloned.
	 * @param new_plan New value for planned.
	 */
	FORCEINLINE FlowStat(const FlowStat &prev, uint new_plan) :
		MovingAverage<uint>(prev.length), planned(new_plan), sent(prev.sent), via(prev.via) {}

	/**
	 * Prevents one copy operation when moving a flowstat from one set to another and decreasing it at the same time.
	 */
	FORCEINLINE FlowStat GetDecreasedCopy() const
	{
		FlowStat ret(this->length, this->via, this->planned, this->sent);
		this->MovingAverage<uint>::Decrease(ret.sent);
		return ret;
	}

	/**
	 * Increase the sent value.
	 * @param sent Amount to be added to sent.
	 */
	FORCEINLINE void Increase(uint sent)
	{
		this->sent += sent;
	}

	/**
	 * Get an estimate of cargo sent along this link during the last 30 time units.
	 * @return Cargo sent along this link.
	 */
	FORCEINLINE uint Sent() const
	{
		return this->MovingAverage<uint>::Monthly(sent);
	}

	/**
	 * Get the amount of cargo planned to be sent along this link in 30 time units.
	 * @return Cargo planned to be sent.
	 */
	FORCEINLINE uint Planned() const
	{
		return this->planned;
	}

	/**
	 * Get the station this link is connected to.
	 * @return Remote station.
	 */
	FORCEINLINE StationID Via() const
	{
		return this->via;
	}

	/**
	 * Comparator for two flow stats for ordering them in a way that makes
	 * the next flow stat to sent cargo for show up as first element.
	 */
	struct Comparator {
		/**
		 * Comparator function. Decides by planned - sent or via, if those
		 * are equal.
		 * @param x First flow stat.
		 * @param y Second flow stat.
		 * @return True if x.planned - x.sent is greater than y.planned - y.sent.
		 */
		bool operator()(const FlowStat &x, const FlowStat &y) const
		{
			int diff_x = (int)x.Planned() - (int)x.Sent();
			int diff_y = (int)y.Planned() - (int)y.Sent();
			if (diff_x != diff_y) {
				return diff_x > diff_y;
			} else {
				return x.Via() > y.Via();
			}
		}
	};

	/**
	 * Add up two flow stats' planned and sent figures and assign via from the other one to this one.
	 * @param other Flow stat to add to this one.
	 * @return This flow stat.
	 */
	FORCEINLINE FlowStat &operator+=(const FlowStat &other)
	{
		assert(this->via == INVALID_STATION || other.via == INVALID_STATION || this->via == other.via);
		if (other.via != INVALID_STATION) this->via = other.via;
		this->planned += other.planned;
		uint sent = this->sent + other.sent;
		if (sent > 0) {
			this->length = (this->length * this->sent + other.length * other.sent) / sent;
			assert(this->length > 0);
		}
		this->sent = sent;
		return *this;
	}

	/**
	 * Clear this flow stat.
	 */
	FORCEINLINE void Clear()
	{
		this->planned = 0;
		this->sent = 0;
		this->via = INVALID_STATION;
	}
};

typedef std::set<FlowStat, FlowStat::Comparator> FlowStatSet; ///< Percentage of flow to be sent via specified station (or consumed locally).

typedef std::map<StationID, LinkStat> LinkStatMap;
typedef std::map<StationID, FlowStatSet> FlowStatMap; ///< Flow descriptions by origin stations.

uint GetMovingAverageLength(const Station *from, const Station *to);

struct GoodsEntry {
	enum AcceptancePickup {
		ACCEPTANCE,
		PICKUP
	};

	GoodsEntry() :
		acceptance_pickup(0),
		days_since_pickup(255),
		rating(INITIAL_STATION_RATING),
		last_speed(0),
		last_age(255),
		supply(0),
		supply_new(0),
		last_component(INVALID_LINKGRAPH_COMPONENT)
	{}

	byte acceptance_pickup;
	byte days_since_pickup;
	byte rating;
	byte last_speed;
	byte last_age;
	byte amount_fract;                   ///< Fractional part of the amount in the cargo list.
	StationCargoList cargo;              ///< The cargo packets of cargo waiting in this station.
	uint supply;                         ///< Cargo supplied last month.
	uint supply_new;                     ///< Cargo supplied so far this month.
	FlowStatMap flows;                   ///< Planned flows through this station.
	LinkStatMap link_stats;              ///< Capacities and usage statistics for outgoing links.
	LinkGraphComponentID last_component; ///< Component this station was last part of in this cargo's link graph.
	FlowStat GetSumFlowVia(StationID via) const;

	void UpdateFlowStats(StationID source, uint count, StationID next);
	void UpdateFlowStats(FlowStatSet &flow_stats, uint count, StationID next);
	void UpdateFlowStats(FlowStatSet &flow_stats, FlowStatSet::iterator flow_it, uint count);

	StationID UpdateFlowStatsTransfer(StationID source, uint count, StationID curr);
};

/** All airport-related information. Only valid if tile != INVALID_TILE. */
struct Airport : public TileArea {
	typedef PersistentStorageArray<int32, 16> PersistentStorage;

	Airport() : TileArea(INVALID_TILE, 0, 0) {}

	uint64 flags;       ///< stores which blocks on the airport are taken. was 16 bit earlier on, then 32
	byte type;          ///< Type of this airport, @see AirportTypes.
	byte layout;        ///< Airport layout number.
	Direction rotation; ///< How this airport is rotated.
	PersistentStorage psa; ///< Persistent storage for NewGRF airports

	/**
	 * Get the AirportSpec that from the airport type of this airport. If there
	 * is no airport (\c tile == INVALID_TILE) then return the dummy AirportSpec.
	 * @return The AirportSpec for this airport.
	 */
	const AirportSpec *GetSpec() const
	{
		if (this->tile == INVALID_TILE) return &AirportSpec::dummy;
		return AirportSpec::Get(this->type);
	}

	/**
	 * Get the finite-state machine for this airport or the finite-state machine
	 * for the dummy airport in case this isn't an airport.
	 * @pre this->type < NEW_AIRPORT_OFFSET.
	 * @return The state machine for this airport.
	 */
	const AirportFTAClass *GetFTA() const
	{
		return this->GetSpec()->fsm;
	}

	/** Check if this airport has at least one hangar. */
	FORCEINLINE bool HasHangar() const
	{
		return this->GetSpec()->nof_depots > 0;
	}

	/**
	 * Add the tileoffset to the base tile of this airport but rotate it first.
	 * The base tile is the northernmost tile of this airport. This function
	 * helps to make sure that getting the tile of a hangar works even for
	 * rotated airport layouts without requiring a rotated array of hangar tiles.
	 * @param tidc The tilediff to add to the airport tile.
	 * @return The tile of this airport plus the rotated offset.
	 */
	FORCEINLINE TileIndex GetRotatedTileFromOffset(TileIndexDiffC tidc) const
	{
		const AirportSpec *as = this->GetSpec();
		switch (this->rotation) {
			case DIR_N: return this->tile + ToTileIndexDiff(tidc);

			case DIR_E: return this->tile + TileDiffXY(tidc.y, as->size_x - 1 - tidc.x);

			case DIR_S: return this->tile + TileDiffXY(as->size_x - 1 - tidc.x, as->size_y - 1 - tidc.y);

			case DIR_W: return this->tile + TileDiffXY(as->size_y - 1 - tidc.y, tidc.x);

			default: NOT_REACHED();
		}
	}

	/**
	 * Get the first tile of the given hangar.
	 * @param hangar_num The hangar to get the location of.
	 * @pre hangar_num < GetNumHangars().
	 * @return A tile with the given hangar.
	 */
	FORCEINLINE TileIndex GetHangarTile(uint hangar_num) const
	{
		const AirportSpec *as = this->GetSpec();
		for (uint i = 0; i < as->nof_depots; i++) {
			if (as->depot_table[i].hangar_num == hangar_num) {
				return this->GetRotatedTileFromOffset(as->depot_table[i].ti);
			}
		}
		NOT_REACHED();
	}

	/**
	 * Get the hangar number of the hangar on a specific tile.
	 * @param tile The tile to query.
	 * @pre IsHangarTile(tile).
	 * @return The hangar number of the hangar at the given tile.
	 */
	FORCEINLINE uint GetHangarNum(TileIndex tile) const
	{
		const AirportSpec *as = this->GetSpec();
		for (uint i = 0; i < as->nof_depots; i++) {
			if (this->GetRotatedTileFromOffset(as->depot_table[i].ti) == tile) {
				return as->depot_table[i].hangar_num;
			}
		}
		NOT_REACHED();
	}

	/** Get the number of hangars on this airport. */
	FORCEINLINE uint GetNumHangars() const
	{
		uint num = 0;
		uint counted = 0;
		const AirportSpec *as = this->GetSpec();
		for (uint i = 0; i < as->nof_depots; i++) {
			if (!HasBit(counted, as->depot_table[i].hangar_num)) {
				num++;
				SetBit(counted, as->depot_table[i].hangar_num);
			}
		}
		return num;
	}
};

typedef SmallVector<Industry *, 2> IndustryVector;

/** Station data structure */
struct Station : SpecializedStation<Station, false> {
public:
	RoadStop *GetPrimaryRoadStop(RoadStopType type) const
	{
		return type == ROADSTOP_BUS ? bus_stops : truck_stops;
	}

	RoadStop *GetPrimaryRoadStop(const struct RoadVehicle *v) const;

	RoadStop *bus_stops;    ///< All the road stops
	TileArea bus_station;   ///< Tile area the bus 'station' part covers
	RoadStop *truck_stops;  ///< All the truck stops
	TileArea truck_station; ///< Tile area the truck 'station' part covers

	Airport airport;        ///< Tile area the airport covers
	TileIndex dock_tile;    ///< The location of the dock

	IndustryType indtype;   ///< Industry type to get the name from

	StationHadVehicleOfTypeByte had_vehicle_of_type;

	byte time_since_load;
	byte time_since_unload;

	byte last_vehicle_type;
	std::list<Vehicle *> loading_vehicles;
	GoodsEntry goods[NUM_CARGO];  ///< Goods at this station
	uint32 always_accepted;       ///< Bitmask of always accepted cargo types (by houses, HQs, industry tiles when industry doesn't accept cargo)

	IndustryVector industries_near; ///< Cached list of industries near the station that can accept cargo, @see DeliverGoodsToIndustry()

	Station(TileIndex tile = INVALID_TILE);
	~Station();

	void AddFacility(StationFacility new_facility_bit, TileIndex facil_xy);

	void MarkTilesDirty(bool cargo_change) const;

	void UpdateVirtCoord();

	/* virtual */ uint GetPlatformLength(TileIndex tile, DiagDirection dir) const;
	/* virtual */ uint GetPlatformLength(TileIndex tile) const;
	void RecomputeIndustriesNear();
	static void RecomputeIndustriesNearForAll();

	uint GetCatchmentRadius() const;
	Rect GetCatchmentRect() const;

	/* virtual */ FORCEINLINE bool TileBelongsToRailStation(TileIndex tile) const
	{
		return IsRailStationTile(tile) && GetStationIndex(tile) == this->index;
	}

	FORCEINLINE bool TileBelongsToAirport(TileIndex tile) const
	{
		return IsAirportTile(tile) && GetStationIndex(tile) == this->index;
	}

	/* virtual */ uint32 GetNewGRFVariable(const ResolverObject *object, byte variable, byte parameter, bool *available) const;

	/* virtual */ void GetTileArea(TileArea *ta, StationType type) const;

	void RunAverages();
};

#define FOR_ALL_STATIONS(var) FOR_ALL_BASE_STATIONS_OF_TYPE(Station, var)

#endif /* STATION_BASE_H */<|MERGE_RESOLUTION|>--- conflicted
+++ resolved
@@ -62,9 +62,6 @@
 
 	friend const SaveLoad *GetLinkStatDesc();
 
-<<<<<<< HEAD
-	FORCEINLINE LinkStat(uint distance = 1, uint capacity = 1, uint usage = 0) :
-=======
 	/**
 	 * We don't allow creating a link stat without a timeout/length.
          */
@@ -77,7 +74,6 @@
          * @param usage Initial usage of the link.
          */
 	FORCEINLINE LinkStat(uint distance, uint capacity = 1, uint usage = 0) :
->>>>>>> 908fa507
 		MovingAverage<uint>(distance), capacity(capacity), timeout(distance), usage(usage) {}
 
 	/**
@@ -133,14 +129,9 @@
 	/**
 	 * Reset the timeout and make sure there is at least a minimum capacity.
          */
-<<<<<<< HEAD
-	FORCEINLINE void Refresh()
-	{
-=======
 	FORCEINLINE void Refresh(uint min_capacity)
 	{
 		this->capacity = max(this->capacity, min_capacity);
->>>>>>> 908fa507
 		this->timeout = this->length;
 	}
 
