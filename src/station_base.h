--- conflicted
+++ resolved
@@ -27,8 +27,6 @@
 
 static const byte INITIAL_STATION_RATING = 175;
 
-<<<<<<< HEAD
-=======
 /**
  * Link statistics. They include figures for capacity and usage of a link. Both
  * are moving averages which are increased for every vehicle arriving at the
@@ -37,16 +35,11 @@
  * prevented from being decreased. This is done so that the link won't break
  * down all the time when the typical "full load" order is used.
  */
->>>>>>> 055bed88
 class LinkStat : private MovingAverage<uint> {
 private:
 	/**
 	 * capacity of the link.
-<<<<<<< HEAD
-	 * This is a moving average use MovingAverage::Monthly() to get a meaningful value 
-=======
 	 * This is a moving average. Use MovingAverage::Monthly() to get a meaningful value
->>>>>>> 055bed88
 	 */
 	uint capacity;
 	
@@ -57,35 +50,24 @@
 	
 	/**
 	 * usage of the link.
-<<<<<<< HEAD
-	 * This is a moving average use MovingAverage::Monthly() to get a meaningful value 
-=======
 	 * This is a moving average. Use MovingAverage::Monthly() to get a meaningful value
->>>>>>> 055bed88
 	 */
 	uint usage;
 
 public:
-<<<<<<< HEAD
-	static const uint MIN_AVERAGE_LENGTH = 64;
-=======
 	/**
 	 * minimum length of moving averages for capacity and usage
 	 */
 	static const uint MIN_AVERAGE_LENGTH = 96;
->>>>>>> 055bed88
 
 	friend const SaveLoad *GetLinkStatDesc();
 
 	FORCEINLINE LinkStat(uint distance = 1, uint capacity = 0, uint frozen = 0, uint usage = 0) :
 		MovingAverage<uint>(distance), capacity(capacity), frozen(frozen), usage(usage) {}
 
-<<<<<<< HEAD
-=======
 	/**
 	 * reset everything to 0
 	 */
->>>>>>> 055bed88
 	FORCEINLINE void Clear()
 	{
 		this->capacity = 0;
@@ -93,112 +75,85 @@
 		this->frozen = 0;
 	}
 
-<<<<<<< HEAD
-=======
 	/**
 	 * apply the moving averages to usage and capacity
 	 */
->>>>>>> 055bed88
 	FORCEINLINE void Decrease()
 	{
 		this->MovingAverage<uint>::Decrease(this->usage);
 		this->capacity = max(this->MovingAverage<uint>::Decrease(this->capacity), this->frozen);
 	}
 
-<<<<<<< HEAD
-=======
 	/**
 	 * get an estimate of the current the capacity
 	 * @return the capacity
 	 */
->>>>>>> 055bed88
 	FORCEINLINE uint Capacity() const
 	{
 		return this->MovingAverage<uint>::Monthly(this->capacity);
 	}
 
-<<<<<<< HEAD
-=======
 	/**
 	 * get an estimage of the current usage
 	 * @return the usage
 	 */
->>>>>>> 055bed88
 	FORCEINLINE uint Usage() const
 	{
 		return this->MovingAverage<uint>::Monthly(this->usage);
 	}
 
-<<<<<<< HEAD
-=======
 	/**
 	 * get the amount of frozen capacity
 	 */
->>>>>>> 055bed88
 	FORCEINLINE uint Frozen() const
 	{
 		return this->frozen;
 	}
 
-<<<<<<< HEAD
-=======
 	/**
 	 * add some capacity and usage
 	 * @param capacity the additional capacity
 	 * @param usage the additional usage
 	 */
->>>>>>> 055bed88
 	FORCEINLINE void Increase(uint capacity, uint usage)
 	{
 		this->capacity += capacity;
 		this->usage += usage;
 	}
 
-<<<<<<< HEAD
-=======
 	/**
 	 * freeze some of the capacity and prevent it from being decreased by the
 	 * moving average
 	 * @param capacity the amount of capacity to be frozen
 	 */
->>>>>>> 055bed88
 	FORCEINLINE void Freeze(uint capacity)
 	{
 		this->frozen += capacity;
 		this->capacity = max(this->frozen, this->capacity);
 	}
 
-<<<<<<< HEAD
-=======
 	/**
 	 * thaw some of the frozen capacity and make it available for Decrease()
 	 * @oaram capacity the capacity to be thawed
 	 */
->>>>>>> 055bed88
 	FORCEINLINE void Unfreeze(uint capacity)
 	{
 		this->frozen -= capacity;
 	}
 
-<<<<<<< HEAD
-=======
 	/**
 	 * thaw all frozen capacity
 	 */
->>>>>>> 055bed88
 	FORCEINLINE void Unfreeze()
 	{
 		this->frozen = 0;
 	}
 
-<<<<<<< HEAD
-=======
 	/**
 	 * check if the capacity is 0. This is necessary as Capacity() might return
 	 * 0 even if there is a miniscule amount of capacity left
 	 * @return if capacity is 0
 	 */
->>>>>>> 055bed88
 	FORCEINLINE bool IsNull() const
 	{
 		return this->capacity == 0;
@@ -230,11 +185,7 @@
 		return ret;
 	}
 
-<<<<<<< HEAD
 	FORCEINLINE void Increase(int sent)
-=======
-	FORCEINLINE void Increase(uint sent)
->>>>>>> 055bed88
 	{
 		this->sent += sent;
 	}
@@ -266,25 +217,15 @@
 		}
 	};
 
-<<<<<<< HEAD
 	FORCEINLINE FlowStat &operator+=(const FlowStat &other)
 	{
 		assert(this->via == INVALID_STATION || other.via == INVALID_STATION || this->via == other.via);
 		if (other.via != INVALID_STATION) this->via = other.via;
-=======
-	FORCEINLINE FlowStat & operator+=(const FlowStat & other)
-	{
-		assert(this->via == INVALID_STATION || other.via == INVALID_STATION || this->via == other.via);
-		this->via = other.via;
->>>>>>> 055bed88
 		this->planned += other.planned;
 		uint sent = this->sent + other.sent;
 		if (sent > 0) {
 			this->length = (this->length * this->sent + other.length * other.sent) / sent;
-<<<<<<< HEAD
 			assert(this->length > 0);
-=======
->>>>>>> 055bed88
 		}
 		this->sent = sent;
 		return *this;
@@ -333,7 +274,6 @@
 	FlowStatMap flows;                   ///< The planned flows through this station
 	LinkStatMap link_stats;              ///< capacities and usage statistics for outgoing links
 	LinkGraphComponentID last_component; ///< the component this station was last part of in this cargo's link graph
-<<<<<<< HEAD
 	
 	FlowStat GetSumFlowVia(StationID via) const;
 
@@ -349,9 +289,6 @@
 	 * return the direction where it is sent
 	 */
 	StationID UpdateFlowStatsTransfer(StationID source, uint count, StationID curr);
-=======
-	FlowStat GetSumFlowVia(StationID via) const;
->>>>>>> 055bed88
 };
 
 /** All airport-related information. Only valid if tile != INVALID_TILE. */
