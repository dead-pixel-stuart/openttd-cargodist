--- conflicted
+++ resolved
@@ -126,12 +126,9 @@
 		rating(INITIAL_STATION_RATING),
 		last_speed(0),
 		last_age(255),
-<<<<<<< HEAD
+		supply(0),
+		supply_new(0),
 		last_component(0)
-=======
-		supply(0),
-		supply_new(0)
->>>>>>> 82d88f4f
 	{}
 
 	byte acceptance_pickup;
