/* $Id$ */

/*
 * This file is part of OpenTTD.
 * OpenTTD is free software; you can redistribute it and/or modify it under the terms of the GNU General Public License as published by the Free Software Foundation, version 2.
 * OpenTTD is distributed in the hope that it will be useful, but WITHOUT ANY WARRANTY; without even the implied warranty of MERCHANTABILITY or FITNESS FOR A PARTICULAR PURPOSE.
 * See the GNU General Public License for more details. You should have received a copy of the GNU General Public License along with OpenTTD. If not, see <http://www.gnu.org/licenses/>.
 */

/** @file station_base.h Base classes/functions for stations. */

#ifndef STATION_BASE_H
#define STATION_BASE_H

#include "base_station_base.h"
#include "airport.h"
#include "cargopacket.h"
#include "cargo_type.h"
#include "industry_type.h"
#include "core/geometry_type.hpp"
#include "linkgraph/linkgraph_types.h"
#include <list>
#include <map>
#include <set>

typedef Pool<BaseStation, StationID, 32, 64000> StationPool;
extern StationPool _station_pool;

static const byte INITIAL_STATION_RATING = 175;

class LinkStat {
public:
	uint capacity;
	uint frozen;
	uint usage;
	LinkStat() : capacity(0), frozen(0), usage(0) {}

	inline LinkStat & operator*=(uint factor) {
		capacity *= factor;
		usage *= factor;
		return *this;
	}

	inline LinkStat & operator/=(uint divident) {
		capacity /= divident;
		if (capacity < frozen) {
			capacity = frozen;
		}
		usage /= divident;
		return *this;
	}

	inline LinkStat & operator+=(const LinkStat & other)
	{
		this->capacity += other.capacity;
		this->usage += other.usage;
		this->frozen += other.frozen;
		return *this;
	}

	inline void Clear()
	{
		this->capacity = 0;
		this->usage = 0;
		this->frozen = 0;
	}
};

class FlowStat {
public:
	FlowStat(StationID st = INVALID_STATION, uint p = 0, uint s = 0) :
		planned(p), sent(s), via(st) {}
	uint planned;
	uint sent;
	StationID via;
	struct comp {
		bool operator()(const FlowStat & x, const FlowStat & y) const {
			int diff_x = (int)x.planned - (int)x.sent;
			int diff_y = (int)y.planned - (int)y.sent;
			if (diff_x != diff_y) {
				return diff_x > diff_y;
			} else {
				return x.via > y.via;
			}
		}
	};

	inline FlowStat & operator*=(uint factor) {
		planned *= factor;
		sent *= factor;
		return *this;
	}

	inline FlowStat & operator/=(uint divident) {
		planned /= divident;
		sent /= divident;
		return *this;
	}

	inline FlowStat & operator+=(const FlowStat & other)
	{
		assert(this->via == INVALID_STATION || other.via == INVALID_STATION || this->via == other.via);
		this->via = other.via;
		this->planned += other.planned;
		this->sent += other.sent;
		return *this;
	}

	inline void Clear()
	{
		this->planned = 0;
		this->sent = 0;
		this->via = INVALID_STATION;
	}
};

typedef std::set<FlowStat, FlowStat::comp> FlowStatSet; ///< percentage of flow to be sent via specified station (or consumed locally)
typedef std::map<StationID, LinkStat> LinkStatMap;
typedef std::map<StationID, FlowStatSet> FlowStatMap; ///< flow descriptions by origin stations

struct GoodsEntry {
	enum AcceptancePickup {
		ACCEPTANCE,
		PICKUP
	};

	GoodsEntry() :
		acceptance_pickup(0),
		days_since_pickup(255),
		rating(INITIAL_STATION_RATING),
		last_speed(0),
		last_age(255),
		last_component(0)
	{}

	byte acceptance_pickup;
	byte days_since_pickup;
	byte rating;
	byte last_speed;
	byte last_age;
<<<<<<< HEAD
	CargoList cargo;        ///< The cargo packets of cargo waiting in this station
	uint supply;
	FlowStatMap flows;      ///< The planned flows through this station
	LinkStatMap link_stats; ///< capacities and usage statistics for outgoing links
	LinkGraphComponentID last_component; ///< the component this station was last part of in this cargo's link graph
	FlowStat GetSumFlowVia(StationID via) const;
=======
	StationCargoList cargo; ///< The cargo packets of cargo waiting in this station
>>>>>>> 68487759
};


typedef SmallVector<Industry *, 2> IndustryVector;

/** Station data structure */
struct Station : SpecializedStation<Station, false> {
public:
	RoadStop *GetPrimaryRoadStop(RoadStopType type) const
	{
		return type == ROADSTOP_BUS ? bus_stops : truck_stops;
	}

	RoadStop *GetPrimaryRoadStop(const struct RoadVehicle *v) const;

	const AirportFTAClass *Airport() const
	{
		if (airport_tile == INVALID_TILE) return GetAirport(AT_DUMMY);
		return GetAirport(airport_type);
	}

	RoadStop *bus_stops;    ///< All the road stops
	RoadStop *truck_stops;  ///< All the truck stops
	TileIndex airport_tile; ///< The location of the airport
	TileIndex dock_tile;    ///< The location of the dock

	IndustryType indtype;   ///< Industry type to get the name from

	StationHadVehicleOfTypeByte had_vehicle_of_type;

	byte time_since_load;
	byte time_since_unload;
	byte airport_type;

	uint64 airport_flags;   ///< stores which blocks on the airport are taken. was 16 bit earlier on, then 32

	byte last_vehicle_type;
	std::list<Vehicle *> loading_vehicles;
	GoodsEntry goods[NUM_CARGO];  ///< Goods at this station
	uint32 always_accepted;       ///< Bitmask of always accepted cargo types (by houses, HQs, industry tiles when industry doesn't accept cargo)

	IndustryVector industries_near; ///< Cached list of industries near the station that can accept cargo, @see DeliverGoodsToIndustry()

	Station(TileIndex tile = INVALID_TILE);
	~Station();

	void AddFacility(StationFacility new_facility_bit, TileIndex facil_xy);

	/**
	 * Marks the tiles of the station as dirty.
	 *
	 * @ingroup dirty
	 */
	void MarkTilesDirty(bool cargo_change) const;

	void UpdateVirtCoord();

	/* virtual */ uint GetPlatformLength(TileIndex tile, DiagDirection dir) const;
	/* virtual */ uint GetPlatformLength(TileIndex tile) const;
	void RecomputeIndustriesNear();
	static void RecomputeIndustriesNearForAll();

	uint GetCatchmentRadius() const;
	Rect GetCatchmentRect() const;

	/* virtual */ FORCEINLINE bool TileBelongsToRailStation(TileIndex tile) const
	{
		return IsRailStationTile(tile) && GetStationIndex(tile) == this->index;
	}

	/* virtual */ uint32 GetNewGRFVariable(const ResolverObject *object, byte variable, byte parameter, bool *available) const;

	/* virtual */ void GetTileArea(TileArea *ta, StationType type) const;
};

#define FOR_ALL_STATIONS(var) FOR_ALL_BASE_STATIONS_OF_TYPE(Station, var)

#endif /* STATION_BASE_H */<|MERGE_RESOLUTION|>--- conflicted
+++ resolved
@@ -138,16 +138,12 @@
 	byte rating;
 	byte last_speed;
 	byte last_age;
-<<<<<<< HEAD
-	CargoList cargo;        ///< The cargo packets of cargo waiting in this station
+	StationCargoList cargo; ///< The cargo packets of cargo waiting in this station
 	uint supply;
 	FlowStatMap flows;      ///< The planned flows through this station
 	LinkStatMap link_stats; ///< capacities and usage statistics for outgoing links
 	LinkGraphComponentID last_component; ///< the component this station was last part of in this cargo's link graph
 	FlowStat GetSumFlowVia(StationID via) const;
-=======
-	StationCargoList cargo; ///< The cargo packets of cargo waiting in this station
->>>>>>> 68487759
 };
 
 
