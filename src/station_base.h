/* $Id$ */

/*
 * This file is part of OpenTTD.
 * OpenTTD is free software; you can redistribute it and/or modify it under the terms of the GNU General Public License as published by the Free Software Foundation, version 2.
 * OpenTTD is distributed in the hope that it will be useful, but WITHOUT ANY WARRANTY; without even the implied warranty of MERCHANTABILITY or FITNESS FOR A PARTICULAR PURPOSE.
 * See the GNU General Public License for more details. You should have received a copy of the GNU General Public License along with OpenTTD. If not, see <http://www.gnu.org/licenses/>.
 */

/** @file station_base.h Base classes/functions for stations. */

#ifndef STATION_BASE_H
#define STATION_BASE_H

#include "base_station_base.h"
#include "newgrf_airport.h"
#include "cargopacket.h"
#include "industry_type.h"
#include "linkgraph/linkgraph_type.h"
#include "newgrf_storage.h"
#include "moving_average.h"
#include <map>
#include <set>

typedef Pool<BaseStation, StationID, 32, 64000> StationPool;
extern StationPool _station_pool;

static const byte INITIAL_STATION_RATING = 175;

/**
 * Link statistics. They include figures for capacity and usage of a link. Both
 * are moving averages which are increased for every vehicle arriving at the
 * destination station and decreased in regular intervals. Additionally while a
 * vehicle is loading at the source station part of the capacity is frozen and
 * prevented from being decreased. This is done so that the link won't break
 * down all the time when the typical "full load" order is used.
 */
class LinkStat : private MovingAverage<uint> {
private:
	/**
	 * Capacity of the link.
	 * This is a moving average. Use MovingAverage::Monthly() to get a meaningful value.
	 */
	uint capacity;

	/**
	 * Capacity of currently loading vehicles.
	 */
	uint frozen;

	/**
	 * Usage of the link.
	 * This is a moving average. Use MovingAverage::Monthly() to get a meaningful value.
	 */
	uint usage;

public:
	/**
	 * Minimum length of moving averages for capacity and usage.
	 */
	static const uint MIN_AVERAGE_LENGTH = 96;

	friend const SaveLoad *GetLinkStatDesc();

	FORCEINLINE LinkStat(uint distance = 1, uint capacity = 0, uint frozen = 0, uint usage = 0) :
		MovingAverage<uint>(distance), capacity(capacity), frozen(frozen), usage(usage) {}

	/**
	 * Reset everything to 0.
	 */
	FORCEINLINE void Clear()
	{
		this->capacity = 0;
		this->usage = 0;
		this->frozen = 0;
	}

	/**
	 * Apply the moving averages to usage and capacity.
	 */
	FORCEINLINE void Decrease()
	{
		this->MovingAverage<uint>::Decrease(this->usage);
		this->capacity = max(this->MovingAverage<uint>::Decrease(this->capacity), this->frozen);
	}

	/**
	 * Get an estimate of the current the capacity by calculating the moving average.
	 * @return Capacity.
	 */
	FORCEINLINE uint Capacity() const
	{
		return this->MovingAverage<uint>::Monthly(this->capacity);
	}

	/**
	 * Get an estimage of the current usage by calculating the moving average.
	 * @return Usage.
	 */
	FORCEINLINE uint Usage() const
	{
		return this->MovingAverage<uint>::Monthly(this->usage);
	}

	/**
	 * Get the amount of frozen capacity.
	 * @return Frozen capacity.
	 */
	FORCEINLINE uint Frozen() const
	{
		return this->frozen;
	}

	/**
	 * Add some capacity and usage.
	 * @param capacity Additional capacity.
	 * @param usage Additional usage.
	 */
	FORCEINLINE void Increase(uint capacity, uint usage)
	{
		this->capacity += capacity;
		this->usage += usage;
	}

	/**
	 * Freeze some of the capacity and prevent it from being decreased by the
	 * moving average.
	 * @param capacity Amount of capacity to be frozen.
	 */
	FORCEINLINE void Freeze(uint capacity)
	{
		this->frozen += capacity;
		this->capacity = max(this->frozen, this->capacity);
	}

	/**
	 * Thaw some of the frozen capacity and make it available for Decrease().
	 * @oaram capacity Capacity to be thawed.
	 */
	FORCEINLINE void Unfreeze(uint capacity)
	{
		this->frozen -= capacity;
	}

	/**
	 * Thaw all frozen capacity.
	 */
	FORCEINLINE void Unfreeze()
	{
		this->frozen = 0;
	}

	/**
	 * Check if the capacity is 0. This is necessary as Capacity() might return
	 * 0 even if there is a miniscule amount of capacity left.
	 * @return If capacity is 0.
	 */
	FORCEINLINE bool HasCapacity() const
	{
		return this->capacity == 0;
	}
};

class FlowStat : private MovingAverage<uint> {
private:
	uint planned;
	uint sent;
	StationID via;

public:
	friend const SaveLoad *GetFlowStatDesc();

	FORCEINLINE FlowStat(uint distance = 1, StationID st = INVALID_STATION, uint p = 0, uint s = 0) :
		MovingAverage<uint>(distance), planned(p), sent(s), via(st) {}

	FORCEINLINE FlowStat(const FlowStat &prev, uint new_plan) :
		MovingAverage<uint>(prev.length), planned(new_plan), sent(prev.sent), via(prev.via) {}

	/**
	 * prevents one copy operation when moving a flowstat from one set to another and decreasing it at the same time
	 */
	FORCEINLINE FlowStat GetDecreasedCopy() const
	{
		FlowStat ret(this->length, this->via, this->planned, this->sent);
		this->MovingAverage<uint>::Decrease(ret.sent);
		return ret;
	}

	FORCEINLINE void Increase(uint sent)
	{
		this->sent += sent;
	}

	FORCEINLINE uint Sent() const
	{
		return this->MovingAverage<uint>::Monthly(sent);
	}

	FORCEINLINE uint Planned() const
	{
		return this->planned;
	}

	FORCEINLINE StationID Via() const
	{
		return this->via;
	}

	struct comp {
		bool operator()(const FlowStat & x, const FlowStat & y) const {
			int diff_x = (int)x.Planned() - (int)x.Sent();
			int diff_y = (int)y.Planned() - (int)y.Sent();
			if (diff_x != diff_y) {
				return diff_x > diff_y;
			} else {
				return x.Via() > y.Via();
			}
		}
	};

	FORCEINLINE FlowStat & operator+=(const FlowStat & other)
	{
		assert(this->via == INVALID_STATION || other.via == INVALID_STATION || this->via == other.via);
		this->via = other.via;
		this->planned += other.planned;
		uint sent = this->sent + other.sent;
		if (sent > 0) {
			this->length = (this->length * this->sent + other.length * other.sent) / sent;
		}
		this->sent = sent;
		return *this;
	}

	FORCEINLINE void Clear()
	{
		this->planned = 0;
		this->sent = 0;
		this->via = INVALID_STATION;
	}
};

typedef std::set<FlowStat, FlowStat::comp> FlowStatSet; ///< percentage of flow to be sent via specified station (or consumed locally)

typedef std::map<StationID, LinkStat> LinkStatMap;
typedef std::map<StationID, FlowStatSet> FlowStatMap; ///< flow descriptions by origin stations

uint GetMovingAverageLength(const Station *from, const Station *to);

struct GoodsEntry {
	enum AcceptancePickup {
		ACCEPTANCE,
		PICKUP
	};

	GoodsEntry() :
		acceptance_pickup(0),
		days_since_pickup(255),
		rating(INITIAL_STATION_RATING),
		last_speed(0),
		last_age(255),
		supply(0),
		supply_new(0),
		last_component(INVALID_LINKGRAPH_COMPONENT)
	{}

	byte acceptance_pickup;
	byte days_since_pickup;
	byte rating;
	byte last_speed;
	byte last_age;
<<<<<<< HEAD
	byte amount_fract;                   ///< Fractional part of the amount in the cargo list
	StationCargoList cargo;              ///< The cargo packets of cargo waiting in this station
	uint supply;                         ///< Cargo supplied last month
	uint supply_new;                     ///< Cargo supplied so far this month
	FlowStatMap flows;                   ///< The planned flows through this station
	LinkStatMap link_stats;              ///< capacities and usage statistics for outgoing links
	LinkGraphComponentID last_component; ///< the component this station was last part of in this cargo's link graph
	FlowStat GetSumFlowVia(StationID via) const;
=======
	byte amount_fract;                   ///< Fractional part of the amount in the cargo list.
	StationCargoList cargo;              ///< The cargo packets of cargo waiting in this station.
	uint supply;                         ///< Cargo supplied last month.
	uint supply_new;                     ///< Cargo supplied so far this month.
	LinkStatMap link_stats;              ///< Capacities and usage statistics for outgoing links.
	LinkGraphComponentID last_component; ///< Component this station was last part of in this cargo's link graph.
>>>>>>> 08629cdf
};

/** All airport-related information. Only valid if tile != INVALID_TILE. */
struct Airport : public TileArea {
	typedef PersistentStorageArray<int32, 16> PersistentStorage;

	Airport() : TileArea(INVALID_TILE, 0, 0) {}

	uint64 flags;       ///< stores which blocks on the airport are taken. was 16 bit earlier on, then 32
	byte type;          ///< Type of this airport, @see AirportTypes.
	byte layout;        ///< Airport layout number.
	Direction rotation; ///< How this airport is rotated.
	PersistentStorage psa; ///< Persistent storage for NewGRF airports

	/**
	 * Get the AirportSpec that from the airport type of this airport. If there
	 * is no airport (\c tile == INVALID_TILE) then return the dummy AirportSpec.
	 * @return The AirportSpec for this airport.
	 */
	const AirportSpec *GetSpec() const
	{
		if (this->tile == INVALID_TILE) return &AirportSpec::dummy;
		return AirportSpec::Get(this->type);
	}

	/**
	 * Get the finite-state machine for this airport or the finite-state machine
	 * for the dummy airport in case this isn't an airport.
	 * @pre this->type < NEW_AIRPORT_OFFSET.
	 * @return The state machine for this airport.
	 */
	const AirportFTAClass *GetFTA() const
	{
		return this->GetSpec()->fsm;
	}

	/** Check if this airport has at least one hangar. */
	FORCEINLINE bool HasHangar() const
	{
		return this->GetSpec()->nof_depots > 0;
	}

	/**
	 * Add the tileoffset to the base tile of this airport but rotate it first.
	 * The base tile is the northernmost tile of this airport. This function
	 * helps to make sure that getting the tile of a hangar works even for
	 * rotated airport layouts without requiring a rotated array of hangar tiles.
	 * @param tidc The tilediff to add to the airport tile.
	 * @return The tile of this airport plus the rotated offset.
	 */
	FORCEINLINE TileIndex GetRotatedTileFromOffset(TileIndexDiffC tidc) const
	{
		const AirportSpec *as = this->GetSpec();
		switch (this->rotation) {
			case DIR_N: return this->tile + ToTileIndexDiff(tidc);

			case DIR_E: return this->tile + TileDiffXY(tidc.y, as->size_x - 1 - tidc.x);

			case DIR_S: return this->tile + TileDiffXY(as->size_x - 1 - tidc.x, as->size_y - 1 - tidc.y);

			case DIR_W: return this->tile + TileDiffXY(as->size_y - 1 - tidc.y, tidc.x);

			default: NOT_REACHED();
		}
	}

	/**
	 * Get the first tile of the given hangar.
	 * @param hangar_num The hangar to get the location of.
	 * @pre hangar_num < GetNumHangars().
	 * @return A tile with the given hangar.
	 */
	FORCEINLINE TileIndex GetHangarTile(uint hangar_num) const
	{
		const AirportSpec *as = this->GetSpec();
		for (uint i = 0; i < as->nof_depots; i++) {
			if (as->depot_table[i].hangar_num == hangar_num) {
				return this->GetRotatedTileFromOffset(as->depot_table[i].ti);
			}
		}
		NOT_REACHED();
	}

	/**
	 * Get the hangar number of the hangar on a specific tile.
	 * @param tile The tile to query.
	 * @pre IsHangarTile(tile).
	 * @return The hangar number of the hangar at the given tile.
	 */
	FORCEINLINE uint GetHangarNum(TileIndex tile) const
	{
		const AirportSpec *as = this->GetSpec();
		for (uint i = 0; i < as->nof_depots; i++) {
			if (this->GetRotatedTileFromOffset(as->depot_table[i].ti) == tile) {
				return as->depot_table[i].hangar_num;
			}
		}
		NOT_REACHED();
	}

	/** Get the number of hangars on this airport. */
	FORCEINLINE uint GetNumHangars() const
	{
		uint num = 0;
		uint counted = 0;
		const AirportSpec *as = this->GetSpec();
		for (uint i = 0; i < as->nof_depots; i++) {
			if (!HasBit(counted, as->depot_table[i].hangar_num)) {
				num++;
				SetBit(counted, as->depot_table[i].hangar_num);
			}
		}
		return num;
	}
};

typedef SmallVector<Industry *, 2> IndustryVector;

/** Station data structure */
struct Station : SpecializedStation<Station, false> {
public:
	RoadStop *GetPrimaryRoadStop(RoadStopType type) const
	{
		return type == ROADSTOP_BUS ? bus_stops : truck_stops;
	}

	RoadStop *GetPrimaryRoadStop(const struct RoadVehicle *v) const;

	RoadStop *bus_stops;    ///< All the road stops
	TileArea bus_station;   ///< Tile area the bus 'station' part covers
	RoadStop *truck_stops;  ///< All the truck stops
	TileArea truck_station; ///< Tile area the truck 'station' part covers

	Airport airport;        ///< Tile area the airport covers
	TileIndex dock_tile;    ///< The location of the dock

	IndustryType indtype;   ///< Industry type to get the name from

	StationHadVehicleOfTypeByte had_vehicle_of_type;

	byte time_since_load;
	byte time_since_unload;

	byte last_vehicle_type;
	std::list<Vehicle *> loading_vehicles;
	GoodsEntry goods[NUM_CARGO];  ///< Goods at this station
	uint32 always_accepted;       ///< Bitmask of always accepted cargo types (by houses, HQs, industry tiles when industry doesn't accept cargo)

	IndustryVector industries_near; ///< Cached list of industries near the station that can accept cargo, @see DeliverGoodsToIndustry()

	Station(TileIndex tile = INVALID_TILE);
	~Station();

	void AddFacility(StationFacility new_facility_bit, TileIndex facil_xy);

	/**
	 * Marks the tiles of the station as dirty.
	 *
	 * @ingroup dirty
	 */
	void MarkTilesDirty(bool cargo_change) const;

	void UpdateVirtCoord();

	/* virtual */ uint GetPlatformLength(TileIndex tile, DiagDirection dir) const;
	/* virtual */ uint GetPlatformLength(TileIndex tile) const;
	void RecomputeIndustriesNear();
	static void RecomputeIndustriesNearForAll();

	uint GetCatchmentRadius() const;
	Rect GetCatchmentRect() const;

	/* virtual */ FORCEINLINE bool TileBelongsToRailStation(TileIndex tile) const
	{
		return IsRailStationTile(tile) && GetStationIndex(tile) == this->index;
	}

	FORCEINLINE bool TileBelongsToAirport(TileIndex tile) const
	{
		return IsAirportTile(tile) && GetStationIndex(tile) == this->index;
	}

	/* virtual */ uint32 GetNewGRFVariable(const ResolverObject *object, byte variable, byte parameter, bool *available) const;

	/* virtual */ void GetTileArea(TileArea *ta, StationType type) const;

	void RunAverages();
};

#define FOR_ALL_STATIONS(var) FOR_ALL_BASE_STATIONS_OF_TYPE(Station, var)

#endif /* STATION_BASE_H */<|MERGE_RESOLUTION|>--- conflicted
+++ resolved
@@ -268,23 +268,14 @@
 	byte rating;
 	byte last_speed;
 	byte last_age;
-<<<<<<< HEAD
-	byte amount_fract;                   ///< Fractional part of the amount in the cargo list
-	StationCargoList cargo;              ///< The cargo packets of cargo waiting in this station
-	uint supply;                         ///< Cargo supplied last month
-	uint supply_new;                     ///< Cargo supplied so far this month
-	FlowStatMap flows;                   ///< The planned flows through this station
-	LinkStatMap link_stats;              ///< capacities and usage statistics for outgoing links
-	LinkGraphComponentID last_component; ///< the component this station was last part of in this cargo's link graph
-	FlowStat GetSumFlowVia(StationID via) const;
-=======
 	byte amount_fract;                   ///< Fractional part of the amount in the cargo list.
 	StationCargoList cargo;              ///< The cargo packets of cargo waiting in this station.
 	uint supply;                         ///< Cargo supplied last month.
 	uint supply_new;                     ///< Cargo supplied so far this month.
+	FlowStatMap flows;                   ///< Planned flows through this station.
 	LinkStatMap link_stats;              ///< Capacities and usage statistics for outgoing links.
 	LinkGraphComponentID last_component; ///< Component this station was last part of in this cargo's link graph.
->>>>>>> 08629cdf
+	FlowStat GetSumFlowVia(StationID via) const;
 };
 
 /** All airport-related information. Only valid if tile != INVALID_TILE. */
