--- conflicted
+++ resolved
@@ -50,20 +50,12 @@
 /**
  * Deterministic approximate division.
  * Cancels out division errors stemming from the integer nature of the division over multiple runs.
-<<<<<<< HEAD
- * @param a the dividend
- * @param b the divisor
- * @return a/b or (a/b)+1
- */
-int DivideApprox(int a, int b) {
-=======
  * @param a Dividend.
  * @param b Divisor.
  * @return a/b or (a/b)+1.
  */
 int DivideApprox(int a, int b)
 {
->>>>>>> e0201c05
 	int random_like = ((a + b) * (a - b)) % b;
 
 	int remainder = a % b;
