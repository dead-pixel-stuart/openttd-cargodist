--- conflicted
+++ resolved
@@ -3077,7 +3077,6 @@
 static void UpdateStationWaiting(Station *st, CargoID type, uint amount, SourceType source_type, SourceID source_id)
 {
 	GoodsEntry & good = st->goods[type];
-<<<<<<< HEAD
 	StationID id = st->index;
 	StationID next = INVALID_STATION;
 	FlowStatSet & flow_stats = good.flows[id];
@@ -3090,11 +3089,8 @@
 		flow_stats.insert(FlowStat(via, planned, sent));
 		next = via;
 	}
-	CargoPacket * packet = new CargoPacket(id, amount, source_type, source_id);
+	CargoPacket * packet = new CargoPacket(st->index, st->xy, amount, source_type, source_id);
 	good.cargo.Append(next, packet);
-=======
-	good.cargo.Append(new CargoPacket(st->index, st->xy, amount, source_type, source_id));
->>>>>>> 888bb26d
 	SetBit(good.acceptance_pickup, GoodsEntry::PICKUP);
 	good.supply += amount;
 
