--- conflicted
+++ resolved
@@ -3124,27 +3124,17 @@
 	}
 }
 
-<<<<<<< HEAD
-=======
 /**
  * get the length of a moving average for a link between two stations
  * @param from the source station
  * @param to the destination station
  * @return the moving average length
  */
->>>>>>> df4539c9
 uint GetMovingAverageLength(const Station *from, const Station *to)
 {
 	return LinkStat::MIN_AVERAGE_LENGTH + (DistanceManhattan(from->xy, to->xy) >> 2);
 }
 
-<<<<<<< HEAD
-void Station::RunAverages() {
-	FlowStatSet new_flows;
-	for(int goods_index = CT_BEGIN; goods_index != CT_END; ++goods_index) {
-		GoodsEntry &good = this->goods[goods_index];
-		LinkStatMap &links = good.link_stats;
-=======
 /**
  * Run the moving average decrease function for all link stats.
  */
@@ -3152,27 +3142,18 @@
 	FlowStatSet new_flows;
 	for(int goods_index = 0; goods_index < NUM_CARGO; ++goods_index) {
 		LinkStatMap &links = this->goods[goods_index].link_stats;
->>>>>>> df4539c9
 		for (LinkStatMap::iterator i = links.begin(); i != links.end();) {
 			StationID id = i->first;
 			Station *other = Station::GetIfValid(id);
 			if (other == NULL) {
-<<<<<<< HEAD
-				good.cargo.RerouteStalePackets(id);
-=======
 				this->goods[goods_index].cargo.RerouteStalePackets(id);
->>>>>>> df4539c9
 				links.erase(i++);
 			} else {
 				LinkStat &ls = i->second;
 				ls.Decrease();
 				if (ls.IsNull()) {
 					DeleteStaleFlows(this->index, goods_index, id);
-<<<<<<< HEAD
-					good.cargo.RerouteStalePackets(id);
-=======
 					this->goods[goods_index].cargo.RerouteStalePackets(id);
->>>>>>> df4539c9
 					links.erase(i++);
 				} else {
 					++i;
@@ -3180,11 +3161,7 @@
 			}
 		}
 
-<<<<<<< HEAD
-		FlowStatMap &flows = good.flows;
-=======
 		FlowStatMap &flows = this->goods[goods_index].flows;
->>>>>>> df4539c9
 		for (FlowStatMap::iterator i = flows.begin(); i != flows.end();) {
 			StationID source = i->first;
 			if (!Station::IsValidID(source)) {
@@ -3204,10 +3181,6 @@
 	}
 }
 
-<<<<<<< HEAD
-
-=======
->>>>>>> df4539c9
 void UpdateFlows(Station *st, Vehicle *front, StationID next_station_id) {
 	if (next_station_id == INVALID_STATION) {
 		return;
@@ -3223,29 +3196,17 @@
 	}
 }
 
-<<<<<<< HEAD
-=======
 /**
  * Recalculate the frozen value of the station the given vehicle is loading at
  * if the vehicle is loading.
  * @param v the vehicle to be examined
  */
->>>>>>> df4539c9
 void RecalcFrozenIfLoading(const Vehicle *v) {
 	if (v->current_order.IsType(OT_LOADING)) {
 		RecalcFrozen(Station::Get(v->last_station_visited));
 	}
 }
 
-<<<<<<< HEAD
-void RecalcFrozen(Station *st) {
-	if (st->loading_vehicles.empty()) {
-		/* if no vehicles are there the frozen values are always correct */
-		return;
-	}
-
-	for(int goods_index = CT_BEGIN; goods_index != CT_END; ++goods_index) {
-=======
 /**
  * Recalculate all frozen values for all link stats of a station. This is done
  * by adding up the capacities of all loading vehicles.
@@ -3253,7 +3214,6 @@
  */
 void RecalcFrozen(Station *st) {
 	for(int goods_index = 0; goods_index < NUM_CARGO; ++goods_index) {
->>>>>>> df4539c9
 		GoodsEntry &good = st->goods[goods_index];
 		LinkStatMap &links = good.link_stats;
 		for (LinkStatMap::iterator i = links.begin(); i != links.end(); ++i) {
@@ -3266,12 +3226,8 @@
 		const Vehicle *front = *v_it;
 		OrderList *orders = front->orders.list;
 		if (orders != NULL) {
-<<<<<<< HEAD
-			StationID next_station_id = orders->GetNextStoppingStation(front->cur_order_index, front->type == VEH_ROAD || front->type == VEH_TRAIN);
-=======
 			StationID next_station_id = orders->GetNextStoppingStation(front->cur_order_index,
 					front->type == VEH_ROAD || front->type == VEH_TRAIN);
->>>>>>> df4539c9
 			if (next_station_id != INVALID_STATION && next_station_id != st->index) {
 				IncreaseStats(st, front, next_station_id, true);
 			}
@@ -3280,8 +3236,6 @@
 	}
 }
 
-<<<<<<< HEAD
-=======
 /**
  * Decrease the frozen values of all link stats associated with vehicles in the
  * given consist (ie the consist is leaving the station).
@@ -3289,7 +3243,6 @@
  * @param front the first vehicle in the consist
  * @param next_station_id the station the vehicle is leaving for
  */
->>>>>>> df4539c9
 void DecreaseFrozen(Station *st, const Vehicle *front, StationID next_station_id) {
 	assert(st->index != next_station_id && next_station_id != INVALID_STATION);
 	for (const Vehicle *v = front; v != NULL; v = v->Next()) {
@@ -3315,8 +3268,6 @@
 	}
 }
 
-<<<<<<< HEAD
-=======
 /**
  * Either freeze or increase capacity for all link stats associated with vehicles
  * in the given consist.
@@ -3325,7 +3276,6 @@
  * @param next_station_id the station the consist will be travelling to next
  * @param freeze if true, freeze capacity, otherwise increase capacity
  */
->>>>>>> df4539c9
 void IncreaseStats(Station *st, const Vehicle *front, StationID next_station_id, bool freeze) {
 	Station *next = Station::GetIfValid(next_station_id);
 	assert(st->index != next_station_id && next != NULL);
@@ -3372,7 +3322,7 @@
 	BaseStation *st;
 	FOR_ALL_BASE_STATIONS(st) {
 		StationHandleSmallTick(st);
-		
+
 		/* Run 250 tick interval trigger for station animation.
 		 * Station index is included so that triggers are not all done
 		 * at the same time. */
@@ -3389,16 +3339,9 @@
 {
 	Station *st;
 	FOR_ALL_STATIONS(st) {
-<<<<<<< HEAD
-		for(int goods_index = CT_BEGIN; goods_index != CT_END; ++goods_index) {
-			GoodsEntry &good = st->goods[goods_index];
-			good.supply = good.supply_new;
-			good.supply_new = 0;
-=======
 		for(int goods_index = 0; goods_index < NUM_CARGO; ++goods_index) {
 			st->goods[goods_index].supply = st->goods[goods_index].supply_new;
 			st->goods[goods_index].supply_new = 0;
->>>>>>> df4539c9
 		}
 	}
 }
@@ -3433,14 +3376,8 @@
 		next = i->Via();
 		good.UpdateFlowStats(flow_stats, i, amount);
 	}
-<<<<<<< HEAD
-	CargoPacket *packet = new CargoPacket(st->index, st->xy, amount, source_type, source_id);
-	good.cargo.Append(next, packet);
-
-=======
 
 	good.cargo.Append(next, new CargoPacket(st->index, st->xy, amount, source_type, source_id));
->>>>>>> df4539c9
 	good.supply_new += amount;
 
 	StationAnimationTrigger(st, st->xy, STAT_ANIM_NEW_CARGO, type);
