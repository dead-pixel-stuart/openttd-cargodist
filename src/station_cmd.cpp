--- conflicted
+++ resolved
@@ -2867,7 +2867,6 @@
 	}
 }
 
-<<<<<<< HEAD
 void DeleteStaleFlows(StationID at, CargoID c_id, StationID to) {
 	FlowStatMap & flows = Station::Get(at)->goods[c_id].flows;
 	for (FlowStatMap::iterator f_it = flows.begin(); f_it != flows.end();) {
@@ -2887,8 +2886,6 @@
 	}
 }
 
-=======
->>>>>>> 41fe793f
 static void UpdateStationStats(Station * st) {
 	uint length = _settings_game.economy.moving_average_length;
 	FlowStatSet new_flows;
@@ -2905,11 +2902,8 @@
 				ls *= length;
 				ls /= (length + 1);
 				if (ls.capacity == 0) {
-<<<<<<< HEAD
 					DeleteStaleFlows(st->index, goods_index, id);
 					good.cargo.RerouteStalePackets(st->index, id, &good);
-=======
->>>>>>> 41fe793f
 					links.erase(i++);
 				} else {
 					++i;
@@ -2938,7 +2932,6 @@
 	}
 }
 
-<<<<<<< HEAD
 void UpdateFlows(Station * st, Vehicle *front, StationID next_station_id) {
 	if (next_station_id == INVALID_STATION) {
 		return;
@@ -2954,8 +2947,6 @@
 	}
 }
 
-=======
->>>>>>> 41fe793f
 void IncreaseFrozen(Station *st, const Vehicle *front, StationID next_station_id) {
 	assert(st->index != next_station_id && next_station_id != INVALID_STATION);
 	for (const Vehicle *v = front; v != NULL; v = v->Next()) {
@@ -3103,7 +3094,6 @@
 static void UpdateStationWaiting(Station *st, CargoID type, uint amount, SourceType source_type, SourceID source_id)
 {
 	GoodsEntry & good = st->goods[type];
-<<<<<<< HEAD
 	StationID id = st->index;
 	StationID next = INVALID_STATION;
 	FlowStatSet & flow_stats = good.flows[id];
@@ -3118,9 +3108,6 @@
 	}
 	CargoPacket * packet = new CargoPacket(st->index, st->xy, amount, source_type, source_id);
 	good.cargo.Append(next, packet);
-=======
-	good.cargo.Append(new CargoPacket(st->index, st->xy, amount, source_type, source_id));
->>>>>>> 41fe793f
 	SetBit(good.acceptance_pickup, GoodsEntry::PICKUP);
 	good.supply += amount;
 
@@ -3477,7 +3464,6 @@
 	return DoCommand(tile, 0, 0, flags, CMD_LANDSCAPE_CLEAR);
 }
 
-<<<<<<< HEAD
 void GoodsEntry::UpdateFlowStats(FlowStatSet &flow_stats, FlowStatSet::iterator flow_it, uint count)
 {
 	uint planned = flow_it->planned;
@@ -3525,8 +3511,6 @@
 	return INVALID_STATION;
 }
 
-=======
->>>>>>> 41fe793f
 FlowStat GoodsEntry::GetSumFlowVia(StationID via) const {
 	FlowStat ret(via);
 	for(FlowStatMap::const_iterator i = flows.begin(); i != flows.end(); ++i) {
