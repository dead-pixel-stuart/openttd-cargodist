--- conflicted
+++ resolved
@@ -3157,12 +3157,6 @@
 			}
 		}
 
-<<<<<<< HEAD
-		FlowStatMap &flows = this->goods[goods_index].flows;
-		for (FlowStatMap::iterator i = flows.begin(); i != flows.end();) {
-			StationID source = i->first;
-			if (!Station::IsValidID(source)) {
-=======
 		if (_settings_game.linkgraph.GetDistributionType(goods_index) == DT_MANUAL) {
 			this->goods[goods_index].flows.clear();
 			continue;
@@ -3171,7 +3165,6 @@
 		FlowStatMap &flows = this->goods[goods_index].flows;
 		for (FlowStatMap::iterator i = flows.begin(); i != flows.end();) {
 			if (!Station::IsValidID(i->first)) {
->>>>>>> 5cece8f5
 				flows.erase(i++);
 			} else {
 				FlowStatSet &flow_set = i->second;
