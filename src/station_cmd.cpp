/* $Id$ */

/*
 * This file is part of OpenTTD.
 * OpenTTD is free software; you can redistribute it and/or modify it under the terms of the GNU General Public License as published by the Free Software Foundation, version 2.
 * OpenTTD is distributed in the hope that it will be useful, but WITHOUT ANY WARRANTY; without even the implied warranty of MERCHANTABILITY or FITNESS FOR A PARTICULAR PURPOSE.
 * See the GNU General Public License for more details. You should have received a copy of the GNU General Public License along with OpenTTD. If not, see <http://www.gnu.org/licenses/>.
 */

/** @file station_cmd.cpp Handling of station tiles. */

#include "stdafx.h"
#include "aircraft.h"
#include "bridge_map.h"
#include "cmd_helper.h"
#include "landscape.h"
#include "viewport_func.h"
#include "command_func.h"
#include "town.h"
#include "news_func.h"
#include "train.h"
#include "roadveh.h"
#include "industry.h"
#include "newgrf_cargo.h"
#include "newgrf_debug.h"
#include "newgrf_station.h"
#include "pathfinder/yapf/yapf_cache.h"
#include "road_internal.h" /* For drawing catenary/checking road removal */
#include "variables.h"
#include "autoslope.h"
#include "water.h"
#include "station_gui.h"
#include "strings_func.h"
#include "functions.h"
#include "window_func.h"
#include "date_func.h"
#include "vehicle_func.h"
#include "string_func.h"
#include "animated_tile_func.h"
#include "elrail_func.h"
#include "station_base.h"
#include "roadstop_base.h"
#include "newgrf_railtype.h"
#include "waypoint_base.h"
#include "waypoint_func.h"
#include "pbs.h"
#include "debug.h"
#include "core/random_func.hpp"
#include "company_base.h"
#include "newgrf.h"
#include "moving_average.h"
#include "table/airporttile_ids.h"
#include "newgrf_airporttiles.h"

#include "table/strings.h"

/**
 * Check whether the given tile is a hangar.
 * @param t the tile to of whether it is a hangar.
 * @pre IsTileType(t, MP_STATION)
 * @return true if and only if the tile is a hangar.
 */
bool IsHangar(TileIndex t)
{
	assert(IsTileType(t, MP_STATION));

	/* If the tile isn't an airport there's no chance it's a hangar. */
	if (!IsAirport(t)) return false;

	const Station *st = Station::GetByTile(t);
	const AirportSpec *as = st->airport.GetSpec();

	for (uint i = 0; i < as->nof_depots; i++) {
		if (st->airport.GetHangarTile(i) == t) return true;
	}

	return false;
}

/**
 * Look for a station around the given tile area.
 * @param ta the area to search over
 * @param closest_station the closest station found so far
 * @param st to 'return' the found station
 * @return Succeeded command (if zero or one station found) or failed command (for two or more stations found).
 */
template <class T>
CommandCost GetStationAround(TileArea ta, StationID closest_station, T **st)
{
	/* check around to see if there's any stations there */
	TILE_LOOP(tile_cur, ta.w + 2, ta.h + 2, ta.tile - TileDiffXY(1, 1)) {
		if (IsTileType(tile_cur, MP_STATION)) {
			StationID t = GetStationIndex(tile_cur);

			if (closest_station == INVALID_STATION) {
				if (T::IsValidID(t)) closest_station = t;
			} else if (closest_station != t) {
				return_cmd_error(STR_ERROR_ADJOINS_MORE_THAN_ONE_EXISTING);
			}
		}
	}
	*st = (closest_station == INVALID_STATION) ? NULL : T::Get(closest_station);
	return CommandCost();
}

/**
 * Function to check whether the given tile matches some criterion.
 * @param tile the tile to check
 * @return true if it matches, false otherwise
 */
typedef bool (*CMSAMatcher)(TileIndex tile);

/**
 * Counts the numbers of tiles matching a specific type in the area around
 * @param tile the center tile of the 'count area'
 * @param cmp the comparator/matcher (@see CMSAMatcher)
 * @return the number of matching tiles around
 */
static int CountMapSquareAround(TileIndex tile, CMSAMatcher cmp)
{
	int num = 0;

	for (int dx = -3; dx <= 3; dx++) {
		for (int dy = -3; dy <= 3; dy++) {
			TileIndex t = TileAddWrap(tile, dx, dy);
			if (t != INVALID_TILE && cmp(t)) num++;
		}
	}

	return num;
}

/**
 * Check whether the tile is a mine.
 * @param tile the tile to investigate.
 * @return true if and only if the tile is a mine
 */
static bool CMSAMine(TileIndex tile)
{
	/* No industry */
	if (!IsTileType(tile, MP_INDUSTRY)) return false;

	const Industry *ind = Industry::GetByTile(tile);

	/* No extractive industry */
	if ((GetIndustrySpec(ind->type)->life_type & INDUSTRYLIFE_EXTRACTIVE) == 0) return false;

	for (uint i = 0; i < lengthof(ind->produced_cargo); i++) {
		/* The industry extracts something non-liquid, i.e. no oil or plastic, so it is a mine.
		 * Also the production of passengers and mail is ignored. */
		if (ind->produced_cargo[i] != CT_INVALID &&
				(CargoSpec::Get(ind->produced_cargo[i])->classes & (CC_LIQUID | CC_PASSENGERS | CC_MAIL)) == 0) {
			return true;
		}
	}

	return false;
}

/**
 * Check whether the tile is water.
 * @param tile the tile to investigate.
 * @return true if and only if the tile is a mine
 */
static bool CMSAWater(TileIndex tile)
{
	return IsTileType(tile, MP_WATER) && IsWater(tile);
}

/**
 * Check whether the tile is a tree.
 * @param tile the tile to investigate.
 * @return true if and only if the tile is a mine
 */
static bool CMSATree(TileIndex tile)
{
	return IsTileType(tile, MP_TREES);
}

/**
 * Check whether the tile is a forest.
 * @param tile the tile to investigate.
 * @return true if and only if the tile is a mine
 */
static bool CMSAForest(TileIndex tile)
{
	/* No industry */
	if (!IsTileType(tile, MP_INDUSTRY)) return false;

	const Industry *ind = Industry::GetByTile(tile);

	/* No extractive industry */
	if ((GetIndustrySpec(ind->type)->life_type & INDUSTRYLIFE_ORGANIC) == 0) return false;

	for (uint i = 0; i < lengthof(ind->produced_cargo); i++) {
		/* The industry produces wood. */
		if (ind->produced_cargo[i] != CT_INVALID && CargoSpec::Get(ind->produced_cargo[i])->label == 'WOOD') return true;
	}

	return false;
}

#define M(x) ((x) - STR_SV_STNAME)

enum StationNaming {
	STATIONNAMING_RAIL,
	STATIONNAMING_ROAD,
	STATIONNAMING_AIRPORT,
	STATIONNAMING_OILRIG,
	STATIONNAMING_DOCK,
	STATIONNAMING_HELIPORT,
};

/** Information to handle station action 0 property 24 correctly */
struct StationNameInformation {
	uint32 free_names; ///< Current bitset of free names (we can remove names).
	bool *indtypes;    ///< Array of bools telling whether an industry type has been found.
};

/**
 * Find a station action 0 property 24 station name, or reduce the
 * free_names if needed.
 * @param tile the tile to search
 * @param user_data the StationNameInformation to base the search on
 * @return true if the tile contains an industry that has not given
 *              its name to one of the other stations in town.
 */
static bool FindNearIndustryName(TileIndex tile, void *user_data)
{
	/* All already found industry types */
	StationNameInformation *sni = (StationNameInformation*)user_data;
	if (!IsTileType(tile, MP_INDUSTRY)) return false;

	/* If the station name is undefined it means that it doesn't name a station */
	IndustryType indtype = GetIndustryType(tile);
	if (GetIndustrySpec(indtype)->station_name == STR_UNDEFINED) return false;

	/* In all cases if an industry that provides a name is found two of
	 * the standard names will be disabled. */
	sni->free_names &= ~(1 << M(STR_SV_STNAME_OILFIELD) | 1 << M(STR_SV_STNAME_MINES));
	return !sni->indtypes[indtype];
}

static StringID GenerateStationName(Station *st, TileIndex tile, StationNaming name_class)
{
	static const uint32 _gen_station_name_bits[] = {
		0,                                       // STATIONNAMING_RAIL
		0,                                       // STATIONNAMING_ROAD
		1U << M(STR_SV_STNAME_AIRPORT),          // STATIONNAMING_AIRPORT
		1U << M(STR_SV_STNAME_OILFIELD),         // STATIONNAMING_OILRIG
		1U << M(STR_SV_STNAME_DOCKS),            // STATIONNAMING_DOCK
		1U << M(STR_SV_STNAME_HELIPORT),         // STATIONNAMING_HELIPORT
	};

	const Town *t = st->town;
	uint32 free_names = UINT32_MAX;

	bool indtypes[NUM_INDUSTRYTYPES];
	memset(indtypes, 0, sizeof(indtypes));

	const Station *s;
	FOR_ALL_STATIONS(s) {
		if (s != st && s->town == t) {
			if (s->indtype != IT_INVALID) {
				indtypes[s->indtype] = true;
				continue;
			}
			uint str = M(s->string_id);
			if (str <= 0x20) {
				if (str == M(STR_SV_STNAME_FOREST)) {
					str = M(STR_SV_STNAME_WOODS);
				}
				ClrBit(free_names, str);
			}
		}
	}

	TileIndex indtile = tile;
	StationNameInformation sni = { free_names, indtypes };
	if (CircularTileSearch(&indtile, 7, FindNearIndustryName, &sni)) {
		/* An industry has been found nearby */
		IndustryType indtype = GetIndustryType(indtile);
		const IndustrySpec *indsp = GetIndustrySpec(indtype);
		/* STR_NULL means it only disables oil rig/mines */
		if (indsp->station_name != STR_NULL) {
			st->indtype = indtype;
			return STR_SV_STNAME_FALLBACK;
		}
	}

	/* Oil rigs/mines name could be marked not free by looking for a near by industry. */
	free_names = sni.free_names;

	/* check default names */
	uint32 tmp = free_names & _gen_station_name_bits[name_class];
	if (tmp != 0) return STR_SV_STNAME + FindFirstBit(tmp);

	/* check mine? */
	if (HasBit(free_names, M(STR_SV_STNAME_MINES))) {
		if (CountMapSquareAround(tile, CMSAMine) >= 2) {
			return STR_SV_STNAME_MINES;
		}
	}

	/* check close enough to town to get central as name? */
	if (DistanceMax(tile, t->xy) < 8) {
		if (HasBit(free_names, M(STR_SV_STNAME))) return STR_SV_STNAME;

		if (HasBit(free_names, M(STR_SV_STNAME_CENTRAL))) return STR_SV_STNAME_CENTRAL;
	}

	/* Check lakeside */
	if (HasBit(free_names, M(STR_SV_STNAME_LAKESIDE)) &&
			DistanceFromEdge(tile) < 20 &&
			CountMapSquareAround(tile, CMSAWater) >= 5) {
		return STR_SV_STNAME_LAKESIDE;
	}

	/* Check woods */
	if (HasBit(free_names, M(STR_SV_STNAME_WOODS)) && (
				CountMapSquareAround(tile, CMSATree) >= 8 ||
				CountMapSquareAround(tile, CMSAForest) >= 2)
			) {
		return _settings_game.game_creation.landscape == LT_TROPIC ? STR_SV_STNAME_FOREST : STR_SV_STNAME_WOODS;
	}

	/* check elevation compared to town */
	uint z = GetTileZ(tile);
	uint z2 = GetTileZ(t->xy);
	if (z < z2) {
		if (HasBit(free_names, M(STR_SV_STNAME_VALLEY))) return STR_SV_STNAME_VALLEY;
	} else if (z > z2) {
		if (HasBit(free_names, M(STR_SV_STNAME_HEIGHTS))) return STR_SV_STNAME_HEIGHTS;
	}

	/* check direction compared to town */
	static const int8 _direction_and_table[] = {
		~( (1 << M(STR_SV_STNAME_WEST))  | (1 << M(STR_SV_STNAME_EAST)) | (1 << M(STR_SV_STNAME_NORTH)) ),
		~( (1 << M(STR_SV_STNAME_SOUTH)) | (1 << M(STR_SV_STNAME_WEST)) | (1 << M(STR_SV_STNAME_NORTH)) ),
		~( (1 << M(STR_SV_STNAME_SOUTH)) | (1 << M(STR_SV_STNAME_EAST)) | (1 << M(STR_SV_STNAME_NORTH)) ),
		~( (1 << M(STR_SV_STNAME_SOUTH)) | (1 << M(STR_SV_STNAME_WEST)) | (1 << M(STR_SV_STNAME_EAST)) ),
	};

	free_names &= _direction_and_table[
		(TileX(tile) < TileX(t->xy)) +
		(TileY(tile) < TileY(t->xy)) * 2];

	tmp = free_names & ((1 << 1) | (1 << 2) | (1 << 3) | (1 << 4) | (1 << 6) | (1 << 7) | (1 << 12) | (1 << 26) | (1 << 27) | (1 << 28) | (1 << 29) | (1 << 30));
	return (tmp == 0) ? STR_SV_STNAME_FALLBACK : (STR_SV_STNAME + FindFirstBit(tmp));
}
#undef M

/**
 * Find the closest deleted station of the current company
 * @param tile the tile to search from.
 * @return the closest station or NULL if too far.
 */
static Station *GetClosestDeletedStation(TileIndex tile)
{
	uint threshold = 8;
	Station *best_station = NULL;
	Station *st;

	FOR_ALL_STATIONS(st) {
		if (!st->IsInUse() && st->owner == _current_company) {
			uint cur_dist = DistanceManhattan(tile, st->xy);

			if (cur_dist < threshold) {
				threshold = cur_dist;
				best_station = st;
			}
		}
	}

	return best_station;
}


void Station::GetTileArea(TileArea *ta, StationType type) const
{
	switch (type) {
		case STATION_RAIL:
			*ta = this->train_station;
			return;

		case STATION_AIRPORT:
			*ta = this->airport;
			return;

		case STATION_TRUCK:
			*ta = this->truck_station;
			return;

		case STATION_BUS:
			*ta = this->bus_station;
			return;

		case STATION_DOCK:
		case STATION_OILRIG:
			ta->tile = this->dock_tile;
			break;

		default: NOT_REACHED();
	}

	ta->w = 1;
	ta->h = 1;
}

/**
 * Update the virtual coords needed to draw the station sign.
 */
void Station::UpdateVirtCoord()
{
	Point pt = RemapCoords2(TileX(this->xy) * TILE_SIZE, TileY(this->xy) * TILE_SIZE);

	pt.y -= 32;
	if ((this->facilities & FACIL_AIRPORT) && this->airport.type == AT_OILRIG) pt.y -= 16;

	SetDParam(0, this->index);
	SetDParam(1, this->facilities);
	this->sign.UpdatePosition(pt.x, pt.y, STR_VIEWPORT_STATION);

	SetWindowDirty(WC_STATION_VIEW, this->index);
}

/** Update the virtual coords needed to draw the station sign for all stations. */
void UpdateAllStationVirtCoords()
{
	BaseStation *st;

	FOR_ALL_BASE_STATIONS(st) {
		st->UpdateVirtCoord();
	}
}

/** Get a mask of the cargo types that the station accepts.
 * @param st Station to query
 * @return the expected mask
 */
static uint GetAcceptanceMask(const Station *st)
{
	uint mask = 0;

	for (CargoID i = 0; i < NUM_CARGO; i++) {
		if (HasBit(st->goods[i].acceptance_pickup, GoodsEntry::ACCEPTANCE)) mask |= 1 << i;
	}
	return mask;
}

/** Items contains the two cargo names that are to be accepted or rejected.
 * msg is the string id of the message to display.
 */
static void ShowRejectOrAcceptNews(const Station *st, uint num_items, CargoID *cargo, StringID msg)
{
	for (uint i = 0; i < num_items; i++) {
		SetDParam(i + 1, CargoSpec::Get(cargo[i])->name);
	}

	SetDParam(0, st->index);
	AddNewsItem(msg, NS_ACCEPTANCE, NR_STATION, st->index);
}

/**
 * Get the cargo types being produced around the tile (in a rectangle).
 * @param tile Northtile of area
 * @param w X extent of the area
 * @param h Y extent of the area
 * @param rad Search radius in addition to the given area
 */
CargoArray GetProductionAroundTiles(TileIndex tile, int w, int h, int rad)
{
	CargoArray produced;

	int x = TileX(tile);
	int y = TileY(tile);

	/* expand the region by rad tiles on each side
	 * while making sure that we remain inside the board. */
	int x2 = min(x + w + rad, MapSizeX());
	int x1 = max(x - rad, 0);

	int y2 = min(y + h + rad, MapSizeY());
	int y1 = max(y - rad, 0);

	assert(x1 < x2);
	assert(y1 < y2);
	assert(w > 0);
	assert(h > 0);

	TileArea ta(TileXY(x1, y1), TileXY(x2 - 1, y2 - 1));

	/* Loop over all tiles to get the produced cargo of
	 * everything except industries */
	TILE_AREA_LOOP(tile, ta) AddProducedCargo(tile, produced);

	/* Loop over the industries. They produce cargo for
	 * anything that is within 'rad' from their bounding
	 * box. As such if you have e.g. a oil well the tile
	 * area loop might not hit an industry tile while
	 * the industry would produce cargo for the station.
	 */
	const Industry *i;
	FOR_ALL_INDUSTRIES(i) {
		if (!ta.Intersects(i->location)) continue;

		for (uint j = 0; j < lengthof(i->produced_cargo); j++) {
			CargoID cargo = i->produced_cargo[j];
			if (cargo != CT_INVALID) produced[cargo]++;
		}
	}

	return produced;
}

/**
 * Get the acceptance of cargos around the tile in 1/8.
 * @param tile Center of the search area
 * @param w X extent of area
 * @param h Y extent of area
 * @param rad Search radius in addition to given area
 * @param always_accepted bitmask of cargo accepted by houses and headquarters; can be NULL
 */
CargoArray GetAcceptanceAroundTiles(TileIndex tile, int w, int h, int rad, uint32 *always_accepted)
{
	CargoArray acceptance;
	if (always_accepted != NULL) *always_accepted = 0;

	int x = TileX(tile);
	int y = TileY(tile);

	/* expand the region by rad tiles on each side
	 * while making sure that we remain inside the board. */
	int x2 = min(x + w + rad, MapSizeX());
	int y2 = min(y + h + rad, MapSizeY());
	int x1 = max(x - rad, 0);
	int y1 = max(y - rad, 0);

	assert(x1 < x2);
	assert(y1 < y2);
	assert(w > 0);
	assert(h > 0);

	for (int yc = y1; yc != y2; yc++) {
		for (int xc = x1; xc != x2; xc++) {
			TileIndex tile = TileXY(xc, yc);
			AddAcceptedCargo(tile, acceptance, always_accepted);
		}
	}

	return acceptance;
}

/** Update the acceptance for a station.
 * @param st Station to update
 * @param show_msg controls whether to display a message that acceptance was changed.
 */
void UpdateStationAcceptance(Station *st, bool show_msg)
{
	/* old accepted goods types */
	uint old_acc = GetAcceptanceMask(st);

	/* And retrieve the acceptance. */
	CargoArray acceptance;
	if (!st->rect.IsEmpty()) {
		acceptance = GetAcceptanceAroundTiles(
			TileXY(st->rect.left, st->rect.top),
			st->rect.right  - st->rect.left + 1,
			st->rect.bottom - st->rect.top  + 1,
			st->GetCatchmentRadius(),
			&st->always_accepted
		);
	}

	/* Adjust in case our station only accepts fewer kinds of goods */
	for (CargoID i = 0; i < NUM_CARGO; i++) {
		uint amt = min(acceptance[i], 15);

		/* Make sure the station can accept the goods type. */
		bool is_passengers = IsCargoInClass(i, CC_PASSENGERS);
		if ((!is_passengers && !(st->facilities & ~FACIL_BUS_STOP)) ||
				(is_passengers && !(st->facilities & ~FACIL_TRUCK_STOP))) {
			amt = 0;
		}

		SB(st->goods[i].acceptance_pickup, GoodsEntry::ACCEPTANCE, 1, amt >= 8);
	}

	/* Only show a message in case the acceptance was actually changed. */
	uint new_acc = GetAcceptanceMask(st);
	if (old_acc == new_acc) return;

	/* show a message to report that the acceptance was changed? */
	if (show_msg && st->owner == _local_company && st->IsInUse()) {
		/* List of accept and reject strings for different number of
		 * cargo types */
		static const StringID accept_msg[] = {
			STR_NEWS_STATION_NOW_ACCEPTS_CARGO,
			STR_NEWS_STATION_NOW_ACCEPTS_CARGO_AND_CARGO,
		};
		static const StringID reject_msg[] = {
			STR_NEWS_STATION_NO_LONGER_ACCEPTS_CARGO,
			STR_NEWS_STATION_NO_LONGER_ACCEPTS_CARGO_OR_CARGO,
		};

		/* Array of accepted and rejected cargo types */
		CargoID accepts[2] = { CT_INVALID, CT_INVALID };
		CargoID rejects[2] = { CT_INVALID, CT_INVALID };
		uint num_acc = 0;
		uint num_rej = 0;

		/* Test each cargo type to see if its acceptange has changed */
		for (CargoID i = 0; i < NUM_CARGO; i++) {
			if (HasBit(new_acc, i)) {
				if (!HasBit(old_acc, i) && num_acc < lengthof(accepts)) {
					/* New cargo is accepted */
					accepts[num_acc++] = i;
				}
			} else {
				if (HasBit(old_acc, i) && num_rej < lengthof(rejects)) {
					/* Old cargo is no longer accepted */
					rejects[num_rej++] = i;
				}
			}
		}

		/* Show news message if there are any changes */
		if (num_acc > 0) ShowRejectOrAcceptNews(st, num_acc, accepts, accept_msg[num_acc - 1]);
		if (num_rej > 0) ShowRejectOrAcceptNews(st, num_rej, rejects, reject_msg[num_rej - 1]);
	}

	/* redraw the station view since acceptance changed */
	SetWindowWidgetDirty(WC_STATION_VIEW, st->index, SVW_ACCEPTLIST);
}

static void UpdateStationSignCoord(BaseStation *st)
{
	const StationRect *r = &st->rect;

	if (r->IsEmpty()) return; // no tiles belong to this station

	/* clamp sign coord to be inside the station rect */
	st->xy = TileXY(ClampU(TileX(st->xy), r->left, r->right), ClampU(TileY(st->xy), r->top, r->bottom));
	st->UpdateVirtCoord();
}

/** This is called right after a station was deleted.
 * It checks if the whole station is free of substations, and if so, the station will be
 * deleted after a little while.
 * @param st Station
 */
static void DeleteStationIfEmpty(BaseStation *st)
{
	if (!st->IsInUse()) {
		st->delete_ctr = 0;
		InvalidateWindowData(WC_STATION_LIST, st->owner, 0);
	}
	/* station remains but it probably lost some parts - station sign should stay in the station boundaries */
	UpdateStationSignCoord(st);
}

CommandCost ClearTile_Station(TileIndex tile, DoCommandFlag flags);

/** Checks if the given tile is buildable, flat and has a certain height.
 * @param tile TileIndex to check.
 * @param invalid_dirs Prohibited directions for slopes (set of #DiagDirection).
 * @param allowed_z Height allowed for the tile. If allowed_z is negative, it will be set to the height of this tile.
 * @return The cost in case of success, or an error code if it failed.
 */
CommandCost CheckBuildableTile(TileIndex tile, uint invalid_dirs, int &allowed_z)
{
	if (MayHaveBridgeAbove(tile) && IsBridgeAbove(tile)) {
		return_cmd_error(STR_ERROR_MUST_DEMOLISH_BRIDGE_FIRST);
	}

	CommandCost ret = EnsureNoVehicleOnGround(tile);
	if (ret.Failed()) return ret;

	uint z;
	Slope tileh = GetTileSlope(tile, &z);

	/* Prohibit building if
	 *   1) The tile is "steep" (i.e. stretches two height levels).
	 *   2) The tile is non-flat and the build_on_slopes switch is disabled.
	 */
	if (IsSteepSlope(tileh) ||
			((!_settings_game.construction.build_on_slopes) && tileh != SLOPE_FLAT)) {
		return_cmd_error(STR_ERROR_FLAT_LAND_REQUIRED);
	}

	CommandCost cost(EXPENSES_CONSTRUCTION);
	int flat_z = z;
	if (tileh != SLOPE_FLAT) {
		/* Forbid building if the tile faces a slope in a invalid direction. */
		if ((HasBit(invalid_dirs, DIAGDIR_NE) && !(tileh & SLOPE_NE)) ||
		    (HasBit(invalid_dirs, DIAGDIR_SE) && !(tileh & SLOPE_SE)) ||
		    (HasBit(invalid_dirs, DIAGDIR_SW) && !(tileh & SLOPE_SW)) ||
		    (HasBit(invalid_dirs, DIAGDIR_NW) && !(tileh & SLOPE_NW))) {
			return_cmd_error(STR_ERROR_FLAT_LAND_REQUIRED);
		}
		cost.AddCost(_price[PR_BUILD_FOUNDATION]);
		flat_z += TILE_HEIGHT;
	}

	/* The level of this tile must be equal to allowed_z. */
	if (allowed_z < 0) {
		/* First tile. */
		allowed_z = flat_z;
	} else if (allowed_z != flat_z) {
		return_cmd_error(STR_ERROR_FLAT_LAND_REQUIRED);
	}

	return cost;
}

/** Tries to clear the given area.
 * @param tile_area Area to check.
 * @param flags Operation to perform.
 * @return The cost in case of success, or an error code if it failed.
 */
CommandCost CheckFlatLand(TileArea tile_area, DoCommandFlag flags)
{
	CommandCost cost(EXPENSES_CONSTRUCTION);
	int allowed_z = -1;

	TILE_AREA_LOOP(tile_cur, tile_area) {
		CommandCost ret = CheckBuildableTile(tile_cur, 0, allowed_z);
		if (ret.Failed()) return ret;
		cost.AddCost(ret);

		ret = DoCommand(tile_cur, 0, 0, flags, CMD_LANDSCAPE_CLEAR);
		if (ret.Failed()) return ret;
		cost.AddCost(ret);
	}

	return cost;
}

/** Checks if a rail station can be built at the given area.
 * @param tile_area Area to check.
 * @param flags Operation to perform.
 * @param invalid_dirs Prohibited directions (set of #DiagDirection).
 * @param station StationID to be queried and returned if available.
 * @param rt The rail type to check for (overbuilding rail stations over rail).
 * @param affected_vehicles List of trains with PBS reservations on the tiles
 * @return The cost in case of success, or an error code if it failed.
 */
static CommandCost CheckFlatLandRailStation(TileArea tile_area, DoCommandFlag flags, uint invalid_dirs, StationID *station, RailType rt, SmallVector<Train *, 4> &affected_vehicles)
{
	CommandCost cost(EXPENSES_CONSTRUCTION);
	int allowed_z = -1;

	TILE_AREA_LOOP(tile_cur, tile_area) {
		CommandCost ret = CheckBuildableTile(tile_cur, invalid_dirs, allowed_z);
		if (ret.Failed()) return ret;
		cost.AddCost(ret);

		/* if station is set, then we have special handling to allow building on top of already existing stations.
		 * so station points to INVALID_STATION if we can build on any station.
		 * Or it points to a station if we're only allowed to build on exactly that station. */
		if (station != NULL && IsTileType(tile_cur, MP_STATION)) {
			if (!IsRailStation(tile_cur)) {
				return ClearTile_Station(tile_cur, DC_AUTO); // get error message
			} else {
				StationID st = GetStationIndex(tile_cur);
				if (*station == INVALID_STATION) {
					*station = st;
				} else if (*station != st) {
					return_cmd_error(STR_ERROR_ADJOINS_MORE_THAN_ONE_EXISTING);
				}
			}
		} else {
			/* Rail type is only valid when building a railway station; if station to
			 * build isn't a rail station it's INVALID_RAILTYPE. */
			if (rt != INVALID_RAILTYPE &&
					IsPlainRailTile(tile_cur) && !HasSignals(tile_cur) &&
					HasPowerOnRail(GetRailType(tile_cur), rt)) {
				/* Allow overbuilding if the tile:
				 *  - has rail, but no signals
				 *  - it has exactly one track
				 *  - the track is in line with the station
				 *  - the current rail type has power on the to-be-built type (e.g. convert normal rail to el rail)
				 */
				TrackBits tracks = GetTrackBits(tile_cur);
				Track track = RemoveFirstTrack(&tracks);
				Track expected_track = HasBit(invalid_dirs, DIAGDIR_NE) ? TRACK_X : TRACK_Y;

				if (tracks == TRACK_BIT_NONE && track == expected_track) {
					/* Check for trains having a reservation for this tile. */
					if (HasBit(GetRailReservationTrackBits(tile_cur), track)) {
						Train *v = GetTrainForReservation(tile_cur, track);
						if (v != NULL) {
							*affected_vehicles.Append() = v;
						}
					}
					CommandCost ret = DoCommand(tile_cur, 0, track, flags, CMD_REMOVE_SINGLE_RAIL);
					if (ret.Failed()) return ret;
					cost.AddCost(ret);
					/* With flags & ~DC_EXEC CmdLandscapeClear would fail since the rail still exists */
					continue;
				}
			}
			ret = DoCommand(tile_cur, 0, 0, flags, CMD_LANDSCAPE_CLEAR);
			if (ret.Failed()) return ret;
			cost.AddCost(ret);
		}
	}

	return cost;
}

/** Checks if a road stop can be built at the given tile.
 * @param tile_area Area to check.
 * @param flags Operation to perform.
 * @param invalid_dirs Prohibited directions (set of DiagDirections).
 * @param is_drive_through True if trying to build a drive-through station.
 * @param is_truck_stop True when building a truck stop, false otherwise.
 * @param axis Axis of a drive-through road stop.
 * @param station StationID to be queried and returned if available.
 * @param rts Road types to build. Bits already built at the tile will be removed.
 * @return The cost in case of success, or an error code if it failed.
 */
static CommandCost CheckFlatLandRoadStop(TileArea tile_area, DoCommandFlag flags, uint invalid_dirs, bool is_drive_through, bool is_truck_stop, Axis axis, StationID *station, RoadTypes &rts)
{
	CommandCost cost(EXPENSES_CONSTRUCTION);
	int allowed_z = -1;

	TILE_AREA_LOOP(cur_tile, tile_area) {
		CommandCost ret = CheckBuildableTile(cur_tile, invalid_dirs, allowed_z);
		if (ret.Failed()) return ret;
		cost.AddCost(ret);

		/* If station is set, then we have special handling to allow building on top of already existing stations.
		 * Station points to INVALID_STATION if we can build on any station.
		 * Or it points to a station if we're only allowed to build on exactly that station. */
		if (station != NULL && IsTileType(cur_tile, MP_STATION)) {
			if (!IsRoadStop(cur_tile)) {
				return ClearTile_Station(cur_tile, DC_AUTO); // Get error message.
			} else {
				if (is_truck_stop != IsTruckStop(cur_tile) ||
						is_drive_through != IsDriveThroughStopTile(cur_tile) ||
						HasBit(rts, ROADTYPE_TRAM) != HasBit(GetRoadTypes(cur_tile), ROADTYPE_TRAM)) {
					return ClearTile_Station(cur_tile, DC_AUTO); // Get error message.
				}
				/* Drive-through station in the wrong direction. */
				if (is_drive_through && IsDriveThroughStopTile(cur_tile) && DiagDirToAxis(GetRoadStopDir(cur_tile)) != axis){
					return_cmd_error(STR_ERROR_DRIVE_THROUGH_DIRECTION);
				}
				StationID st = GetStationIndex(cur_tile);
				if (*station == INVALID_STATION) {
					*station = st;
				} else if (*station != st) {
					return_cmd_error(STR_ERROR_ADJOINS_MORE_THAN_ONE_EXISTING);
				}
			}
		} else {
			bool build_over_road = is_drive_through && IsNormalRoadTile(cur_tile);
			/* Road bits in the wrong direction. */
			if (build_over_road && (GetAllRoadBits(cur_tile) & (axis == AXIS_X ? ROAD_Y : ROAD_X)) != 0) return_cmd_error(STR_ERROR_DRIVE_THROUGH_DIRECTION);

			RoadTypes cur_rts = IsNormalRoadTile(cur_tile) ? GetRoadTypes(cur_tile) : ROADTYPES_NONE;
			uint num_roadbits = 0;
			if (build_over_road) {
				/* There is a road, check if we can build road+tram stop over it. */
				if (HasBit(cur_rts, ROADTYPE_ROAD)) {
					Owner road_owner = GetRoadOwner(cur_tile, ROADTYPE_ROAD);
					if (road_owner == OWNER_TOWN) {
						if (!_settings_game.construction.road_stop_on_town_road) return_cmd_error(STR_ERROR_DRIVE_THROUGH_ON_TOWN_ROAD);
					} else if (!_settings_game.construction.road_stop_on_competitor_road && road_owner != OWNER_NONE) {
						CommandCost ret = CheckOwnership(road_owner);
						if (ret.Failed()) return ret;
					}
					num_roadbits += CountBits(GetRoadBits(cur_tile, ROADTYPE_ROAD));
				}

				/* There is a tram, check if we can build road+tram stop over it. */
				if (HasBit(cur_rts, ROADTYPE_TRAM)) {
					Owner tram_owner = GetRoadOwner(cur_tile, ROADTYPE_TRAM);
					if (!_settings_game.construction.road_stop_on_competitor_road && tram_owner != OWNER_NONE) {
						CommandCost ret = CheckOwnership(tram_owner);
						if (ret.Failed()) return ret;
					}
					num_roadbits += CountBits(GetRoadBits(cur_tile, ROADTYPE_TRAM));
				}

				/* Do not remove roadtypes! */
				rts |= cur_rts;
			} else {
				ret = DoCommand(cur_tile, 0, 0, flags, CMD_LANDSCAPE_CLEAR);
				if (ret.Failed()) return ret;
				cost.AddCost(ret);
			}

			uint roadbits_to_build = CountBits(rts) * 2 - num_roadbits;
			cost.AddCost(_price[PR_BUILD_ROAD] * roadbits_to_build);
		}
	}

	return cost;
}

/**
 * Check whether we can expand the rail part of the given station.
 * @param st the station to expand
 * @param new_ta the current (and if all is fine new) tile area of the rail part of the station
 * @param axis the axis of the newly build rail
 * @return Succeeded or failed command.
 */
CommandCost CanExpandRailStation(const BaseStation *st, TileArea &new_ta, Axis axis)
{
	TileArea cur_ta = st->train_station;

	if (_settings_game.station.nonuniform_stations) {
		/* determine new size of train station region.. */
		int x = min(TileX(cur_ta.tile), TileX(new_ta.tile));
		int y = min(TileY(cur_ta.tile), TileY(new_ta.tile));
		new_ta.w = max(TileX(cur_ta.tile) + cur_ta.w, TileX(new_ta.tile) + new_ta.w) - x;
		new_ta.h = max(TileY(cur_ta.tile) + cur_ta.h, TileY(new_ta.tile) + new_ta.h) - y;
		new_ta.tile = TileXY(x, y);
	} else {
		/* do not allow modifying non-uniform stations,
		 * the uniform-stations code wouldn't handle it well */
		TILE_LOOP(t, cur_ta.w, cur_ta.h, cur_ta.tile) {
			if (!st->TileBelongsToRailStation(t)) { // there may be adjoined station
				return_cmd_error(STR_ERROR_NONUNIFORM_STATIONS_DISALLOWED);
			}
		}

		/* check so the orientation is the same */
		if (GetRailStationAxis(cur_ta.tile) != axis) {
			return_cmd_error(STR_ERROR_NONUNIFORM_STATIONS_DISALLOWED);
		}

		/* check if the new station adjoins the old station in either direction */
		if (cur_ta.w == new_ta.w && cur_ta.tile == new_ta.tile + TileDiffXY(0, new_ta.h)) {
			/* above */
			new_ta.h += cur_ta.h;
		} else if (cur_ta.w == new_ta.w && cur_ta.tile == new_ta.tile - TileDiffXY(0, cur_ta.h)) {
			/* below */
			new_ta.tile = cur_ta.tile;
			new_ta.h += new_ta.h;
		} else if (cur_ta.h == new_ta.h && cur_ta.tile == new_ta.tile + TileDiffXY(new_ta.w, 0)) {
			/* to the left */
			new_ta.w += cur_ta.w;
		} else if (cur_ta.h == new_ta.h && cur_ta.tile == new_ta.tile - TileDiffXY(cur_ta.w, 0)) {
			/* to the right */
			new_ta.tile = cur_ta.tile;
			new_ta.w += cur_ta.w;
		} else {
			return_cmd_error(STR_ERROR_NONUNIFORM_STATIONS_DISALLOWED);
		}
	}
	/* make sure the final size is not too big. */
	if (new_ta.w > _settings_game.station.station_spread || new_ta.h > _settings_game.station.station_spread) {
		return_cmd_error(STR_ERROR_STATION_TOO_SPREAD_OUT);
	}

	return CommandCost();
}

static inline byte *CreateSingle(byte *layout, int n)
{
	int i = n;
	do *layout++ = 0; while (--i);
	layout[((n - 1) >> 1) - n] = 2;
	return layout;
}

static inline byte *CreateMulti(byte *layout, int n, byte b)
{
	int i = n;
	do *layout++ = b; while (--i);
	if (n > 4) {
		layout[0 - n] = 0;
		layout[n - 1 - n] = 0;
	}
	return layout;
}

void GetStationLayout(byte *layout, int numtracks, int plat_len, const StationSpec *statspec)
{
	if (statspec != NULL && statspec->lengths >= plat_len &&
			statspec->platforms[plat_len - 1] >= numtracks &&
			statspec->layouts[plat_len - 1][numtracks - 1]) {
		/* Custom layout defined, follow it. */
		memcpy(layout, statspec->layouts[plat_len - 1][numtracks - 1],
			plat_len * numtracks);
		return;
	}

	if (plat_len == 1) {
		CreateSingle(layout, numtracks);
	} else {
		if (numtracks & 1) layout = CreateSingle(layout, plat_len);
		numtracks >>= 1;

		while (--numtracks >= 0) {
			layout = CreateMulti(layout, plat_len, 4);
			layout = CreateMulti(layout, plat_len, 6);
		}
	}
}

/**
 * Find a nearby station that joins this station.
 * @tparam T the class to find a station for
 * @tparam error_message the error message when building a station on top of others
 * @param existing_station an existing station we build over
 * @param station_to_join the station to join to
 * @param adjacent whether adjacent stations are allowed
 * @param ta the area of the newly build station
 * @param st 'return' pointer for the found station
 * @return command cost with the error or 'okay'
 */
template <class T, StringID error_message>
CommandCost FindJoiningBaseStation(StationID existing_station, StationID station_to_join, bool adjacent, TileArea ta, T **st)
{
	assert(*st == NULL);
	bool check_surrounding = true;

	if (_settings_game.station.adjacent_stations) {
		if (existing_station != INVALID_STATION) {
			if (adjacent && existing_station != station_to_join) {
				/* You can't build an adjacent station over the top of one that
				 * already exists. */
				return_cmd_error(error_message);
			} else {
				/* Extend the current station, and don't check whether it will
				 * be near any other stations. */
				*st = T::GetIfValid(existing_station);
				check_surrounding = (*st == NULL);
			}
		} else {
			/* There's no station here. Don't check the tiles surrounding this
			 * one if the company wanted to build an adjacent station. */
			if (adjacent) check_surrounding = false;
		}
	}

	if (check_surrounding) {
		/* Make sure there are no similar stations around us. */
		CommandCost ret = GetStationAround(ta, existing_station, st);
		if (ret.Failed()) return ret;
	}

	/* Distant join */
	if (*st == NULL && station_to_join != INVALID_STATION) *st = T::GetIfValid(station_to_join);

	return CommandCost();
}

/**
 * Find a nearby station that joins this station.
 * @param existing_station an existing station we build over
 * @param station_to_join the station to join to
 * @param adjacent whether adjacent stations are allowed
 * @param ta the area of the newly build station
 * @param st 'return' pointer for the found station
 * @return command cost with the error or 'okay'
 */
static CommandCost FindJoiningStation(StationID existing_station, StationID station_to_join, bool adjacent, TileArea ta, Station **st)
{
	return FindJoiningBaseStation<Station, STR_ERROR_MUST_REMOVE_RAILWAY_STATION_FIRST>(existing_station, station_to_join, adjacent, ta, st);
}

/**
 * Find a nearby waypoint that joins this waypoint.
 * @param existing_waypoint an existing waypoint we build over
 * @param waypoint_to_join the waypoint to join to
 * @param adjacent whether adjacent waypoints are allowed
 * @param ta the area of the newly build waypoint
 * @param wp 'return' pointer for the found waypoint
 * @return command cost with the error or 'okay'
 */
CommandCost FindJoiningWaypoint(StationID existing_waypoint, StationID waypoint_to_join, bool adjacent, TileArea ta, Waypoint **wp)
{
	return FindJoiningBaseStation<Waypoint, STR_ERROR_MUST_REMOVE_RAILWAYPOINT_FIRST>(existing_waypoint, waypoint_to_join, adjacent, ta, wp);
}

/**
 * Build rail station
 * @param tile_org northern most position of station dragging/placement
 * @param flags operation to perform
 * @param p1 various bitstuffed elements
 * - p1 = (bit  0- 3) - railtype
 * - p1 = (bit  4)    - orientation (Axis)
 * - p1 = (bit  8-15) - number of tracks
 * - p1 = (bit 16-23) - platform length
 * - p1 = (bit 24)    - allow stations directly adjacent to other stations.
 * @param p2 various bitstuffed elements
 * - p2 = (bit  0- 7) - custom station class
 * - p2 = (bit  8-15) - custom station id
 * - p2 = (bit 16-31) - station ID to join (NEW_STATION if build new one)
 * @param text unused
 * @return the cost of this operation or an error
 */
CommandCost CmdBuildRailStation(TileIndex tile_org, DoCommandFlag flags, uint32 p1, uint32 p2, const char *text)
{
	/* Unpack parameters */
	RailType rt    = Extract<RailType, 0, 4>(p1);
	Axis axis      = Extract<Axis, 4, 1>(p1);
	byte numtracks = GB(p1,  8, 8);
	byte plat_len  = GB(p1, 16, 8);
	bool adjacent  = HasBit(p1, 24);

	StationClassID spec_class = Extract<StationClassID, 0, 8>(p2);
	byte spec_index           = GB(p2, 8, 8);
	StationID station_to_join = GB(p2, 16, 16);

	/* Does the authority allow this? */
	CommandCost ret = CheckIfAuthorityAllowsNewStation(tile_org, flags);
	if (ret.Failed()) return ret;

	if (!ValParamRailtype(rt)) return CMD_ERROR;

	/* Check if the given station class is valid */
	if ((uint)spec_class >= GetNumStationClasses() || spec_class == STAT_CLASS_WAYP) return CMD_ERROR;
	if (spec_index >= GetNumCustomStations(spec_class)) return CMD_ERROR;
	if (plat_len == 0 || numtracks == 0) return CMD_ERROR;

	int w_org, h_org;
	if (axis == AXIS_X) {
		w_org = plat_len;
		h_org = numtracks;
	} else {
		h_org = plat_len;
		w_org = numtracks;
	}

	bool reuse = (station_to_join != NEW_STATION);
	if (!reuse) station_to_join = INVALID_STATION;
	bool distant_join = (station_to_join != INVALID_STATION);

	if (distant_join && (!_settings_game.station.distant_join_stations || !Station::IsValidID(station_to_join))) return CMD_ERROR;

	if (h_org > _settings_game.station.station_spread || w_org > _settings_game.station.station_spread) return CMD_ERROR;

	/* these values are those that will be stored in train_tile and station_platforms */
	TileArea new_location(tile_org, w_org, h_org);

	/* Make sure the area below consists of clear tiles. (OR tiles belonging to a certain rail station) */
	StationID est = INVALID_STATION;
	SmallVector<Train *, 4> affected_vehicles;
	/* Clear the land below the station. */
	CommandCost cost = CheckFlatLandRailStation(TileArea(tile_org, w_org, h_org), flags, 5 << axis, _settings_game.station.nonuniform_stations ? &est : NULL, rt, affected_vehicles);
	if (cost.Failed()) return cost;
	/* Add construction expenses. */
	cost.AddCost((numtracks * _price[PR_BUILD_STATION_RAIL] + _price[PR_BUILD_STATION_RAIL_LENGTH]) * plat_len);
	cost.AddCost(numtracks * plat_len * RailBuildCost(rt));

	Station *st = NULL;
	ret = FindJoiningStation(est, station_to_join, adjacent, new_location, &st);
	if (ret.Failed()) return ret;

	/* See if there is a deleted station close to us. */
	if (st == NULL && reuse) st = GetClosestDeletedStation(tile_org);

	if (st != NULL) {
		/* Reuse an existing station. */
		if (st->owner != _current_company)
			return_cmd_error(STR_ERROR_TOO_CLOSE_TO_ANOTHER_STATION);

		if (st->train_station.tile != INVALID_TILE) {
			/* check if we want to expanding an already existing station? */
			if (!_settings_game.station.join_stations) return_cmd_error(STR_ERROR_TOO_CLOSE_TO_ANOTHER_RAILROAD);

			CommandCost ret = CanExpandRailStation(st, new_location, axis);
			if (ret.Failed()) return ret;
		}

		/* XXX can't we pack this in the "else" part of the if above? */
		CommandCost ret = st->rect.BeforeAddRect(tile_org, w_org, h_org, StationRect::ADD_TEST);
		if (ret.Failed()) return ret;
	} else {
		/* allocate and initialize new station */
		if (!Station::CanAllocateItem()) return_cmd_error(STR_ERROR_TOO_MANY_STATIONS_LOADING);

		if (flags & DC_EXEC) {
			st = new Station(tile_org);

			st->town = ClosestTownFromTile(tile_org, UINT_MAX);
			st->string_id = GenerateStationName(st, tile_org, STATIONNAMING_RAIL);

			if (Company::IsValidID(_current_company)) {
				SetBit(st->town->have_ratings, _current_company);
			}
		}
	}

	/* Check if we can allocate a custom stationspec to this station */
	const StationSpec *statspec = GetCustomStationSpec(spec_class, spec_index);
	int specindex = AllocateSpecToStation(statspec, st, (flags & DC_EXEC) != 0);
	if (specindex == -1) return_cmd_error(STR_ERROR_TOO_MANY_STATION_SPECS);

	if (statspec != NULL) {
		/* Perform NewStation checks */

		/* Check if the station size is permitted */
		if (HasBit(statspec->disallowed_platforms, numtracks - 1) || HasBit(statspec->disallowed_lengths, plat_len - 1)) {
			return CMD_ERROR;
		}

		/* Check if the station is buildable */
		if (HasBit(statspec->callback_mask, CBM_STATION_AVAIL) && GB(GetStationCallback(CBID_STATION_AVAILABILITY, 0, 0, statspec, NULL, INVALID_TILE), 0, 8) == 0) {
			return CMD_ERROR;
		}
	}

	if (flags & DC_EXEC) {
		TileIndexDiff tile_delta;
		byte *layout_ptr;
		byte numtracks_orig;
		Track track;

		st->train_station = new_location;
		st->AddFacility(FACIL_TRAIN, new_location.tile);

		st->rect.BeforeAddRect(tile_org, w_org, h_org, StationRect::ADD_TRY);

		if (statspec != NULL) {
			/* Include this station spec's animation trigger bitmask
			 * in the station's cached copy. */
			st->cached_anim_triggers |= statspec->anim_triggers;
		}

		tile_delta = (axis == AXIS_X ? TileDiffXY(1, 0) : TileDiffXY(0, 1));
		track = AxisToTrack(axis);

		layout_ptr = AllocaM(byte, numtracks * plat_len);
		GetStationLayout(layout_ptr, numtracks, plat_len, statspec);

		numtracks_orig = numtracks;

		do {
			TileIndex tile = tile_org;
			int w = plat_len;
			do {
				byte layout = *layout_ptr++;
				if (IsRailStationTile(tile) && HasStationReservation(tile)) {
					/* Check for trains having a reservation for this tile. */
					Train *v = GetTrainForReservation(tile, AxisToTrack(GetRailStationAxis(tile)));
					if (v != NULL) {
						FreeTrainTrackReservation(v);
						*affected_vehicles.Append() = v;
						if (IsRailStationTile(v->tile)) SetRailStationPlatformReservation(v->tile, TrackdirToExitdir(v->GetVehicleTrackdir()), false);
						for (; v->Next() != NULL; v = v->Next()) { }
						if (IsRailStationTile(v->tile)) SetRailStationPlatformReservation(v->tile, TrackdirToExitdir(ReverseTrackdir(v->GetVehicleTrackdir())), false);
					}
				}

				/* Remove animation if overbuilding */
				DeleteAnimatedTile(tile);
				byte old_specindex = HasStationTileRail(tile) ? GetCustomStationSpecIndex(tile) : 0;
				MakeRailStation(tile, st->owner, st->index, axis, layout & ~1, rt);
				/* Free the spec if we overbuild something */
				DeallocateSpecFromStation(st, old_specindex);

				SetCustomStationSpecIndex(tile, specindex);
				SetStationTileRandomBits(tile, GB(Random(), 0, 4));
				SetStationAnimationFrame(tile, 0);

				if (statspec != NULL) {
					/* Use a fixed axis for GetPlatformInfo as our platforms / numtracks are always the right way around */
					uint32 platinfo = GetPlatformInfo(AXIS_X, 0, plat_len, numtracks_orig, plat_len - w, numtracks_orig - numtracks, false);

					/* As the station is not yet completely finished, the station does not yet exist. */
					uint16 callback = GetStationCallback(CBID_STATION_TILE_LAYOUT, platinfo, 0, statspec, NULL, tile);
					if (callback != CALLBACK_FAILED && callback < 8) SetStationGfx(tile, (callback & ~1) + axis);

					/* Trigger station animation -- after building? */
					StationAnimationTrigger(st, tile, STAT_ANIM_BUILT);
				}

				tile += tile_delta;
			} while (--w);
			AddTrackToSignalBuffer(tile_org, track, _current_company);
			YapfNotifyTrackLayoutChange(tile_org, track);
			tile_org += tile_delta ^ TileDiffXY(1, 1); // perpendicular to tile_delta
		} while (--numtracks);

		for (uint i = 0; i < affected_vehicles.Length(); ++i) {
			/* Restore reservations of trains. */
			Train *v = affected_vehicles[i];
			if (IsRailStationTile(v->tile)) SetRailStationPlatformReservation(v->tile, TrackdirToExitdir(v->GetVehicleTrackdir()), true);
			TryPathReserve(v, true, true);
			for (; v->Next() != NULL; v = v->Next()) { }
			if (IsRailStationTile(v->tile)) SetRailStationPlatformReservation(v->tile, TrackdirToExitdir(ReverseTrackdir(v->GetVehicleTrackdir())), true);
		}

		st->MarkTilesDirty(false);
		st->UpdateVirtCoord();
		UpdateStationAcceptance(st, false);
		st->RecomputeIndustriesNear();
		InvalidateWindowData(WC_SELECT_STATION, 0, 0);
		InvalidateWindowData(WC_STATION_LIST, st->owner, 0);
		SetWindowWidgetDirty(WC_STATION_VIEW, st->index, SVW_TRAINS);
	}

	return cost;
}

static void MakeRailStationAreaSmaller(BaseStation *st)
{
	TileArea ta = st->train_station;

restart:

	/* too small? */
	if (ta.w != 0 && ta.h != 0) {
		/* check the left side, x = constant, y changes */
		for (uint i = 0; !st->TileBelongsToRailStation(ta.tile + TileDiffXY(0, i));) {
			/* the left side is unused? */
			if (++i == ta.h) {
				ta.tile += TileDiffXY(1, 0);
				ta.w--;
				goto restart;
			}
		}

		/* check the right side, x = constant, y changes */
		for (uint i = 0; !st->TileBelongsToRailStation(ta.tile + TileDiffXY(ta.w - 1, i));) {
			/* the right side is unused? */
			if (++i == ta.h) {
				ta.w--;
				goto restart;
			}
		}

		/* check the upper side, y = constant, x changes */
		for (uint i = 0; !st->TileBelongsToRailStation(ta.tile + TileDiffXY(i, 0));) {
			/* the left side is unused? */
			if (++i == ta.w) {
				ta.tile += TileDiffXY(0, 1);
				ta.h--;
				goto restart;
			}
		}

		/* check the lower side, y = constant, x changes */
		for (uint i = 0; !st->TileBelongsToRailStation(ta.tile + TileDiffXY(i, ta.h - 1));) {
			/* the left side is unused? */
			if (++i == ta.w) {
				ta.h--;
				goto restart;
			}
		}
	} else {
		ta.Clear();
	}

	st->train_station = ta;
}

/**
 * Remove a number of tiles from any rail station within the area.
 * @param ta the area to clear station tile from
 * @param affected_stations the stations affected
 * @param flags the command flags
 * @param removal_cost the cost for removing the tile
 * @param keep_rail whether to keep the rail of the station
 * @tparam T the type of station to remove
 * @return the number of cleared tiles or an error
 */
template <class T>
CommandCost RemoveFromRailBaseStation(TileArea ta, SmallVector<T *, 4> &affected_stations, DoCommandFlag flags, Money removal_cost, bool keep_rail)
{
	/* Count of the number of tiles removed */
	int quantity = 0;
	CommandCost total_cost(EXPENSES_CONSTRUCTION);

	/* Do the action for every tile into the area */
	TILE_AREA_LOOP(tile, ta) {
		/* Make sure the specified tile is a rail station */
		if (!HasStationTileRail(tile)) continue;

		/* If there is a vehicle on ground, do not allow to remove (flood) the tile */
		CommandCost ret = EnsureNoVehicleOnGround(tile);
		if (ret.Failed()) continue;

		/* Check ownership of station */
		T *st = T::GetByTile(tile);
		if (st == NULL) continue;

		if (_current_company != OWNER_WATER) {
			CommandCost ret = CheckOwnership(st->owner);
			if (ret.Failed()) continue;
		}

		/* Do not allow removing from stations if non-uniform stations are not enabled
		 * The check must be here to give correct error message
		 */
		if (!_settings_game.station.nonuniform_stations) return_cmd_error(STR_ERROR_NONUNIFORM_STATIONS_DISALLOWED);

		/* If we reached here, the tile is valid so increase the quantity of tiles we will remove */
		quantity++;

		if (flags & DC_EXEC) {
			/* read variables before the station tile is removed */
			uint specindex = GetCustomStationSpecIndex(tile);
			Track track = GetRailStationTrack(tile);
			Owner owner = GetTileOwner(tile);
			RailType rt = GetRailType(tile);
			Train *v = NULL;

			if (HasStationReservation(tile)) {
				v = GetTrainForReservation(tile, track);
				if (v != NULL) {
					/* Free train reservation. */
					FreeTrainTrackReservation(v);
					if (IsRailStationTile(v->tile)) SetRailStationPlatformReservation(v->tile, TrackdirToExitdir(v->GetVehicleTrackdir()), false);
					Vehicle *temp = v;
					for (; temp->Next() != NULL; temp = temp->Next()) { }
					if (IsRailStationTile(temp->tile)) SetRailStationPlatformReservation(temp->tile, TrackdirToExitdir(ReverseTrackdir(temp->GetVehicleTrackdir())), false);
				}
			}

			DoClearSquare(tile);
			DeleteNewGRFInspectWindow(GSF_STATIONS, tile);
			if (keep_rail) MakeRailNormal(tile, owner, TrackToTrackBits(track), rt);

			st->rect.AfterRemoveTile(st, tile);
			AddTrackToSignalBuffer(tile, track, owner);
			YapfNotifyTrackLayoutChange(tile, track);

			DeallocateSpecFromStation(st, specindex);

			affected_stations.Include(st);

			if (v != NULL) {
				/* Restore station reservation. */
				if (IsRailStationTile(v->tile)) SetRailStationPlatformReservation(v->tile, TrackdirToExitdir(v->GetVehicleTrackdir()), true);
				TryPathReserve(v, true, true);
				for (; v->Next() != NULL; v = v->Next()) { }
				if (IsRailStationTile(v->tile)) SetRailStationPlatformReservation(v->tile, TrackdirToExitdir(ReverseTrackdir(v->GetVehicleTrackdir())), true);
			}
		}
		if (keep_rail) {
			/* Don't refund the 'steel' of the track! */
			total_cost.AddCost(-_price[PR_CLEAR_RAIL]);
		}
	}

	if (quantity == 0) return CMD_ERROR;

	for (T **stp = affected_stations.Begin(); stp != affected_stations.End(); stp++) {
		T *st = *stp;

		/* now we need to make the "spanned" area of the railway station smaller
		 * if we deleted something at the edges.
		 * we also need to adjust train_tile. */
		MakeRailStationAreaSmaller(st);
		UpdateStationSignCoord(st);

		/* if we deleted the whole station, delete the train facility. */
		if (st->train_station.tile == INVALID_TILE) {
			st->facilities &= ~FACIL_TRAIN;
			SetWindowWidgetDirty(WC_STATION_VIEW, st->index, SVW_TRAINS);
			st->UpdateVirtCoord();
			DeleteStationIfEmpty(st);
		}
	}

	total_cost.AddCost(quantity * removal_cost);
	return total_cost;
}

/** Remove a single tile from a rail station.
 * This allows for custom-built station with holes and weird layouts
 * @param start tile of station piece to remove
 * @param flags operation to perform
 * @param p1 start_tile
 * @param p2 various bitstuffed elements
 * - p2 = bit 0 - if set keep the rail
 * @param text unused
 * @return the cost of this operation or an error
 */
CommandCost CmdRemoveFromRailStation(TileIndex start, DoCommandFlag flags, uint32 p1, uint32 p2, const char *text)
{
	TileIndex end = p1 == 0 ? start : p1;
	if (start >= MapSize() || end >= MapSize()) return CMD_ERROR;

	TileArea ta(start, end);
	SmallVector<Station *, 4> affected_stations;

	CommandCost ret = RemoveFromRailBaseStation(ta, affected_stations, flags, _price[PR_CLEAR_STATION_RAIL], HasBit(p2, 0));
	if (ret.Failed()) return ret;

	/* Do all station specific functions here. */
	for (Station **stp = affected_stations.Begin(); stp != affected_stations.End(); stp++) {
		Station *st = *stp;

		if (st->train_station.tile == INVALID_TILE) SetWindowWidgetDirty(WC_STATION_VIEW, st->index, SVW_TRAINS);
		st->MarkTilesDirty(false);
		st->RecomputeIndustriesNear();
	}

	/* Now apply the rail cost to the number that we deleted */
	return ret;
}

/** Remove a single tile from a waypoint.
 * This allows for custom-built waypoint with holes and weird layouts
 * @param start tile of waypoint piece to remove
 * @param flags operation to perform
 * @param p1 start_tile
 * @param p2 various bitstuffed elements
 * - p2 = bit 0 - if set keep the rail
 * @param text unused
 * @return the cost of this operation or an error
 */
CommandCost CmdRemoveFromRailWaypoint(TileIndex start, DoCommandFlag flags, uint32 p1, uint32 p2, const char *text)
{
	TileIndex end = p1 == 0 ? start : p1;
	if (start >= MapSize() || end >= MapSize()) return CMD_ERROR;

	TileArea ta(start, end);
	SmallVector<Waypoint *, 4> affected_stations;

	return RemoveFromRailBaseStation(ta, affected_stations, flags, _price[PR_CLEAR_WAYPOINT_RAIL], HasBit(p2, 0));
}


/**
 * Remove a rail road station/waypoint
 * @param st The station/waypoint to remove the rail part from
 * @param flags operation to perform
 * @tparam T the type of station to remove
 * @return cost or failure of operation
 */
template <class T>
CommandCost RemoveRailStation(T *st, DoCommandFlag flags)
{
	/* Current company owns the station? */
	if (_current_company != OWNER_WATER) {
		CommandCost ret = CheckOwnership(st->owner);
		if (ret.Failed()) return ret;
	}

	/* determine width and height of platforms */
	TileArea ta = st->train_station;

	assert(ta.w != 0 && ta.h != 0);

	CommandCost cost(EXPENSES_CONSTRUCTION);
	/* clear all areas of the station */
	TILE_AREA_LOOP(tile, ta) {
		/* for nonuniform stations, only remove tiles that are actually train station tiles */
		if (!st->TileBelongsToRailStation(tile)) continue;

		CommandCost ret = EnsureNoVehicleOnGround(tile);
		if (ret.Failed()) return ret;

		cost.AddCost(_price[PR_CLEAR_STATION_RAIL]);
		if (flags & DC_EXEC) {
			/* read variables before the station tile is removed */
			Track track = GetRailStationTrack(tile);
			Owner owner = GetTileOwner(tile); // _current_company can be OWNER_WATER
			Train *v = NULL;
			if (HasStationReservation(tile)) {
				v = GetTrainForReservation(tile, track);
				if (v != NULL) FreeTrainTrackReservation(v);
			}
			DoClearSquare(tile);
			DeleteNewGRFInspectWindow(GSF_STATIONS, tile);
			AddTrackToSignalBuffer(tile, track, owner);
			YapfNotifyTrackLayoutChange(tile, track);
			if (v != NULL) TryPathReserve(v, true);
		}
	}

	if (flags & DC_EXEC) {
		st->rect.AfterRemoveRect(st, st->train_station);

		st->train_station.Clear();

		st->facilities &= ~FACIL_TRAIN;

		free(st->speclist);
		st->num_specs = 0;
		st->speclist  = NULL;
		st->cached_anim_triggers = 0;

		SetWindowWidgetDirty(WC_STATION_VIEW, st->index, SVW_TRAINS);
		st->UpdateVirtCoord();
		DeleteStationIfEmpty(st);
	}

	return cost;
}

/**
 * Remove a rail road station
 * @param tile TileIndex been queried
 * @param flags operation to perform
 * @return cost or failure of operation
 */
static CommandCost RemoveRailStation(TileIndex tile, DoCommandFlag flags)
{
	/* if there is flooding and non-uniform stations are enabled, remove platforms tile by tile */
	if (_current_company == OWNER_WATER && _settings_game.station.nonuniform_stations) {
		return DoCommand(tile, 0, 0, DC_EXEC, CMD_REMOVE_FROM_RAIL_STATION);
	}

	Station *st = Station::GetByTile(tile);
	CommandCost cost = RemoveRailStation(st, flags);

	if (flags & DC_EXEC) st->RecomputeIndustriesNear();

	return cost;
}

/**
 * Remove a rail waypoint
 * @param tile TileIndex been queried
 * @param flags operation to perform
 * @return cost or failure of operation
 */
static CommandCost RemoveRailWaypoint(TileIndex tile, DoCommandFlag flags)
{
	/* if there is flooding and non-uniform stations are enabled, remove waypoints tile by tile */
	if (_current_company == OWNER_WATER && _settings_game.station.nonuniform_stations) {
		return DoCommand(tile, 0, 0, DC_EXEC, CMD_REMOVE_FROM_RAIL_WAYPOINT);
	}

	return RemoveRailStation(Waypoint::GetByTile(tile), flags);
}


/**
 * @param truck_station Determines whether a stop is ROADSTOP_BUS or ROADSTOP_TRUCK
 * @param st The Station to do the whole procedure for
 * @return a pointer to where to link a new RoadStop*
 */
static RoadStop **FindRoadStopSpot(bool truck_station, Station *st)
{
	RoadStop **primary_stop = (truck_station) ? &st->truck_stops : &st->bus_stops;

	if (*primary_stop == NULL) {
		/* we have no roadstop of the type yet, so write a "primary stop" */
		return primary_stop;
	} else {
		/* there are stops already, so append to the end of the list */
		RoadStop *stop = *primary_stop;
		while (stop->next != NULL) stop = stop->next;
		return &stop->next;
	}
}

static CommandCost RemoveRoadStop(TileIndex tile, DoCommandFlag flags);

/**
 * Find a nearby station that joins this road stop.
 * @param existing_stop an existing road stop we build over
 * @param station_to_join the station to join to
 * @param adjacent whether adjacent stations are allowed
 * @param ta the area of the newly build station
 * @param st 'return' pointer for the found station
 * @return command cost with the error or 'okay'
 */
static CommandCost FindJoiningRoadStop(StationID existing_stop, StationID station_to_join, bool adjacent, TileArea ta, Station **st)
{
	return FindJoiningBaseStation<Station, STR_ERROR_MUST_REMOVE_ROAD_STOP_FIRST>(existing_stop, station_to_join, adjacent, ta, st);
}

/** Build a bus or truck stop.
 * @param tile Northernmost tile of the stop.
 * @param flags Operation to perform.
 * @param p1 bit 0..7: Width of the road stop.
 *           bit 8..15: Lenght of the road stop.
 * @param p2 bit 0: 0 For bus stops, 1 for truck stops.
 *           bit 1: 0 For normal stops, 1 for drive-through.
 *           bit 2..3: The roadtypes.
 *           bit 5: Allow stations directly adjacent to other stations.
 *           bit 6..7: Entrance direction (DiagDirection).
 *           bit 16..31: Station ID to join (NEW_STATION if build new one).
 * @param text Unused.
 * @return The cost of this operation or an error.
 */
CommandCost CmdBuildRoadStop(TileIndex tile, DoCommandFlag flags, uint32 p1, uint32 p2, const char *text)
{
	bool type = HasBit(p2, 0);
	bool is_drive_through = HasBit(p2, 1);
	RoadTypes rts = Extract<RoadTypes, 2, 2>(p2);
	StationID station_to_join = GB(p2, 16, 16);
	bool reuse = (station_to_join != NEW_STATION);
	if (!reuse) station_to_join = INVALID_STATION;
	bool distant_join = (station_to_join != INVALID_STATION);

	uint8 width = (uint8)GB(p1, 0, 8);
	uint8 lenght = (uint8)GB(p1, 8, 8);

	/* Check if the requested road stop is too big */
	if (width > _settings_game.station.station_spread || lenght > _settings_game.station.station_spread) return_cmd_error(STR_ERROR_STATION_TOO_SPREAD_OUT);
	/* Check for incorrect width / lenght. */
	if (width == 0 || lenght == 0) return CMD_ERROR;
	/* Check if the first tile and the last tile are valid */
	if (!IsValidTile(tile) || TileAddWrap(tile, width - 1, lenght - 1) == INVALID_TILE) return CMD_ERROR;

	TileArea roadstop_area(tile, width, lenght);

	if (distant_join && (!_settings_game.station.distant_join_stations || !Station::IsValidID(station_to_join))) return CMD_ERROR;

	if (!HasExactlyOneBit(rts) || !HasRoadTypesAvail(_current_company, rts)) return CMD_ERROR;

	/* Trams only have drive through stops */
	if (!is_drive_through && HasBit(rts, ROADTYPE_TRAM)) return CMD_ERROR;

	DiagDirection ddir = Extract<DiagDirection, 6, 2>(p2);

	/* Safeguard the parameters. */
	if (!IsValidDiagDirection(ddir)) return CMD_ERROR;
	/* If it is a drive-through stop, check for valid axis. */
	if (is_drive_through && !IsValidAxis((Axis)ddir)) return CMD_ERROR;

	CommandCost ret = CheckIfAuthorityAllowsNewStation(tile, flags);
	if (ret.Failed()) return ret;

	/* Total road stop cost. */
	CommandCost cost(EXPENSES_CONSTRUCTION, roadstop_area.w * roadstop_area.h * _price[type ? PR_BUILD_STATION_TRUCK : PR_BUILD_STATION_BUS]);
	StationID est = INVALID_STATION;
	ret = CheckFlatLandRoadStop(roadstop_area, flags, is_drive_through ? 5 << ddir : 1 << ddir, is_drive_through, type, DiagDirToAxis(ddir), &est, rts);
	if (ret.Failed()) return ret;
	cost.AddCost(ret);

	Station *st = NULL;
	ret = FindJoiningRoadStop(est, station_to_join, HasBit(p2, 5), roadstop_area, &st);
	if (ret.Failed()) return ret;

	/* Find a deleted station close to us */
	if (st == NULL && reuse) st = GetClosestDeletedStation(tile);

	/* Check if this number of road stops can be allocated. */
	if (!RoadStop::CanAllocateItem(roadstop_area.w * roadstop_area.h)) return_cmd_error(type ? STR_ERROR_TOO_MANY_TRUCK_STOPS : STR_ERROR_TOO_MANY_BUS_STOPS);

	if (st != NULL) {
		if (st->owner != _current_company) {
			return_cmd_error(STR_ERROR_TOO_CLOSE_TO_ANOTHER_STATION);
		}

		CommandCost ret = st->rect.BeforeAddRect(roadstop_area.tile, roadstop_area.w, roadstop_area.h, StationRect::ADD_TEST);
		if (ret.Failed()) return ret;
	} else {
		/* allocate and initialize new station */
		if (!Station::CanAllocateItem()) return_cmd_error(STR_ERROR_TOO_MANY_STATIONS_LOADING);

		if (flags & DC_EXEC) {
			st = new Station(tile);

			st->town = ClosestTownFromTile(tile, UINT_MAX);
			st->string_id = GenerateStationName(st, tile, STATIONNAMING_ROAD);

			if (Company::IsValidID(_current_company)) {
				SetBit(st->town->have_ratings, _current_company);
			}
		}
	}

	if (flags & DC_EXEC) {
		/* Check every tile in the area. */
		TILE_AREA_LOOP(cur_tile, roadstop_area) {
			if (IsTileType(cur_tile, MP_STATION) && IsRoadStop(cur_tile)) {
				RemoveRoadStop(cur_tile, flags);
			}

			RoadStop *road_stop = new RoadStop(cur_tile);
			/* Insert into linked list of RoadStops. */
			RoadStop **currstop = FindRoadStopSpot(type, st);
			*currstop = road_stop;

			if (type) {
				st->truck_station.Add(cur_tile);
			} else {
				st->bus_station.Add(cur_tile);
			}

			/* Initialize an empty station. */
			st->AddFacility((type) ? FACIL_TRUCK_STOP : FACIL_BUS_STOP, cur_tile);

			st->rect.BeforeAddTile(cur_tile, StationRect::ADD_TRY);

			RoadStopType rs_type = type ? ROADSTOP_TRUCK : ROADSTOP_BUS;
			if (is_drive_through) {
				RoadTypes cur_rts = IsNormalRoadTile(cur_tile) ? GetRoadTypes(cur_tile) : ROADTYPES_NONE;
				Owner road_owner = HasBit(cur_rts, ROADTYPE_ROAD) ? GetRoadOwner(cur_tile, ROADTYPE_ROAD) : _current_company;
				Owner tram_owner = HasBit(cur_rts, ROADTYPE_TRAM) ? GetRoadOwner(cur_tile, ROADTYPE_TRAM) : _current_company;
				MakeDriveThroughRoadStop(cur_tile, st->owner, road_owner, tram_owner, st->index, rs_type, rts, DiagDirToAxis(ddir));
				road_stop->MakeDriveThrough();
			} else {
				MakeRoadStop(cur_tile, st->owner, st->index, rs_type, rts, ddir);
			}

			MarkTileDirtyByTile(cur_tile);
		}
	}

	if (st != NULL) {
		st->UpdateVirtCoord();
		UpdateStationAcceptance(st, false);
		st->RecomputeIndustriesNear();
		InvalidateWindowData(WC_SELECT_STATION, 0, 0);
		InvalidateWindowData(WC_STATION_LIST, st->owner, 0);
		SetWindowWidgetDirty(WC_STATION_VIEW, st->index, SVW_ROADVEHS);
	}
	return cost;
}


static Vehicle *ClearRoadStopStatusEnum(Vehicle *v, void *)
{
	if (v->type == VEH_ROAD) {
		/* Okay... we are a road vehicle on a drive through road stop.
		 * But that road stop has just been removed, so we need to make
		 * sure we are in a valid state... however, vehicles can also
		 * turn on road stop tiles, so only clear the 'road stop' state
		 * bits and only when the state was 'in road stop', otherwise
		 * we'll end up clearing the turn around bits. */
		RoadVehicle *rv = RoadVehicle::From(v);
		if (HasBit(rv->state, RVS_IN_DT_ROAD_STOP)) rv->state &= RVSB_ROAD_STOP_TRACKDIR_MASK;
	}

	return NULL;
}


/**
 * Remove a bus station/truck stop
 * @param tile TileIndex been queried
 * @param flags operation to perform
 * @return cost or failure of operation
 */
static CommandCost RemoveRoadStop(TileIndex tile, DoCommandFlag flags)
{
	Station *st = Station::GetByTile(tile);

	if (_current_company != OWNER_WATER) {
		CommandCost ret = CheckOwnership(st->owner);
		if (ret.Failed()) return ret;
	}

	bool is_truck = IsTruckStop(tile);

	RoadStop **primary_stop;
	RoadStop *cur_stop;
	if (is_truck) { // truck stop
		primary_stop = &st->truck_stops;
		cur_stop = RoadStop::GetByTile(tile, ROADSTOP_TRUCK);
	} else {
		primary_stop = &st->bus_stops;
		cur_stop = RoadStop::GetByTile(tile, ROADSTOP_BUS);
	}

	assert(cur_stop != NULL);

	/* don't do the check for drive-through road stops when company bankrupts */
	if (IsDriveThroughStopTile(tile) && (flags & DC_BANKRUPT)) {
		/* remove the 'going through road stop' status from all vehicles on that tile */
		if (flags & DC_EXEC) FindVehicleOnPos(tile, NULL, &ClearRoadStopStatusEnum);
	} else {
		CommandCost ret = EnsureNoVehicleOnGround(tile);
		if (ret.Failed()) return ret;
	}

	if (flags & DC_EXEC) {
		if (*primary_stop == cur_stop) {
			/* removed the first stop in the list */
			*primary_stop = cur_stop->next;
			/* removed the only stop? */
			if (*primary_stop == NULL) {
				st->facilities &= (is_truck ? ~FACIL_TRUCK_STOP : ~FACIL_BUS_STOP);
			}
		} else {
			/* tell the predecessor in the list to skip this stop */
			RoadStop *pred = *primary_stop;
			while (pred->next != cur_stop) pred = pred->next;
			pred->next = cur_stop->next;
		}

		if (IsDriveThroughStopTile(tile)) {
			/* Clears the tile for us */
			cur_stop->ClearDriveThrough();
		} else {
			DoClearSquare(tile);
		}

		SetWindowWidgetDirty(WC_STATION_VIEW, st->index, SVW_ROADVEHS);
		delete cur_stop;

		/* Make sure no vehicle is going to the old roadstop */
		RoadVehicle *v;
		FOR_ALL_ROADVEHICLES(v) {
			if (v->First() == v && v->current_order.IsType(OT_GOTO_STATION) &&
					v->dest_tile == tile) {
				v->dest_tile = v->GetOrderStationLocation(st->index);
			}
		}

		st->rect.AfterRemoveTile(st, tile);

		st->UpdateVirtCoord();
		st->RecomputeIndustriesNear();
		DeleteStationIfEmpty(st);

		/* Update the tile area of the truck/bus stop */
		if (is_truck) {
			st->truck_station.Clear();
			for (const RoadStop *rs = st->truck_stops; rs != NULL; rs = rs->next) st->truck_station.Add(rs->xy);
		} else {
			st->bus_station.Clear();
			for (const RoadStop *rs = st->bus_stops; rs != NULL; rs = rs->next) st->bus_station.Add(rs->xy);
		}
	}

	return CommandCost(EXPENSES_CONSTRUCTION, _price[is_truck ? PR_CLEAR_STATION_TRUCK : PR_CLEAR_STATION_BUS]);
}

/** Remove bus or truck stops.
 * @param tile Northernmost tile of the removal area.
 * @param flags Operation to perform.
 * @param p1 bit 0..7: Width of the removal area.
 *           bit 8..15: Height of the removal area.
 * @param p2 bit 0: 0 For bus stops, 1 for truck stops.
 * @param text Unused.
 * @return The cost of this operation or an error.
 */
CommandCost CmdRemoveRoadStop(TileIndex tile, DoCommandFlag flags, uint32 p1, uint32 p2, const char *text)
{
	uint8 width = (uint8)GB(p1, 0, 8);
	uint8 height = (uint8)GB(p1, 8, 8);

	/* Check for incorrect width / height. */
	if (width == 0 || height == 0) return CMD_ERROR;
	/* Check if the first tile and the last tile are valid */
	if (!IsValidTile(tile) || TileAddWrap(tile, width - 1, height - 1) == INVALID_TILE) return CMD_ERROR;

	TileArea roadstop_area(tile, width, height);

	int quantity = 0;
	CommandCost cost(EXPENSES_CONSTRUCTION);
	TILE_AREA_LOOP(cur_tile, roadstop_area) {
		/* Make sure the specified tile is a road stop of the correct type */
		if (!IsTileType(cur_tile, MP_STATION) || !IsRoadStop(cur_tile) || (uint32)GetRoadStopType(cur_tile) != GB(p2, 0, 1)) continue;

		/* Save the stop info before it is removed */
		bool is_drive_through = IsDriveThroughStopTile(cur_tile);
		RoadTypes rts = GetRoadTypes(cur_tile);
		RoadBits road_bits = IsDriveThroughStopTile(cur_tile) ?
				((GetRoadStopDir(cur_tile) == DIAGDIR_NE) ? ROAD_X : ROAD_Y) :
				DiagDirToRoadBits(GetRoadStopDir(cur_tile));

		Owner road_owner = GetRoadOwner(cur_tile, ROADTYPE_ROAD);
		Owner tram_owner = GetRoadOwner(cur_tile, ROADTYPE_TRAM);
		CommandCost ret = RemoveRoadStop(cur_tile, flags);
		if (ret.Failed()) return ret;
		cost.AddCost(ret);

		quantity++;
		/* If the stop was a drive-through stop replace the road */
		if ((flags & DC_EXEC) && is_drive_through) {
			MakeRoadNormal(cur_tile, road_bits, rts, ClosestTownFromTile(cur_tile, UINT_MAX)->index,
					road_owner, tram_owner);
		}
	}

	if (quantity == 0) return CMD_ERROR;

	return cost;
}

/**
 * Computes the minimal distance from town's xy to any airport's tile.
 * @param as airport's description
 * @param town_tile town's tile (t->xy)
 * @param airport_tile st->airport.tile
 * @return minimal manhattan distance from town_tile to any airport's tile
 */
static uint GetMinimalAirportDistanceToTile(const AirportSpec *as, TileIndex town_tile, TileIndex airport_tile)
{
	uint ttx = TileX(town_tile); // X, Y of town
	uint tty = TileY(town_tile);

	uint atx = TileX(airport_tile); // X, Y of northern airport corner
	uint aty = TileY(airport_tile);

	uint btx = TileX(airport_tile) + as->size_x - 1; // X, Y of southern corner
	uint bty = TileY(airport_tile) + as->size_y - 1;

	/* if ttx < atx, dx = atx - ttx
	 * if atx <= ttx <= btx, dx = 0
	 * else, dx = ttx - btx (similiar for dy) */
	uint dx = ttx < atx ? atx - ttx : (ttx <= btx ? 0 : ttx - btx);
	uint dy = tty < aty ? aty - tty : (tty <= bty ? 0 : tty - bty);

	return dx + dy;
}

/** Get a possible noise reduction factor based on distance from town center.
 * The further you get, the less noise you generate.
 * So all those folks at city council can now happily slee...  work in their offices
 * @param as airport information
 * @param town_tile TileIndex of town's center, the one who will receive the airport's candidature
 * @param tile TileIndex of northern tile of an airport (present or to-be-built), NOT the station tile
 * @return the noise that will be generated, according to distance
 */
uint8 GetAirportNoiseLevelForTown(const AirportSpec *as, TileIndex town_tile, TileIndex tile)
{
	/* 0 cannot be accounted, and 1 is the lowest that can be reduced from town.
	 * So no need to go any further*/
	if (as->noise_level < 2) return as->noise_level;

	uint distance = GetMinimalAirportDistanceToTile(as, town_tile, tile);

	/* The steps for measuring noise reduction are based on the "magical" (and arbitrary) 8 base distance
	 * adding the town_council_tolerance 4 times, as a way to graduate, depending of the tolerance.
	 * Basically, it says that the less tolerant a town is, the bigger the distance before
	 * an actual decrease can be granted */
	uint8 town_tolerance_distance = 8 + (_settings_game.difficulty.town_council_tolerance * 4);

	/* now, we want to have the distance segmented using the distance judged bareable by town
	 * This will give us the coefficient of reduction the distance provides. */
	uint noise_reduction = distance / town_tolerance_distance;

	/* If the noise reduction equals the airport noise itself, don't give it for free.
	 * Otherwise, simply reduce the airport's level. */
	return noise_reduction >= as->noise_level ? 1 : as->noise_level - noise_reduction;
}

/**
 * Finds the town nearest to given airport. Based on minimal manhattan distance to any airport's tile.
 * If two towns have the same distance, town with lower index is returned.
 * @param as airport's description
 * @param airport_tile st->airport.tile
 * @return nearest town to airport
 */
Town *AirportGetNearestTown(const AirportSpec *as, TileIndex airport_tile)
{
	Town *t, *nearest = NULL;
	uint add = as->size_x + as->size_y - 2; // GetMinimalAirportDistanceToTile can differ from DistanceManhattan by this much
	uint mindist = UINT_MAX - add; // prevent overflow
	FOR_ALL_TOWNS(t) {
		if (DistanceManhattan(t->xy, airport_tile) < mindist + add) { // avoid calling GetMinimalAirportDistanceToTile too often
			uint dist = GetMinimalAirportDistanceToTile(as, t->xy, airport_tile);
			if (dist < mindist) {
				nearest = t;
				mindist = dist;
			}
		}
	}

	return nearest;
}


/** Recalculate the noise generated by the airports of each town */
void UpdateAirportsNoise()
{
	Town *t;
	const Station *st;

	FOR_ALL_TOWNS(t) t->noise_reached = 0;

	FOR_ALL_STATIONS(st) {
		if (st->airport.tile != INVALID_TILE) {
			const AirportSpec *as = st->airport.GetSpec();
			Town *nearest = AirportGetNearestTown(as, st->airport.tile);
			nearest->noise_reached += GetAirportNoiseLevelForTown(as, nearest->xy, st->airport.tile);
		}
	}
}

/** Place an Airport.
 * @param tile tile where airport will be built
 * @param flags operation to perform
 * @param p1
 * - p1 = (bit  0- 7) - airport type, @see airport.h
 * - p1 = (bit  8-15) - airport layout
 * @param p2 various bitstuffed elements
 * - p2 = (bit     0) - allow airports directly adjacent to other airports.
 * - p2 = (bit 16-31) - station ID to join (NEW_STATION if build new one)
 * @param text unused
 * @return the cost of this operation or an error
 */
CommandCost CmdBuildAirport(TileIndex tile, DoCommandFlag flags, uint32 p1, uint32 p2, const char *text)
{
	bool airport_upgrade = true;
	StationID station_to_join = GB(p2, 16, 16);
	bool reuse = (station_to_join != NEW_STATION);
	if (!reuse) station_to_join = INVALID_STATION;
	bool distant_join = (station_to_join != INVALID_STATION);
	byte airport_type = GB(p1, 0, 8);
	byte layout = GB(p1, 8, 8);

	if (distant_join && (!_settings_game.station.distant_join_stations || !Station::IsValidID(station_to_join))) return CMD_ERROR;

	if (airport_type >= NUM_AIRPORTS) return CMD_ERROR;

	CommandCost ret = CheckIfAuthorityAllowsNewStation(tile, flags);
	if (ret.Failed()) return ret;

	/* Check if a valid, buildable airport was chosen for construction */
	const AirportSpec *as = AirportSpec::Get(airport_type);
	if (!as->IsAvailable() || layout >= as->num_table) return CMD_ERROR;

	Town *t = ClosestTownFromTile(tile, UINT_MAX);
	int w = as->size_x;
	int h = as->size_y;

	if (w > _settings_game.station.station_spread || h > _settings_game.station.station_spread) {
		return_cmd_error(STR_ERROR_STATION_TOO_SPREAD_OUT);
	}

	CommandCost cost = CheckFlatLand(TileArea(tile, w, h), flags);
	if (cost.Failed()) return cost;

	/* Go get the final noise level, that is base noise minus factor from distance to town center */
	Town *nearest = AirportGetNearestTown(as, tile);
	uint newnoise_level = GetAirportNoiseLevelForTown(as, nearest->xy, tile);

	/* Check if local auth would allow a new airport */
	StringID authority_refuse_message = STR_NULL;

	if (_settings_game.economy.station_noise_level) {
		/* do not allow to build a new airport if this raise the town noise over the maximum allowed by town */
		if ((nearest->noise_reached + newnoise_level) > nearest->MaxTownNoise()) {
			authority_refuse_message = STR_ERROR_LOCAL_AUTHORITY_REFUSES_NOISE;
		}
	} else {
		uint num = 0;
		const Station *st;
		FOR_ALL_STATIONS(st) {
			if (st->town == t && (st->facilities & FACIL_AIRPORT) && st->airport.type != AT_OILRIG) num++;
		}
		if (num >= 2) {
			authority_refuse_message = STR_ERROR_LOCAL_AUTHORITY_REFUSES_AIRPORT;
		}
	}

	if (authority_refuse_message != STR_NULL) {
		SetDParam(0, t->index);
		return_cmd_error(authority_refuse_message);
	}

	Station *st = NULL;
	ret = FindJoiningStation(INVALID_STATION, station_to_join, HasBit(p2, 0), TileArea(tile, w, h), &st);
	if (ret.Failed()) return ret;

	/* Distant join */
	if (st == NULL && distant_join) st = Station::GetIfValid(station_to_join);

	/* Find a deleted station close to us */
	if (st == NULL && reuse) st = GetClosestDeletedStation(tile);

	if (st != NULL) {
		if (st->owner != _current_company) {
			return_cmd_error(STR_ERROR_TOO_CLOSE_TO_ANOTHER_STATION);
		}

		CommandCost ret = st->rect.BeforeAddRect(tile, w, h, StationRect::ADD_TEST);
		if (ret.Failed()) return ret;

		if (st->airport.tile != INVALID_TILE) {
			return_cmd_error(STR_ERROR_TOO_CLOSE_TO_ANOTHER_AIRPORT);
		}
	} else {
		airport_upgrade = false;

		/* allocate and initialize new station */
		if (!Station::CanAllocateItem()) return_cmd_error(STR_ERROR_TOO_MANY_STATIONS_LOADING);

		if (flags & DC_EXEC) {
			st = new Station(tile);

			st->town = t;
			st->string_id = GenerateStationName(st, tile, !(GetAirport(airport_type)->flags & AirportFTAClass::AIRPLANES) ? STATIONNAMING_HELIPORT : STATIONNAMING_AIRPORT);

			if (Company::IsValidID(_current_company)) {
				SetBit(st->town->have_ratings, _current_company);
			}
		}
	}

	const AirportTileTable *it = as->table[layout];
	do {
		cost.AddCost(_price[PR_BUILD_STATION_AIRPORT]);
	} while ((++it)->ti.x != -0x80);

	if (flags & DC_EXEC) {
		/* Always add the noise, so there will be no need to recalculate when option toggles */
		nearest->noise_reached += newnoise_level;

		st->AddFacility(FACIL_AIRPORT, tile);
		st->airport.type = airport_type;
		st->airport.flags = 0;

		st->rect.BeforeAddRect(tile, w, h, StationRect::ADD_TRY);

		it = as->table[layout];
		do {
			TileIndex cur_tile = tile + ToTileIndexDiff(it->ti);
			MakeAirport(cur_tile, st->owner, st->index, it->gfx);
			SetStationTileRandomBits(cur_tile, GB(Random(), 0, 4));
			st->airport.Add(cur_tile);

			if (AirportTileSpec::Get(GetTranslatedAirportTileID(it->gfx))->animation_info != 0xFFFF) AddAnimatedTile(cur_tile);
		} while ((++it)->ti.x != -0x80);

		/* Only call the animation trigger after all tiles have been built */
		it = as->table[layout];
		do {
			TileIndex cur_tile = tile + ToTileIndexDiff(it->ti);
			AirportTileAnimationTrigger(st, cur_tile, AAT_BUILT);
		} while ((++it)->ti.x != -0x80);

		/* if airport was demolished while planes were en-route to it, the
		 * positions can no longer be the same (v->u.air.pos), since different
		 * airports have different indexes. So update all planes en-route to this
		 * airport. Only update if
		 * 1. airport is upgraded
		 * 2. airport is added to existing station (unfortunately unavoideable)
		 */
		if (airport_upgrade) UpdateAirplanesOnNewStation(st);

		st->UpdateVirtCoord();
		UpdateStationAcceptance(st, false);
		st->RecomputeIndustriesNear();
		InvalidateWindowData(WC_SELECT_STATION, 0, 0);
		InvalidateWindowData(WC_STATION_LIST, st->owner, 0);
		SetWindowWidgetDirty(WC_STATION_VIEW, st->index, SVW_PLANES);

		if (_settings_game.economy.station_noise_level) {
			SetWindowDirty(WC_TOWN_VIEW, st->town->index);
		}
	}

	return cost;
}

/**
 * Remove an airport
 * @param tile TileIndex been queried
 * @param flags operation to perform
 * @return cost or failure of operation
 */
static CommandCost RemoveAirport(TileIndex tile, DoCommandFlag flags)
{
	Station *st = Station::GetByTile(tile);

	if (_current_company != OWNER_WATER) {
		CommandCost ret = CheckOwnership(st->owner);
		if (ret.Failed()) return ret;
	}

	tile = st->airport.tile;

	CommandCost cost(EXPENSES_CONSTRUCTION);

	const Aircraft *a;
	FOR_ALL_AIRCRAFT(a) {
		if (!a->IsNormalAircraft()) continue;
		if (a->targetairport == st->index && a->state != FLYING) return CMD_ERROR;
	}

	TILE_AREA_LOOP(tile_cur, st->airport) {
		if (!st->TileBelongsToAirport(tile_cur)) continue;

		CommandCost ret = EnsureNoVehicleOnGround(tile_cur);
		if (ret.Failed()) return ret;

		cost.AddCost(_price[PR_CLEAR_STATION_AIRPORT]);

		if (flags & DC_EXEC) {
			DeleteAnimatedTile(tile_cur);
			DoClearSquare(tile_cur);
			DeleteNewGRFInspectWindow(GSF_AIRPORTTILES, tile_cur);
		}
	}

	if (flags & DC_EXEC) {
		const AirportSpec *as = st->airport.GetSpec();
		for (uint i = 0; i < st->airport.GetNumHangars(); ++i) {
			DeleteWindowById(
				WC_VEHICLE_DEPOT, st->airport.GetHangarTile(i)
			);
		}

		/* Go get the final noise level, that is base noise minus factor from distance to town center.
		 * And as for construction, always remove it, even if the setting is not set, in order to avoid the
		 * need of recalculation */
		Town *nearest = AirportGetNearestTown(as, tile);
		nearest->noise_reached -= GetAirportNoiseLevelForTown(as, nearest->xy, tile);

		st->rect.AfterRemoveRect(st, st->airport);

		st->airport.Clear();
		st->facilities &= ~FACIL_AIRPORT;

		SetWindowWidgetDirty(WC_STATION_VIEW, st->index, SVW_PLANES);

		if (_settings_game.economy.station_noise_level) {
			SetWindowDirty(WC_TOWN_VIEW, st->town->index);
		}

		st->UpdateVirtCoord();
		st->RecomputeIndustriesNear();
		DeleteStationIfEmpty(st);
		DeleteNewGRFInspectWindow(GSF_AIRPORTS, st->index);
	}

	return cost;
}

/**
 * Tests whether the company's vehicles have this station in orders
 * When company == INVALID_COMPANY, then check all vehicles
 * @param station station ID
 * @param company company ID, INVALID_COMPANY to disable the check
 */
bool HasStationInUse(StationID station, CompanyID company)
{
	const Vehicle *v;
	FOR_ALL_VEHICLES(v) {
		if (company == INVALID_COMPANY || v->owner == company) {
			const Order *order;
			FOR_VEHICLE_ORDERS(v, order) {
				if ((order->IsType(OT_GOTO_STATION) || order->IsType(OT_GOTO_WAYPOINT)) && order->GetDestination() == station) {
					return true;
				}
			}
		}
	}
	return false;
}

static const TileIndexDiffC _dock_tileoffs_chkaround[] = {
	{-1,  0},
	{ 0,  0},
	{ 0,  0},
	{ 0, -1}
};
static const byte _dock_w_chk[4] = { 2, 1, 2, 1 };
static const byte _dock_h_chk[4] = { 1, 2, 1, 2 };

/** Build a dock/haven.
 * @param tile tile where dock will be built
 * @param flags operation to perform
 * @param p1 (bit 0) - allow docks directly adjacent to other docks.
 * @param p2 bit 16-31: station ID to join (NEW_STATION if build new one)
 * @param text unused
 * @return the cost of this operation or an error
 */
CommandCost CmdBuildDock(TileIndex tile, DoCommandFlag flags, uint32 p1, uint32 p2, const char *text)
{
	StationID station_to_join = GB(p2, 16, 16);
	bool reuse = (station_to_join != NEW_STATION);
	if (!reuse) station_to_join = INVALID_STATION;
	bool distant_join = (station_to_join != INVALID_STATION);

	if (distant_join && (!_settings_game.station.distant_join_stations || !Station::IsValidID(station_to_join))) return CMD_ERROR;

	DiagDirection direction = GetInclinedSlopeDirection(GetTileSlope(tile, NULL));
	if (direction == INVALID_DIAGDIR) return_cmd_error(STR_ERROR_SITE_UNSUITABLE);
	direction = ReverseDiagDir(direction);

	/* Docks cannot be placed on rapids */
	if (IsWaterTile(tile)) return_cmd_error(STR_ERROR_SITE_UNSUITABLE);

	CommandCost ret = CheckIfAuthorityAllowsNewStation(tile, flags);
	if (ret.Failed()) return ret;

	if (MayHaveBridgeAbove(tile) && IsBridgeAbove(tile)) return_cmd_error(STR_ERROR_MUST_DEMOLISH_BRIDGE_FIRST);

	ret = DoCommand(tile, 0, 0, flags, CMD_LANDSCAPE_CLEAR);
	if (ret.Failed()) return ret;

	TileIndex tile_cur = tile + TileOffsByDiagDir(direction);

	if (!IsTileType(tile_cur, MP_WATER) || GetTileSlope(tile_cur, NULL) != SLOPE_FLAT) {
		return_cmd_error(STR_ERROR_SITE_UNSUITABLE);
	}

	if (MayHaveBridgeAbove(tile_cur) && IsBridgeAbove(tile_cur)) return_cmd_error(STR_ERROR_MUST_DEMOLISH_BRIDGE_FIRST);

	/* Get the water class of the water tile before it is cleared.*/
	WaterClass wc = GetWaterClass(tile_cur);

	ret = DoCommand(tile_cur, 0, 0, flags, CMD_LANDSCAPE_CLEAR);
	if (ret.Failed()) return ret;

	tile_cur += TileOffsByDiagDir(direction);
	if (!IsTileType(tile_cur, MP_WATER) || GetTileSlope(tile_cur, NULL) != SLOPE_FLAT) {
		return_cmd_error(STR_ERROR_SITE_UNSUITABLE);
	}

	/* middle */
	Station *st = NULL;
	ret = FindJoiningStation(INVALID_STATION, station_to_join, HasBit(p1, 0),
			TileArea(tile + ToTileIndexDiff(_dock_tileoffs_chkaround[direction]),
					_dock_w_chk[direction], _dock_h_chk[direction]), &st);
	if (ret.Failed()) return ret;

	/* Distant join */
	if (st == NULL && distant_join) st = Station::GetIfValid(station_to_join);

	/* Find a deleted station close to us */
	if (st == NULL && reuse) st = GetClosestDeletedStation(tile);

	if (st != NULL) {
		if (st->owner != _current_company) {
			return_cmd_error(STR_ERROR_TOO_CLOSE_TO_ANOTHER_STATION);
		}

		CommandCost ret = st->rect.BeforeAddRect(
				tile + ToTileIndexDiff(_dock_tileoffs_chkaround[direction]),
				_dock_w_chk[direction], _dock_h_chk[direction], StationRect::ADD_TEST);
		if (ret.Failed()) return ret;

		if (st->dock_tile != INVALID_TILE) return_cmd_error(STR_ERROR_TOO_CLOSE_TO_ANOTHER_DOCK);
	} else {
		/* allocate and initialize new station */
		if (!Station::CanAllocateItem()) return_cmd_error(STR_ERROR_TOO_MANY_STATIONS_LOADING);

		if (flags & DC_EXEC) {
			st = new Station(tile);

			st->town = ClosestTownFromTile(tile, UINT_MAX);
			st->string_id = GenerateStationName(st, tile, STATIONNAMING_DOCK);

			if (Company::IsValidID(_current_company)) {
				SetBit(st->town->have_ratings, _current_company);
			}
		}
	}

	if (flags & DC_EXEC) {
		st->dock_tile = tile;
		st->AddFacility(FACIL_DOCK, tile);

		st->rect.BeforeAddRect(
				tile + ToTileIndexDiff(_dock_tileoffs_chkaround[direction]),
				_dock_w_chk[direction], _dock_h_chk[direction], StationRect::ADD_TRY);

		MakeDock(tile, st->owner, st->index, direction, wc);

		st->UpdateVirtCoord();
		UpdateStationAcceptance(st, false);
		st->RecomputeIndustriesNear();
		InvalidateWindowData(WC_SELECT_STATION, 0, 0);
		InvalidateWindowData(WC_STATION_LIST, st->owner, 0);
		SetWindowWidgetDirty(WC_STATION_VIEW, st->index, SVW_SHIPS);
	}

	return CommandCost(EXPENSES_CONSTRUCTION, _price[PR_BUILD_STATION_DOCK]);
}

/**
 * Remove a dock
 * @param tile TileIndex been queried
 * @param flags operation to perform
 * @return cost or failure of operation
 */
static CommandCost RemoveDock(TileIndex tile, DoCommandFlag flags)
{
	Station *st = Station::GetByTile(tile);
	CommandCost ret = CheckOwnership(st->owner);
	if (ret.Failed()) return ret;

	TileIndex tile1 = st->dock_tile;
	TileIndex tile2 = tile1 + TileOffsByDiagDir(GetDockDirection(tile1));

	ret = EnsureNoVehicleOnGround(tile1);
	if (ret.Succeeded()) ret = EnsureNoVehicleOnGround(tile2);
	if (ret.Failed()) return ret;

	if (flags & DC_EXEC) {
		DoClearSquare(tile1);
		MakeWaterKeepingClass(tile2, st->owner);

		st->rect.AfterRemoveTile(st, tile1);
		st->rect.AfterRemoveTile(st, tile2);

		MarkTileDirtyByTile(tile2);

		st->dock_tile = INVALID_TILE;
		st->facilities &= ~FACIL_DOCK;

		SetWindowWidgetDirty(WC_STATION_VIEW, st->index, SVW_SHIPS);
		st->UpdateVirtCoord();
		st->RecomputeIndustriesNear();
		DeleteStationIfEmpty(st);
	}

	return CommandCost(EXPENSES_CONSTRUCTION, _price[PR_CLEAR_STATION_DOCK]);
}

#include "table/station_land.h"

const DrawTileSprites *GetStationTileLayout(StationType st, byte gfx)
{
	return &_station_display_datas[st][gfx];
}

static void DrawTile_Station(TileInfo *ti)
{
	const DrawTileSprites *t = NULL;
	RoadTypes roadtypes;
	int32 total_offset;
	int32 custom_ground_offset;
	const RailtypeInfo *rti = NULL;
	uint32 relocation = 0;
	const BaseStation *st = NULL;
	const StationSpec *statspec = NULL;

	if (HasStationRail(ti->tile)) {
		rti = GetRailTypeInfo(GetRailType(ti->tile));
		roadtypes = ROADTYPES_NONE;
		total_offset = rti->total_offset;
		custom_ground_offset = rti->custom_ground_offset;

		if (IsCustomStationSpecIndex(ti->tile)) {
			/* look for customization */
			st = BaseStation::GetByTile(ti->tile);
			statspec = st->speclist[GetCustomStationSpecIndex(ti->tile)].spec;

			if (statspec != NULL) {
				uint tile = GetStationGfx(ti->tile);

				relocation = GetCustomStationRelocation(statspec, st, ti->tile);

				if (HasBit(statspec->callback_mask, CBM_STATION_SPRITE_LAYOUT)) {
					uint16 callback = GetStationCallback(CBID_STATION_SPRITE_LAYOUT, 0, 0, statspec, st, ti->tile);
					if (callback != CALLBACK_FAILED) tile = (callback & ~1) + GetRailStationAxis(ti->tile);
				}

				/* Ensure the chosen tile layout is valid for this custom station */
				if (statspec->renderdata != NULL) {
					t = &statspec->renderdata[tile < statspec->tiles ? tile : (uint)GetRailStationAxis(ti->tile)];
				}
			}
		}
	} else {
		roadtypes = IsRoadStop(ti->tile) ? GetRoadTypes(ti->tile) : ROADTYPES_NONE;
		total_offset = 0;
		custom_ground_offset = 0;
	}

	if (IsAirport(ti->tile)) {
		StationGfx gfx = GetAirportGfx(ti->tile);
		if (gfx >= NEW_AIRPORTTILE_OFFSET) {
			const AirportTileSpec *ats = AirportTileSpec::Get(gfx);
			if (ats->grf_prop.spritegroup != NULL && DrawNewAirportTile(ti, Station::GetByTile(ti->tile), gfx, ats)) {
				return;
			}
			/* No sprite group (or no valid one) found, meaning no graphics associated.
			 * Use the substitute one instead */
			assert(ats->grf_prop.subst_id != INVALID_AIRPORTTILE);
			gfx = ats->grf_prop.subst_id;
		}
		switch (gfx) {
			case APT_RADAR_GRASS_FENCE_SW:
				t = &_station_display_datas_airport_radar_grass_fence_sw[GetStationAnimationFrame(ti->tile)];
				break;
			case APT_GRASS_FENCE_NE_FLAG:
				t = &_station_display_datas_airport_flag_grass_fence_ne[GetStationAnimationFrame(ti->tile)];
				break;
			case APT_RADAR_FENCE_SW:
				t = &_station_display_datas_airport_radar_fence_sw[GetStationAnimationFrame(ti->tile)];
				break;
			case APT_RADAR_FENCE_NE:
				t = &_station_display_datas_airport_radar_fence_ne[GetStationAnimationFrame(ti->tile)];
				break;
			case APT_GRASS_FENCE_NE_FLAG_2:
				t = &_station_display_datas_airport_flag_grass_fence_ne_2[GetStationAnimationFrame(ti->tile)];
				break;
		}
	}

	Owner owner = GetTileOwner(ti->tile);

	PaletteID palette;
	if (Company::IsValidID(owner)) {
		palette = COMPANY_SPRITE_COLOUR(owner);
	} else {
		/* Some stations are not owner by a company, namely oil rigs */
		palette = PALETTE_TO_GREY;
	}

	if (t == NULL || t->seq == NULL) t = GetStationTileLayout(GetStationType(ti->tile), GetStationGfx(ti->tile));

	/* don't show foundation for docks */
	if (ti->tileh != SLOPE_FLAT && !IsDock(ti->tile)) {
		if (statspec != NULL && HasBit(statspec->flags, SSF_CUSTOM_FOUNDATIONS)) {
			/* Station has custom foundations. */
			SpriteID image = GetCustomStationFoundationRelocation(statspec, st, ti->tile);

			if (HasBit(statspec->flags, SSF_EXTENDED_FOUNDATIONS)) {
				/* Station provides extended foundations. */

				static const uint8 foundation_parts[] = {
					0, 0, 0, 0, // Invalid,  Invalid,   Invalid,   SLOPE_SW
					0, 1, 2, 3, // Invalid,  SLOPE_EW,  SLOPE_SE,  SLOPE_WSE
					0, 4, 5, 6, // Invalid,  SLOPE_NW,  SLOPE_NS,  SLOPE_NWS
					7, 8, 9     // SLOPE_NE, SLOPE_ENW, SLOPE_SEN
				};

				AddSortableSpriteToDraw(image + foundation_parts[ti->tileh], PAL_NONE, ti->x, ti->y, 16, 16, 7, ti->z);
			} else {
				/* Draw simple foundations, built up from 8 possible foundation sprites. */

				/* Each set bit represents one of the eight composite sprites to be drawn.
				 * 'Invalid' entries will not drawn but are included for completeness. */
				static const uint8 composite_foundation_parts[] = {
					/* Invalid  (00000000), Invalid   (11010001), Invalid   (11100100), SLOPE_SW  (11100000) */
					   0x00,                0xD1,                 0xE4,                 0xE0,
					/* Invalid  (11001010), SLOPE_EW  (11001001), SLOPE_SE  (11000100), SLOPE_WSE (11000000) */
					   0xCA,                0xC9,                 0xC4,                 0xC0,
					/* Invalid  (11010010), SLOPE_NW  (10010001), SLOPE_NS  (11100100), SLOPE_NWS (10100000) */
					   0xD2,                0x91,                 0xE4,                 0xA0,
					/* SLOPE_NE (01001010), SLOPE_ENW (00001001), SLOPE_SEN (01000100) */
					   0x4A,                0x09,                 0x44
				};

				uint8 parts = composite_foundation_parts[ti->tileh];

				/* If foundations continue beyond the tile's upper sides then
				 * mask out the last two pieces. */
				uint z;
				Slope slope = GetFoundationSlope(ti->tile, &z);
				if (!HasFoundationNW(ti->tile, slope, z)) ClrBit(parts, 6);
				if (!HasFoundationNE(ti->tile, slope, z)) ClrBit(parts, 7);

				StartSpriteCombine();
				for (int i = 0; i < 8; i++) {
					if (HasBit(parts, i)) {
						AddSortableSpriteToDraw(image + i, PAL_NONE, ti->x, ti->y, 16, 16, 7, ti->z);
					}
				}
				EndSpriteCombine();
			}

			OffsetGroundSprite(31, 1);
			ti->z += ApplyFoundationToSlope(FOUNDATION_LEVELED, &ti->tileh);
		} else {
			DrawFoundation(ti, FOUNDATION_LEVELED);
		}
	}

	if (IsBuoy(ti->tile) || IsDock(ti->tile) || (IsOilRig(ti->tile) && GetWaterClass(ti->tile) != WATER_CLASS_INVALID)) {
		if (ti->tileh == SLOPE_FLAT) {
			DrawWaterClassGround(ti);
		} else {
			assert(IsDock(ti->tile));
			TileIndex water_tile = ti->tile + TileOffsByDiagDir(GetDockDirection(ti->tile));
			WaterClass wc = GetWaterClass(water_tile);
			if (wc == WATER_CLASS_SEA) {
				DrawShoreTile(ti->tileh);
			} else {
				DrawClearLandTile(ti, 3);
			}
		}
	} else {
		SpriteID image = t->ground.sprite;
		PaletteID pal  = t->ground.pal;
		if (rti != NULL && rti->UsesOverlay() && (image == SPR_RAIL_TRACK_X || image == SPR_RAIL_TRACK_Y)) {
			SpriteID ground = GetCustomRailSprite(rti, ti->tile, RTSG_GROUND);
			DrawGroundSprite(SPR_FLAT_GRASS_TILE, PAL_NONE);
			DrawGroundSprite(ground + (image == SPR_RAIL_TRACK_X ? RTO_X : RTO_Y), PAL_NONE);

			if (_game_mode != GM_MENU && _settings_client.gui.show_track_reservation && HasStationReservation(ti->tile)) {
				SpriteID overlay = GetCustomRailSprite(rti, ti->tile, RTSG_OVERLAY);
				DrawGroundSprite(overlay + (image == SPR_RAIL_TRACK_X ? RTO_X : RTO_Y), PALETTE_CRASH);
			}
		} else {
			if (HasBit(image, SPRITE_MODIFIER_CUSTOM_SPRITE)) {
				image += GetCustomStationGroundRelocation(statspec, st, ti->tile);
				image += custom_ground_offset;
			} else {
				image += total_offset;
			}
			DrawGroundSprite(image, GroundSpritePaletteTransform(image, pal, palette));

			/* PBS debugging, draw reserved tracks darker */
			if (_game_mode != GM_MENU && _settings_client.gui.show_track_reservation && HasStationRail(ti->tile) && HasStationReservation(ti->tile)) {
				const RailtypeInfo *rti = GetRailTypeInfo(GetRailType(ti->tile));
				DrawGroundSprite(GetRailStationAxis(ti->tile) == AXIS_X ? rti->base_sprites.single_x : rti->base_sprites.single_y, PALETTE_CRASH);
			}
		}
	}

	if (HasStationRail(ti->tile) && HasCatenaryDrawn(GetRailType(ti->tile)) && IsStationTileElectrifiable(ti->tile)) DrawCatenary(ti);

	if (HasBit(roadtypes, ROADTYPE_TRAM)) {
		Axis axis = GetRoadStopDir(ti->tile) == DIAGDIR_NE ? AXIS_X : AXIS_Y;
		DrawGroundSprite((HasBit(roadtypes, ROADTYPE_ROAD) ? SPR_TRAMWAY_OVERLAY : SPR_TRAMWAY_TRAM) + (axis ^ 1), PAL_NONE);
		DrawTramCatenary(ti, axis == AXIS_X ? ROAD_X : ROAD_Y);
	}

	if (IsRailWaypoint(ti->tile)) {
		/* Don't offset the waypoint graphics; they're always the same. */
		total_offset = 0;
	}

	DrawRailTileSeq(ti, t, TO_BUILDINGS, total_offset, relocation, palette);
}

void StationPickerDrawSprite(int x, int y, StationType st, RailType railtype, RoadType roadtype, int image)
{
	int32 total_offset = 0;
	PaletteID pal = COMPANY_SPRITE_COLOUR(_local_company);
	const DrawTileSprites *t = GetStationTileLayout(st, image);
	const RailtypeInfo *rti = NULL;

	if (railtype != INVALID_RAILTYPE) {
		rti = GetRailTypeInfo(railtype);
		total_offset = rti->total_offset;
	}

	SpriteID img = t->ground.sprite;
	if ((img == SPR_RAIL_TRACK_X || img == SPR_RAIL_TRACK_Y) && rti->UsesOverlay()) {
		SpriteID ground = GetCustomRailSprite(rti, INVALID_TILE, RTSG_GROUND);
		DrawSprite(SPR_FLAT_GRASS_TILE, PAL_NONE, x, y);
		DrawSprite(ground + (img == SPR_RAIL_TRACK_X ? RTO_X : RTO_Y), PAL_NONE, x, y);
	} else {
		DrawSprite(img + total_offset, HasBit(img, PALETTE_MODIFIER_COLOUR) ? pal : PAL_NONE, x, y);
	}

	if (roadtype == ROADTYPE_TRAM) {
		DrawSprite(SPR_TRAMWAY_TRAM + (t->ground.sprite == SPR_ROAD_PAVED_STRAIGHT_X ? 1 : 0), PAL_NONE, x, y);
	}

	/* Default waypoint has no railtype specific sprites */
	DrawRailTileSeqInGUI(x, y, t, st == STATION_WAYPOINT ? 0 : total_offset, 0, pal);
}

static uint GetSlopeZ_Station(TileIndex tile, uint x, uint y)
{
	return GetTileMaxZ(tile);
}

static Foundation GetFoundation_Station(TileIndex tile, Slope tileh)
{
	return FlatteningFoundation(tileh);
}

static void GetTileDesc_Station(TileIndex tile, TileDesc *td)
{
	td->owner[0] = GetTileOwner(tile);
	if (IsDriveThroughStopTile(tile)) {
		Owner road_owner = INVALID_OWNER;
		Owner tram_owner = INVALID_OWNER;
		RoadTypes rts = GetRoadTypes(tile);
		if (HasBit(rts, ROADTYPE_ROAD)) road_owner = GetRoadOwner(tile, ROADTYPE_ROAD);
		if (HasBit(rts, ROADTYPE_TRAM)) tram_owner = GetRoadOwner(tile, ROADTYPE_TRAM);

		/* Is there a mix of owners? */
		if ((tram_owner != INVALID_OWNER && tram_owner != td->owner[0]) ||
				(road_owner != INVALID_OWNER && road_owner != td->owner[0])) {
			uint i = 1;
			if (road_owner != INVALID_OWNER) {
				td->owner_type[i] = STR_LAND_AREA_INFORMATION_ROAD_OWNER;
				td->owner[i] = road_owner;
				i++;
			}
			if (tram_owner != INVALID_OWNER) {
				td->owner_type[i] = STR_LAND_AREA_INFORMATION_TRAM_OWNER;
				td->owner[i] = tram_owner;
			}
		}
	}
	td->build_date = BaseStation::GetByTile(tile)->build_date;

	if (HasStationTileRail(tile)) {
		const StationSpec *spec = GetStationSpec(tile);

		if (spec != NULL) {
			td->station_class = GetStationClassName(spec->sclass);
			td->station_name  = spec->name;

			if (spec->grffile != NULL) {
				const GRFConfig *gc = GetGRFConfig(spec->grffile->grfid);
				td->grf = gc->GetName();
			}
		}

		const RailtypeInfo *rti = GetRailTypeInfo(GetRailType(tile));
		td->rail_speed = rti->max_speed;
	}

	if (IsAirport(tile)) {
		const AirportTileSpec *ats = AirportTileSpec::Get(GetAirportGfx(tile));
		td->airport_tile_name = ats->name;

		if (ats->grf_prop.grffile != NULL) {
			const GRFConfig *gc = GetGRFConfig(ats->grf_prop.grffile->grfid);
			td->grf = gc->GetName();
		}
	}

	StringID str;
	switch (GetStationType(tile)) {
		default: NOT_REACHED();
		case STATION_RAIL:     str = STR_LAI_STATION_DESCRIPTION_RAILROAD_STATION; break;
		case STATION_AIRPORT:
			str = (IsHangar(tile) ? STR_LAI_STATION_DESCRIPTION_AIRCRAFT_HANGAR : STR_LAI_STATION_DESCRIPTION_AIRPORT);
			break;
		case STATION_TRUCK:    str = STR_LAI_STATION_DESCRIPTION_TRUCK_LOADING_AREA; break;
		case STATION_BUS:      str = STR_LAI_STATION_DESCRIPTION_BUS_STATION; break;
		case STATION_OILRIG:   str = STR_INDUSTRY_NAME_OIL_RIG; break;
		case STATION_DOCK:     str = STR_LAI_STATION_DESCRIPTION_SHIP_DOCK; break;
		case STATION_BUOY:     str = STR_LAI_STATION_DESCRIPTION_BUOY; break;
		case STATION_WAYPOINT: str = STR_LAI_STATION_DESCRIPTION_WAYPOINT; break;
	}
	td->str = str;
}


static TrackStatus GetTileTrackStatus_Station(TileIndex tile, TransportType mode, uint sub_mode, DiagDirection side)
{
	TrackBits trackbits = TRACK_BIT_NONE;

	switch (mode) {
		case TRANSPORT_RAIL:
			if (HasStationRail(tile) && !IsStationTileBlocked(tile)) {
				trackbits = TrackToTrackBits(GetRailStationTrack(tile));
			}
			break;

		case TRANSPORT_WATER:
			/* buoy is coded as a station, it is always on open water */
			if (IsBuoy(tile)) {
				trackbits = TRACK_BIT_ALL;
				/* remove tracks that connect NE map edge */
				if (TileX(tile) == 0) trackbits &= ~(TRACK_BIT_X | TRACK_BIT_UPPER | TRACK_BIT_RIGHT);
				/* remove tracks that connect NW map edge */
				if (TileY(tile) == 0) trackbits &= ~(TRACK_BIT_Y | TRACK_BIT_LEFT | TRACK_BIT_UPPER);
			}
			break;

		case TRANSPORT_ROAD:
			if ((GetRoadTypes(tile) & sub_mode) != 0 && IsRoadStop(tile)) {
				DiagDirection dir = GetRoadStopDir(tile);
				Axis axis = DiagDirToAxis(dir);

				if (side != INVALID_DIAGDIR) {
					if (axis != DiagDirToAxis(side) || (IsStandardRoadStopTile(tile) && dir != side)) break;
				}

				trackbits = AxisToTrackBits(axis);
			}
			break;

		default:
			break;
	}

	return CombineTrackStatus(TrackBitsToTrackdirBits(trackbits), TRACKDIR_BIT_NONE);
}


static void TileLoop_Station(TileIndex tile)
{
	/* FIXME -- GetTileTrackStatus_Station -> animated stationtiles
	 * hardcoded.....not good */
	switch (GetStationType(tile)) {
		case STATION_AIRPORT:
			AirportTileAnimationTrigger(Station::GetByTile(tile), tile, AAT_TILELOOP);
			break;

		case STATION_DOCK:
			if (GetTileSlope(tile, NULL) != SLOPE_FLAT) break; // only handle water part
		/* FALL THROUGH */
		case STATION_OILRIG: //(station part)
		case STATION_BUOY:
			TileLoop_Water(tile);
			break;

		default: break;
	}
}


static void AnimateTile_Station(TileIndex tile)
{
	if (HasStationRail(tile)) {
		AnimateStationTile(tile);
		return;
	}

	if (IsAirport(tile)) {
		AnimateAirportTile(tile);
	}
}


static bool ClickTile_Station(TileIndex tile)
{
	const BaseStation *bst = BaseStation::GetByTile(tile);

	if (bst->facilities & FACIL_WAYPOINT) {
		ShowWaypointWindow(Waypoint::From(bst));
	} else if (IsHangar(tile)) {
		const Station *st = Station::From(bst);
		ShowDepotWindow(st->airport.GetHangarTile(st->airport.GetHangarNum(tile)), VEH_AIRCRAFT);
	} else {
		ShowStationViewWindow(bst->index);
	}
	return true;
}

static VehicleEnterTileStatus VehicleEnter_Station(Vehicle *v, TileIndex tile, int x, int y)
{
	if (v->type == VEH_TRAIN) {
		StationID station_id = GetStationIndex(tile);
		if (!v->current_order.ShouldStopAtStation(v, station_id)) return VETSB_CONTINUE;
		if (!IsRailStation(tile) || !Train::From(v)->IsFrontEngine()) return VETSB_CONTINUE;

		int station_ahead;
		int station_length;
		int stop = GetTrainStopLocation(station_id, tile, Train::From(v), &station_ahead, &station_length);

		/* Stop whenever that amount of station ahead + the distance from the
		 * begin of the platform to the stop location is longer than the length
		 * of the platform. Station ahead 'includes' the current tile where the
		 * vehicle is on, so we need to substract that. */
		if (!IsInsideBS(stop + station_ahead, station_length, TILE_SIZE)) return VETSB_CONTINUE;

		DiagDirection dir = DirToDiagDir(v->direction);

		x &= 0xF;
		y &= 0xF;

		if (DiagDirToAxis(dir) != AXIS_X) Swap(x, y);
		if (y == TILE_SIZE / 2) {
			if (dir != DIAGDIR_SE && dir != DIAGDIR_SW) x = TILE_SIZE - 1 - x;
			stop &= TILE_SIZE - 1;

			if (x == stop) return VETSB_ENTERED_STATION | (VehicleEnterTileStatus)(station_id << VETS_STATION_ID_OFFSET); // enter station
			if (x < stop) {
				uint16 spd;

				v->vehstatus |= VS_TRAIN_SLOWING;
				spd = max(0, (stop - x) * 20 - 15);
				if (spd < v->cur_speed) v->cur_speed = spd;
			}
		}
	} else if (v->type == VEH_ROAD) {
		RoadVehicle *rv = RoadVehicle::From(v);
		if (rv->state < RVSB_IN_ROAD_STOP && !IsReversingRoadTrackdir((Trackdir)rv->state) && rv->frame == 0) {
			if (IsRoadStop(tile) && rv->IsRoadVehFront()) {
				/* Attempt to allocate a parking bay in a road stop */
				return RoadStop::GetByTile(tile, GetRoadStopType(tile))->Enter(rv) ? VETSB_CONTINUE : VETSB_CANNOT_ENTER;
			}
		}
	}

	return VETSB_CONTINUE;
}

/**
 * This function is called for each station once every 250 ticks.
 * Not all stations will get the tick at the same time.
 * @param st the station receiving the tick.
 * @return true if the station is still valid (wasn't deleted)
 */
static bool StationHandleBigTick(BaseStation *st)
{
	if (!st->IsInUse() && ++st->delete_ctr >= 8) {
		delete st;
		return false;
	}

	if ((st->facilities & FACIL_WAYPOINT) == 0) UpdateStationAcceptance(Station::From(st), true);

	return true;
}

static inline void byte_inc_sat(byte *p)
{
	byte b = *p + 1;
	if (b != 0) *p = b;
}

static void UpdateStationRating(Station *st)
{
	bool waiting_changed = false;

	byte_inc_sat(&st->time_since_load);
	byte_inc_sat(&st->time_since_unload);

	const CargoSpec *cs;
	FOR_ALL_CARGOSPECS(cs) {
		GoodsEntry *ge = &st->goods[cs->Index()];
		/* Slowly increase the rating back to his original level in the case we
		 *  didn't deliver cargo yet to this station. This happens when a bribe
		 *  failed while you didn't moved that cargo yet to a station. */
		if (!HasBit(ge->acceptance_pickup, GoodsEntry::PICKUP) && ge->rating < INITIAL_STATION_RATING) {
			ge->rating++;
		}

		/* Only change the rating if we are moving this cargo */
		if (HasBit(ge->acceptance_pickup, GoodsEntry::PICKUP)) {
			byte_inc_sat(&ge->days_since_pickup);

			bool skip = false;
			int rating = 0;
			uint waiting = ge->cargo.Count();

			if (HasBit(cs->callback_mask, CBM_CARGO_STATION_RATING_CALC)) {
				/* Perform custom station rating. If it succeeds the speed, days in transit and
				 * waiting cargo ratings must not be executed. */

				/* NewGRFs expect last speed to be 0xFF when no vehicle has arrived yet. */
				uint last_speed = ge->last_speed;
				if (last_speed == 0) last_speed = 0xFF;

				uint32 var18 = min(ge->days_since_pickup, 0xFF) | (min(waiting, 0xFFFF) << 8) | (min(last_speed, 0xFF) << 24);
				/* Convert to the 'old' vehicle types */
				uint32 var10 = (st->last_vehicle_type == VEH_INVALID) ? 0x0 : (st->last_vehicle_type + 0x10);
				uint16 callback = GetCargoCallback(CBID_CARGO_STATION_RATING_CALC, var10, var18, cs);
				if (callback != CALLBACK_FAILED) {
					skip = true;
					rating = GB(callback, 0, 14);

					/* Simulate a 15 bit signed value */
					if (HasBit(callback, 14)) rating -= 0x4000;
				}
			}

			if (!skip) {
				int b = ge->last_speed - 85;
				if (b >= 0) rating += b >> 2;

				byte days = ge->days_since_pickup;
				if (st->last_vehicle_type == VEH_SHIP) days >>= 2;
				(days > 21) ||
				(rating += 25, days > 12) ||
				(rating += 25, days > 6) ||
				(rating += 45, days > 3) ||
				(rating += 35, true);

				(rating -= 90, waiting > 1500) ||
				(rating += 55, waiting > 1000) ||
				(rating += 35, waiting > 600) ||
				(rating += 10, waiting > 300) ||
				(rating += 20, waiting > 100) ||
				(rating += 10, true);
			}

			if (Company::IsValidID(st->owner) && HasBit(st->town->statues, st->owner)) rating += 26;

			byte age = ge->last_age;
			(age >= 3) ||
			(rating += 10, age >= 2) ||
			(rating += 10, age >= 1) ||
			(rating += 13, true);

			{
				int or_ = ge->rating; // old rating

				/* only modify rating in steps of -2, -1, 0, 1 or 2 */
				ge->rating = rating = or_ + Clamp(Clamp(rating, 0, 255) - or_, -2, 2);

				/* if rating is <= 64 and more than 200 items waiting,
				 * remove some random amount of goods from the station */
				if (rating <= 64 && waiting >= 200) {
					int dec = Random() & 0x1F;
					if (waiting < 400) dec &= 7;
					waiting -= dec + 1;
					waiting_changed = true;
				}

				/* if rating is <= 127 and there are any items waiting, maybe remove some goods. */
				if (rating <= 127 && waiting != 0) {
					uint32 r = Random();
					if (rating <= (int)GB(r, 0, 7)) {
						/* Need to have int, otherwise it will just overflow etc. */
						waiting = max((int)waiting - (int)GB(r, 8, 2) - 1, 0);
						waiting_changed = true;
					}
				}

				/* At some point we really must cap the cargo. Previously this
				 * was a strict 4095, but now we'll have a less strict, but
				 * increasingly agressive truncation of the amount of cargo. */
				static const uint WAITING_CARGO_THRESHOLD  = 1 << 12;
				static const uint WAITING_CARGO_CUT_FACTOR = 1 <<  6;
				static const uint MAX_WAITING_CARGO        = 1 << 15;

				if (waiting > WAITING_CARGO_THRESHOLD) {
					uint difference = waiting - WAITING_CARGO_THRESHOLD;
					waiting -= (difference / WAITING_CARGO_CUT_FACTOR);

					waiting = min(waiting, MAX_WAITING_CARGO);
					waiting_changed = true;
				}

				if (waiting_changed) ge->cargo.RandomTruncate(waiting);
			}
		}
	}

	StationID index = st->index;
	if (waiting_changed) {
		SetWindowDirty(WC_STATION_VIEW, index); // update whole window
	} else {
		SetWindowWidgetDirty(WC_STATION_VIEW, index, SVW_RATINGLIST); // update only ratings list
	}
}

void DeleteStaleFlows(StationID at, CargoID c_id, StationID to) {
	FlowStatMap &flows = Station::Get(at)->goods[c_id].flows;
	for (FlowStatMap::iterator f_it = flows.begin(); f_it != flows.end();) {
		FlowStatSet &s_flows = f_it->second;
		for (FlowStatSet::iterator s_it = s_flows.begin(); s_it != s_flows.end();) {
			if (s_it->Via() == to) {
				s_flows.erase(s_it++);
			} else {
				++s_it;
			}
		}
		if (s_flows.empty()) {
			flows.erase(f_it++);
		} else {
			++f_it;
		}
	}
}

<<<<<<< HEAD
=======
/**
 * get the length of a moving average for a link between two stations
 * @param from the source station
 * @param to the destination station
 * @return the moving average length
 */
>>>>>>> 055bed88
uint GetMovingAverageLength(const Station *from, const Station *to)
{
	return LinkStat::MIN_AVERAGE_LENGTH + (DistanceManhattan(from->xy, to->xy) >> 2);
}

<<<<<<< HEAD
void Station::RunAverages() {
	FlowStatSet new_flows;
	for(int goods_index = CT_BEGIN; goods_index != CT_END; ++goods_index) {
		GoodsEntry &good = this->goods[goods_index];
		LinkStatMap &links = good.link_stats;
=======
/**
 * Run the moving average decrease function for all link stats.
 */
void Station::RunAverages() {
	FlowStatSet new_flows;
	for(int goods_index = 0; goods_index < NUM_CARGO; ++goods_index) {
		LinkStatMap &links = this->goods[goods_index].link_stats;
>>>>>>> 055bed88
		for (LinkStatMap::iterator i = links.begin(); i != links.end();) {
			StationID id = i->first;
			Station *other = Station::GetIfValid(id);
			if (other == NULL) {
<<<<<<< HEAD
				good.cargo.RerouteStalePackets(id);
=======
>>>>>>> 055bed88
				links.erase(i++);
			} else {
				LinkStat &ls = i->second;
				ls.Decrease();
				if (ls.IsNull()) {
					DeleteStaleFlows(this->index, goods_index, id);
<<<<<<< HEAD
					good.cargo.RerouteStalePackets(id);
=======
>>>>>>> 055bed88
					links.erase(i++);
				} else {
					++i;
				}
			}
		}

<<<<<<< HEAD
		FlowStatMap &flows = good.flows;
=======
		FlowStatMap &flows = this->goods[goods_index].flows;
>>>>>>> 055bed88
		for (FlowStatMap::iterator i = flows.begin(); i != flows.end();) {
			StationID source = i->first;
			if (!Station::IsValidID(source)) {
				flows.erase(i++);
			} else {
				FlowStatSet &flow_set = i->second;
				for (FlowStatSet::iterator j = flow_set.begin(); j != flow_set.end(); ++j) {
					if (Station::IsValidID(j->Via())) {
						new_flows.insert(j->GetDecreasedCopy());
					}
				}
				flow_set.swap(new_flows);
				new_flows.clear();
				++i;
			}
		}
	}
}

<<<<<<< HEAD

void UpdateFlows(Station *st, Vehicle *front, StationID next_station_id) {
	if (next_station_id == INVALID_STATION) {
		return;
	} else {
		for (Vehicle *v = front; v != NULL; v = v->Next()) {
			GoodsEntry *ge = &st->goods[v->cargo_type];
			const CargoPacketList *packets = v->cargo.Packets();
			for(VehicleCargoList::ConstIterator i = packets->begin(); i != packets->end(); ++i) {
				CargoPacket *p = *i;
				ge->UpdateFlowStats(p->SourceStation(), p->Count(), next_station_id);
			}
		}
	}
}

=======
/**
 * Recalculate the frozen value of the station the given vehicle is loading at
 * if the vehicle is loading.
 * @param v the vehicle to be examined
 */
>>>>>>> 055bed88
void RecalcFrozenIfLoading(const Vehicle *v) {
	if (v->current_order.IsType(OT_LOADING)) {
		RecalcFrozen(Station::Get(v->last_station_visited));
	}
}

<<<<<<< HEAD
void RecalcFrozen(Station *st) {
	if (st->loading_vehicles.empty()) {
		/* if no vehicles are there the frozen values are always correct */
		return;
	}

	for(int goods_index = CT_BEGIN; goods_index != CT_END; ++goods_index) {
=======
/**
 * Recalculate all frozen values for all link stats of a station. This is done
 * by adding up the capacities of all loading vehicles.
 * @param st the station
 */
void RecalcFrozen(Station *st) {
	for(int goods_index = 0; goods_index < NUM_CARGO; ++goods_index) {
>>>>>>> 055bed88
		GoodsEntry &good = st->goods[goods_index];
		LinkStatMap &links = good.link_stats;
		for (LinkStatMap::iterator i = links.begin(); i != links.end(); ++i) {
			i->second.Unfreeze();
		}
	}

	std::list<Vehicle *>::iterator v_it = st->loading_vehicles.begin();
	while(v_it != st->loading_vehicles.end()) {
		const Vehicle *front = *v_it;
		OrderList *orders = front->orders.list;
		if (orders != NULL) {
<<<<<<< HEAD
			StationID next_station_id = orders->GetNextStoppingStation(front->cur_order_index, front->type == VEH_ROAD || front->type == VEH_TRAIN);
=======
			StationID next_station_id = orders->GetNextStoppingStation(front->cur_order_index,
					front->type == VEH_ROAD || front->type == VEH_TRAIN);
>>>>>>> 055bed88
			if (next_station_id != INVALID_STATION && next_station_id != st->index) {
				IncreaseStats(st, front, next_station_id, true);
			}
		}
		++v_it;
	}
}

<<<<<<< HEAD
=======
/**
 * Decrease the frozen values of all link stats associated with vehicles in the
 * given consist (ie the consist is leaving the station).
 * @param st the station to decrease the frozen values on
 * @param front the first vehicle in the consist
 * @param next_station_id the station the vehicle is leaving for
 */
>>>>>>> 055bed88
void DecreaseFrozen(Station *st, const Vehicle *front, StationID next_station_id) {
	assert(st->index != next_station_id && next_station_id != INVALID_STATION);
	for (const Vehicle *v = front; v != NULL; v = v->Next()) {
		if (v->cargo_cap > 0) {
			LinkStatMap &link_stats = st->goods[v->cargo_type].link_stats;
			LinkStatMap::iterator lstat_it = link_stats.find(next_station_id);
			if (lstat_it == link_stats.end()) {
				DEBUG(misc, 1, "frozen not in linkstat list.");
				RecalcFrozen(st);
				return;
			} else {
				LinkStat &link_stat = lstat_it->second;
				if (link_stat.Frozen() < v->cargo_cap) {
					DEBUG(misc, 1, "frozen is smaller than cargo cap.");
					RecalcFrozen(st);
					return;
				} else {
					link_stat.Unfreeze(v->cargo_cap);
				}
				assert(!link_stat.IsNull());
			}
		}
	}
}

<<<<<<< HEAD
=======
/**
 * Either freeze or increase capacity for all link stats associated with vehicles
 * in the given consist.
 * @param st the station to get the link stats from
 * @param front the first vehicle in the consist
 * @param next_station_id the station the consist will be travelling to next
 * @param freeze if true, freeze capacity, otherwise increase capacity
 */
>>>>>>> 055bed88
void IncreaseStats(Station *st, const Vehicle *front, StationID next_station_id, bool freeze) {
	Station *next = Station::GetIfValid(next_station_id);
	assert(st->index != next_station_id && next != NULL);
	uint average_length = GetMovingAverageLength(st, next);

	for (const Vehicle *v = front; v != NULL; v = v->Next()) {
		if (v->cargo_cap > 0) {
			LinkStatMap &stats = st->goods[v->cargo_type].link_stats;
			LinkStatMap::iterator i = stats.find(next_station_id);
			if (i == stats.end()) {
				stats.insert(std::make_pair(next_station_id, LinkStat(average_length,
						v->cargo_cap, freeze ? v->cargo_cap : 0, freeze ? 0 : v->cargo.Count())));
			} else {
				LinkStat &link_stat = i->second;
				if (freeze) {
					link_stat.Freeze(v->cargo_cap);
				} else {
					link_stat.Increase(v->cargo_cap, v->cargo.Count());
				}
				assert(!link_stat.IsNull());
			}
		}
	}
}

/* called for every station each tick */
static void StationHandleSmallTick(BaseStation *st)
{
	if ((st->facilities & FACIL_WAYPOINT) != 0 || !st->IsInUse()) return;

	byte b = st->delete_ctr + 1;
	if (b >= 185) b = 0;
	st->delete_ctr = b;

	if (b == 0) UpdateStationRating(Station::From(st));
}

void OnTick_Station()
{
	if (_game_mode == GM_EDITOR) return;

	RunAverages<Station>();

	BaseStation *st;
	FOR_ALL_BASE_STATIONS(st) {
		StationHandleSmallTick(st);
		
		/* Run 250 tick interval trigger for station animation.
		 * Station index is included so that triggers are not all done
		 * at the same time. */
		if ((_tick_counter + st->index) % 250 == 0) {
			/* Stop processing this station if it was deleted */
			if (!StationHandleBigTick(st)) continue;
			StationAnimationTrigger(st, st->xy, STAT_ANIM_250_TICKS);
			if (Station::IsExpected(st)) AirportAnimationTrigger(Station::From(st), AAT_STATION_250_ticks);
		}
	}
}

void StationMonthlyLoop()
{
	Station *st;
	FOR_ALL_STATIONS(st) {
<<<<<<< HEAD
		for(int goods_index = CT_BEGIN; goods_index != CT_END; ++goods_index) {
			GoodsEntry &good = st->goods[goods_index];
			good.supply = good.supply_new;
			good.supply_new = 0;
=======
		for(int goods_index = 0; goods_index < NUM_CARGO; ++goods_index) {
			st->goods[goods_index].supply = st->goods[goods_index].supply_new;
			st->goods[goods_index].supply_new = 0;
>>>>>>> 055bed88
		}
	}
}


void ModifyStationRatingAround(TileIndex tile, Owner owner, int amount, uint radius)
{
	Station *st;

	FOR_ALL_STATIONS(st) {
		if (st->owner == owner &&
				DistanceManhattan(tile, st->xy) <= radius) {
			for (CargoID i = 0; i < NUM_CARGO; i++) {
				GoodsEntry *ge = &st->goods[i];

				if (ge->acceptance_pickup != 0) {
					ge->rating = Clamp(ge->rating + amount, 0, 255);
				}
			}
		}
	}
}

static void UpdateStationWaiting(Station *st, CargoID type, uint amount, SourceType source_type, SourceID source_id)
{
<<<<<<< HEAD
	GoodsEntry &good = st->goods[type];
	StationID id = st->index;
	StationID next = INVALID_STATION;
	FlowStatSet &flow_stats = good.flows[id];
	FlowStatSet::iterator i = flow_stats.begin();
	if (i != flow_stats.end()) {
		next = i->Via();
		good.UpdateFlowStats(flow_stats, i, amount);
	}
	CargoPacket *packet = new CargoPacket(st->index, st->xy, amount, source_type, source_id);
	good.cargo.Append(next, packet);

	good.supply_new += amount;
=======
	st->goods[type].cargo.Append(new CargoPacket(st->index, st->xy, amount, source_type, source_id));
	SetBit(st->goods[type].acceptance_pickup, GoodsEntry::PICKUP);
	st->goods[type].supply_new += amount;
>>>>>>> 055bed88

	StationAnimationTrigger(st, st->xy, STAT_ANIM_NEW_CARGO, type);
	AirportAnimationTrigger(st, AAT_STATION_NEW_CARGO, type);

	SetWindowDirty(WC_STATION_VIEW, st->index);
	st->MarkTilesDirty(true);
}

static bool IsUniqueStationName(const char *name)
{
	const Station *st;

	FOR_ALL_STATIONS(st) {
		if (st->name != NULL && strcmp(st->name, name) == 0) return false;
	}

	return true;
}

/** Rename a station
 * @param tile unused
 * @param flags operation to perform
 * @param p1 station ID that is to be renamed
 * @param p2 unused
 * @param text the new name or an empty string when resetting to the default
 * @return the cost of this operation or an error
 */
CommandCost CmdRenameStation(TileIndex tile, DoCommandFlag flags, uint32 p1, uint32 p2, const char *text)
{
	Station *st = Station::GetIfValid(p1);
	if (st == NULL) return CMD_ERROR;

	CommandCost ret = CheckOwnership(st->owner);
	if (ret.Failed()) return ret;

	bool reset = StrEmpty(text);

	if (!reset) {
		if (strlen(text) >= MAX_LENGTH_STATION_NAME_BYTES) return CMD_ERROR;
		if (!IsUniqueStationName(text)) return_cmd_error(STR_ERROR_NAME_MUST_BE_UNIQUE);
	}

	if (flags & DC_EXEC) {
		free(st->name);
		st->name = reset ? NULL : strdup(text);

		st->UpdateVirtCoord();
		InvalidateWindowData(WC_STATION_LIST, st->owner, 1);
	}

	return CommandCost();
}

/**
 * Find all stations around a rectangular producer (industry, house, headquarter, ...)
 *
 * @param location The location/area of the producer
 * @param stations The list to store the stations in
 */
void FindStationsAroundTiles(const TileArea &location, StationList *stations)
{
	/* area to search = producer plus station catchment radius */
	int max_rad = (_settings_game.station.modified_catchment ? MAX_CATCHMENT : CA_UNMODIFIED);

	for (int dy = -max_rad; dy < location.h + max_rad; dy++) {
		for (int dx = -max_rad; dx < location.w + max_rad; dx++) {
			TileIndex cur_tile = TileAddWrap(location.tile, dx, dy);
			if (cur_tile == INVALID_TILE || !IsTileType(cur_tile, MP_STATION)) continue;

			Station *st = Station::GetByTile(cur_tile);
			if (st == NULL) continue;

			if (_settings_game.station.modified_catchment) {
				int rad = st->GetCatchmentRadius();
				if (dx < -rad || dx >= rad + location.w || dy < -rad || dy >= rad + location.h) continue;
			}

			/* Insert the station in the set. This will fail if it has
			 * already been added.
			 */
			stations->Include(st);
		}
	}
}

/**
 * Run a tile loop to find stations around a tile, on demand. Cache the result for further requests
 * @return pointer to a StationList containing all stations found
 */
const StationList *StationFinder::GetStations()
{
	if (this->tile != INVALID_TILE) {
		FindStationsAroundTiles(*this, &this->stations);
		this->tile = INVALID_TILE;
	}
	return &this->stations;
}

uint MoveGoodsToStation(CargoID type, uint amount, SourceType source_type, SourceID source_id, const StationList *all_stations)
{
	/* Return if nothing to do. Also the rounding below fails for 0. */
	if (amount == 0) return 0;

	Station *st1 = NULL;   // Station with best rating
	Station *st2 = NULL;   // Second best station
	uint best_rating1 = 0; // rating of st1
	uint best_rating2 = 0; // rating of st2

	for (Station * const *st_iter = all_stations->Begin(); st_iter != all_stations->End(); ++st_iter) {
		Station *st = *st_iter;

		/* Is the station reserved exclusively for somebody else? */
		if (st->town->exclusive_counter > 0 && st->town->exclusivity != st->owner) continue;

		if (st->goods[type].rating == 0) continue; // Lowest possible rating, better not to give cargo anymore

		if (_settings_game.order.selectgoods && st->goods[type].last_speed == 0) continue; // Selectively servicing stations, and not this one

		if (IsCargoInClass(type, CC_PASSENGERS)) {
			if (st->facilities == FACIL_TRUCK_STOP) continue; // passengers are never served by just a truck stop
		} else {
			if (st->facilities == FACIL_BUS_STOP) continue; // non-passengers are never served by just a bus stop
		}

		/* This station can be used, add it to st1/st2 */
		if (st1 == NULL || st->goods[type].rating >= best_rating1) {
			st2 = st1; best_rating2 = best_rating1; st1 = st; best_rating1 = st->goods[type].rating;
		} else if (st2 == NULL || st->goods[type].rating >= best_rating2) {
			st2 = st; best_rating2 = st->goods[type].rating;
		}
	}

	/* no stations around at all? */
	if (st1 == NULL) return 0;

	if (st2 == NULL) {
		/* only one station around */
		uint moved = amount * best_rating1 / 256 + 1;
		UpdateStationWaiting(st1, type, moved, source_type, source_id);
		return moved;
	}

	/* several stations around, the best two (highest rating) are in st1 and st2 */
	assert(st1 != NULL);
	assert(st2 != NULL);
	assert(best_rating1 != 0 || best_rating2 != 0);

	/* the 2nd highest one gets a penalty */
	best_rating2 >>= 1;

	/* amount given to station 1 */
	uint t = (best_rating1 * (amount + 1)) / (best_rating1 + best_rating2);

	uint moved = 0;
	if (t != 0) {
		moved = t * best_rating1 / 256 + 1;
		amount -= t;
		UpdateStationWaiting(st1, type, moved, source_type, source_id);
	}

	if (amount != 0) {
		amount = amount * best_rating2 / 256 + 1;
		moved += amount;
		UpdateStationWaiting(st2, type, amount, source_type, source_id);
	}

	return moved;
}

void BuildOilRig(TileIndex tile)
{
	if (!Station::CanAllocateItem()) {
		DEBUG(misc, 0, "Can't allocate station for oilrig at 0x%X, reverting to oilrig only", tile);
		return;
	}

	Station *st = new Station(tile);
	st->town = ClosestTownFromTile(tile, UINT_MAX);

	st->string_id = GenerateStationName(st, tile, STATIONNAMING_OILRIG);

	assert(IsTileType(tile, MP_INDUSTRY));
	DeleteAnimatedTile(tile);
	MakeOilrig(tile, st->index, GetWaterClass(tile));

	st->owner = OWNER_NONE;
	st->airport.type = AT_OILRIG;
	st->airport.Add(tile);
	st->dock_tile = tile;
	st->facilities = FACIL_AIRPORT | FACIL_DOCK;
	st->build_date = _date;

	st->rect.BeforeAddTile(tile, StationRect::ADD_FORCE);

	for (CargoID j = 0; j < NUM_CARGO; j++) {
		st->goods[j].acceptance_pickup = 0;
		st->goods[j].days_since_pickup = 255;
		st->goods[j].rating = INITIAL_STATION_RATING;
		st->goods[j].last_speed = 0;
		st->goods[j].last_age = 255;
	}

	st->UpdateVirtCoord();
	UpdateStationAcceptance(st, false);
	st->RecomputeIndustriesNear();
}

void DeleteOilRig(TileIndex tile)
{
	Station *st = Station::GetByTile(tile);

	MakeWaterKeepingClass(tile, OWNER_NONE);
	MarkTileDirtyByTile(tile);

	st->dock_tile = INVALID_TILE;
	st->airport.Clear();
	st->facilities &= ~(FACIL_AIRPORT | FACIL_DOCK);
	st->airport.flags = 0;

	st->rect.AfterRemoveTile(st, tile);

	st->UpdateVirtCoord();
	st->RecomputeIndustriesNear();
	if (!st->IsInUse()) delete st;
}

static void ChangeTileOwner_Station(TileIndex tile, Owner old_owner, Owner new_owner)
{
	if (IsDriveThroughStopTile(tile)) {
		for (RoadType rt = ROADTYPE_ROAD; rt < ROADTYPE_END; rt++) {
			/* Update all roadtypes, no matter if they are present */
			if (GetRoadOwner(tile, rt) == old_owner) {
				SetRoadOwner(tile, rt, new_owner == INVALID_OWNER ? OWNER_NONE : new_owner);
			}
		}
	}

	if (!IsTileOwner(tile, old_owner)) return;

	if (new_owner != INVALID_OWNER) {
		/* for buoys, owner of tile is owner of water, st->owner == OWNER_NONE */
		SetTileOwner(tile, new_owner);
		InvalidateWindowClassesData(WC_STATION_LIST, 0);
	} else {
		if (IsDriveThroughStopTile(tile)) {
			/* Remove the drive-through road stop */
			DoCommand(tile, 1 | 1 << 8, (GetStationType(tile) == STATION_TRUCK) ? ROADSTOP_TRUCK : ROADSTOP_BUS, DC_EXEC | DC_BANKRUPT, CMD_REMOVE_ROAD_STOP);
			assert(IsTileType(tile, MP_ROAD));
			/* Change owner of tile and all roadtypes */
			ChangeTileOwner(tile, old_owner, new_owner);
		} else {
			DoCommand(tile, 0, 0, DC_EXEC | DC_BANKRUPT, CMD_LANDSCAPE_CLEAR);
			/* Set tile owner of water under (now removed) buoy and dock to OWNER_NONE.
			 * Update owner of buoy if it was not removed (was in orders).
			 * Do not update when owned by OWNER_WATER (sea and rivers). */
			if ((IsTileType(tile, MP_WATER) || IsBuoyTile(tile)) && IsTileOwner(tile, old_owner)) SetTileOwner(tile, OWNER_NONE);
		}
	}
}

/**
 * Check if a drive-through road stop tile can be cleared.
 * Road stops built on town-owned roads check the conditions
 * that would allow clearing of the original road.
 * @param tile road stop tile to check
 * @param flags command flags
 * @return true if the road can be cleared
 */
static bool CanRemoveRoadWithStop(TileIndex tile, DoCommandFlag flags)
{
	/* Yeah... water can always remove stops, right? */
	if (_current_company == OWNER_WATER) return true;

	Owner road_owner = _current_company;
	Owner tram_owner = _current_company;

	RoadTypes rts = GetRoadTypes(tile);
	if (HasBit(rts, ROADTYPE_ROAD)) road_owner = GetRoadOwner(tile, ROADTYPE_ROAD);
	if (HasBit(rts, ROADTYPE_TRAM)) tram_owner = GetRoadOwner(tile, ROADTYPE_TRAM);

	if ((road_owner != OWNER_TOWN && CheckOwnership(road_owner).Failed()) || CheckOwnership(tram_owner).Failed()) return false;

	return road_owner != OWNER_TOWN || CheckAllowRemoveRoad(tile, GetAnyRoadBits(tile, ROADTYPE_ROAD), OWNER_TOWN, ROADTYPE_ROAD, flags).Succeeded();
}

CommandCost ClearTile_Station(TileIndex tile, DoCommandFlag flags)
{
	if (flags & DC_AUTO) {
		switch (GetStationType(tile)) {
			default: break;
			case STATION_RAIL:     return_cmd_error(STR_ERROR_MUST_DEMOLISH_RAILROAD);
			case STATION_WAYPOINT: return_cmd_error(STR_ERROR_BUILDING_MUST_BE_DEMOLISHED);
			case STATION_AIRPORT:  return_cmd_error(STR_ERROR_MUST_DEMOLISH_AIRPORT_FIRST);
			case STATION_TRUCK:    return_cmd_error(HasTileRoadType(tile, ROADTYPE_TRAM) ? STR_ERROR_MUST_DEMOLISH_CARGO_TRAM_STATION_FIRST : STR_ERROR_MUST_DEMOLISH_TRUCK_STATION_FIRST);
			case STATION_BUS:      return_cmd_error(HasTileRoadType(tile, ROADTYPE_TRAM) ? STR_ERROR_MUST_DEMOLISH_PASSENGER_TRAM_STATION_FIRST : STR_ERROR_MUST_DEMOLISH_BUS_STATION_FIRST);
			case STATION_BUOY:     return_cmd_error(STR_ERROR_BUOY_IN_THE_WAY);
			case STATION_DOCK:     return_cmd_error(STR_ERROR_MUST_DEMOLISH_DOCK_FIRST);
			case STATION_OILRIG:
				SetDParam(1, STR_INDUSTRY_NAME_OIL_RIG);
				return_cmd_error(STR_ERROR_UNMOVABLE_OBJECT_IN_THE_WAY);
		}
	}

	switch (GetStationType(tile)) {
		case STATION_RAIL:     return RemoveRailStation(tile, flags);
		case STATION_WAYPOINT: return RemoveRailWaypoint(tile, flags);
		case STATION_AIRPORT:  return RemoveAirport(tile, flags);
		case STATION_TRUCK:
			if (IsDriveThroughStopTile(tile) && !CanRemoveRoadWithStop(tile, flags)) {
				return_cmd_error(STR_ERROR_MUST_DEMOLISH_TRUCK_STATION_FIRST);
			}
			return RemoveRoadStop(tile, flags);
		case STATION_BUS:
			if (IsDriveThroughStopTile(tile) && !CanRemoveRoadWithStop(tile, flags)) {
				return_cmd_error(STR_ERROR_MUST_DEMOLISH_BUS_STATION_FIRST);
			}
			return RemoveRoadStop(tile, flags);
		case STATION_BUOY:     return RemoveBuoy(tile, flags);
		case STATION_DOCK:     return RemoveDock(tile, flags);
		default: break;
	}

	return CMD_ERROR;
}

static CommandCost TerraformTile_Station(TileIndex tile, DoCommandFlag flags, uint z_new, Slope tileh_new)
{
	if (_settings_game.construction.build_on_slopes && AutoslopeEnabled()) {
		/* TODO: If you implement newgrf callback 149 'land slope check', you have to decide what to do with it here.
		 *       TTDP does not call it.
		 */
		if (!IsSteepSlope(tileh_new) && (GetTileMaxZ(tile) == z_new + GetSlopeMaxZ(tileh_new))) {
			switch (GetStationType(tile)) {
				case STATION_WAYPOINT:
				case STATION_RAIL: {
					DiagDirection direction = AxisToDiagDir(GetRailStationAxis(tile));
					if (!AutoslopeCheckForEntranceEdge(tile, z_new, tileh_new, direction)) break;
					if (!AutoslopeCheckForEntranceEdge(tile, z_new, tileh_new, ReverseDiagDir(direction))) break;
					return CommandCost(EXPENSES_CONSTRUCTION, _price[PR_BUILD_FOUNDATION]);
				}

				case STATION_AIRPORT:
					return CommandCost(EXPENSES_CONSTRUCTION, _price[PR_BUILD_FOUNDATION]);

				case STATION_TRUCK:
				case STATION_BUS: {
					DiagDirection direction = GetRoadStopDir(tile);
					if (!AutoslopeCheckForEntranceEdge(tile, z_new, tileh_new, direction)) break;
					if (IsDriveThroughStopTile(tile)) {
						if (!AutoslopeCheckForEntranceEdge(tile, z_new, tileh_new, ReverseDiagDir(direction))) break;
					}
					return CommandCost(EXPENSES_CONSTRUCTION, _price[PR_BUILD_FOUNDATION]);
				}

				default: break;
			}
		}
	}
	return DoCommand(tile, 0, 0, flags, CMD_LANDSCAPE_CLEAR);
}

<<<<<<< HEAD
void GoodsEntry::UpdateFlowStats(FlowStatSet &flow_stats, FlowStatSet::iterator flow_it, uint count)
{
	FlowStat fs = *flow_it;
	fs.Increase(count);
	flow_stats.erase(flow_it);
	flow_stats.insert(fs);
}

void GoodsEntry::UpdateFlowStats(FlowStatSet &flow_stats, uint count, StationID next)
{
	FlowStatSet::iterator flow_it = flow_stats.begin();
	while (flow_it != flow_stats.end()) {
		StationID via = flow_it->Via();
		if (via == next) { //usually the first one is the correct one
			this->UpdateFlowStats(flow_stats, flow_it, count);
			return;
		} else {
			++flow_it;
		}
	}
}

void GoodsEntry::UpdateFlowStats(StationID source, uint count, StationID next)
{
	if (source == INVALID_STATION || next == INVALID_STATION || this->flows.empty()) return;
	FlowStatSet &flow_stats = this->flows[source];
	this->UpdateFlowStats(flow_stats, count, next);
}

StationID GoodsEntry::UpdateFlowStatsTransfer(StationID source, uint count, StationID curr) {
	if (source == INVALID_STATION || this->flows.empty()) return INVALID_STATION;
	FlowStatSet &flow_stats = this->flows[source];
	FlowStatSet::iterator flow_it = flow_stats.begin();
	while (flow_it != flow_stats.end()) {
		StationID via = flow_it->Via();
		if (via != curr) {
			UpdateFlowStats(flow_stats, flow_it, count);
			return via;
		}
		else {
			++flow_it;
		}
	}
	return INVALID_STATION;
}

FlowStat GoodsEntry::GetSumFlowVia(StationID via) const {
	FlowStat ret(1, via);
	for(FlowStatMap::const_iterator i = this->flows.begin(); i != this->flows.end(); ++i) {
		const FlowStatSet &flow_set = i->second;
		for (FlowStatSet::const_iterator j = flow_set.begin(); j != flow_set.end(); ++j) {
			const FlowStat &flow = *j;
=======
FlowStat GoodsEntry::GetSumFlowVia(StationID via) const {
	FlowStat ret(1, via);
	for(FlowStatMap::const_iterator i = flows.begin(); i != flows.end(); ++i) {
		const FlowStatSet & flow_set = i->second;
		for (FlowStatSet::const_iterator j = flow_set.begin(); j != flow_set.end(); ++j) {
			const FlowStat & flow = *j;
>>>>>>> 055bed88
			if (flow.Via() == via) {
				ret += flow;
			}
		}
	}
	return ret;
}

extern const TileTypeProcs _tile_type_station_procs = {
	DrawTile_Station,           // draw_tile_proc
	GetSlopeZ_Station,          // get_slope_z_proc
	ClearTile_Station,          // clear_tile_proc
	NULL,                       // add_accepted_cargo_proc
	GetTileDesc_Station,        // get_tile_desc_proc
	GetTileTrackStatus_Station, // get_tile_track_status_proc
	ClickTile_Station,          // click_tile_proc
	AnimateTile_Station,        // animate_tile_proc
	TileLoop_Station,           // tile_loop_clear
	ChangeTileOwner_Station,    // change_tile_owner_clear
	NULL,                       // add_produced_cargo_proc
	VehicleEnter_Station,       // vehicle_enter_tile_proc
	GetFoundation_Station,      // get_foundation_proc
	TerraformTile_Station,      // terraform_tile_proc
};<|MERGE_RESOLUTION|>--- conflicted
+++ resolved
@@ -3124,27 +3124,17 @@
 	}
 }
 
-<<<<<<< HEAD
-=======
 /**
  * get the length of a moving average for a link between two stations
  * @param from the source station
  * @param to the destination station
  * @return the moving average length
  */
->>>>>>> 055bed88
 uint GetMovingAverageLength(const Station *from, const Station *to)
 {
 	return LinkStat::MIN_AVERAGE_LENGTH + (DistanceManhattan(from->xy, to->xy) >> 2);
 }
 
-<<<<<<< HEAD
-void Station::RunAverages() {
-	FlowStatSet new_flows;
-	for(int goods_index = CT_BEGIN; goods_index != CT_END; ++goods_index) {
-		GoodsEntry &good = this->goods[goods_index];
-		LinkStatMap &links = good.link_stats;
-=======
 /**
  * Run the moving average decrease function for all link stats.
  */
@@ -3152,25 +3142,18 @@
 	FlowStatSet new_flows;
 	for(int goods_index = 0; goods_index < NUM_CARGO; ++goods_index) {
 		LinkStatMap &links = this->goods[goods_index].link_stats;
->>>>>>> 055bed88
 		for (LinkStatMap::iterator i = links.begin(); i != links.end();) {
 			StationID id = i->first;
 			Station *other = Station::GetIfValid(id);
 			if (other == NULL) {
-<<<<<<< HEAD
-				good.cargo.RerouteStalePackets(id);
-=======
->>>>>>> 055bed88
+				this->goods[goods_index].cargo.RerouteStalePackets(id);
 				links.erase(i++);
 			} else {
 				LinkStat &ls = i->second;
 				ls.Decrease();
 				if (ls.IsNull()) {
 					DeleteStaleFlows(this->index, goods_index, id);
-<<<<<<< HEAD
-					good.cargo.RerouteStalePackets(id);
-=======
->>>>>>> 055bed88
+					this->goods[goods_index].cargo.RerouteStalePackets(id);
 					links.erase(i++);
 				} else {
 					++i;
@@ -3178,11 +3161,7 @@
 			}
 		}
 
-<<<<<<< HEAD
-		FlowStatMap &flows = good.flows;
-=======
 		FlowStatMap &flows = this->goods[goods_index].flows;
->>>>>>> 055bed88
 		for (FlowStatMap::iterator i = flows.begin(); i != flows.end();) {
 			StationID source = i->first;
 			if (!Station::IsValidID(source)) {
@@ -3202,8 +3181,6 @@
 	}
 }
 
-<<<<<<< HEAD
-
 void UpdateFlows(Station *st, Vehicle *front, StationID next_station_id) {
 	if (next_station_id == INVALID_STATION) {
 		return;
@@ -3219,28 +3196,17 @@
 	}
 }
 
-=======
 /**
  * Recalculate the frozen value of the station the given vehicle is loading at
  * if the vehicle is loading.
  * @param v the vehicle to be examined
  */
->>>>>>> 055bed88
 void RecalcFrozenIfLoading(const Vehicle *v) {
 	if (v->current_order.IsType(OT_LOADING)) {
 		RecalcFrozen(Station::Get(v->last_station_visited));
 	}
 }
 
-<<<<<<< HEAD
-void RecalcFrozen(Station *st) {
-	if (st->loading_vehicles.empty()) {
-		/* if no vehicles are there the frozen values are always correct */
-		return;
-	}
-
-	for(int goods_index = CT_BEGIN; goods_index != CT_END; ++goods_index) {
-=======
 /**
  * Recalculate all frozen values for all link stats of a station. This is done
  * by adding up the capacities of all loading vehicles.
@@ -3248,7 +3214,6 @@
  */
 void RecalcFrozen(Station *st) {
 	for(int goods_index = 0; goods_index < NUM_CARGO; ++goods_index) {
->>>>>>> 055bed88
 		GoodsEntry &good = st->goods[goods_index];
 		LinkStatMap &links = good.link_stats;
 		for (LinkStatMap::iterator i = links.begin(); i != links.end(); ++i) {
@@ -3261,12 +3226,8 @@
 		const Vehicle *front = *v_it;
 		OrderList *orders = front->orders.list;
 		if (orders != NULL) {
-<<<<<<< HEAD
-			StationID next_station_id = orders->GetNextStoppingStation(front->cur_order_index, front->type == VEH_ROAD || front->type == VEH_TRAIN);
-=======
 			StationID next_station_id = orders->GetNextStoppingStation(front->cur_order_index,
 					front->type == VEH_ROAD || front->type == VEH_TRAIN);
->>>>>>> 055bed88
 			if (next_station_id != INVALID_STATION && next_station_id != st->index) {
 				IncreaseStats(st, front, next_station_id, true);
 			}
@@ -3275,8 +3236,6 @@
 	}
 }
 
-<<<<<<< HEAD
-=======
 /**
  * Decrease the frozen values of all link stats associated with vehicles in the
  * given consist (ie the consist is leaving the station).
@@ -3284,7 +3243,6 @@
  * @param front the first vehicle in the consist
  * @param next_station_id the station the vehicle is leaving for
  */
->>>>>>> 055bed88
 void DecreaseFrozen(Station *st, const Vehicle *front, StationID next_station_id) {
 	assert(st->index != next_station_id && next_station_id != INVALID_STATION);
 	for (const Vehicle *v = front; v != NULL; v = v->Next()) {
@@ -3310,8 +3268,6 @@
 	}
 }
 
-<<<<<<< HEAD
-=======
 /**
  * Either freeze or increase capacity for all link stats associated with vehicles
  * in the given consist.
@@ -3320,7 +3276,6 @@
  * @param next_station_id the station the consist will be travelling to next
  * @param freeze if true, freeze capacity, otherwise increase capacity
  */
->>>>>>> 055bed88
 void IncreaseStats(Station *st, const Vehicle *front, StationID next_station_id, bool freeze) {
 	Station *next = Station::GetIfValid(next_station_id);
 	assert(st->index != next_station_id && next != NULL);
@@ -3367,7 +3322,7 @@
 	BaseStation *st;
 	FOR_ALL_BASE_STATIONS(st) {
 		StationHandleSmallTick(st);
-		
+
 		/* Run 250 tick interval trigger for station animation.
 		 * Station index is included so that triggers are not all done
 		 * at the same time. */
@@ -3384,16 +3339,9 @@
 {
 	Station *st;
 	FOR_ALL_STATIONS(st) {
-<<<<<<< HEAD
-		for(int goods_index = CT_BEGIN; goods_index != CT_END; ++goods_index) {
-			GoodsEntry &good = st->goods[goods_index];
-			good.supply = good.supply_new;
-			good.supply_new = 0;
-=======
 		for(int goods_index = 0; goods_index < NUM_CARGO; ++goods_index) {
 			st->goods[goods_index].supply = st->goods[goods_index].supply_new;
 			st->goods[goods_index].supply_new = 0;
->>>>>>> 055bed88
 		}
 	}
 }
@@ -3419,7 +3367,6 @@
 
 static void UpdateStationWaiting(Station *st, CargoID type, uint amount, SourceType source_type, SourceID source_id)
 {
-<<<<<<< HEAD
 	GoodsEntry &good = st->goods[type];
 	StationID id = st->index;
 	StationID next = INVALID_STATION;
@@ -3429,15 +3376,9 @@
 		next = i->Via();
 		good.UpdateFlowStats(flow_stats, i, amount);
 	}
-	CargoPacket *packet = new CargoPacket(st->index, st->xy, amount, source_type, source_id);
-	good.cargo.Append(next, packet);
-
+
+	good.cargo.Append(next, new CargoPacket(st->index, st->xy, amount, source_type, source_id));
 	good.supply_new += amount;
-=======
-	st->goods[type].cargo.Append(new CargoPacket(st->index, st->xy, amount, source_type, source_id));
-	SetBit(st->goods[type].acceptance_pickup, GoodsEntry::PICKUP);
-	st->goods[type].supply_new += amount;
->>>>>>> 055bed88
 
 	StationAnimationTrigger(st, st->xy, STAT_ANIM_NEW_CARGO, type);
 	AirportAnimationTrigger(st, AAT_STATION_NEW_CARGO, type);
@@ -3799,7 +3740,6 @@
 	return DoCommand(tile, 0, 0, flags, CMD_LANDSCAPE_CLEAR);
 }
 
-<<<<<<< HEAD
 void GoodsEntry::UpdateFlowStats(FlowStatSet &flow_stats, FlowStatSet::iterator flow_it, uint count)
 {
 	FlowStat fs = *flow_it;
@@ -3852,14 +3792,6 @@
 		const FlowStatSet &flow_set = i->second;
 		for (FlowStatSet::const_iterator j = flow_set.begin(); j != flow_set.end(); ++j) {
 			const FlowStat &flow = *j;
-=======
-FlowStat GoodsEntry::GetSumFlowVia(StationID via) const {
-	FlowStat ret(1, via);
-	for(FlowStatMap::const_iterator i = flows.begin(); i != flows.end(); ++i) {
-		const FlowStatSet & flow_set = i->second;
-		for (FlowStatSet::const_iterator j = flow_set.begin(); j != flow_set.end(); ++j) {
-			const FlowStat & flow = *j;
->>>>>>> 055bed88
 			if (flow.Via() == via) {
 				ret += flow;
 			}
