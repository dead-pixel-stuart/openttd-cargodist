/* $Id$ */

/*
 * This file is part of OpenTTD.
 * OpenTTD is free software; you can redistribute it and/or modify it under the terms of the GNU General Public License as published by the Free Software Foundation, version 2.
 * OpenTTD is distributed in the hope that it will be useful, but WITHOUT ANY WARRANTY; without even the implied warranty of MERCHANTABILITY or FITNESS FOR A PARTICULAR PURPOSE.
 * See the GNU General Public License for more details. You should have received a copy of the GNU General Public License along with OpenTTD. If not, see <http://www.gnu.org/licenses/>.
 */

/** @file station_cmd.cpp Handling of station tiles. */

#include "stdafx.h"
#include "aircraft.h"
#include "bridge_map.h"
#include "cmd_helper.h"
#include "landscape.h"
#include "viewport_func.h"
#include "command_func.h"
#include "town.h"
#include "news_func.h"
#include "train.h"
#include "roadveh.h"
#include "industry.h"
#include "newgrf_cargo.h"
#include "newgrf_station.h"
#include "pathfinder/yapf/yapf_cache.h"
#include "road_internal.h" /* For drawing catenary/checking road removal */
#include "variables.h"
#include "autoslope.h"
#include "water.h"
#include "station_gui.h"
#include "strings_func.h"
#include "functions.h"
#include "window_func.h"
#include "date_func.h"
#include "vehicle_func.h"
#include "string_func.h"
#include "animated_tile_func.h"
#include "elrail_func.h"
#include "station_base.h"
#include "roadstop_base.h"
#include "waypoint_base.h"
#include "waypoint_func.h"
#include "pbs.h"
#include "debug.h"
#include "core/random_func.hpp"
#include "company_base.h"
#include "newgrf.h"
#include "moving_average.h"

#include "table/strings.h"

/**
 * Check whether the given tile is a hangar.
 * @param t the tile to of whether it is a hangar.
 * @pre IsTileType(t, MP_STATION)
 * @return true if and only if the tile is a hangar.
 */
bool IsHangar(TileIndex t)
{
	assert(IsTileType(t, MP_STATION));

	/* If the tile isn't an airport there's no chance it's a hangar. */
	if (!IsAirport(t)) return false;

	const Station *st = Station::GetByTile(t);
	const AirportSpec *as = st->GetAirportSpec();

	for (uint i = 0; i < as->nof_depots; i++) {
		if (st->GetHangarTile(i) == t) return true;
	}

	return false;
}

/**
 * Look for a station around the given tile area.
 * @param ta the area to search over
 * @param closest_station the closest station found so far
 * @param st to 'return' the found station
 * @return false if more than one stations are found. True when zero or one are found.
 */
template <class T>
bool GetStationAround(TileArea ta, StationID closest_station, T **st)
{
	/* check around to see if there's any stations there */
	TILE_LOOP(tile_cur, ta.w + 2, ta.h + 2, ta.tile - TileDiffXY(1, 1)) {
		if (IsTileType(tile_cur, MP_STATION)) {
			StationID t = GetStationIndex(tile_cur);

			if (closest_station == INVALID_STATION) {
				if (T::IsValidID(t)) closest_station = t;
			} else if (closest_station != t) {
				_error_message = STR_ERROR_ADJOINS_MORE_THAN_ONE_EXISTING;
				return false;
			}
		}
	}
	*st = (closest_station == INVALID_STATION) ? NULL : T::Get(closest_station);
	return true;
}

/**
 * Function to check whether the given tile matches some criterion.
 * @param tile the tile to check
 * @return true if it matches, false otherwise
 */
typedef bool (*CMSAMatcher)(TileIndex tile);

/**
 * Counts the numbers of tiles matching a specific type in the area around
 * @param tile the center tile of the 'count area'
 * @param cmp the comparator/matcher (@see CMSAMatcher)
 * @return the number of matching tiles around
 */
static int CountMapSquareAround(TileIndex tile, CMSAMatcher cmp)
{
	int num = 0;

	for (int dx = -3; dx <= 3; dx++) {
		for (int dy = -3; dy <= 3; dy++) {
			TileIndex t = TileAddWrap(tile, dx, dy);
			if (t != INVALID_TILE && cmp(t)) num++;
		}
	}

	return num;
}

/**
 * Check whether the tile is a mine.
 * @param tile the tile to investigate.
 * @return true if and only if the tile is a mine
 */
static bool CMSAMine(TileIndex tile)
{
	/* No industry */
	if (!IsTileType(tile, MP_INDUSTRY)) return false;

	const Industry *ind = Industry::GetByTile(tile);

	/* No extractive industry */
	if ((GetIndustrySpec(ind->type)->life_type & INDUSTRYLIFE_EXTRACTIVE) == 0) return false;

	for (uint i = 0; i < lengthof(ind->produced_cargo); i++) {
		/* The industry extracts something non-liquid, i.e. no oil or plastic, so it is a mine.
		 * Also the production of passengers and mail is ignored. */
		if (ind->produced_cargo[i] != CT_INVALID &&
				(CargoSpec::Get(ind->produced_cargo[i])->classes & (CC_LIQUID | CC_PASSENGERS | CC_MAIL)) == 0) {
			return true;
		}
	}

	return false;
}

/**
 * Check whether the tile is water.
 * @param tile the tile to investigate.
 * @return true if and only if the tile is a mine
 */
static bool CMSAWater(TileIndex tile)
{
	return IsTileType(tile, MP_WATER) && IsWater(tile);
}

/**
 * Check whether the tile is a tree.
 * @param tile the tile to investigate.
 * @return true if and only if the tile is a mine
 */
static bool CMSATree(TileIndex tile)
{
	return IsTileType(tile, MP_TREES);
}

/**
 * Check whether the tile is a forest.
 * @param tile the tile to investigate.
 * @return true if and only if the tile is a mine
 */
static bool CMSAForest(TileIndex tile)
{
	/* No industry */
	if (!IsTileType(tile, MP_INDUSTRY)) return false;

	const Industry *ind = Industry::GetByTile(tile);

	/* No extractive industry */
	if ((GetIndustrySpec(ind->type)->life_type & INDUSTRYLIFE_ORGANIC) == 0) return false;

	for (uint i = 0; i < lengthof(ind->produced_cargo); i++) {
		/* The industry produces wood. */
		if (ind->produced_cargo[i] != CT_INVALID && CargoSpec::Get(ind->produced_cargo[i])->label == 'WOOD') return true;
	}

	return false;
}

#define M(x) ((x) - STR_SV_STNAME)

enum StationNaming {
	STATIONNAMING_RAIL,
	STATIONNAMING_ROAD,
	STATIONNAMING_AIRPORT,
	STATIONNAMING_OILRIG,
	STATIONNAMING_DOCK,
	STATIONNAMING_HELIPORT,
};

/** Information to handle station action 0 property 24 correctly */
struct StationNameInformation {
	uint32 free_names; ///< Current bitset of free names (we can remove names).
	bool *indtypes;    ///< Array of bools telling whether an industry type has been found.
};

/**
 * Find a station action 0 property 24 station name, or reduce the
 * free_names if needed.
 * @param tile the tile to search
 * @param user_data the StationNameInformation to base the search on
 * @return true if the tile contains an industry that has not given
 *              it's name to one of the other stations in town.
 */
static bool FindNearIndustryName(TileIndex tile, void *user_data)
{
	/* All already found industry types */
	StationNameInformation *sni = (StationNameInformation*)user_data;
	if (!IsTileType(tile, MP_INDUSTRY)) return false;

	/* If the station name is undefined it means that it doesn't name a station */
	IndustryType indtype = GetIndustryType(tile);
	if (GetIndustrySpec(indtype)->station_name == STR_UNDEFINED) return false;

	/* In all cases if an industry that provides a name is found two of
	 * the standard names will be disabled. */
	sni->free_names &= ~(1 << M(STR_SV_STNAME_OILFIELD) | 1 << M(STR_SV_STNAME_MINES));
	return !sni->indtypes[indtype];
}

static StringID GenerateStationName(Station *st, TileIndex tile, StationNaming name_class)
{
	static const uint32 _gen_station_name_bits[] = {
		0,                                       // STATIONNAMING_RAIL
		0,                                       // STATIONNAMING_ROAD
		1U << M(STR_SV_STNAME_AIRPORT),          // STATIONNAMING_AIRPORT
		1U << M(STR_SV_STNAME_OILFIELD),         // STATIONNAMING_OILRIG
		1U << M(STR_SV_STNAME_DOCKS),            // STATIONNAMING_DOCK
		1U << M(STR_SV_STNAME_HELIPORT),         // STATIONNAMING_HELIPORT
	};

	const Town *t = st->town;
	uint32 free_names = UINT32_MAX;

	bool indtypes[NUM_INDUSTRYTYPES];
	memset(indtypes, 0, sizeof(indtypes));

	const Station *s;
	FOR_ALL_STATIONS(s) {
		if (s != st && s->town == t) {
			if (s->indtype != IT_INVALID) {
				indtypes[s->indtype] = true;
				continue;
			}
			uint str = M(s->string_id);
			if (str <= 0x20) {
				if (str == M(STR_SV_STNAME_FOREST)) {
					str = M(STR_SV_STNAME_WOODS);
				}
				ClrBit(free_names, str);
			}
		}
	}

	TileIndex indtile = tile;
	StationNameInformation sni = { free_names, indtypes };
	if (CircularTileSearch(&indtile, 7, FindNearIndustryName, &sni)) {
		/* An industry has been found nearby */
		IndustryType indtype = GetIndustryType(indtile);
		const IndustrySpec *indsp = GetIndustrySpec(indtype);
		/* STR_NULL means it only disables oil rig/mines */
		if (indsp->station_name != STR_NULL) {
			st->indtype = indtype;
			return STR_SV_STNAME_FALLBACK;
		}
	}

	/* Oil rigs/mines name could be marked not free by looking for a near by industry. */
	free_names = sni.free_names;

	/* check default names */
	uint32 tmp = free_names & _gen_station_name_bits[name_class];
	if (tmp != 0) return STR_SV_STNAME + FindFirstBit(tmp);

	/* check mine? */
	if (HasBit(free_names, M(STR_SV_STNAME_MINES))) {
		if (CountMapSquareAround(tile, CMSAMine) >= 2) {
			return STR_SV_STNAME_MINES;
		}
	}

	/* check close enough to town to get central as name? */
	if (DistanceMax(tile, t->xy) < 8) {
		if (HasBit(free_names, M(STR_SV_STNAME))) return STR_SV_STNAME;

		if (HasBit(free_names, M(STR_SV_STNAME_CENTRAL))) return STR_SV_STNAME_CENTRAL;
	}

	/* Check lakeside */
	if (HasBit(free_names, M(STR_SV_STNAME_LAKESIDE)) &&
			DistanceFromEdge(tile) < 20 &&
			CountMapSquareAround(tile, CMSAWater) >= 5) {
		return STR_SV_STNAME_LAKESIDE;
	}

	/* Check woods */
	if (HasBit(free_names, M(STR_SV_STNAME_WOODS)) && (
				CountMapSquareAround(tile, CMSATree) >= 8 ||
				CountMapSquareAround(tile, CMSAForest) >= 2)
			) {
		return _settings_game.game_creation.landscape == LT_TROPIC ? STR_SV_STNAME_FOREST : STR_SV_STNAME_WOODS;
	}

	/* check elevation compared to town */
	uint z = GetTileZ(tile);
	uint z2 = GetTileZ(t->xy);
	if (z < z2) {
		if (HasBit(free_names, M(STR_SV_STNAME_VALLEY))) return STR_SV_STNAME_VALLEY;
	} else if (z > z2) {
		if (HasBit(free_names, M(STR_SV_STNAME_HEIGHTS))) return STR_SV_STNAME_HEIGHTS;
	}

	/* check direction compared to town */
	static const int8 _direction_and_table[] = {
		~( (1 << M(STR_SV_STNAME_WEST))  | (1 << M(STR_SV_STNAME_EAST)) | (1 << M(STR_SV_STNAME_NORTH)) ),
		~( (1 << M(STR_SV_STNAME_SOUTH)) | (1 << M(STR_SV_STNAME_WEST)) | (1 << M(STR_SV_STNAME_NORTH)) ),
		~( (1 << M(STR_SV_STNAME_SOUTH)) | (1 << M(STR_SV_STNAME_EAST)) | (1 << M(STR_SV_STNAME_NORTH)) ),
		~( (1 << M(STR_SV_STNAME_SOUTH)) | (1 << M(STR_SV_STNAME_WEST)) | (1 << M(STR_SV_STNAME_EAST)) ),
	};

	free_names &= _direction_and_table[
		(TileX(tile) < TileX(t->xy)) +
		(TileY(tile) < TileY(t->xy)) * 2];

	tmp = free_names & ((1 << 1) | (1 << 2) | (1 << 3) | (1 << 4) | (1 << 6) | (1 << 7) | (1 << 12) | (1 << 26) | (1 << 27) | (1 << 28) | (1 << 29) | (1 << 30));
	return (tmp == 0) ? STR_SV_STNAME_FALLBACK : (STR_SV_STNAME + FindFirstBit(tmp));
}
#undef M

/**
 * Find the closest deleted station of the current company
 * @param tile the tile to search from.
 * @return the closest station or NULL if too far.
 */
static Station *GetClosestDeletedStation(TileIndex tile)
{
	uint threshold = 8;
	Station *best_station = NULL;
	Station *st;

	FOR_ALL_STATIONS(st) {
		if (!st->IsInUse() && st->owner == _current_company) {
			uint cur_dist = DistanceManhattan(tile, st->xy);

			if (cur_dist < threshold) {
				threshold = cur_dist;
				best_station = st;
			}
		}
	}

	return best_station;
}


void Station::GetTileArea(TileArea *ta, StationType type) const
{
	switch (type) {
		case STATION_RAIL:
			*ta = this->train_station;
			return;

		case STATION_AIRPORT:
			ta->tile = this->airport_tile;
			ta->w    = this->GetAirportSpec()->size_x;
			ta->h    = this->GetAirportSpec()->size_y;
			return;

		case STATION_TRUCK:
			*ta = this->truck_station;
			return;

		case STATION_BUS:
			*ta = this->bus_station;
			return;

		case STATION_DOCK:
		case STATION_OILRIG:
			ta->tile = this->dock_tile;
			break;

		default: NOT_REACHED();
	}

	ta->w = 1;
	ta->h = 1;
}

/**
 * Update the virtual coords needed to draw the station sign.
 */
void Station::UpdateVirtCoord()
{
	Point pt = RemapCoords2(TileX(this->xy) * TILE_SIZE, TileY(this->xy) * TILE_SIZE);

	pt.y -= 32;
	if ((this->facilities & FACIL_AIRPORT) && this->airport_type == AT_OILRIG) pt.y -= 16;

	SetDParam(0, this->index);
	SetDParam(1, this->facilities);
	this->sign.UpdatePosition(pt.x, pt.y, STR_VIEWPORT_STATION);

	SetWindowDirty(WC_STATION_VIEW, this->index);
}

/** Update the virtual coords needed to draw the station sign for all stations. */
void UpdateAllStationVirtCoords()
{
	BaseStation *st;

	FOR_ALL_BASE_STATIONS(st) {
		st->UpdateVirtCoord();
	}
}

/** Get a mask of the cargo types that the station accepts.
 * @param st Station to query
 * @return the expected mask
 */
static uint GetAcceptanceMask(const Station *st)
{
	uint mask = 0;

	for (CargoID i = 0; i < NUM_CARGO; i++) {
		if (HasBit(st->goods[i].acceptance_pickup, GoodsEntry::ACCEPTANCE)) mask |= 1 << i;
	}
	return mask;
}

/** Items contains the two cargo names that are to be accepted or rejected.
 * msg is the string id of the message to display.
 */
static void ShowRejectOrAcceptNews(const Station *st, uint num_items, CargoID *cargo, StringID msg)
{
	for (uint i = 0; i < num_items; i++) {
		SetDParam(i + 1, CargoSpec::Get(cargo[i])->name);
	}

	SetDParam(0, st->index);
	AddNewsItem(msg, NS_ACCEPTANCE, NR_STATION, st->index);
}

/**
 * Get the cargo types being produced around the tile (in a rectangle).
 * @param tile Northtile of area
 * @param w X extent of the area
 * @param h Y extent of the area
 * @param rad Search radius in addition to the given area
 */
CargoArray GetProductionAroundTiles(TileIndex tile, int w, int h, int rad)
{
	CargoArray produced;

	int x = TileX(tile);
	int y = TileY(tile);

	/* expand the region by rad tiles on each side
	 * while making sure that we remain inside the board. */
	int x2 = min(x + w + rad, MapSizeX());
	int x1 = max(x - rad, 0);

	int y2 = min(y + h + rad, MapSizeY());
	int y1 = max(y - rad, 0);

	assert(x1 < x2);
	assert(y1 < y2);
	assert(w > 0);
	assert(h > 0);

	TileArea ta(TileXY(x1, y1), TileXY(x2 - 1, y2 - 1));

	/* Loop over all tiles to get the produced cargo of
	 * everything except industries */
	TILE_AREA_LOOP(tile, ta) AddProducedCargo(tile, produced);

	/* Loop over the industries. They produce cargo for
	 * anything that is within 'rad' from their bounding
	 * box. As such if you have e.g. a oil well the tile
	 * area loop might not hit an industry tile while
	 * the industry would produce cargo for the station.
	 */
	const Industry *i;
	FOR_ALL_INDUSTRIES(i) {
		if (!ta.Intersects(i->location)) continue;

		for (uint j = 0; j < lengthof(i->produced_cargo); j++) {
			CargoID cargo = i->produced_cargo[j];
			if (cargo != CT_INVALID) produced[cargo]++;
		}
	}

	return produced;
}

/**
 * Get the acceptance of cargos around the tile in 1/8.
 * @param tile Center of the search area
 * @param w X extent of area
 * @param h Y extent of area
 * @param rad Search radius in addition to given area
 * @param always_accepted bitmask of cargo accepted by houses and headquarters; can be NULL
 */
CargoArray GetAcceptanceAroundTiles(TileIndex tile, int w, int h, int rad, uint32 *always_accepted)
{
	CargoArray acceptance;
	if (always_accepted != NULL) *always_accepted = 0;

	int x = TileX(tile);
	int y = TileY(tile);

	/* expand the region by rad tiles on each side
	 * while making sure that we remain inside the board. */
	int x2 = min(x + w + rad, MapSizeX());
	int y2 = min(y + h + rad, MapSizeY());
	int x1 = max(x - rad, 0);
	int y1 = max(y - rad, 0);

	assert(x1 < x2);
	assert(y1 < y2);
	assert(w > 0);
	assert(h > 0);

	for (int yc = y1; yc != y2; yc++) {
		for (int xc = x1; xc != x2; xc++) {
			TileIndex tile = TileXY(xc, yc);
			AddAcceptedCargo(tile, acceptance, always_accepted);
		}
	}

	return acceptance;
}

/** Update the acceptance for a station.
 * @param st Station to update
 * @param show_msg controls whether to display a message that acceptance was changed.
 */
void UpdateStationAcceptance(Station *st, bool show_msg)
{
	/* old accepted goods types */
	uint old_acc = GetAcceptanceMask(st);

	/* And retrieve the acceptance. */
	CargoArray acceptance;
	if (!st->rect.IsEmpty()) {
		acceptance = GetAcceptanceAroundTiles(
			TileXY(st->rect.left, st->rect.top),
			st->rect.right  - st->rect.left + 1,
			st->rect.bottom - st->rect.top  + 1,
			st->GetCatchmentRadius(),
			&st->always_accepted
		);
	}

	/* Adjust in case our station only accepts fewer kinds of goods */
	for (CargoID i = 0; i < NUM_CARGO; i++) {
		uint amt = min(acceptance[i], 15);

		/* Make sure the station can accept the goods type. */
		bool is_passengers = IsCargoInClass(i, CC_PASSENGERS);
		if ((!is_passengers && !(st->facilities & ~FACIL_BUS_STOP)) ||
				(is_passengers && !(st->facilities & ~FACIL_TRUCK_STOP))) {
			amt = 0;
		}

		SB(st->goods[i].acceptance_pickup, GoodsEntry::ACCEPTANCE, 1, amt >= 8);
	}

	/* Only show a message in case the acceptance was actually changed. */
	uint new_acc = GetAcceptanceMask(st);
	if (old_acc == new_acc) return;

	/* show a message to report that the acceptance was changed? */
	if (show_msg && st->owner == _local_company && st->IsInUse()) {
		/* List of accept and reject strings for different number of
		 * cargo types */
		static const StringID accept_msg[] = {
			STR_NEWS_STATION_NOW_ACCEPTS_CARGO,
			STR_NEWS_STATION_NOW_ACCEPTS_CARGO_AND_CARGO,
		};
		static const StringID reject_msg[] = {
			STR_NEWS_STATION_NO_LONGER_ACCEPTS_CARGO,
			STR_NEWS_STATION_NO_LONGER_ACCEPTS_CARGO_OR_CARGO,
		};

		/* Array of accepted and rejected cargo types */
		CargoID accepts[2] = { CT_INVALID, CT_INVALID };
		CargoID rejects[2] = { CT_INVALID, CT_INVALID };
		uint num_acc = 0;
		uint num_rej = 0;

		/* Test each cargo type to see if its acceptange has changed */
		for (CargoID i = 0; i < NUM_CARGO; i++) {
			if (HasBit(new_acc, i)) {
				if (!HasBit(old_acc, i) && num_acc < lengthof(accepts)) {
					/* New cargo is accepted */
					accepts[num_acc++] = i;
				}
			} else {
				if (HasBit(old_acc, i) && num_rej < lengthof(rejects)) {
					/* Old cargo is no longer accepted */
					rejects[num_rej++] = i;
				}
			}
		}

		/* Show news message if there are any changes */
		if (num_acc > 0) ShowRejectOrAcceptNews(st, num_acc, accepts, accept_msg[num_acc - 1]);
		if (num_rej > 0) ShowRejectOrAcceptNews(st, num_rej, rejects, reject_msg[num_rej - 1]);
	}

	/* redraw the station view since acceptance changed */
	SetWindowWidgetDirty(WC_STATION_VIEW, st->index, SVW_ACCEPTLIST);
}

static void UpdateStationSignCoord(BaseStation *st)
{
	const StationRect *r = &st->rect;

	if (r->IsEmpty()) return; // no tiles belong to this station

	/* clamp sign coord to be inside the station rect */
	st->xy = TileXY(ClampU(TileX(st->xy), r->left, r->right), ClampU(TileY(st->xy), r->top, r->bottom));
	st->UpdateVirtCoord();
}

/** This is called right after a station was deleted.
 * It checks if the whole station is free of substations, and if so, the station will be
 * deleted after a little while.
 * @param st Station
 */
static void DeleteStationIfEmpty(BaseStation *st)
{
	if (!st->IsInUse()) {
		st->delete_ctr = 0;
		InvalidateWindowData(WC_STATION_LIST, st->owner, 0);
	}
	/* station remains but it probably lost some parts - station sign should stay in the station boundaries */
	UpdateStationSignCoord(st);
}

CommandCost ClearTile_Station(TileIndex tile, DoCommandFlag flags);

/** Tries to clear the given area.
 * @param tile TileIndex to start check
 * @param w width of search area
 * @param h height of search area
 * @param flags operation to perform
 * @param invalid_dirs prohibited directions (set of DiagDirections)
 * @param station StationID to be queried and returned if available
 * @param check_clear if clearing tile should be performed (in wich case, cost will be added)
 * @param rt The rail type to check for (overbuilding rail stations over rail)
 * @return the cost in case of success, or an error code if it failed.
 */
CommandCost CheckFlatLandBelow(TileIndex tile, uint w, uint h, DoCommandFlag flags, uint invalid_dirs, StationID *station, bool check_clear = true, RailType rt = INVALID_RAILTYPE)
{
	CommandCost cost(EXPENSES_CONSTRUCTION);
	int allowed_z = -1;

	TILE_LOOP(tile_cur, w, h, tile) {
		if (MayHaveBridgeAbove(tile_cur) && IsBridgeAbove(tile_cur)) {
			return_cmd_error(STR_ERROR_MUST_DEMOLISH_BRIDGE_FIRST);
		}

		if (!EnsureNoVehicleOnGround(tile_cur)) return CMD_ERROR;

		uint z;
		Slope tileh = GetTileSlope(tile_cur, &z);

		/* Prohibit building if
		 *   1) The tile is "steep" (i.e. stretches two height levels)
		 *   2) The tile is non-flat and the build_on_slopes switch is disabled
		 */
		if (IsSteepSlope(tileh) ||
				((!_settings_game.construction.build_on_slopes) && tileh != SLOPE_FLAT)) {
			return_cmd_error(STR_ERROR_FLAT_LAND_REQUIRED);
		}

		int flat_z = z;
		if (tileh != SLOPE_FLAT) {
			/* need to check so the entrance to the station is not pointing at a slope.
			 * This must be valid for all station tiles, as the user can remove single station tiles. */
			if ((HasBit(invalid_dirs, DIAGDIR_NE) && !(tileh & SLOPE_NE)) ||
			    (HasBit(invalid_dirs, DIAGDIR_SE) && !(tileh & SLOPE_SE)) ||
			    (HasBit(invalid_dirs, DIAGDIR_SW) && !(tileh & SLOPE_SW)) ||
			    (HasBit(invalid_dirs, DIAGDIR_NW) && !(tileh & SLOPE_NW))) {
				return_cmd_error(STR_ERROR_FLAT_LAND_REQUIRED);
			}
			cost.AddCost(_price[PR_BUILD_FOUNDATION]);
			flat_z += TILE_HEIGHT;
		}

		/* get corresponding flat level and make sure that all parts of the station have the same level. */
		if (allowed_z == -1) {
			/* first tile */
			allowed_z = flat_z;
		} else if (allowed_z != flat_z) {
			return_cmd_error(STR_ERROR_FLAT_LAND_REQUIRED);
		}

		/* if station is set, then we have special handling to allow building on top of already existing stations.
		 * so station points to INVALID_STATION if we can build on any station.
		 * Or it points to a station if we're only allowed to build on exactly that station. */
		if (station != NULL && IsTileType(tile_cur, MP_STATION)) {
			if (!IsRailStation(tile_cur)) {
				return ClearTile_Station(tile_cur, DC_AUTO); // get error message
			} else {
				StationID st = GetStationIndex(tile_cur);
				if (*station == INVALID_STATION) {
					*station = st;
				} else if (*station != st) {
					return_cmd_error(STR_ERROR_ADJOINS_MORE_THAN_ONE_EXISTING);
				}
			}
		} else if (check_clear) {
			/* Rail type is only valid when building a railway station; in station to
			 * build isn't a rail station it's INVALID_RAILTYPE. */
			if (rt != INVALID_RAILTYPE &&
					IsPlainRailTile(tile_cur) && !HasSignals(tile_cur) &&
					HasPowerOnRail(GetRailType(tile_cur), rt)) {
				/* Allow overbuilding if the tile:
				 *  - has rail, but no signals
				 *  - it has exactly one track
				 *  - the track is in line with the station
				 *  - the current rail type has power on the to-be-built type (e.g. convert normal rail to el rail)
				 */
				TrackBits tracks = GetTrackBits(tile_cur);
				Track track = RemoveFirstTrack(&tracks);
				Track expected_track = HasBit(invalid_dirs, DIAGDIR_NE) ? TRACK_X : TRACK_Y;

				if (tracks == TRACK_BIT_NONE && track == expected_track) {
					CommandCost ret = DoCommand(tile_cur, 0, track, flags, CMD_REMOVE_SINGLE_RAIL);
					if (ret.Failed()) return ret;
					cost.AddCost(ret);
					/* With flags & ~DC_EXEC CmdLandscapeClear would fail since the rail still exists */
					continue;
				}
			}
			CommandCost ret = DoCommand(tile_cur, 0, 0, flags, CMD_LANDSCAPE_CLEAR);
			if (ret.Failed()) return ret;
			cost.AddCost(ret);
		}
	}

	return cost;
}

/**
 * Check whether we can expand the rail part of the given station.
 * @param st the station to expand
 * @param new_ta the current (and if all is fine new) tile area of the rail part of the station
 * @param axis the axis of the newly build rail
 * @return true if we are allowed to extend
 */
bool CanExpandRailStation(const BaseStation *st, TileArea &new_ta, Axis axis)
{
	TileArea cur_ta = st->train_station;

	if (_settings_game.station.nonuniform_stations) {
		/* determine new size of train station region.. */
		int x = min(TileX(cur_ta.tile), TileX(new_ta.tile));
		int y = min(TileY(cur_ta.tile), TileY(new_ta.tile));
		new_ta.w = max(TileX(cur_ta.tile) + cur_ta.w, TileX(new_ta.tile) + new_ta.w) - x;
		new_ta.h = max(TileY(cur_ta.tile) + cur_ta.h, TileY(new_ta.tile) + new_ta.h) - y;
		new_ta.tile = TileXY(x, y);
	} else {
		/* do not allow modifying non-uniform stations,
		 * the uniform-stations code wouldn't handle it well */
		TILE_LOOP(t, cur_ta.w, cur_ta.h, cur_ta.tile) {
			if (!st->TileBelongsToRailStation(t)) { // there may be adjoined station
				_error_message = STR_ERROR_NONUNIFORM_STATIONS_DISALLOWED;
				return false;
			}
		}

		/* check so the orientation is the same */
		if (GetRailStationAxis(cur_ta.tile) != axis) {
			_error_message = STR_ERROR_NONUNIFORM_STATIONS_DISALLOWED;
			return false;
		}

		/* check if the new station adjoins the old station in either direction */
		if (cur_ta.w == new_ta.w && cur_ta.tile == new_ta.tile + TileDiffXY(0, new_ta.h)) {
			/* above */
			new_ta.h += cur_ta.h;
		} else if (cur_ta.w == new_ta.w && cur_ta.tile == new_ta.tile - TileDiffXY(0, cur_ta.h)) {
			/* below */
			new_ta.tile = cur_ta.tile;
			new_ta.h += new_ta.h;
		} else if (cur_ta.h == new_ta.h && cur_ta.tile == new_ta.tile + TileDiffXY(new_ta.w, 0)) {
			/* to the left */
			new_ta.w += cur_ta.w;
		} else if (cur_ta.h == new_ta.h && cur_ta.tile == new_ta.tile - TileDiffXY(cur_ta.w, 0)) {
			/* to the right */
			new_ta.tile = cur_ta.tile;
			new_ta.w += cur_ta.w;
		} else {
			_error_message = STR_ERROR_NONUNIFORM_STATIONS_DISALLOWED;
			return false;
		}
	}
	/* make sure the final size is not too big. */
	if (new_ta.w > _settings_game.station.station_spread || new_ta.h > _settings_game.station.station_spread) {
		_error_message = STR_ERROR_STATION_TOO_SPREAD_OUT;
		return false;
	}

	return true;
}

static inline byte *CreateSingle(byte *layout, int n)
{
	int i = n;
	do *layout++ = 0; while (--i);
	layout[((n - 1) >> 1) - n] = 2;
	return layout;
}

static inline byte *CreateMulti(byte *layout, int n, byte b)
{
	int i = n;
	do *layout++ = b; while (--i);
	if (n > 4) {
		layout[0 - n] = 0;
		layout[n - 1 - n] = 0;
	}
	return layout;
}

void GetStationLayout(byte *layout, int numtracks, int plat_len, const StationSpec *statspec)
{
	if (statspec != NULL && statspec->lengths >= plat_len &&
			statspec->platforms[plat_len - 1] >= numtracks &&
			statspec->layouts[plat_len - 1][numtracks - 1]) {
		/* Custom layout defined, follow it. */
		memcpy(layout, statspec->layouts[plat_len - 1][numtracks - 1],
			plat_len * numtracks);
		return;
	}

	if (plat_len == 1) {
		CreateSingle(layout, numtracks);
	} else {
		if (numtracks & 1) layout = CreateSingle(layout, plat_len);
		numtracks >>= 1;

		while (--numtracks >= 0) {
			layout = CreateMulti(layout, plat_len, 4);
			layout = CreateMulti(layout, plat_len, 6);
		}
	}
}

/**
 * Find a nearby station that joins this station.
 * @tparam T the class to find a station for
 * @tparam error_message the error message when building a station on top of others
 * @param existing_station an existing station we build over
 * @param station_to_join the station to join to
 * @param adjacent whether adjacent stations are allowed
 * @param ta the area of the newly build station
 * @param st 'return' pointer for the found station
 * @return command cost with the error or 'okay'
 */
template <class T, StringID error_message>
CommandCost FindJoiningBaseStation(StationID existing_station, StationID station_to_join, bool adjacent, TileArea ta, T **st)
{
	assert(*st == NULL);
	bool check_surrounding = true;

	if (_settings_game.station.adjacent_stations) {
		if (existing_station != INVALID_STATION) {
			if (adjacent && existing_station != station_to_join) {
				/* You can't build an adjacent station over the top of one that
				 * already exists. */
				return_cmd_error(error_message);
			} else {
				/* Extend the current station, and don't check whether it will
				 * be near any other stations. */
				*st = T::GetIfValid(existing_station);
				check_surrounding = (*st == NULL);
			}
		} else {
			/* There's no station here. Don't check the tiles surrounding this
			 * one if the company wanted to build an adjacent station. */
			if (adjacent) check_surrounding = false;
		}
	}

	if (check_surrounding) {
		/* Make sure there are no similar stations around us. */
		if (!GetStationAround(ta, existing_station, st)) return CMD_ERROR;
	}

	/* Distant join */
	if (*st == NULL && station_to_join != INVALID_STATION) *st = T::GetIfValid(station_to_join);

	return CommandCost();;
}

/**
 * Find a nearby station that joins this station.
 * @param existing_station an existing station we build over
 * @param station_to_join the station to join to
 * @param adjacent whether adjacent stations are allowed
 * @param ta the area of the newly build station
 * @param st 'return' pointer for the found station
 * @return command cost with the error or 'okay'
 */
static CommandCost FindJoiningStation(StationID existing_station, StationID station_to_join, bool adjacent, TileArea ta, Station **st)
{
	return FindJoiningBaseStation<Station, STR_ERROR_MUST_REMOVE_RAILWAY_STATION_FIRST>(existing_station, station_to_join, adjacent, ta, st);
}

/**
 * Find a nearby waypoint that joins this waypoint.
 * @param existing_waypoint an existing waypoint we build over
 * @param waypoint_to_join the waypoint to join to
 * @param adjacent whether adjacent waypoints are allowed
 * @param ta the area of the newly build waypoint
 * @param wp 'return' pointer for the found waypoint
 * @return command cost with the error or 'okay'
 */
CommandCost FindJoiningWaypoint(StationID existing_waypoint, StationID waypoint_to_join, bool adjacent, TileArea ta, Waypoint **wp)
{
	return FindJoiningBaseStation<Waypoint, STR_ERROR_MUST_REMOVE_RAILWAYPOINT_FIRST>(existing_waypoint, waypoint_to_join, adjacent, ta, wp);
}

/**
 * Build rail station
 * @param tile_org northern most position of station dragging/placement
 * @param flags operation to perform
 * @param p1 various bitstuffed elements
 * - p1 = (bit  0- 3) - railtype
 * - p1 = (bit  4)    - orientation (Axis)
 * - p1 = (bit  8-15) - number of tracks
 * - p1 = (bit 16-23) - platform length
 * - p1 = (bit 24)    - allow stations directly adjacent to other stations.
 * @param p2 various bitstuffed elements
 * - p2 = (bit  0- 7) - custom station class
 * - p2 = (bit  8-15) - custom station id
 * - p2 = (bit 16-31) - station ID to join (NEW_STATION if build new one)
 * @param text unused
 * @return the cost of this operation or an error
 */
CommandCost CmdBuildRailStation(TileIndex tile_org, DoCommandFlag flags, uint32 p1, uint32 p2, const char *text)
{
	/* Unpack parameters */
	RailType rt    = (RailType)GB(p1, 0, 4);
	Axis axis      = Extract<Axis, 4>(p1);
	byte numtracks = GB(p1,  8, 8);
	byte plat_len  = GB(p1, 16, 8);
	bool adjacent  = HasBit(p1, 24);

	StationClassID spec_class = (StationClassID)GB(p2, 0, 8);
	byte spec_index           = GB(p2, 8, 8);
	StationID station_to_join = GB(p2, 16, 16);

	/* Does the authority allow this? */
	if (!CheckIfAuthorityAllowsNewStation(tile_org, flags)) return CMD_ERROR;
	if (!ValParamRailtype(rt)) return CMD_ERROR;

	/* Check if the given station class is valid */
	if ((uint)spec_class >= GetNumStationClasses()) return CMD_ERROR;
	if (spec_index >= GetNumCustomStations(spec_class)) return CMD_ERROR;
	if (plat_len == 0 || numtracks == 0) return CMD_ERROR;

	int w_org, h_org;
	if (axis == AXIS_X) {
		w_org = plat_len;
		h_org = numtracks;
	} else {
		h_org = plat_len;
		w_org = numtracks;
	}

	bool reuse = (station_to_join != NEW_STATION);
	if (!reuse) station_to_join = INVALID_STATION;
	bool distant_join = (station_to_join != INVALID_STATION);

	if (distant_join && (!_settings_game.station.distant_join_stations || !Station::IsValidID(station_to_join))) return CMD_ERROR;

	if (h_org > _settings_game.station.station_spread || w_org > _settings_game.station.station_spread) return CMD_ERROR;

	/* these values are those that will be stored in train_tile and station_platforms */
	TileArea new_location(tile_org, w_org, h_org);

	/* Make sure the area below consists of clear tiles. (OR tiles belonging to a certain rail station) */
	StationID est = INVALID_STATION;
	/* If DC_EXEC is in flag, do not want to pass it to CheckFlatLandBelow, because of a nice bug
	 * for detail info, see:
	 * https://sourceforge.net/tracker/index.php?func=detail&aid=1029064&group_id=103924&atid=636365 */
	CommandCost ret = CheckFlatLandBelow(tile_org, w_org, h_org, flags & ~DC_EXEC, 5 << axis, _settings_game.station.nonuniform_stations ? &est : NULL, true, rt);
	if (ret.Failed()) return ret;
	CommandCost cost(EXPENSES_CONSTRUCTION, ret.GetCost() + (numtracks * _price[PR_BUILD_STATION_RAIL] + _price[PR_BUILD_STATION_RAIL_LENGTH]) * plat_len);

	Station *st = NULL;
	ret = FindJoiningStation(est, station_to_join, adjacent, new_location, &st);
	if (ret.Failed()) return ret;

	/* See if there is a deleted station close to us. */
	if (st == NULL && reuse) st = GetClosestDeletedStation(tile_org);

	if (st != NULL) {
		/* Reuse an existing station. */
		if (st->owner != _current_company)
			return_cmd_error(STR_ERROR_TOO_CLOSE_TO_ANOTHER_STATION);

		if (st->train_station.tile != INVALID_TILE) {
			/* check if we want to expanding an already existing station? */
			if (!_settings_game.station.join_stations)
				return_cmd_error(STR_ERROR_TOO_CLOSE_TO_ANOTHER_RAILROAD);
			if (!CanExpandRailStation(st, new_location, axis))
				return CMD_ERROR;
		}

		/* XXX can't we pack this in the "else" part of the if above? */
		if (!st->rect.BeforeAddRect(tile_org, w_org, h_org, StationRect::ADD_TEST)) return CMD_ERROR;
	} else {
		/* allocate and initialize new station */
		if (!Station::CanAllocateItem()) return_cmd_error(STR_ERROR_TOO_MANY_STATIONS_LOADING);

		if (flags & DC_EXEC) {
			st = new Station(tile_org);

			st->town = ClosestTownFromTile(tile_org, UINT_MAX);
			st->string_id = GenerateStationName(st, tile_org, STATIONNAMING_RAIL);

			if (Company::IsValidID(_current_company)) {
				SetBit(st->town->have_ratings, _current_company);
			}
		}
	}

	/* Check if we can allocate a custom stationspec to this station */
	const StationSpec *statspec = GetCustomStationSpec(spec_class, spec_index);
	int specindex = AllocateSpecToStation(statspec, st, (flags & DC_EXEC) != 0);
	if (specindex == -1) return_cmd_error(STR_ERROR_TOO_MANY_STATION_SPECS);

	if (statspec != NULL) {
		/* Perform NewStation checks */

		/* Check if the station size is permitted */
		if (HasBit(statspec->disallowed_platforms, numtracks - 1) || HasBit(statspec->disallowed_lengths, plat_len - 1)) {
			return CMD_ERROR;
		}

		/* Check if the station is buildable */
		if (HasBit(statspec->callback_mask, CBM_STATION_AVAIL) && GB(GetStationCallback(CBID_STATION_AVAILABILITY, 0, 0, statspec, NULL, INVALID_TILE), 0, 8) == 0) {
			return CMD_ERROR;
		}
	}

	if (flags & DC_EXEC) {
		TileIndexDiff tile_delta;
		byte *layout_ptr;
		byte numtracks_orig;
		Track track;

		/* Now really clear the land below the station
		 * It should never return CMD_ERROR.. but you never know ;)
		 * (a bit strange function name for it, but it really does clear the land, when DC_EXEC is in flags) */
		ret = CheckFlatLandBelow(tile_org, w_org, h_org, flags, 5 << axis, _settings_game.station.nonuniform_stations ? &est : NULL, true, rt);
		if (ret.Failed()) return ret;

		st->train_station = new_location;
		st->AddFacility(FACIL_TRAIN, new_location.tile);

		st->rect.BeforeAddRect(tile_org, w_org, h_org, StationRect::ADD_TRY);

		if (statspec != NULL) {
			/* Include this station spec's animation trigger bitmask
			 * in the station's cached copy. */
			st->cached_anim_triggers |= statspec->anim_triggers;
		}

		tile_delta = (axis == AXIS_X ? TileDiffXY(1, 0) : TileDiffXY(0, 1));
		track = AxisToTrack(axis);

		layout_ptr = AllocaM(byte, numtracks * plat_len);
		GetStationLayout(layout_ptr, numtracks, plat_len, statspec);

		numtracks_orig = numtracks;

		SmallVector<Train*, 4> affected_vehicles;
		do {
			TileIndex tile = tile_org;
			int w = plat_len;
			do {
				byte layout = *layout_ptr++;
				if (IsRailStationTile(tile) && HasStationReservation(tile)) {
					/* Check for trains having a reservation for this tile. */
					Train *v = GetTrainForReservation(tile, AxisToTrack(GetRailStationAxis(tile)));
					if (v != NULL) {
						FreeTrainTrackReservation(v);
						*affected_vehicles.Append() = v;
						if (IsRailStationTile(v->tile)) SetRailStationPlatformReservation(v->tile, TrackdirToExitdir(v->GetVehicleTrackdir()), false);
						for (; v->Next() != NULL; v = v->Next()) { }
						if (IsRailStationTile(v->tile)) SetRailStationPlatformReservation(v->tile, TrackdirToExitdir(ReverseTrackdir(v->GetVehicleTrackdir())), false);
					}
				}

				/* Remove animation if overbuilding */
				DeleteAnimatedTile(tile);
				byte old_specindex = IsTileType(tile, MP_STATION) ? GetCustomStationSpecIndex(tile) : 0;
				MakeRailStation(tile, st->owner, st->index, axis, layout & ~1, rt);
				/* Free the spec if we overbuild something */
				DeallocateSpecFromStation(st, old_specindex);

				SetCustomStationSpecIndex(tile, specindex);
				SetStationTileRandomBits(tile, GB(Random(), 0, 4));
				SetStationAnimationFrame(tile, 0);

				if (statspec != NULL) {
					/* Use a fixed axis for GetPlatformInfo as our platforms / numtracks are always the right way around */
					uint32 platinfo = GetPlatformInfo(AXIS_X, 0, plat_len, numtracks_orig, plat_len - w, numtracks_orig - numtracks, false);

					/* As the station is not yet completely finished, the station does not yet exist. */
					uint16 callback = GetStationCallback(CBID_STATION_TILE_LAYOUT, platinfo, 0, statspec, NULL, tile);
					if (callback != CALLBACK_FAILED && callback < 8) SetStationGfx(tile, (callback & ~1) + axis);

					/* Trigger station animation -- after building? */
					StationAnimationTrigger(st, tile, STAT_ANIM_BUILT);
				}

				tile += tile_delta;
			} while (--w);
			AddTrackToSignalBuffer(tile_org, track, _current_company);
			YapfNotifyTrackLayoutChange(tile_org, track);
			tile_org += tile_delta ^ TileDiffXY(1, 1); // perpendicular to tile_delta
		} while (--numtracks);

		for (uint i = 0; i < affected_vehicles.Length(); ++i) {
			/* Restore reservations of trains. */
			Train *v = affected_vehicles[i];
			if (IsRailStationTile(v->tile)) SetRailStationPlatformReservation(v->tile, TrackdirToExitdir(v->GetVehicleTrackdir()), true);
			TryPathReserve(v, true, true);
			for (; v->Next() != NULL; v = v->Next()) { }
			if (IsRailStationTile(v->tile)) SetRailStationPlatformReservation(v->tile, TrackdirToExitdir(ReverseTrackdir(v->GetVehicleTrackdir())), true);
		}

		st->MarkTilesDirty(false);
		st->UpdateVirtCoord();
		UpdateStationAcceptance(st, false);
		st->RecomputeIndustriesNear();
		InvalidateWindowData(WC_SELECT_STATION, 0, 0);
		InvalidateWindowData(WC_STATION_LIST, st->owner, 0);
		SetWindowWidgetDirty(WC_STATION_VIEW, st->index, SVW_TRAINS);
	}

	return cost;
}

static void MakeRailStationAreaSmaller(BaseStation *st)
{
	TileArea ta = st->train_station;

restart:

	/* too small? */
	if (ta.w != 0 && ta.h != 0) {
		/* check the left side, x = constant, y changes */
		for (uint i = 0; !st->TileBelongsToRailStation(ta.tile + TileDiffXY(0, i));) {
			/* the left side is unused? */
			if (++i == ta.h) {
				ta.tile += TileDiffXY(1, 0);
				ta.w--;
				goto restart;
			}
		}

		/* check the right side, x = constant, y changes */
		for (uint i = 0; !st->TileBelongsToRailStation(ta.tile + TileDiffXY(ta.w - 1, i));) {
			/* the right side is unused? */
			if (++i == ta.h) {
				ta.w--;
				goto restart;
			}
		}

		/* check the upper side, y = constant, x changes */
		for (uint i = 0; !st->TileBelongsToRailStation(ta.tile + TileDiffXY(i, 0));) {
			/* the left side is unused? */
			if (++i == ta.w) {
				ta.tile += TileDiffXY(0, 1);
				ta.h--;
				goto restart;
			}
		}

		/* check the lower side, y = constant, x changes */
		for (uint i = 0; !st->TileBelongsToRailStation(ta.tile + TileDiffXY(i, ta.h - 1));) {
			/* the left side is unused? */
			if (++i == ta.w) {
				ta.h--;
				goto restart;
			}
		}
	} else {
		ta.Clear();
	}

	st->train_station = ta;
}

/**
 * Remove a number of tiles from any rail station within the area.
 * @param ta the area to clear station tile from
 * @param affected_stations the stations affected
 * @param flags the command flags
 * @param removal_cost the cost for removing the tile
 * @param keep_rail whether to keep the rail of the station
 * @tparam T the type of station to remove
 * @return the number of cleared tiles or an error
 */
template <class T>
CommandCost RemoveFromRailBaseStation(TileArea ta, SmallVector<T *, 4> &affected_stations, DoCommandFlag flags, Money removal_cost, bool keep_rail)
{
	/* Count of the number of tiles removed */
	int quantity = 0;
	CommandCost total_cost(EXPENSES_CONSTRUCTION);

	/* Do the action for every tile into the area */
	TILE_AREA_LOOP(tile, ta) {
		/* Make sure the specified tile is a rail station */
		if (!HasStationTileRail(tile)) continue;

		/* If there is a vehicle on ground, do not allow to remove (flood) the tile */
		if (!EnsureNoVehicleOnGround(tile)) continue;

		/* Check ownership of station */
		T *st = T::GetByTile(tile);
		if (st == NULL) continue;
		if (_current_company != OWNER_WATER && !CheckOwnership(st->owner)) continue;

		/* Do not allow removing from stations if non-uniform stations are not enabled
		 * The check must be here to give correct error message
		 */
		if (!_settings_game.station.nonuniform_stations) return_cmd_error(STR_ERROR_NONUNIFORM_STATIONS_DISALLOWED);

		/* If we reached here, the tile is valid so increase the quantity of tiles we will remove */
		quantity++;

		if (flags & DC_EXEC) {
			/* read variables before the station tile is removed */
			uint specindex = GetCustomStationSpecIndex(tile);
			Track track = GetRailStationTrack(tile);
			Owner owner = GetTileOwner(tile);
			RailType rt = GetRailType(tile);
			Train *v = NULL;

			if (HasStationReservation(tile)) {
				v = GetTrainForReservation(tile, track);
				if (v != NULL) {
					/* Free train reservation. */
					FreeTrainTrackReservation(v);
					if (IsRailStationTile(v->tile)) SetRailStationPlatformReservation(v->tile, TrackdirToExitdir(v->GetVehicleTrackdir()), false);
					Vehicle *temp = v;
					for (; temp->Next() != NULL; temp = temp->Next()) { }
					if (IsRailStationTile(temp->tile)) SetRailStationPlatformReservation(temp->tile, TrackdirToExitdir(ReverseTrackdir(temp->GetVehicleTrackdir())), false);
				}
			}

			DoClearSquare(tile);
			if (keep_rail) MakeRailNormal(tile, owner, TrackToTrackBits(track), rt);

			st->rect.AfterRemoveTile(st, tile);
			AddTrackToSignalBuffer(tile, track, owner);
			YapfNotifyTrackLayoutChange(tile, track);

			DeallocateSpecFromStation(st, specindex);

			affected_stations.Include(st);

			if (v != NULL) {
				/* Restore station reservation. */
				if (IsRailStationTile(v->tile)) SetRailStationPlatformReservation(v->tile, TrackdirToExitdir(v->GetVehicleTrackdir()), true);
				TryPathReserve(v, true, true);
				for (; v->Next() != NULL; v = v->Next()) { }
				if (IsRailStationTile(v->tile)) SetRailStationPlatformReservation(v->tile, TrackdirToExitdir(ReverseTrackdir(v->GetVehicleTrackdir())), true);
			}
		}
		if (keep_rail) {
			/* Don't refund the 'steel' of the track! */
			total_cost.AddCost(-_price[PR_CLEAR_RAIL]);
		}
	}

	if (quantity == 0) return CMD_ERROR;

	for (T **stp = affected_stations.Begin(); stp != affected_stations.End(); stp++) {
		T *st = *stp;

		/* now we need to make the "spanned" area of the railway station smaller
		 * if we deleted something at the edges.
		 * we also need to adjust train_tile. */
		MakeRailStationAreaSmaller(st);
		UpdateStationSignCoord(st);

		/* if we deleted the whole station, delete the train facility. */
		if (st->train_station.tile == INVALID_TILE) {
			st->facilities &= ~FACIL_TRAIN;
			SetWindowWidgetDirty(WC_STATION_VIEW, st->index, SVW_TRAINS);
			st->UpdateVirtCoord();
			DeleteStationIfEmpty(st);
		}
	}

	total_cost.AddCost(quantity * removal_cost);
	return total_cost;
}

/** Remove a single tile from a rail station.
 * This allows for custom-built station with holes and weird layouts
 * @param start tile of station piece to remove
 * @param flags operation to perform
 * @param p1 start_tile
 * @param p2 various bitstuffed elements
 * - p2 = bit 0 - if set keep the rail
 * @param text unused
 * @return the cost of this operation or an error
 */
CommandCost CmdRemoveFromRailStation(TileIndex start, DoCommandFlag flags, uint32 p1, uint32 p2, const char *text)
{
	TileIndex end = p1 == 0 ? start : p1;
	if (start >= MapSize() || end >= MapSize()) return CMD_ERROR;

	TileArea ta(start, end);
	SmallVector<Station *, 4> affected_stations;

	CommandCost ret = RemoveFromRailBaseStation(ta, affected_stations, flags, _price[PR_CLEAR_STATION_RAIL], HasBit(p2, 0));
	if (ret.Failed()) return ret;

	/* Do all station specific functions here. */
	for (Station **stp = affected_stations.Begin(); stp != affected_stations.End(); stp++) {
		Station *st = *stp;

		if (st->train_station.tile == INVALID_TILE) SetWindowWidgetDirty(WC_STATION_VIEW, st->index, SVW_TRAINS);
		st->MarkTilesDirty(false);
		st->RecomputeIndustriesNear();
	}

	/* Now apply the rail cost to the number that we deleted */
	return ret;
}

/** Remove a single tile from a waypoint.
 * This allows for custom-built waypoint with holes and weird layouts
 * @param start tile of waypoint piece to remove
 * @param flags operation to perform
 * @param p1 start_tile
 * @param p2 various bitstuffed elements
 * - p2 = bit 0 - if set keep the rail
 * @param text unused
 * @return the cost of this operation or an error
 */
CommandCost CmdRemoveFromRailWaypoint(TileIndex start, DoCommandFlag flags, uint32 p1, uint32 p2, const char *text)
{
	TileIndex end = p1 == 0 ? start : p1;
	if (start >= MapSize() || end >= MapSize()) return CMD_ERROR;

	TileArea ta(start, end);
	SmallVector<Waypoint *, 4> affected_stations;

	return RemoveFromRailBaseStation(ta, affected_stations, flags, _price[PR_CLEAR_WAYPOINT_RAIL], HasBit(p2, 0));
}


/**
 * Remove a rail road station/waypoint
 * @param st The station/waypoint to remove the rail part from
 * @param flags operation to perform
 * @tparam T the type of station to remove
 * @return cost or failure of operation
 */
template <class T>
CommandCost RemoveRailStation(T *st, DoCommandFlag flags)
{
	/* Current company owns the station? */
	if (_current_company != OWNER_WATER && !CheckOwnership(st->owner)) return CMD_ERROR;

	/* determine width and height of platforms */
	TileArea ta = st->train_station;

	assert(ta.w != 0 && ta.h != 0);

	CommandCost cost(EXPENSES_CONSTRUCTION);
	/* clear all areas of the station */
	TILE_AREA_LOOP(tile, ta) {
		/* for nonuniform stations, only remove tiles that are actually train station tiles */
		if (!st->TileBelongsToRailStation(tile)) continue;

		if (!EnsureNoVehicleOnGround(tile)) return CMD_ERROR;

		cost.AddCost(_price[PR_CLEAR_STATION_RAIL]);
		if (flags & DC_EXEC) {
			/* read variables before the station tile is removed */
			Track track = GetRailStationTrack(tile);
			Owner owner = GetTileOwner(tile); // _current_company can be OWNER_WATER
			Train *v = NULL;
			if (HasStationReservation(tile)) {
				v = GetTrainForReservation(tile, track);
				if (v != NULL) FreeTrainTrackReservation(v);
			}
			DoClearSquare(tile);
			AddTrackToSignalBuffer(tile, track, owner);
			YapfNotifyTrackLayoutChange(tile, track);
			if (v != NULL) TryPathReserve(v, true);
		}
	}

	if (flags & DC_EXEC) {
		st->rect.AfterRemoveRect(st, st->train_station.tile, st->train_station.w, st->train_station.h);

		st->train_station.Clear();

		st->facilities &= ~FACIL_TRAIN;

		free(st->speclist);
		st->num_specs = 0;
		st->speclist  = NULL;
		st->cached_anim_triggers = 0;

		SetWindowWidgetDirty(WC_STATION_VIEW, st->index, SVW_TRAINS);
		st->UpdateVirtCoord();
		DeleteStationIfEmpty(st);
	}

	return cost;
}

/**
 * Remove a rail road station
 * @param tile TileIndex been queried
 * @param flags operation to perform
 * @return cost or failure of operation
 */
static CommandCost RemoveRailStation(TileIndex tile, DoCommandFlag flags)
{
	/* if there is flooding and non-uniform stations are enabled, remove platforms tile by tile */
	if (_current_company == OWNER_WATER && _settings_game.station.nonuniform_stations) {
		return DoCommand(tile, 0, 0, DC_EXEC, CMD_REMOVE_FROM_RAIL_STATION);
	}

	Station *st = Station::GetByTile(tile);
	CommandCost cost = RemoveRailStation(st, flags);

	if (flags & DC_EXEC) st->RecomputeIndustriesNear();

	return cost;
}

/**
 * Remove a rail waypoint
 * @param tile TileIndex been queried
 * @param flags operation to perform
 * @return cost or failure of operation
 */
static CommandCost RemoveRailWaypoint(TileIndex tile, DoCommandFlag flags)
{
	/* if there is flooding and non-uniform stations are enabled, remove waypoints tile by tile */
	if (_current_company == OWNER_WATER && _settings_game.station.nonuniform_stations) {
		return DoCommand(tile, 0, 0, DC_EXEC, CMD_REMOVE_FROM_RAIL_WAYPOINT);
	}

	return RemoveRailStation(Waypoint::GetByTile(tile), flags);
}


/**
 * @param truck_station Determines whether a stop is ROADSTOP_BUS or ROADSTOP_TRUCK
 * @param st The Station to do the whole procedure for
 * @return a pointer to where to link a new RoadStop*
 */
static RoadStop **FindRoadStopSpot(bool truck_station, Station *st)
{
	RoadStop **primary_stop = (truck_station) ? &st->truck_stops : &st->bus_stops;

	if (*primary_stop == NULL) {
		/* we have no roadstop of the type yet, so write a "primary stop" */
		return primary_stop;
	} else {
		/* there are stops already, so append to the end of the list */
		RoadStop *stop = *primary_stop;
		while (stop->next != NULL) stop = stop->next;
		return &stop->next;
	}
}

/** Build a bus or truck stop
 * @param tile tile to build the stop at
 * @param flags operation to perform
 * @param p1 entrance direction (DiagDirection)
 * @param p2 bit 0: 0 for Bus stops, 1 for truck stops
 *           bit 1: 0 for normal, 1 for drive-through
 *           bit 2..3: the roadtypes
 *           bit 5: allow stations directly adjacent to other stations.
 *           bit 16..31: station ID to join (NEW_STATION if build new one)
 * @param text unused
 * @return the cost of this operation or an error
 */
CommandCost CmdBuildRoadStop(TileIndex tile, DoCommandFlag flags, uint32 p1, uint32 p2, const char *text)
{
	bool type = HasBit(p2, 0);
	bool is_drive_through = HasBit(p2, 1);
	bool build_over_road  = is_drive_through && IsNormalRoadTile(tile);
	RoadTypes rts = (RoadTypes)GB(p2, 2, 2);
	StationID station_to_join = GB(p2, 16, 16);
	bool reuse = (station_to_join != NEW_STATION);
	if (!reuse) station_to_join = INVALID_STATION;
	bool distant_join = (station_to_join != INVALID_STATION);
	Owner tram_owner = _current_company;
	Owner road_owner = _current_company;

	if (distant_join && (!_settings_game.station.distant_join_stations || !Station::IsValidID(station_to_join))) return CMD_ERROR;

	if (!AreValidRoadTypes(rts) || !HasRoadTypesAvail(_current_company, rts)) return CMD_ERROR;

	/* Trams only have drive through stops */
	if (!is_drive_through && HasBit(rts, ROADTYPE_TRAM)) return CMD_ERROR;

	/* Saveguard the parameters */
	if (!IsValidDiagDirection((DiagDirection)p1)) return CMD_ERROR;
	/* If it is a drive-through stop check for valid axis */
	if (is_drive_through && !IsValidAxis((Axis)p1)) return CMD_ERROR;
	/* Road bits in the wrong direction */
	if (build_over_road && (GetAllRoadBits(tile) & ((Axis)p1 == AXIS_X ? ROAD_Y : ROAD_X)) != 0) return_cmd_error(STR_ERROR_DRIVE_THROUGH_DIRECTION);

	if (!CheckIfAuthorityAllowsNewStation(tile, flags)) return CMD_ERROR;

	RoadTypes cur_rts = IsNormalRoadTile(tile) ? GetRoadTypes(tile) : ROADTYPES_NONE;
	uint num_roadbits = 0;
	/* Not allowed to build over this road */
	if (build_over_road) {
		/* there is a road, check if we can build road+tram stop over it */
		if (HasBit(cur_rts, ROADTYPE_ROAD)) {
			road_owner = GetRoadOwner(tile, ROADTYPE_ROAD);
			if (road_owner == OWNER_TOWN) {
				if (!_settings_game.construction.road_stop_on_town_road) return_cmd_error(STR_ERROR_DRIVE_THROUGH_ON_TOWN_ROAD);
			} else if (!_settings_game.construction.road_stop_on_competitor_road && road_owner != OWNER_NONE && !CheckOwnership(road_owner)) {
				return CMD_ERROR;
			}
			num_roadbits += CountBits(GetRoadBits(tile, ROADTYPE_ROAD));
		}

		/* there is a tram, check if we can build road+tram stop over it */
		if (HasBit(cur_rts, ROADTYPE_TRAM)) {
			tram_owner = GetRoadOwner(tile, ROADTYPE_TRAM);
			if (!_settings_game.construction.road_stop_on_competitor_road && tram_owner != OWNER_NONE && !CheckOwnership(tram_owner)) {
				return CMD_ERROR;
			}
			num_roadbits += CountBits(GetRoadBits(tile, ROADTYPE_TRAM));
		}

		/* Don't allow building the roadstop when vehicles are already driving on it */
		if (!EnsureNoVehicleOnGround(tile)) return CMD_ERROR;

		/* Do not remove roadtypes! */
		rts |= cur_rts;
	}

	CommandCost cost = CheckFlatLandBelow(tile, 1, 1, flags, is_drive_through ? 5 << p1 : 1 << p1, NULL, !build_over_road);
	if (cost.Failed()) return cost;
	uint roadbits_to_build = CountBits(rts) * 2 - num_roadbits;
	cost.AddCost(_price[PR_BUILD_ROAD] * roadbits_to_build);

	Station *st = NULL;
	CommandCost ret = FindJoiningStation(INVALID_STATION, station_to_join, HasBit(p2, 5), TileArea(tile, 1, 1), &st);
	if (ret.Failed()) return ret;

	/* Find a deleted station close to us */
	if (st == NULL && reuse) st = GetClosestDeletedStation(tile);

	/* give us a road stop in the list, and check if something went wrong */
	if (!RoadStop::CanAllocateItem()) return_cmd_error(type ? STR_ERROR_TOO_MANY_TRUCK_STOPS : STR_ERROR_TOO_MANY_BUS_STOPS);

	if (st != NULL) {
		if (st->owner != _current_company) {
			return_cmd_error(STR_ERROR_TOO_CLOSE_TO_ANOTHER_STATION);
		}

		if (!st->rect.BeforeAddTile(tile, StationRect::ADD_TEST)) return CMD_ERROR;
	} else {
		/* allocate and initialize new station */
		if (!Station::CanAllocateItem()) return_cmd_error(STR_ERROR_TOO_MANY_STATIONS_LOADING);

		if (flags & DC_EXEC) {
			st = new Station(tile);

			st->town = ClosestTownFromTile(tile, UINT_MAX);
			st->string_id = GenerateStationName(st, tile, STATIONNAMING_ROAD);

			if (Company::IsValidID(_current_company)) {
				SetBit(st->town->have_ratings, _current_company);
			}
		}
	}

	cost.AddCost(_price[type ? PR_BUILD_STATION_TRUCK : PR_BUILD_STATION_BUS]);

	if (flags & DC_EXEC) {
		RoadStop *road_stop = new RoadStop(tile);
		/* Insert into linked list of RoadStops */
		RoadStop **currstop = FindRoadStopSpot(type, st);
		*currstop = road_stop;

		if (type) {
			st->truck_station.Add(tile);
		} else {
			st->bus_station.Add(tile);
		}

		/* initialize an empty station */
		st->AddFacility((type) ? FACIL_TRUCK_STOP : FACIL_BUS_STOP, tile);

		st->rect.BeforeAddTile(tile, StationRect::ADD_TRY);

		RoadStopType rs_type = type ? ROADSTOP_TRUCK : ROADSTOP_BUS;
		if (is_drive_through) {
			MakeDriveThroughRoadStop(tile, st->owner, road_owner, tram_owner, st->index, rs_type, rts, (Axis)p1);
			road_stop->MakeDriveThrough();
		} else {
			MakeRoadStop(tile, st->owner, st->index, rs_type, rts, (DiagDirection)p1);
		}

		st->UpdateVirtCoord();
		UpdateStationAcceptance(st, false);
		st->RecomputeIndustriesNear();
		InvalidateWindowData(WC_SELECT_STATION, 0, 0);
		InvalidateWindowData(WC_STATION_LIST, st->owner, 0);
		SetWindowWidgetDirty(WC_STATION_VIEW, st->index, SVW_ROADVEHS);
	}
	return cost;
}


static Vehicle *ClearRoadStopStatusEnum(Vehicle *v, void *)
{
	if (v->type == VEH_ROAD) {
		/* Okay... we are a road vehicle on a drive through road stop.
		 * But that road stop has just been removed, so we need to make
		 * sure we are in a valid state... however, vehicles can also
		 * turn on road stop tiles, so only clear the 'road stop' state
		 * bits and only when the state was 'in road stop', otherwise
		 * we'll end up clearing the turn around bits. */
		RoadVehicle *rv = RoadVehicle::From(v);
		if (HasBit(rv->state, RVS_IN_DT_ROAD_STOP)) rv->state &= RVSB_ROAD_STOP_TRACKDIR_MASK;
	}

	return NULL;
}


/**
 * Remove a bus station/truck stop
 * @param tile TileIndex been queried
 * @param flags operation to perform
 * @return cost or failure of operation
 */
static CommandCost RemoveRoadStop(TileIndex tile, DoCommandFlag flags)
{
	Station *st = Station::GetByTile(tile);

	if (_current_company != OWNER_WATER && !CheckOwnership(st->owner)) {
		return CMD_ERROR;
	}

	bool is_truck = IsTruckStop(tile);

	RoadStop **primary_stop;
	RoadStop *cur_stop;
	if (is_truck) { // truck stop
		primary_stop = &st->truck_stops;
		cur_stop = RoadStop::GetByTile(tile, ROADSTOP_TRUCK);
	} else {
		primary_stop = &st->bus_stops;
		cur_stop = RoadStop::GetByTile(tile, ROADSTOP_BUS);
	}

	assert(cur_stop != NULL);

	/* don't do the check for drive-through road stops when company bankrupts */
	if (IsDriveThroughStopTile(tile) && (flags & DC_BANKRUPT)) {
		/* remove the 'going through road stop' status from all vehicles on that tile */
		if (flags & DC_EXEC) FindVehicleOnPos(tile, NULL, &ClearRoadStopStatusEnum);
	} else {
		if (!EnsureNoVehicleOnGround(tile)) return CMD_ERROR;
	}

	if (flags & DC_EXEC) {
		if (*primary_stop == cur_stop) {
			/* removed the first stop in the list */
			*primary_stop = cur_stop->next;
			/* removed the only stop? */
			if (*primary_stop == NULL) {
				st->facilities &= (is_truck ? ~FACIL_TRUCK_STOP : ~FACIL_BUS_STOP);
			}
		} else {
			/* tell the predecessor in the list to skip this stop */
			RoadStop *pred = *primary_stop;
			while (pred->next != cur_stop) pred = pred->next;
			pred->next = cur_stop->next;
		}

		if (IsDriveThroughStopTile(tile)) {
			/* Clears the tile for us */
			cur_stop->ClearDriveThrough();
		} else {
			DoClearSquare(tile);
		}

		SetWindowWidgetDirty(WC_STATION_VIEW, st->index, SVW_ROADVEHS);
		delete cur_stop;

		/* Make sure no vehicle is going to the old roadstop */
		RoadVehicle *v;
		FOR_ALL_ROADVEHICLES(v) {
			if (v->First() == v && v->current_order.IsType(OT_GOTO_STATION) &&
					v->dest_tile == tile) {
				v->dest_tile = v->GetOrderStationLocation(st->index);
			}
		}

		st->rect.AfterRemoveTile(st, tile);

		st->UpdateVirtCoord();
		st->RecomputeIndustriesNear();
		DeleteStationIfEmpty(st);

		/* Update the tile area of the truck/bus stop */
		if (is_truck) {
			st->truck_station.Clear();
			for (const RoadStop *rs = st->truck_stops; rs != NULL; rs = rs->next) st->truck_station.Add(rs->xy);
		} else {
			st->bus_station.Clear();
			for (const RoadStop *rs = st->bus_stops; rs != NULL; rs = rs->next) st->bus_station.Add(rs->xy);
		}
	}

	return CommandCost(EXPENSES_CONSTRUCTION, _price[is_truck ? PR_CLEAR_STATION_TRUCK : PR_CLEAR_STATION_BUS]);
}

/** Remove a bus or truck stop
 * @param tile tile to remove the stop from
 * @param flags operation to perform
 * @param p1 not used
 * @param p2 bit 0: 0 for Bus stops, 1 for truck stops
 * @param text unused
 * @return the cost of this operation or an error
 */
CommandCost CmdRemoveRoadStop(TileIndex tile, DoCommandFlag flags, uint32 p1, uint32 p2, const char *text)
{
	/* Make sure the specified tile is a road stop of the correct type */
	if (!IsTileType(tile, MP_STATION) || !IsRoadStop(tile) || (uint32)GetRoadStopType(tile) != GB(p2, 0, 1)) return CMD_ERROR;

	/* Save the stop info before it is removed */
	bool is_drive_through = IsDriveThroughStopTile(tile);
	RoadTypes rts = GetRoadTypes(tile);
	RoadBits road_bits = IsDriveThroughStopTile(tile) ?
			((GetRoadStopDir(tile) == DIAGDIR_NE) ? ROAD_X : ROAD_Y) :
			DiagDirToRoadBits(GetRoadStopDir(tile));

	Owner road_owner = GetRoadOwner(tile, ROADTYPE_ROAD);
	Owner tram_owner = GetRoadOwner(tile, ROADTYPE_TRAM);
	CommandCost ret = RemoveRoadStop(tile, flags);

	/* If the stop was a drive-through stop replace the road */
	if ((flags & DC_EXEC) && ret.Succeeded() && is_drive_through) {
		/* Rebuild the drive throuhg road stop. As a road stop can only be
		 * removed by the owner of the roadstop, _current_company is the
		 * owner of the road stop. */
		MakeRoadNormal(tile, road_bits, rts, ClosestTownFromTile(tile, UINT_MAX)->index,
				road_owner, tram_owner);
	}

	return ret;
}

/**
 * Computes the minimal distance from town's xy to any airport's tile.
 * @param as airport's description
 * @param town_tile town's tile (t->xy)
 * @param airport_tile st->airport_tile
 * @return minimal manhattan distance from town_tile to any airport's tile
 */
static uint GetMinimalAirportDistanceToTile(const AirportSpec *as, TileIndex town_tile, TileIndex airport_tile)
{
	uint ttx = TileX(town_tile); // X, Y of town
	uint tty = TileY(town_tile);

	uint atx = TileX(airport_tile); // X, Y of northern airport corner
	uint aty = TileY(airport_tile);

	uint btx = TileX(airport_tile) + as->size_x - 1; // X, Y of southern corner
	uint bty = TileY(airport_tile) + as->size_y - 1;

	/* if ttx < atx, dx = atx - ttx
	 * if atx <= ttx <= btx, dx = 0
	 * else, dx = ttx - btx (similiar for dy) */
	uint dx = ttx < atx ? atx - ttx : (ttx <= btx ? 0 : ttx - btx);
	uint dy = tty < aty ? aty - tty : (tty <= bty ? 0 : tty - bty);

	return dx + dy;
}

/** Get a possible noise reduction factor based on distance from town center.
 * The further you get, the less noise you generate.
 * So all those folks at city council can now happily slee...  work in their offices
 * @param as airport information
 * @param town_tile TileIndex of town's center, the one who will receive the airport's candidature
 * @param tile TileIndex of northern tile of an airport (present or to-be-built), NOT the station tile
 * @return the noise that will be generated, according to distance
 */
uint8 GetAirportNoiseLevelForTown(const AirportSpec *as, TileIndex town_tile, TileIndex tile)
{
	/* 0 cannot be accounted, and 1 is the lowest that can be reduced from town.
	 * So no need to go any further*/
	if (as->noise_level < 2) return as->noise_level;

	uint distance = GetMinimalAirportDistanceToTile(as, town_tile, tile);

	/* The steps for measuring noise reduction are based on the "magical" (and arbitrary) 8 base distance
	 * adding the town_council_tolerance 4 times, as a way to graduate, depending of the tolerance.
	 * Basically, it says that the less tolerant a town is, the bigger the distance before
	 * an actual decrease can be granted */
	uint8 town_tolerance_distance = 8 + (_settings_game.difficulty.town_council_tolerance * 4);

	/* now, we want to have the distance segmented using the distance judged bareable by town
	 * This will give us the coefficient of reduction the distance provides. */
	uint noise_reduction = distance / town_tolerance_distance;

	/* If the noise reduction equals the airport noise itself, don't give it for free.
	 * Otherwise, simply reduce the airport's level. */
	return noise_reduction >= as->noise_level ? 1 : as->noise_level - noise_reduction;
}

/**
 * Finds the town nearest to given airport. Based on minimal manhattan distance to any airport's tile.
 * If two towns have the same distance, town with lower index is returned.
 * @param as airport's description
 * @param airport_tile st->airport_tile
 * @return nearest town to airport
 */
Town *AirportGetNearestTown(const AirportSpec *as, TileIndex airport_tile)
{
	Town *t, *nearest = NULL;
	uint add = as->size_x + as->size_y - 2; // GetMinimalAirportDistanceToTile can differ from DistanceManhattan by this much
	uint mindist = UINT_MAX - add; // prevent overflow
	FOR_ALL_TOWNS(t) {
		if (DistanceManhattan(t->xy, airport_tile) < mindist + add) { // avoid calling GetMinimalAirportDistanceToTile too often
			uint dist = GetMinimalAirportDistanceToTile(as, t->xy, airport_tile);
			if (dist < mindist) {
				nearest = t;
				mindist = dist;
			}
		}
	}

	return nearest;
}


/** Recalculate the noise generated by the airports of each town */
void UpdateAirportsNoise()
{
	Town *t;
	const Station *st;

	FOR_ALL_TOWNS(t) t->noise_reached = 0;

	FOR_ALL_STATIONS(st) {
		if (st->airport_tile != INVALID_TILE) {
			const AirportSpec *as = st->GetAirportSpec();
			Town *nearest = AirportGetNearestTown(as, st->airport_tile);
			nearest->noise_reached += GetAirportNoiseLevelForTown(as, nearest->xy, st->airport_tile);
		}
	}
}

/** Place an Airport.
 * @param tile tile where airport will be built
 * @param flags operation to perform
 * @param p1 airport type, @see airport.h
 * @param p2 various bitstuffed elements
 * - p2 = (bit     0) - allow airports directly adjacent to other airports.
 * - p2 = (bit 16-31) - station ID to join (NEW_STATION if build new one)
 * @param text unused
 * @return the cost of this operation or an error
 */
CommandCost CmdBuildAirport(TileIndex tile, DoCommandFlag flags, uint32 p1, uint32 p2, const char *text)
{
	bool airport_upgrade = true;
	StationID station_to_join = GB(p2, 16, 16);
	bool reuse = (station_to_join != NEW_STATION);
	if (!reuse) station_to_join = INVALID_STATION;
	bool distant_join = (station_to_join != INVALID_STATION);

	if (distant_join && (!_settings_game.station.distant_join_stations || !Station::IsValidID(station_to_join))) return CMD_ERROR;

	if (p1 >= NUM_AIRPORTS) return CMD_ERROR;

	if (!CheckIfAuthorityAllowsNewStation(tile, flags)) {
		return CMD_ERROR;
	}

	/* Check if a valid, buildable airport was chosen for construction */
	const AirportSpec *as = AirportSpec::Get(p1);
	if (!as->IsAvailable()) return CMD_ERROR;

	Town *t = ClosestTownFromTile(tile, UINT_MAX);
	int w = as->size_x;
	int h = as->size_y;

	if (w > _settings_game.station.station_spread || h > _settings_game.station.station_spread) {
		_error_message = STR_ERROR_STATION_TOO_SPREAD_OUT;
		return CMD_ERROR;
	}

	CommandCost cost = CheckFlatLandBelow(tile, w, h, flags, 0, NULL);
	if (cost.Failed()) return cost;

	/* Go get the final noise level, that is base noise minus factor from distance to town center */
	Town *nearest = AirportGetNearestTown(as, tile);
	uint newnoise_level = GetAirportNoiseLevelForTown(as, nearest->xy, tile);

	/* Check if local auth would allow a new airport */
	StringID authority_refuse_message = STR_NULL;

	if (_settings_game.economy.station_noise_level) {
		/* do not allow to build a new airport if this raise the town noise over the maximum allowed by town */
		if ((nearest->noise_reached + newnoise_level) > nearest->MaxTownNoise()) {
			authority_refuse_message = STR_ERROR_LOCAL_AUTHORITY_REFUSES_NOISE;
		}
	} else {
		uint num = 0;
		const Station *st;
		FOR_ALL_STATIONS(st) {
			if (st->town == t && (st->facilities & FACIL_AIRPORT) && st->airport_type != AT_OILRIG) num++;
		}
		if (num >= 2) {
			authority_refuse_message = STR_ERROR_LOCAL_AUTHORITY_REFUSES_AIRPORT;
		}
	}

	if (authority_refuse_message != STR_NULL) {
		SetDParam(0, t->index);
		return_cmd_error(authority_refuse_message);
	}

	Station *st = NULL;
	CommandCost ret = FindJoiningStation(INVALID_STATION, station_to_join, HasBit(p2, 0), TileArea(tile, w, h), &st);
	if (ret.Failed()) return ret;

	/* Distant join */
	if (st == NULL && distant_join) st = Station::GetIfValid(station_to_join);

	/* Find a deleted station close to us */
	if (st == NULL && reuse) st = GetClosestDeletedStation(tile);

	if (st != NULL) {
		if (st->owner != _current_company) {
			return_cmd_error(STR_ERROR_TOO_CLOSE_TO_ANOTHER_STATION);
		}

		if (!st->rect.BeforeAddRect(tile, w, h, StationRect::ADD_TEST)) return CMD_ERROR;

		if (st->airport_tile != INVALID_TILE) {
			return_cmd_error(STR_ERROR_TOO_CLOSE_TO_ANOTHER_AIRPORT);
		}
	} else {
		airport_upgrade = false;

		/* allocate and initialize new station */
		if (!Station::CanAllocateItem()) return_cmd_error(STR_ERROR_TOO_MANY_STATIONS_LOADING);

		if (flags & DC_EXEC) {
			st = new Station(tile);

			st->town = t;
			st->string_id = GenerateStationName(st, tile, !(GetAirport(p1)->flags & AirportFTAClass::AIRPLANES) ? STATIONNAMING_HELIPORT : STATIONNAMING_AIRPORT);

			if (Company::IsValidID(_current_company)) {
				SetBit(st->town->have_ratings, _current_company);
			}
		}
	}

	cost.AddCost(_price[PR_BUILD_STATION_AIRPORT] * w * h);

	if (flags & DC_EXEC) {
		/* Always add the noise, so there will be no need to recalculate when option toggles */
		nearest->noise_reached += newnoise_level;

		st->airport_tile = tile;
		st->AddFacility(FACIL_AIRPORT, tile);
		st->airport_type = (byte)p1;
		st->airport_flags = 0;

		st->rect.BeforeAddRect(tile, w, h, StationRect::ADD_TRY);

		/* if airport was demolished while planes were en-route to it, the
		 * positions can no longer be the same (v->u.air.pos), since different
		 * airports have different indexes. So update all planes en-route to this
		 * airport. Only update if
		 * 1. airport is upgraded
		 * 2. airport is added to existing station (unfortunately unavoideable)
		 */
		if (airport_upgrade) UpdateAirplanesOnNewStation(st);

		const AirportTileTable *it = as->table[0];
		do {
			TileIndex cur_tile = tile + ToTileIndexDiff(it->ti);
			MakeAirport(cur_tile, st->owner, st->index, it->gfx);
		} while ((++it)->ti.x != -0x80);

		st->UpdateVirtCoord();
		UpdateStationAcceptance(st, false);
		st->RecomputeIndustriesNear();
		InvalidateWindowData(WC_SELECT_STATION, 0, 0);
		InvalidateWindowData(WC_STATION_LIST, st->owner, 0);
		SetWindowWidgetDirty(WC_STATION_VIEW, st->index, SVW_PLANES);

		if (_settings_game.economy.station_noise_level) {
			SetWindowDirty(WC_TOWN_VIEW, st->town->index);
		}
	}

	return cost;
}

/**
 * Remove an airport
 * @param tile TileIndex been queried
 * @param flags operation to perform
 * @return cost or failure of operation
 */
static CommandCost RemoveAirport(TileIndex tile, DoCommandFlag flags)
{
	Station *st = Station::GetByTile(tile);

	if (_current_company != OWNER_WATER && !CheckOwnership(st->owner)) {
		return CMD_ERROR;
	}

	tile = st->airport_tile;

	const AirportSpec *as = st->GetAirportSpec();
	int w = as->size_x;
	int h = as->size_y;

	CommandCost cost(EXPENSES_CONSTRUCTION);

	const Aircraft *a;
	FOR_ALL_AIRCRAFT(a) {
		if (!a->IsNormalAircraft()) continue;
		if (a->targetairport == st->index && a->state != FLYING) return CMD_ERROR;
	}

	TILE_LOOP(tile_cur, w, h, tile) {
		if (!EnsureNoVehicleOnGround(tile_cur)) return CMD_ERROR;

		if (!st->TileBelongsToAirport(tile_cur)) continue;

		cost.AddCost(_price[PR_CLEAR_STATION_AIRPORT]);

		if (flags & DC_EXEC) {
			DeleteAnimatedTile(tile_cur);
			DoClearSquare(tile_cur);
		}
	}

	if (flags & DC_EXEC) {
		for (uint i = 0; i < as->nof_depots; ++i) {
			DeleteWindowById(
				WC_VEHICLE_DEPOT, st->GetHangarTile(i)
			);
		}

		/* Go get the final noise level, that is base noise minus factor from distance to town center.
		 * And as for construction, always remove it, even if the setting is not set, in order to avoid the
		 * need of recalculation */
		Town *nearest = AirportGetNearestTown(as, tile);
		nearest->noise_reached -= GetAirportNoiseLevelForTown(as, nearest->xy, tile);

		st->rect.AfterRemoveRect(st, tile, w, h);

		st->airport_tile = INVALID_TILE;
		st->facilities &= ~FACIL_AIRPORT;

		SetWindowWidgetDirty(WC_STATION_VIEW, st->index, SVW_PLANES);

		if (_settings_game.economy.station_noise_level) {
			SetWindowDirty(WC_TOWN_VIEW, st->town->index);
		}

		st->UpdateVirtCoord();
		st->RecomputeIndustriesNear();
		DeleteStationIfEmpty(st);
	}

	return cost;
}

/**
 * Tests whether the company's vehicles have this station in orders
 * When company == INVALID_COMPANY, then check all vehicles
 * @param station station ID
 * @param company company ID, INVALID_COMPANY to disable the check
 */
bool HasStationInUse(StationID station, CompanyID company)
{
	const Vehicle *v;
	FOR_ALL_VEHICLES(v) {
		if (company == INVALID_COMPANY || v->owner == company) {
			const Order *order;
			FOR_VEHICLE_ORDERS(v, order) {
				if ((order->IsType(OT_GOTO_STATION) || order->IsType(OT_GOTO_WAYPOINT)) && order->GetDestination() == station) {
					return true;
				}
			}
		}
	}
	return false;
}

static const TileIndexDiffC _dock_tileoffs_chkaround[] = {
	{-1,  0},
	{ 0,  0},
	{ 0,  0},
	{ 0, -1}
};
static const byte _dock_w_chk[4] = { 2, 1, 2, 1 };
static const byte _dock_h_chk[4] = { 1, 2, 1, 2 };

/** Build a dock/haven.
 * @param tile tile where dock will be built
 * @param flags operation to perform
 * @param p1 (bit 0) - allow docks directly adjacent to other docks.
 * @param p2 bit 16-31: station ID to join (NEW_STATION if build new one)
 * @param text unused
 * @return the cost of this operation or an error
 */
CommandCost CmdBuildDock(TileIndex tile, DoCommandFlag flags, uint32 p1, uint32 p2, const char *text)
{
	StationID station_to_join = GB(p2, 16, 16);
	bool reuse = (station_to_join != NEW_STATION);
	if (!reuse) station_to_join = INVALID_STATION;
	bool distant_join = (station_to_join != INVALID_STATION);

	if (distant_join && (!_settings_game.station.distant_join_stations || !Station::IsValidID(station_to_join))) return CMD_ERROR;

	DiagDirection direction = GetInclinedSlopeDirection(GetTileSlope(tile, NULL));
	if (direction == INVALID_DIAGDIR) return_cmd_error(STR_ERROR_SITE_UNSUITABLE);
	direction = ReverseDiagDir(direction);

	/* Docks cannot be placed on rapids */
	if (IsWaterTile(tile)) return_cmd_error(STR_ERROR_SITE_UNSUITABLE);

	if (!CheckIfAuthorityAllowsNewStation(tile, flags)) return CMD_ERROR;

	if (MayHaveBridgeAbove(tile) && IsBridgeAbove(tile)) return_cmd_error(STR_ERROR_MUST_DEMOLISH_BRIDGE_FIRST);

	if (DoCommand(tile, 0, 0, flags, CMD_LANDSCAPE_CLEAR).Failed()) return CMD_ERROR;

	TileIndex tile_cur = tile + TileOffsByDiagDir(direction);

	if (!IsTileType(tile_cur, MP_WATER) || GetTileSlope(tile_cur, NULL) != SLOPE_FLAT) {
		return_cmd_error(STR_ERROR_SITE_UNSUITABLE);
	}

	if (MayHaveBridgeAbove(tile_cur) && IsBridgeAbove(tile_cur)) return_cmd_error(STR_ERROR_MUST_DEMOLISH_BRIDGE_FIRST);

	/* Get the water class of the water tile before it is cleared.*/
	WaterClass wc = GetWaterClass(tile_cur);

	if (DoCommand(tile_cur, 0, 0, flags, CMD_LANDSCAPE_CLEAR).Failed()) return CMD_ERROR;

	tile_cur += TileOffsByDiagDir(direction);
	if (!IsTileType(tile_cur, MP_WATER) || GetTileSlope(tile_cur, NULL) != SLOPE_FLAT) {
		return_cmd_error(STR_ERROR_SITE_UNSUITABLE);
	}

	/* middle */
	Station *st = NULL;
	CommandCost ret = FindJoiningStation(INVALID_STATION, station_to_join, HasBit(p1, 0),
			TileArea(tile + ToTileIndexDiff(_dock_tileoffs_chkaround[direction]),
					_dock_w_chk[direction], _dock_h_chk[direction]), &st);
	if (ret.Failed()) return ret;

	/* Distant join */
	if (st == NULL && distant_join) st = Station::GetIfValid(station_to_join);

	/* Find a deleted station close to us */
	if (st == NULL && reuse) st = GetClosestDeletedStation(tile);

	if (st != NULL) {
		if (st->owner != _current_company) {
			return_cmd_error(STR_ERROR_TOO_CLOSE_TO_ANOTHER_STATION);
		}

		if (!st->rect.BeforeAddRect(
				tile + ToTileIndexDiff(_dock_tileoffs_chkaround[direction]),
				_dock_w_chk[direction], _dock_h_chk[direction], StationRect::ADD_TEST)) return CMD_ERROR;

		if (st->dock_tile != INVALID_TILE) return_cmd_error(STR_ERROR_TOO_CLOSE_TO_ANOTHER_DOCK);
	} else {
		/* allocate and initialize new station */
		if (!Station::CanAllocateItem()) return_cmd_error(STR_ERROR_TOO_MANY_STATIONS_LOADING);

		if (flags & DC_EXEC) {
			st = new Station(tile);

			st->town = ClosestTownFromTile(tile, UINT_MAX);
			st->string_id = GenerateStationName(st, tile, STATIONNAMING_DOCK);

			if (Company::IsValidID(_current_company)) {
				SetBit(st->town->have_ratings, _current_company);
			}
		}
	}

	if (flags & DC_EXEC) {
		st->dock_tile = tile;
		st->AddFacility(FACIL_DOCK, tile);

		st->rect.BeforeAddRect(
				tile + ToTileIndexDiff(_dock_tileoffs_chkaround[direction]),
				_dock_w_chk[direction], _dock_h_chk[direction], StationRect::ADD_TRY);

		MakeDock(tile, st->owner, st->index, direction, wc);

		st->UpdateVirtCoord();
		UpdateStationAcceptance(st, false);
		st->RecomputeIndustriesNear();
		InvalidateWindowData(WC_SELECT_STATION, 0, 0);
		InvalidateWindowData(WC_STATION_LIST, st->owner, 0);
		SetWindowWidgetDirty(WC_STATION_VIEW, st->index, SVW_SHIPS);
	}

	return CommandCost(EXPENSES_CONSTRUCTION, _price[PR_BUILD_STATION_DOCK]);
}

/**
 * Remove a dock
 * @param tile TileIndex been queried
 * @param flags operation to perform
 * @return cost or failure of operation
 */
static CommandCost RemoveDock(TileIndex tile, DoCommandFlag flags)
{
	Station *st = Station::GetByTile(tile);
	if (!CheckOwnership(st->owner)) return CMD_ERROR;

	TileIndex tile1 = st->dock_tile;
	TileIndex tile2 = tile1 + TileOffsByDiagDir(GetDockDirection(tile1));

	if (!EnsureNoVehicleOnGround(tile1)) return CMD_ERROR;
	if (!EnsureNoVehicleOnGround(tile2)) return CMD_ERROR;

	if (flags & DC_EXEC) {
		DoClearSquare(tile1);
		MakeWaterKeepingClass(tile2, st->owner);

		st->rect.AfterRemoveTile(st, tile1);
		st->rect.AfterRemoveTile(st, tile2);

		MarkTileDirtyByTile(tile2);

		st->dock_tile = INVALID_TILE;
		st->facilities &= ~FACIL_DOCK;

		SetWindowWidgetDirty(WC_STATION_VIEW, st->index, SVW_SHIPS);
		st->UpdateVirtCoord();
		st->RecomputeIndustriesNear();
		DeleteStationIfEmpty(st);
	}

	return CommandCost(EXPENSES_CONSTRUCTION, _price[PR_CLEAR_STATION_DOCK]);
}

#include "table/station_land.h"

const DrawTileSprites *GetStationTileLayout(StationType st, byte gfx)
{
	return &_station_display_datas[st][gfx];
}

static void DrawTile_Station(TileInfo *ti)
{
	const DrawTileSprites *t = NULL;
	RoadTypes roadtypes;
	int32 total_offset;
	int32 custom_ground_offset;
	uint32 relocation = 0;
	const BaseStation *st = NULL;
	const StationSpec *statspec = NULL;

	if (HasStationRail(ti->tile)) {
		const RailtypeInfo *rti = GetRailTypeInfo(GetRailType(ti->tile));
		roadtypes = ROADTYPES_NONE;
		total_offset = rti->total_offset;
		custom_ground_offset = rti->custom_ground_offset;

		if (IsCustomStationSpecIndex(ti->tile)) {
			/* look for customization */
			st = BaseStation::GetByTile(ti->tile);
			statspec = st->speclist[GetCustomStationSpecIndex(ti->tile)].spec;

			if (statspec != NULL) {
				uint tile = GetStationGfx(ti->tile);

				relocation = GetCustomStationRelocation(statspec, st, ti->tile);

				if (HasBit(statspec->callback_mask, CBM_STATION_SPRITE_LAYOUT)) {
					uint16 callback = GetStationCallback(CBID_STATION_SPRITE_LAYOUT, 0, 0, statspec, st, ti->tile);
					if (callback != CALLBACK_FAILED) tile = (callback & ~1) + GetRailStationAxis(ti->tile);
				}

				/* Ensure the chosen tile layout is valid for this custom station */
				if (statspec->renderdata != NULL) {
					t = &statspec->renderdata[tile < statspec->tiles ? tile : (uint)GetRailStationAxis(ti->tile)];
				}
			}
		}
	} else {
		roadtypes = IsRoadStop(ti->tile) ? GetRoadTypes(ti->tile) : ROADTYPES_NONE;
		total_offset = 0;
		custom_ground_offset = 0;
	}
	Owner owner = GetTileOwner(ti->tile);

	PaletteID palette;
	if (Company::IsValidID(owner)) {
		palette = COMPANY_SPRITE_COLOUR(owner);
	} else {
		/* Some stations are not owner by a company, namely oil rigs */
		palette = PALETTE_TO_GREY;
	}

	if (t == NULL || t->seq == NULL) t = &_station_display_datas[GetStationType(ti->tile)][GetStationGfx(ti->tile)];

	/* don't show foundation for docks */
	if (ti->tileh != SLOPE_FLAT && !IsDock(ti->tile)) {
		if (statspec != NULL && HasBit(statspec->flags, SSF_CUSTOM_FOUNDATIONS)) {
			/* Station has custom foundations. */
			SpriteID image = GetCustomStationFoundationRelocation(statspec, st, ti->tile);

			if (HasBit(statspec->flags, SSF_EXTENDED_FOUNDATIONS)) {
				/* Station provides extended foundations. */

				static const uint8 foundation_parts[] = {
					0, 0, 0, 0, // Invalid,  Invalid,   Invalid,   SLOPE_SW
					0, 1, 2, 3, // Invalid,  SLOPE_EW,  SLOPE_SE,  SLOPE_WSE
					0, 4, 5, 6, // Invalid,  SLOPE_NW,  SLOPE_NS,  SLOPE_NWS
					7, 8, 9     // SLOPE_NE, SLOPE_ENW, SLOPE_SEN
				};

				AddSortableSpriteToDraw(image + foundation_parts[ti->tileh], PAL_NONE, ti->x, ti->y, 16, 16, 7, ti->z);
			} else {
				/* Draw simple foundations, built up from 8 possible foundation sprites. */

				/* Each set bit represents one of the eight composite sprites to be drawn.
				 * 'Invalid' entries will not drawn but are included for completeness. */
				static const uint8 composite_foundation_parts[] = {
					/* Invalid  (00000000), Invalid   (11010001), Invalid   (11100100), SLOPE_SW  (11100000) */
					   0x00,                0xD1,                 0xE4,                 0xE0,
					/* Invalid  (11001010), SLOPE_EW  (11001001), SLOPE_SE  (11000100), SLOPE_WSE (11000000) */
					   0xCA,                0xC9,                 0xC4,                 0xC0,
					/* Invalid  (11010010), SLOPE_NW  (10010001), SLOPE_NS  (11100100), SLOPE_NWS (10100000) */
					   0xD2,                0x91,                 0xE4,                 0xA0,
					/* SLOPE_NE (01001010), SLOPE_ENW (00001001), SLOPE_SEN (01000100) */
					   0x4A,                0x09,                 0x44
				};

				uint8 parts = composite_foundation_parts[ti->tileh];

				/* If foundations continue beyond the tile's upper sides then
				 * mask out the last two pieces. */
				uint z;
				Slope slope = GetFoundationSlope(ti->tile, &z);
				if (!HasFoundationNW(ti->tile, slope, z)) ClrBit(parts, 6);
				if (!HasFoundationNE(ti->tile, slope, z)) ClrBit(parts, 7);

				StartSpriteCombine();
				for (int i = 0; i < 8; i++) {
					if (HasBit(parts, i)) {
						AddSortableSpriteToDraw(image + i, PAL_NONE, ti->x, ti->y, 16, 16, 7, ti->z);
					}
				}
				EndSpriteCombine();
			}

			OffsetGroundSprite(31, 1);
			ti->z += ApplyFoundationToSlope(FOUNDATION_LEVELED, &ti->tileh);
		} else {
			DrawFoundation(ti, FOUNDATION_LEVELED);
		}
	}

	if (IsBuoy(ti->tile) || IsDock(ti->tile) || (IsOilRig(ti->tile) && GetWaterClass(ti->tile) != WATER_CLASS_INVALID)) {
		if (ti->tileh == SLOPE_FLAT) {
			DrawWaterClassGround(ti);
		} else {
			assert(IsDock(ti->tile));
			TileIndex water_tile = ti->tile + TileOffsByDiagDir(GetDockDirection(ti->tile));
			WaterClass wc = GetWaterClass(water_tile);
			if (wc == WATER_CLASS_SEA) {
				DrawShoreTile(ti->tileh);
			} else {
				DrawClearLandTile(ti, 3);
			}
		}
	} else {
		SpriteID image = t->ground.sprite;
		PaletteID pal  = t->ground.pal;
		if (HasBit(image, SPRITE_MODIFIER_CUSTOM_SPRITE)) {
			image += GetCustomStationGroundRelocation(statspec, st, ti->tile);
			image += custom_ground_offset;
		} else {
			image += total_offset;
		}
		DrawGroundSprite(image, GroundSpritePaletteTransform(image, pal, palette));

		/* PBS debugging, draw reserved tracks darker */
		if (_game_mode != GM_MENU && _settings_client.gui.show_track_reservation && HasStationRail(ti->tile) && HasStationReservation(ti->tile)) {
			const RailtypeInfo *rti = GetRailTypeInfo(GetRailType(ti->tile));
			DrawGroundSprite(GetRailStationAxis(ti->tile) == AXIS_X ? rti->base_sprites.single_x : rti->base_sprites.single_y, PALETTE_CRASH);
		}
	}

	if (HasStationRail(ti->tile) && HasCatenaryDrawn(GetRailType(ti->tile)) && IsStationTileElectrifiable(ti->tile)) DrawCatenary(ti);

	if (HasBit(roadtypes, ROADTYPE_TRAM)) {
		Axis axis = GetRoadStopDir(ti->tile) == DIAGDIR_NE ? AXIS_X : AXIS_Y;
		DrawGroundSprite((HasBit(roadtypes, ROADTYPE_ROAD) ? SPR_TRAMWAY_OVERLAY : SPR_TRAMWAY_TRAM) + (axis ^ 1), PAL_NONE);
		DrawTramCatenary(ti, axis == AXIS_X ? ROAD_X : ROAD_Y);
	}

	if (IsRailWaypoint(ti->tile)) {
		/* Don't offset the waypoint graphics; they're always the same. */
		total_offset = 0;
	}

	DrawRailTileSeq(ti, t, TO_BUILDINGS, total_offset, relocation, palette);
}

void StationPickerDrawSprite(int x, int y, StationType st, RailType railtype, RoadType roadtype, int image)
{
	int32 total_offset = 0;
	PaletteID pal = COMPANY_SPRITE_COLOUR(_local_company);
	const DrawTileSprites *t = &_station_display_datas[st][image];

	if (railtype != INVALID_RAILTYPE) {
		const RailtypeInfo *rti = GetRailTypeInfo(railtype);
		total_offset = rti->total_offset;
	}

	SpriteID img = t->ground.sprite;
	DrawSprite(img + total_offset, HasBit(img, PALETTE_MODIFIER_COLOUR) ? pal : PAL_NONE, x, y);

	if (roadtype == ROADTYPE_TRAM) {
		DrawSprite(SPR_TRAMWAY_TRAM + (t->ground.sprite == SPR_ROAD_PAVED_STRAIGHT_X ? 1 : 0), PAL_NONE, x, y);
	}

	/* Default waypoint has no railtype specific sprites */
	DrawRailTileSeqInGUI(x, y, t, st == STATION_WAYPOINT ? 0 : total_offset, 0, pal);
}

static uint GetSlopeZ_Station(TileIndex tile, uint x, uint y)
{
	return GetTileMaxZ(tile);
}

static Foundation GetFoundation_Station(TileIndex tile, Slope tileh)
{
	return FlatteningFoundation(tileh);
}

static void GetTileDesc_Station(TileIndex tile, TileDesc *td)
{
	td->owner[0] = GetTileOwner(tile);
	if (IsDriveThroughStopTile(tile)) {
		Owner road_owner = INVALID_OWNER;
		Owner tram_owner = INVALID_OWNER;
		RoadTypes rts = GetRoadTypes(tile);
		if (HasBit(rts, ROADTYPE_ROAD)) road_owner = GetRoadOwner(tile, ROADTYPE_ROAD);
		if (HasBit(rts, ROADTYPE_TRAM)) tram_owner = GetRoadOwner(tile, ROADTYPE_TRAM);

		/* Is there a mix of owners? */
		if ((tram_owner != INVALID_OWNER && tram_owner != td->owner[0]) ||
				(road_owner != INVALID_OWNER && road_owner != td->owner[0])) {
			uint i = 1;
			if (road_owner != INVALID_OWNER) {
				td->owner_type[i] = STR_LAND_AREA_INFORMATION_ROAD_OWNER;
				td->owner[i] = road_owner;
				i++;
			}
			if (tram_owner != INVALID_OWNER) {
				td->owner_type[i] = STR_LAND_AREA_INFORMATION_TRAM_OWNER;
				td->owner[i] = tram_owner;
			}
		}
	}
	td->build_date = BaseStation::GetByTile(tile)->build_date;

	const StationSpec *spec = GetStationSpec(tile);

	if (spec != NULL) {
		td->station_class = GetStationClassName(spec->sclass);
		td->station_name = spec->name;

		if (spec->grffile != NULL) {
			const GRFConfig *gc = GetGRFConfig(spec->grffile->grfid);
			td->grf = gc->name;
		}
	}

	StringID str;
	switch (GetStationType(tile)) {
		default: NOT_REACHED();
		case STATION_RAIL:     str = STR_LAI_STATION_DESCRIPTION_RAILROAD_STATION; break;
		case STATION_AIRPORT:
			str = (IsHangar(tile) ? STR_LAI_STATION_DESCRIPTION_AIRCRAFT_HANGAR : STR_LAI_STATION_DESCRIPTION_AIRPORT);
			break;
		case STATION_TRUCK:    str = STR_LAI_STATION_DESCRIPTION_TRUCK_LOADING_AREA; break;
		case STATION_BUS:      str = STR_LAI_STATION_DESCRIPTION_BUS_STATION; break;
		case STATION_OILRIG:   str = STR_INDUSTRY_NAME_OIL_RIG; break;
		case STATION_DOCK:     str = STR_LAI_STATION_DESCRIPTION_SHIP_DOCK; break;
		case STATION_BUOY:     str = STR_LAI_STATION_DESCRIPTION_BUOY; break;
		case STATION_WAYPOINT: str = STR_LAI_STATION_DESCRIPTION_WAYPOINT; break;
	}
	td->str = str;
}


static TrackStatus GetTileTrackStatus_Station(TileIndex tile, TransportType mode, uint sub_mode, DiagDirection side)
{
	TrackBits trackbits = TRACK_BIT_NONE;

	switch (mode) {
		case TRANSPORT_RAIL:
			if (HasStationRail(tile) && !IsStationTileBlocked(tile)) {
				trackbits = TrackToTrackBits(GetRailStationTrack(tile));
			}
			break;

		case TRANSPORT_WATER:
			/* buoy is coded as a station, it is always on open water */
			if (IsBuoy(tile)) {
				trackbits = TRACK_BIT_ALL;
				/* remove tracks that connect NE map edge */
				if (TileX(tile) == 0) trackbits &= ~(TRACK_BIT_X | TRACK_BIT_UPPER | TRACK_BIT_RIGHT);
				/* remove tracks that connect NW map edge */
				if (TileY(tile) == 0) trackbits &= ~(TRACK_BIT_Y | TRACK_BIT_LEFT | TRACK_BIT_UPPER);
			}
			break;

		case TRANSPORT_ROAD:
			if ((GetRoadTypes(tile) & sub_mode) != 0 && IsRoadStop(tile)) {
				DiagDirection dir = GetRoadStopDir(tile);
				Axis axis = DiagDirToAxis(dir);

				if (side != INVALID_DIAGDIR) {
					if (axis != DiagDirToAxis(side) || (IsStandardRoadStopTile(tile) && dir != side)) break;
				}

				trackbits = AxisToTrackBits(axis);
			}
			break;

		default:
			break;
	}

	return CombineTrackStatus(TrackBitsToTrackdirBits(trackbits), TRACKDIR_BIT_NONE);
}


static void TileLoop_Station(TileIndex tile)
{
	/* FIXME -- GetTileTrackStatus_Station -> animated stationtiles
	 * hardcoded.....not good */
	switch (GetStationType(tile)) {
		case STATION_AIRPORT:
			if (AirportTileSpec::Get(GetStationGfx(tile))->anim_next != AIRPORTTILE_NOANIM) {
				AddAnimatedTile(tile);
			}
			break;

		case STATION_DOCK:
			if (GetTileSlope(tile, NULL) != SLOPE_FLAT) break; // only handle water part
		/* FALL THROUGH */
		case STATION_OILRIG: //(station part)
		case STATION_BUOY:
			TileLoop_Water(tile);
			break;

		default: break;
	}
}


static void AnimateTile_Station(TileIndex tile)
{
	if (HasStationRail(tile)) {
		AnimateStationTile(tile);
		return;
	}

	if (IsAirport(tile)) {
		const AirportTileSpec *ats = AirportTileSpec::Get(GetStationGfx(tile));
		uint16 mask = (1 << ats->animation_speed) - 1;
		if (ats->anim_next != AIRPORTTILE_NOANIM && (_tick_counter & mask) == 0) {
			SetStationGfx(tile, ats->anim_next);
			MarkTileDirtyByTile(tile);
		}
	}
}


static bool ClickTile_Station(TileIndex tile)
{
	const BaseStation *st = BaseStation::GetByTile(tile);

	if (st->facilities & FACIL_WAYPOINT) {
		ShowWaypointWindow(Waypoint::From(st));
	} else if (IsHangar(tile)) {
		ShowDepotWindow(tile, VEH_AIRCRAFT);
	} else {
		ShowStationViewWindow(st->index);
	}
	return true;
}

static VehicleEnterTileStatus VehicleEnter_Station(Vehicle *v, TileIndex tile, int x, int y)
{
	if (v->type == VEH_TRAIN) {
		StationID station_id = GetStationIndex(tile);
		if (!v->current_order.ShouldStopAtStation(v, station_id)) return VETSB_CONTINUE;
		if (!IsRailStation(tile) || !Train::From(v)->IsFrontEngine()) return VETSB_CONTINUE;

		int station_ahead;
		int station_length;
		int stop = GetTrainStopLocation(station_id, tile, Train::From(v), &station_ahead, &station_length);

		/* Stop whenever that amount of station ahead + the distance from the
		 * begin of the platform to the stop location is longer than the length
		 * of the platform. Station ahead 'includes' the current tile where the
		 * vehicle is on, so we need to substract that. */
		if (!IsInsideBS(stop + station_ahead, station_length, TILE_SIZE)) return VETSB_CONTINUE;

		DiagDirection dir = DirToDiagDir(v->direction);

		x &= 0xF;
		y &= 0xF;

		if (DiagDirToAxis(dir) != AXIS_X) Swap(x, y);
		if (y == TILE_SIZE / 2) {
			if (dir != DIAGDIR_SE && dir != DIAGDIR_SW) x = TILE_SIZE - 1 - x;
			stop &= TILE_SIZE - 1;

			if (x == stop) return VETSB_ENTERED_STATION | (VehicleEnterTileStatus)(station_id << VETS_STATION_ID_OFFSET); // enter station
			if (x < stop) {
				uint16 spd;

				v->vehstatus |= VS_TRAIN_SLOWING;
				spd = max(0, (stop - x) * 20 - 15);
				if (spd < v->cur_speed) v->cur_speed = spd;
			}
		}
	} else if (v->type == VEH_ROAD) {
		RoadVehicle *rv = RoadVehicle::From(v);
		if (rv->state < RVSB_IN_ROAD_STOP && !IsReversingRoadTrackdir((Trackdir)rv->state) && rv->frame == 0) {
			if (IsRoadStop(tile) && rv->IsRoadVehFront()) {
				/* Attempt to allocate a parking bay in a road stop */
				return RoadStop::GetByTile(tile, GetRoadStopType(tile))->Enter(rv) ? VETSB_CONTINUE : VETSB_CANNOT_ENTER;
			}
		}
	}

	return VETSB_CONTINUE;
}

/**
 * This function is called for each station once every 250 ticks.
 * Not all stations will get the tick at the same time.
 * @param st the station receiving the tick.
 * @return true if the station is still valid (wasn't deleted)
 */
static bool StationHandleBigTick(BaseStation *st)
{
	if (!st->IsInUse() && ++st->delete_ctr >= 8) {
		delete st;
		return false;
	}

	if ((st->facilities & FACIL_WAYPOINT) == 0) UpdateStationAcceptance(Station::From(st), true);

	return true;
}

static inline void byte_inc_sat(byte *p)
{
	byte b = *p + 1;
	if (b != 0) *p = b;
}

static void UpdateStationRating(Station *st)
{
	bool waiting_changed = false;

	byte_inc_sat(&st->time_since_load);
	byte_inc_sat(&st->time_since_unload);

	const CargoSpec *cs;
	FOR_ALL_CARGOSPECS(cs) {
		GoodsEntry *ge = &st->goods[cs->Index()];
		/* Slowly increase the rating back to his original level in the case we
		 *  didn't deliver cargo yet to this station. This happens when a bribe
		 *  failed while you didn't moved that cargo yet to a station. */
		if (!HasBit(ge->acceptance_pickup, GoodsEntry::PICKUP) && ge->rating < INITIAL_STATION_RATING) {
			ge->rating++;
		}

		/* Only change the rating if we are moving this cargo */
		if (HasBit(ge->acceptance_pickup, GoodsEntry::PICKUP)) {
			byte_inc_sat(&ge->days_since_pickup);

			bool skip = false;
			int rating = 0;
			uint waiting = ge->cargo.Count();

			if (HasBit(cs->callback_mask, CBM_CARGO_STATION_RATING_CALC)) {
				/* Perform custom station rating. If it succeeds the speed, days in transit and
				 * waiting cargo ratings must not be executed. */

				/* NewGRFs expect last speed to be 0xFF when no vehicle has arrived yet. */
				uint last_speed = ge->last_speed;
				if (last_speed == 0) last_speed = 0xFF;

				uint32 var18 = min(ge->days_since_pickup, 0xFF) | (min(waiting, 0xFFFF) << 8) | (min(last_speed, 0xFF) << 24);
				/* Convert to the 'old' vehicle types */
				uint32 var10 = (st->last_vehicle_type == VEH_INVALID) ? 0x0 : (st->last_vehicle_type + 0x10);
				uint16 callback = GetCargoCallback(CBID_CARGO_STATION_RATING_CALC, var10, var18, cs);
				if (callback != CALLBACK_FAILED) {
					skip = true;
					rating = GB(callback, 0, 14);

					/* Simulate a 15 bit signed value */
					if (HasBit(callback, 14)) rating -= 0x4000;
				}
			}

			if (!skip) {
				int b = ge->last_speed - 85;
				if (b >= 0) rating += b >> 2;

				byte days = ge->days_since_pickup;
				if (st->last_vehicle_type == VEH_SHIP) days >>= 2;
				(days > 21) ||
				(rating += 25, days > 12) ||
				(rating += 25, days > 6) ||
				(rating += 45, days > 3) ||
				(rating += 35, true);

				(rating -= 90, waiting > 1500) ||
				(rating += 55, waiting > 1000) ||
				(rating += 35, waiting > 600) ||
				(rating += 10, waiting > 300) ||
				(rating += 20, waiting > 100) ||
				(rating += 10, true);
			}

			if (Company::IsValidID(st->owner) && HasBit(st->town->statues, st->owner)) rating += 26;

			byte age = ge->last_age;
			(age >= 3) ||
			(rating += 10, age >= 2) ||
			(rating += 10, age >= 1) ||
			(rating += 13, true);

			{
				int or_ = ge->rating; // old rating

				/* only modify rating in steps of -2, -1, 0, 1 or 2 */
				ge->rating = rating = or_ + Clamp(Clamp(rating, 0, 255) - or_, -2, 2);

				/* if rating is <= 64 and more than 200 items waiting,
				 * remove some random amount of goods from the station */
				if (rating <= 64 && waiting >= 200) {
					int dec = Random() & 0x1F;
					if (waiting < 400) dec &= 7;
					waiting -= dec + 1;
					waiting_changed = true;
				}

				/* if rating is <= 127 and there are any items waiting, maybe remove some goods. */
				if (rating <= 127 && waiting != 0) {
					uint32 r = Random();
					if (rating <= (int)GB(r, 0, 7)) {
						/* Need to have int, otherwise it will just overflow etc. */
						waiting = max((int)waiting - (int)GB(r, 8, 2) - 1, 0);
						waiting_changed = true;
					}
				}

				/* At some point we really must cap the cargo. Previously this
				 * was a strict 4095, but now we'll have a less strict, but
				 * increasingly agressive truncation of the amount of cargo. */
				static const uint WAITING_CARGO_THRESHOLD  = 1 << 12;
				static const uint WAITING_CARGO_CUT_FACTOR = 1 <<  6;
				static const uint MAX_WAITING_CARGO        = 1 << 15;

				if (waiting > WAITING_CARGO_THRESHOLD) {
					uint difference = waiting - WAITING_CARGO_THRESHOLD;
					waiting -= (difference / WAITING_CARGO_CUT_FACTOR);

					waiting = min(waiting, MAX_WAITING_CARGO);
					waiting_changed = true;
				}

				if (waiting_changed) ge->cargo.Truncate(waiting);
			}
		}
	}

	StationID index = st->index;
	if (waiting_changed) {
		SetWindowDirty(WC_STATION_VIEW, index); // update whole window
	} else {
		SetWindowWidgetDirty(WC_STATION_VIEW, index, SVW_RATINGLIST); // update only ratings list
	}
}

<<<<<<< HEAD
void DeleteStaleFlows(StationID at, CargoID c_id, StationID to) {
	FlowStatMap & flows = Station::Get(at)->goods[c_id].flows;
	for (FlowStatMap::iterator f_it = flows.begin(); f_it != flows.end();) {
		FlowStatSet & s_flows = f_it->second;
		for (FlowStatSet::iterator s_it = s_flows.begin(); s_it != s_flows.end();) {
			if (s_it->via == to) {
				s_flows.erase(s_it++);
			} else {
				++s_it;
			}
		}
		if (s_flows.empty()) {
			flows.erase(f_it++);
		} else {
			++f_it;
		}
	}
}

static void UpdateStationStats(Station * st) {
	uint length = _settings_game.economy.moving_average_length;
=======
uint GetMovingAverageLength(const Station *from, const Station *to)
{
	return _settings_game.economy.moving_average_length + (DistanceManhattan(from->xy, to->xy) >> 2);
}

void Station::RunAverages() {
>>>>>>> 9ad77a70
	FlowStatSet new_flows;
	for(int goods_index = CT_BEGIN; goods_index != CT_END; ++goods_index) {
		GoodsEntry & good = this->goods[goods_index];
		good.supply.Decrease();
		LinkStatMap & links = good.link_stats;
		for (LinkStatMap::iterator i = links.begin(); i != links.end();) {
			StationID id = i->first;
			Station *other = Station::GetIfValid(id);
			if (other == NULL) {
				links.erase(i++);
			} else {
				LinkStat & ls = i->second;
<<<<<<< HEAD
				ls *= length;
				ls /= (length + 1);
				if (ls.capacity == 0) {
					DeleteStaleFlows(st->index, goods_index, id);
					good.cargo.RerouteStalePackets(st->index, id, &good);
=======
				ls.Decrease();
				if (ls.IsNull()) {
>>>>>>> 9ad77a70
					links.erase(i++);
				} else {
					++i;
				}
			}
		}

		FlowStatMap & flows = good.flows;
		for (FlowStatMap::iterator i = flows.begin(); i != flows.end();) {
			StationID source = i->first;
			if (!Station::IsValidID(source)) {
				flows.erase(i++);
			} else {
				FlowStatSet & flow_set = i->second;
				for (FlowStatSet::iterator j = flow_set.begin(); j != flow_set.end(); ++j) {
					if (Station::IsValidID(j->Via())) {
						new_flows.insert(j->GetDecreasedCopy());
					}
				}
				flow_set.swap(new_flows);
				new_flows.clear();
				++i;
			}
		}
	}
}

void UpdateFlows(Station * st, Vehicle *front, StationID next_station_id) {
	if (next_station_id == INVALID_STATION) {
		return;
	} else {
		for (Vehicle *v = front; v != NULL; v = v->Next()) {
			GoodsEntry *ge = &st->goods[v->cargo_type];
			const CargoPacketList * packets = v->cargo.Packets();
			for(VehicleCargoList::ConstIterator i = packets->begin(); i != packets->end(); ++i) {
				CargoPacket * p = *i;
				ge->UpdateFlowStats(p->SourceStation(), p->Count(), next_station_id);
			}
		}
	}
}

void IncreaseFrozen(Station *st, const Vehicle *front, StationID next_station_id) {
	assert(st->index != next_station_id && next_station_id != INVALID_STATION);
	for (const Vehicle *v = front; v != NULL; v = v->Next()) {
		if (v->cargo_cap > 0) {
			LinkStat & ls = st->goods[v->cargo_type].link_stats[next_station_id];
			ls.Freeze(v->cargo_cap);
			assert(!ls.IsNull());
		}
	}
}

void RecalcFrozenIfLoading(const Vehicle * v) {
	if (v->current_order.IsType(OT_LOADING)) {
		RecalcFrozen(Station::Get(v->last_station_visited));
	}
}

void RecalcFrozen(Station * st) {
	if (st->loading_vehicles.empty()) {
		/* if no vehicles are there the frozen values are always correct */
		return;
	}

	for(int goods_index = CT_BEGIN; goods_index != CT_END; ++goods_index) {
		GoodsEntry & good = st->goods[goods_index];
		LinkStatMap & links = good.link_stats;
		for (LinkStatMap::iterator i = links.begin(); i != links.end(); ++i) {
			i->second.Unfreeze();
		}
	}

	std::list<Vehicle *>::iterator v_it = st->loading_vehicles.begin();
	while(v_it != st->loading_vehicles.end()) {
		const Vehicle * front = *v_it;
		OrderList * orders = front->orders.list;
		if (orders != NULL) {
			StationID next_station_id = orders->GetNextStoppingStation(front->cur_order_index, front->type == VEH_ROAD || front->type == VEH_TRAIN);
			if (next_station_id != INVALID_STATION && next_station_id != st->index) {
				IncreaseFrozen(st, front, next_station_id);
			}
		}
		++v_it;
	}
}

void DecreaseFrozen(Station *st, const Vehicle *front, StationID next_station_id) {
	assert(st->index != next_station_id && next_station_id != INVALID_STATION);
	for (const Vehicle *v = front; v != NULL; v = v->Next()) {
		if (v->cargo_cap > 0) {
			LinkStatMap & link_stats = st->goods[v->cargo_type].link_stats;
			LinkStatMap::iterator lstat_it = link_stats.find(next_station_id);
			if (lstat_it == link_stats.end()) {
				DEBUG(misc, 0, "frozen not in linkstat list.");
				RecalcFrozen(st);
				return;
			} else {
				LinkStat & link_stat = lstat_it->second;
				if (link_stat.Frozen() < v->cargo_cap) {
					DEBUG(misc, 0, "frozen is smaller than cargo cap.");
					RecalcFrozen(st);
					return;
				} else {
					link_stat.Unfreeze(v->cargo_cap);
				}
				assert(!link_stat.IsNull());
			}
		}
	}
}

void IncreaseStats(Station *st, const Vehicle *front, StationID next_station_id) {
	Station *next = Station::GetIfValid(next_station_id);
	assert(st->index != next_station_id && next != NULL);
	uint average_length = GetMovingAverageLength(st, next);

	for (const Vehicle *v = front; v != NULL; v = v->Next()) {
		if (v->cargo_cap > 0) {
			LinkStatMap &stats = st->goods[v->cargo_type].link_stats;
			LinkStatMap::iterator i = stats.find(next_station_id);
			if (i == stats.end()) {
				stats.insert(std::make_pair(next_station_id, LinkStat(
					average_length, v->cargo_cap, 0, v->cargo.Count()
				)));
			} else {
				LinkStat & link_stat = i->second;
				link_stat.Increase(v->cargo_cap, v->cargo.Count());
				assert(!link_stat.IsNull());
			}
		}
	}
}

/* called for every station each tick */
static void StationHandleSmallTick(BaseStation *st)
{
	if ((st->facilities & FACIL_WAYPOINT) != 0 || !st->IsInUse()) return;

	byte b = st->delete_ctr + 1;
	if (b >= 185) b = 0;
	st->delete_ctr = b;

	if (b == 0) UpdateStationRating(Station::From(st));
}

void OnTick_Station()
{
	if (_game_mode == GM_EDITOR) return;

	RunAverages<Station>();

	BaseStation *st;
	FOR_ALL_BASE_STATIONS(st) {
		StationHandleSmallTick(st);
		
		/* Run 250 tick interval trigger for station animation.
		 * Station index is included so that triggers are not all done
		 * at the same time. */
		if ((_tick_counter + st->index) % 250 == 0) {
			/* Stop processing this station if it was deleted */
			if (!StationHandleBigTick(st)) continue;
			StationAnimationTrigger(st, st->xy, STAT_ANIM_250_TICKS);
		}
	}
}

void StationMonthlyLoop()
{
	/* not used */
}


void ModifyStationRatingAround(TileIndex tile, Owner owner, int amount, uint radius)
{
	Station *st;

	FOR_ALL_STATIONS(st) {
		if (st->owner == owner &&
				DistanceManhattan(tile, st->xy) <= radius) {
			for (CargoID i = 0; i < NUM_CARGO; i++) {
				GoodsEntry *ge = &st->goods[i];

				if (ge->acceptance_pickup != 0) {
					ge->rating = Clamp(ge->rating + amount, 0, 255);
				}
			}
		}
	}
}

static void UpdateStationWaiting(Station *st, CargoID type, uint amount, SourceType source_type, SourceID source_id)
{
	GoodsEntry & good = st->goods[type];
	StationID id = st->index;
	StationID next = INVALID_STATION;
	FlowStatSet & flow_stats = good.flows[id];
	FlowStatSet::iterator i = flow_stats.begin();
	if (i != flow_stats.end()) {
		StationID via = i->via;
		uint planned = i->planned;
		uint sent = i->sent + amount;
		flow_stats.erase(i);
		flow_stats.insert(FlowStat(via, planned, sent));
		next = via;
	}
	CargoPacket * packet = new CargoPacket(st->index, st->xy, amount, source_type, source_id);
	good.cargo.Append(next, packet);
	SetBit(good.acceptance_pickup, GoodsEntry::PICKUP);
	good.supply.Increase(amount);

	StationAnimationTrigger(st, st->xy, STAT_ANIM_NEW_CARGO, type);

	SetWindowDirty(WC_STATION_VIEW, st->index);
	st->MarkTilesDirty(true);
}

static bool IsUniqueStationName(const char *name)
{
	const Station *st;

	FOR_ALL_STATIONS(st) {
		if (st->name != NULL && strcmp(st->name, name) == 0) return false;
	}

	return true;
}

/** Rename a station
 * @param tile unused
 * @param flags operation to perform
 * @param p1 station ID that is to be renamed
 * @param p2 unused
 * @param text the new name or an empty string when resetting to the default
 * @return the cost of this operation or an error
 */
CommandCost CmdRenameStation(TileIndex tile, DoCommandFlag flags, uint32 p1, uint32 p2, const char *text)
{
	Station *st = Station::GetIfValid(p1);
	if (st == NULL || !CheckOwnership(st->owner)) return CMD_ERROR;

	bool reset = StrEmpty(text);

	if (!reset) {
		if (strlen(text) >= MAX_LENGTH_STATION_NAME_BYTES) return CMD_ERROR;
		if (!IsUniqueStationName(text)) return_cmd_error(STR_ERROR_NAME_MUST_BE_UNIQUE);
	}

	if (flags & DC_EXEC) {
		free(st->name);
		st->name = reset ? NULL : strdup(text);

		st->UpdateVirtCoord();
		InvalidateWindowData(WC_STATION_LIST, st->owner, 1);
	}

	return CommandCost();
}

/**
 * Find all stations around a rectangular producer (industry, house, headquarter, ...)
 *
 * @param location The location/area of the producer
 * @param stations The list to store the stations in
 */
void FindStationsAroundTiles(const TileArea &location, StationList *stations)
{
	/* area to search = producer plus station catchment radius */
	int max_rad = (_settings_game.station.modified_catchment ? MAX_CATCHMENT : CA_UNMODIFIED);

	for (int dy = -max_rad; dy < location.h + max_rad; dy++) {
		for (int dx = -max_rad; dx < location.w + max_rad; dx++) {
			TileIndex cur_tile = TileAddWrap(location.tile, dx, dy);
			if (cur_tile == INVALID_TILE || !IsTileType(cur_tile, MP_STATION)) continue;

			Station *st = Station::GetByTile(cur_tile);
			if (st == NULL) continue;

			if (_settings_game.station.modified_catchment) {
				int rad = st->GetCatchmentRadius();
				if (dx < -rad || dx >= rad + location.w || dy < -rad || dy >= rad + location.h) continue;
			}

			/* Insert the station in the set. This will fail if it has
			 * already been added.
			 */
			stations->Include(st);
		}
	}
}

/**
 * Run a tile loop to find stations around a tile, on demand. Cache the result for further requests
 * @return pointer to a StationList containing all stations found
 */
const StationList *StationFinder::GetStations()
{
	if (this->tile != INVALID_TILE) {
		FindStationsAroundTiles(*this, &this->stations);
		this->tile = INVALID_TILE;
	}
	return &this->stations;
}

uint MoveGoodsToStation(CargoID type, uint amount, SourceType source_type, SourceID source_id, const StationList *all_stations)
{
	/* Return if nothing to do. Also the rounding below fails for 0. */
	if (amount == 0) return 0;

	Station *st1 = NULL;   // Station with best rating
	Station *st2 = NULL;   // Second best station
	uint best_rating1 = 0; // rating of st1
	uint best_rating2 = 0; // rating of st2

	for (Station * const *st_iter = all_stations->Begin(); st_iter != all_stations->End(); ++st_iter) {
		Station *st = *st_iter;

		/* Is the station reserved exclusively for somebody else? */
		if (st->town->exclusive_counter > 0 && st->town->exclusivity != st->owner) continue;

		if (st->goods[type].rating == 0) continue; // Lowest possible rating, better not to give cargo anymore

		if (_settings_game.order.selectgoods && st->goods[type].last_speed == 0) continue; // Selectively servicing stations, and not this one

		if (IsCargoInClass(type, CC_PASSENGERS)) {
			if (st->facilities == FACIL_TRUCK_STOP) continue; // passengers are never served by just a truck stop
		} else {
			if (st->facilities == FACIL_BUS_STOP) continue; // non-passengers are never served by just a bus stop
		}

		/* This station can be used, add it to st1/st2 */
		if (st1 == NULL || st->goods[type].rating >= best_rating1) {
			st2 = st1; best_rating2 = best_rating1; st1 = st; best_rating1 = st->goods[type].rating;
		} else if (st2 == NULL || st->goods[type].rating >= best_rating2) {
			st2 = st; best_rating2 = st->goods[type].rating;
		}
	}

	/* no stations around at all? */
	if (st1 == NULL) return 0;

	if (st2 == NULL) {
		/* only one station around */
		uint moved = amount * best_rating1 / 256 + 1;
		UpdateStationWaiting(st1, type, moved, source_type, source_id);
		return moved;
	}

	/* several stations around, the best two (highest rating) are in st1 and st2 */
	assert(st1 != NULL);
	assert(st2 != NULL);
	assert(best_rating1 != 0 || best_rating2 != 0);

	/* the 2nd highest one gets a penalty */
	best_rating2 >>= 1;

	/* amount given to station 1 */
	uint t = (best_rating1 * (amount + 1)) / (best_rating1 + best_rating2);

	uint moved = 0;
	if (t != 0) {
		moved = t * best_rating1 / 256 + 1;
		amount -= t;
		UpdateStationWaiting(st1, type, moved, source_type, source_id);
	}

	if (amount != 0) {
		amount = amount * best_rating2 / 256 + 1;
		moved += amount;
		UpdateStationWaiting(st2, type, amount, source_type, source_id);
	}

	return moved;
}

void BuildOilRig(TileIndex tile)
{
	if (!Station::CanAllocateItem()) {
		DEBUG(misc, 0, "Can't allocate station for oilrig at 0x%X, reverting to oilrig only", tile);
		return;
	}

	Station *st = new Station(tile);
	st->town = ClosestTownFromTile(tile, UINT_MAX);

	st->string_id = GenerateStationName(st, tile, STATIONNAMING_OILRIG);

	assert(IsTileType(tile, MP_INDUSTRY));
	DeleteAnimatedTile(tile);
	MakeOilrig(tile, st->index, GetWaterClass(tile));

	st->owner = OWNER_NONE;
	st->airport_type = AT_OILRIG;
	st->airport_tile = tile;
	st->dock_tile = tile;
	st->facilities = FACIL_AIRPORT | FACIL_DOCK;
	st->build_date = _date;

	st->rect.BeforeAddTile(tile, StationRect::ADD_FORCE);

	for (CargoID j = 0; j < NUM_CARGO; j++) {
		st->goods[j].acceptance_pickup = 0;
		st->goods[j].days_since_pickup = 255;
		st->goods[j].rating = INITIAL_STATION_RATING;
		st->goods[j].last_speed = 0;
		st->goods[j].last_age = 255;
	}

	st->UpdateVirtCoord();
	UpdateStationAcceptance(st, false);
	st->RecomputeIndustriesNear();
}

void DeleteOilRig(TileIndex tile)
{
	Station *st = Station::GetByTile(tile);

	MakeWaterKeepingClass(tile, OWNER_NONE);
	MarkTileDirtyByTile(tile);

	st->dock_tile = INVALID_TILE;
	st->airport_tile = INVALID_TILE;
	st->facilities &= ~(FACIL_AIRPORT | FACIL_DOCK);
	st->airport_flags = 0;

	st->rect.AfterRemoveTile(st, tile);

	st->UpdateVirtCoord();
	st->RecomputeIndustriesNear();
	if (!st->IsInUse()) delete st;
}

static void ChangeTileOwner_Station(TileIndex tile, Owner old_owner, Owner new_owner)
{
	if (IsDriveThroughStopTile(tile)) {
		for (RoadType rt = ROADTYPE_ROAD; rt < ROADTYPE_END; rt++) {
			/* Update all roadtypes, no matter if they are present */
			if (GetRoadOwner(tile, rt) == old_owner) {
				SetRoadOwner(tile, rt, new_owner == INVALID_OWNER ? OWNER_NONE : new_owner);
			}
		}
	}

	if (!IsTileOwner(tile, old_owner)) return;

	if (new_owner != INVALID_OWNER) {
		/* for buoys, owner of tile is owner of water, st->owner == OWNER_NONE */
		SetTileOwner(tile, new_owner);
		InvalidateWindowClassesData(WC_STATION_LIST, 0);
	} else {
		if (IsDriveThroughStopTile(tile)) {
			/* Remove the drive-through road stop */
			DoCommand(tile, 0, (GetStationType(tile) == STATION_TRUCK) ? ROADSTOP_TRUCK : ROADSTOP_BUS, DC_EXEC | DC_BANKRUPT, CMD_REMOVE_ROAD_STOP);
			assert(IsTileType(tile, MP_ROAD));
			/* Change owner of tile and all roadtypes */
			ChangeTileOwner(tile, old_owner, new_owner);
		} else {
			DoCommand(tile, 0, 0, DC_EXEC | DC_BANKRUPT, CMD_LANDSCAPE_CLEAR);
			/* Set tile owner of water under (now removed) buoy and dock to OWNER_NONE.
			 * Update owner of buoy if it was not removed (was in orders).
			 * Do not update when owned by OWNER_WATER (sea and rivers). */
			if ((IsTileType(tile, MP_WATER) || IsBuoyTile(tile)) && IsTileOwner(tile, old_owner)) SetTileOwner(tile, OWNER_NONE);
		}
	}
}

/**
 * Check if a drive-through road stop tile can be cleared.
 * Road stops built on town-owned roads check the conditions
 * that would allow clearing of the original road.
 * @param tile road stop tile to check
 * @param flags command flags
 * @return true if the road can be cleared
 */
static bool CanRemoveRoadWithStop(TileIndex tile, DoCommandFlag flags)
{
	/* Yeah... water can always remove stops, right? */
	if (_current_company == OWNER_WATER) return true;

	Owner road_owner = _current_company;
	Owner tram_owner = _current_company;

	RoadTypes rts = GetRoadTypes(tile);
	if (HasBit(rts, ROADTYPE_ROAD)) road_owner = GetRoadOwner(tile, ROADTYPE_ROAD);
	if (HasBit(rts, ROADTYPE_TRAM)) tram_owner = GetRoadOwner(tile, ROADTYPE_TRAM);

	if ((road_owner != OWNER_TOWN && !CheckOwnership(road_owner)) || !CheckOwnership(tram_owner)) return false;

	return road_owner != OWNER_TOWN || CheckAllowRemoveRoad(tile, GetAnyRoadBits(tile, ROADTYPE_ROAD), OWNER_TOWN, ROADTYPE_ROAD, flags);
}

CommandCost ClearTile_Station(TileIndex tile, DoCommandFlag flags)
{
	if (flags & DC_AUTO) {
		switch (GetStationType(tile)) {
			default: break;
			case STATION_RAIL:     return_cmd_error(STR_ERROR_MUST_DEMOLISH_RAILROAD);
			case STATION_WAYPOINT: return_cmd_error(STR_ERROR_BUILDING_MUST_BE_DEMOLISHED);
			case STATION_AIRPORT:  return_cmd_error(STR_ERROR_MUST_DEMOLISH_AIRPORT_FIRST);
			case STATION_TRUCK:    return_cmd_error(HasTileRoadType(tile, ROADTYPE_TRAM) ? STR_ERROR_MUST_DEMOLISH_CARGO_TRAM_STATION_FIRST : STR_ERROR_MUST_DEMOLISH_TRUCK_STATION_FIRST);
			case STATION_BUS:      return_cmd_error(HasTileRoadType(tile, ROADTYPE_TRAM) ? STR_ERROR_MUST_DEMOLISH_PASSENGER_TRAM_STATION_FIRST : STR_ERROR_MUST_DEMOLISH_BUS_STATION_FIRST);
			case STATION_BUOY:     return_cmd_error(STR_ERROR_BUOY_IN_THE_WAY);
			case STATION_DOCK:     return_cmd_error(STR_ERROR_MUST_DEMOLISH_DOCK_FIRST);
			case STATION_OILRIG:
				SetDParam(0, STR_INDUSTRY_NAME_OIL_RIG);
				return_cmd_error(STR_ERROR_UNMOVABLE_OBJECT_IN_THE_WAY);
		}
	}

	switch (GetStationType(tile)) {
		case STATION_RAIL:     return RemoveRailStation(tile, flags);
		case STATION_WAYPOINT: return RemoveRailWaypoint(tile, flags);
		case STATION_AIRPORT:  return RemoveAirport(tile, flags);
		case STATION_TRUCK:
			if (IsDriveThroughStopTile(tile) && !CanRemoveRoadWithStop(tile, flags))
				return_cmd_error(STR_ERROR_MUST_DEMOLISH_TRUCK_STATION_FIRST);
			return RemoveRoadStop(tile, flags);
		case STATION_BUS:
			if (IsDriveThroughStopTile(tile) && !CanRemoveRoadWithStop(tile, flags))
				return_cmd_error(STR_ERROR_MUST_DEMOLISH_BUS_STATION_FIRST);
			return RemoveRoadStop(tile, flags);
		case STATION_BUOY:     return RemoveBuoy(tile, flags);
		case STATION_DOCK:     return RemoveDock(tile, flags);
		default: break;
	}

	return CMD_ERROR;
}

static CommandCost TerraformTile_Station(TileIndex tile, DoCommandFlag flags, uint z_new, Slope tileh_new)
{
	if (_settings_game.construction.build_on_slopes && AutoslopeEnabled()) {
		/* TODO: If you implement newgrf callback 149 'land slope check', you have to decide what to do with it here.
		 *       TTDP does not call it.
		 */
		if (!IsSteepSlope(tileh_new) && (GetTileMaxZ(tile) == z_new + GetSlopeMaxZ(tileh_new))) {
			switch (GetStationType(tile)) {
				case STATION_WAYPOINT:
				case STATION_RAIL: {
					DiagDirection direction = AxisToDiagDir(GetRailStationAxis(tile));
					if (!AutoslopeCheckForEntranceEdge(tile, z_new, tileh_new, direction)) break;
					if (!AutoslopeCheckForEntranceEdge(tile, z_new, tileh_new, ReverseDiagDir(direction))) break;
					return CommandCost(EXPENSES_CONSTRUCTION, _price[PR_BUILD_FOUNDATION]);
				}

				case STATION_AIRPORT:
					return CommandCost(EXPENSES_CONSTRUCTION, _price[PR_BUILD_FOUNDATION]);

				case STATION_TRUCK:
				case STATION_BUS: {
					DiagDirection direction = GetRoadStopDir(tile);
					if (!AutoslopeCheckForEntranceEdge(tile, z_new, tileh_new, direction)) break;
					if (IsDriveThroughStopTile(tile)) {
						if (!AutoslopeCheckForEntranceEdge(tile, z_new, tileh_new, ReverseDiagDir(direction))) break;
					}
					return CommandCost(EXPENSES_CONSTRUCTION, _price[PR_BUILD_FOUNDATION]);
				}

				default: break;
			}
		}
	}
	return DoCommand(tile, 0, 0, flags, CMD_LANDSCAPE_CLEAR);
}

void GoodsEntry::UpdateFlowStats(FlowStatSet &flow_stats, FlowStatSet::iterator flow_it, uint count)
{
	uint planned = flow_it->planned;
	uint sent = flow_it->sent + count;
	StationID via = flow_it->via;
	flow_stats.erase(flow_it);
	flow_stats.insert(FlowStat(via, planned, sent));
}

void GoodsEntry::UpdateFlowStats(FlowStatSet &flow_stats, uint count, StationID next)
{
	FlowStatSet::iterator flow_it = flow_stats.begin();
	while (flow_it != flow_stats.end()) {
		StationID via = flow_it->via;
		if (via == next) { //usually the first one is the correct one
			this->UpdateFlowStats(flow_stats, flow_it, count);
			return;
		} else {
			++flow_it;
		}
	}
}

void GoodsEntry::UpdateFlowStats(StationID source, uint count, StationID next)
{
	if (source == INVALID_STATION || next == INVALID_STATION || flows.empty()) return;
	FlowStatSet & flow_stats = flows[source];
	this->UpdateFlowStats(flow_stats, count, next);
}

StationID GoodsEntry::UpdateFlowStatsTransfer(StationID source, uint count, StationID curr) {
	if (source == INVALID_STATION || flows.empty()) return INVALID_STATION;
	FlowStatSet & flow_stats = flows[source];
	FlowStatSet::iterator flow_it = flow_stats.begin();
	while (flow_it != flow_stats.end()) {
		StationID via = flow_it->via;
		if (via != curr) {
			UpdateFlowStats(flow_stats, flow_it, count);
			return via;
		}
		else {
			++flow_it;
		}
	}
	return INVALID_STATION;
}

FlowStat GoodsEntry::GetSumFlowVia(StationID via) const {
	FlowStat ret(0, via);
	for(FlowStatMap::const_iterator i = flows.begin(); i != flows.end(); ++i) {
		const FlowStatSet & flow_set = i->second;
		for (FlowStatSet::const_iterator j = flow_set.begin(); j != flow_set.end(); ++j) {
			const FlowStat & flow = *j;
			if (flow.Via() == via) {
				ret += flow;
			}
		}
	}
	return ret;
}

extern const TileTypeProcs _tile_type_station_procs = {
	DrawTile_Station,           // draw_tile_proc
	GetSlopeZ_Station,          // get_slope_z_proc
	ClearTile_Station,          // clear_tile_proc
	NULL,                       // add_accepted_cargo_proc
	GetTileDesc_Station,        // get_tile_desc_proc
	GetTileTrackStatus_Station, // get_tile_track_status_proc
	ClickTile_Station,          // click_tile_proc
	AnimateTile_Station,        // animate_tile_proc
	TileLoop_Station,           // tile_loop_clear
	ChangeTileOwner_Station,    // change_tile_owner_clear
	NULL,                       // add_produced_cargo_proc
	VehicleEnter_Station,       // vehicle_enter_tile_proc
	GetFoundation_Station,      // get_foundation_proc
	TerraformTile_Station,      // terraform_tile_proc
};<|MERGE_RESOLUTION|>--- conflicted
+++ resolved
@@ -2851,13 +2851,12 @@
 	}
 }
 
-<<<<<<< HEAD
 void DeleteStaleFlows(StationID at, CargoID c_id, StationID to) {
 	FlowStatMap & flows = Station::Get(at)->goods[c_id].flows;
 	for (FlowStatMap::iterator f_it = flows.begin(); f_it != flows.end();) {
 		FlowStatSet & s_flows = f_it->second;
 		for (FlowStatSet::iterator s_it = s_flows.begin(); s_it != s_flows.end();) {
-			if (s_it->via == to) {
+			if (s_it->Via() == to) {
 				s_flows.erase(s_it++);
 			} else {
 				++s_it;
@@ -2871,16 +2870,12 @@
 	}
 }
 
-static void UpdateStationStats(Station * st) {
-	uint length = _settings_game.economy.moving_average_length;
-=======
 uint GetMovingAverageLength(const Station *from, const Station *to)
 {
 	return _settings_game.economy.moving_average_length + (DistanceManhattan(from->xy, to->xy) >> 2);
 }
 
 void Station::RunAverages() {
->>>>>>> 9ad77a70
 	FlowStatSet new_flows;
 	for(int goods_index = CT_BEGIN; goods_index != CT_END; ++goods_index) {
 		GoodsEntry & good = this->goods[goods_index];
@@ -2893,16 +2888,10 @@
 				links.erase(i++);
 			} else {
 				LinkStat & ls = i->second;
-<<<<<<< HEAD
-				ls *= length;
-				ls /= (length + 1);
-				if (ls.capacity == 0) {
-					DeleteStaleFlows(st->index, goods_index, id);
-					good.cargo.RerouteStalePackets(st->index, id, &good);
-=======
 				ls.Decrease();
 				if (ls.IsNull()) {
->>>>>>> 9ad77a70
+					DeleteStaleFlows(this->index, goods_index, id);
+					good.cargo.RerouteStalePackets(this->index, id, &good);
 					links.erase(i++);
 				} else {
 					++i;
@@ -3102,12 +3091,8 @@
 	FlowStatSet & flow_stats = good.flows[id];
 	FlowStatSet::iterator i = flow_stats.begin();
 	if (i != flow_stats.end()) {
-		StationID via = i->via;
-		uint planned = i->planned;
-		uint sent = i->sent + amount;
-		flow_stats.erase(i);
-		flow_stats.insert(FlowStat(via, planned, sent));
-		next = via;
+		next = i->Via();
+		good.UpdateFlowStats(flow_stats, i, amount);
 	}
 	CargoPacket * packet = new CargoPacket(st->index, st->xy, amount, source_type, source_id);
 	good.cargo.Append(next, packet);
@@ -3470,18 +3455,17 @@
 
 void GoodsEntry::UpdateFlowStats(FlowStatSet &flow_stats, FlowStatSet::iterator flow_it, uint count)
 {
-	uint planned = flow_it->planned;
-	uint sent = flow_it->sent + count;
-	StationID via = flow_it->via;
+	FlowStat fs = *flow_it;
+	fs.Increase(count);
 	flow_stats.erase(flow_it);
-	flow_stats.insert(FlowStat(via, planned, sent));
+	flow_stats.insert(fs);
 }
 
 void GoodsEntry::UpdateFlowStats(FlowStatSet &flow_stats, uint count, StationID next)
 {
 	FlowStatSet::iterator flow_it = flow_stats.begin();
 	while (flow_it != flow_stats.end()) {
-		StationID via = flow_it->via;
+		StationID via = flow_it->Via();
 		if (via == next) { //usually the first one is the correct one
 			this->UpdateFlowStats(flow_stats, flow_it, count);
 			return;
@@ -3503,7 +3487,7 @@
 	FlowStatSet & flow_stats = flows[source];
 	FlowStatSet::iterator flow_it = flow_stats.begin();
 	while (flow_it != flow_stats.end()) {
-		StationID via = flow_it->via;
+		StationID via = flow_it->Via();
 		if (via != curr) {
 			UpdateFlowStats(flow_stats, flow_it, count);
 			return via;
