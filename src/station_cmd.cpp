--- conflicted
+++ resolved
@@ -3005,7 +3005,6 @@
 static void UpdateStationWaiting(Station *st, CargoID type, uint amount, SourceType source_type, SourceID source_id)
 {
 	GoodsEntry & good = st->goods[type];
-<<<<<<< HEAD
 	StationID id = st->index;
 	StationID next = INVALID_STATION;
 	FlowStatSet & flow_stats = good.flows[id];
@@ -3018,11 +3017,8 @@
 		flow_stats.insert(FlowStat(via, planned, sent));
 		next = via;
 	}
-	CargoPacket * packet = new CargoPacket(id, next, amount);
+	CargoPacket * packet = new CargoPacket(id, next, amount, source_type, source_id);
 	good.cargo.Append(packet);
-=======
-	good.cargo.Append(new CargoPacket(st->index, amount, source_type, source_id));
->>>>>>> 3067cf26
 	SetBit(good.acceptance_pickup, GoodsEntry::PICKUP);
 	good.supply += amount;
 
