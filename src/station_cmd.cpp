/* $Id$ */

/*
 * This file is part of OpenTTD.
 * OpenTTD is free software; you can redistribute it and/or modify it under the terms of the GNU General Public License as published by the Free Software Foundation, version 2.
 * OpenTTD is distributed in the hope that it will be useful, but WITHOUT ANY WARRANTY; without even the implied warranty of MERCHANTABILITY or FITNESS FOR A PARTICULAR PURPOSE.
 * See the GNU General Public License for more details. You should have received a copy of the GNU General Public License along with OpenTTD. If not, see <http://www.gnu.org/licenses/>.
 */

/** @file station_cmd.cpp Handling of station tiles. */

#include "stdafx.h"
#include "aircraft.h"
#include "bridge_map.h"
#include "cmd_helper.h"
#include "viewport_func.h"
#include "command_func.h"
#include "town.h"
#include "news_func.h"
#include "train.h"
#include "roadveh.h"
#include "industry.h"
#include "newgrf_cargo.h"
#include "newgrf_debug.h"
#include "newgrf_station.h"
#include "pathfinder/yapf/yapf_cache.h"
#include "road_internal.h" /* For drawing catenary/checking road removal */
#include "autoslope.h"
#include "water.h"
#include "station_gui.h"
#include "strings_func.h"
#include "clear_func.h"
#include "window_func.h"
#include "date_func.h"
#include "vehicle_func.h"
#include "string_func.h"
#include "animated_tile_func.h"
#include "elrail_func.h"
#include "station_base.h"
#include "roadstop_base.h"
#include "newgrf_railtype.h"
#include "waypoint_base.h"
#include "waypoint_func.h"
#include "pbs.h"
#include "debug.h"
#include "core/random_func.hpp"
#include "company_base.h"
#include "moving_average.h"
#include "table/airporttile_ids.h"
#include "newgrf_airporttiles.h"
#include "order_backup.h"

#include "table/strings.h"

/**
 * Check whether the given tile is a hangar.
 * @param t the tile to of whether it is a hangar.
 * @pre IsTileType(t, MP_STATION)
 * @return true if and only if the tile is a hangar.
 */
bool IsHangar(TileIndex t)
{
	assert(IsTileType(t, MP_STATION));

	/* If the tile isn't an airport there's no chance it's a hangar. */
	if (!IsAirport(t)) return false;

	const Station *st = Station::GetByTile(t);
	const AirportSpec *as = st->airport.GetSpec();

	for (uint i = 0; i < as->nof_depots; i++) {
		if (st->airport.GetHangarTile(i) == t) return true;
	}

	return false;
}

/**
 * Look for a station around the given tile area.
 * @param ta the area to search over
 * @param closest_station the closest station found so far
 * @param st to 'return' the found station
 * @return Succeeded command (if zero or one station found) or failed command (for two or more stations found).
 */
template <class T>
CommandCost GetStationAround(TileArea ta, StationID closest_station, T **st)
{
	ta.tile -= TileDiffXY(1, 1);
	ta.w    += 2;
	ta.h    += 2;

	/* check around to see if there's any stations there */
	TILE_AREA_LOOP(tile_cur, ta) {
		if (IsTileType(tile_cur, MP_STATION)) {
			StationID t = GetStationIndex(tile_cur);
			if (!T::IsValidID(t)) continue;

			if (closest_station == INVALID_STATION) {
				closest_station = t;
			} else if (closest_station != t) {
				return_cmd_error(STR_ERROR_ADJOINS_MORE_THAN_ONE_EXISTING);
			}
		}
	}
	*st = (closest_station == INVALID_STATION) ? NULL : T::Get(closest_station);
	return CommandCost();
}

/**
 * Function to check whether the given tile matches some criterion.
 * @param tile the tile to check
 * @return true if it matches, false otherwise
 */
typedef bool (*CMSAMatcher)(TileIndex tile);

/**
 * Counts the numbers of tiles matching a specific type in the area around
 * @param tile the center tile of the 'count area'
 * @param cmp the comparator/matcher (@see CMSAMatcher)
 * @return the number of matching tiles around
 */
static int CountMapSquareAround(TileIndex tile, CMSAMatcher cmp)
{
	int num = 0;

	for (int dx = -3; dx <= 3; dx++) {
		for (int dy = -3; dy <= 3; dy++) {
			TileIndex t = TileAddWrap(tile, dx, dy);
			if (t != INVALID_TILE && cmp(t)) num++;
		}
	}

	return num;
}

/**
 * Check whether the tile is a mine.
 * @param tile the tile to investigate.
 * @return true if and only if the tile is a mine
 */
static bool CMSAMine(TileIndex tile)
{
	/* No industry */
	if (!IsTileType(tile, MP_INDUSTRY)) return false;

	const Industry *ind = Industry::GetByTile(tile);

	/* No extractive industry */
	if ((GetIndustrySpec(ind->type)->life_type & INDUSTRYLIFE_EXTRACTIVE) == 0) return false;

	for (uint i = 0; i < lengthof(ind->produced_cargo); i++) {
		/* The industry extracts something non-liquid, i.e. no oil or plastic, so it is a mine.
		 * Also the production of passengers and mail is ignored. */
		if (ind->produced_cargo[i] != CT_INVALID &&
				(CargoSpec::Get(ind->produced_cargo[i])->classes & (CC_LIQUID | CC_PASSENGERS | CC_MAIL)) == 0) {
			return true;
		}
	}

	return false;
}

/**
 * Check whether the tile is water.
 * @param tile the tile to investigate.
 * @return true if and only if the tile is a mine
 */
static bool CMSAWater(TileIndex tile)
{
	return IsTileType(tile, MP_WATER) && IsWater(tile);
}

/**
 * Check whether the tile is a tree.
 * @param tile the tile to investigate.
 * @return true if and only if the tile is a mine
 */
static bool CMSATree(TileIndex tile)
{
	return IsTileType(tile, MP_TREES);
}

/**
 * Check whether the tile is a forest.
 * @param tile the tile to investigate.
 * @return true if and only if the tile is a mine
 */
static bool CMSAForest(TileIndex tile)
{
	/* No industry */
	if (!IsTileType(tile, MP_INDUSTRY)) return false;

	const Industry *ind = Industry::GetByTile(tile);

	/* No extractive industry */
	if ((GetIndustrySpec(ind->type)->life_type & INDUSTRYLIFE_ORGANIC) == 0) return false;

	for (uint i = 0; i < lengthof(ind->produced_cargo); i++) {
		/* The industry produces wood. */
		if (ind->produced_cargo[i] != CT_INVALID && CargoSpec::Get(ind->produced_cargo[i])->label == 'WOOD') return true;
	}

	return false;
}

#define M(x) ((x) - STR_SV_STNAME)

enum StationNaming {
	STATIONNAMING_RAIL,
	STATIONNAMING_ROAD,
	STATIONNAMING_AIRPORT,
	STATIONNAMING_OILRIG,
	STATIONNAMING_DOCK,
	STATIONNAMING_HELIPORT,
};

/** Information to handle station action 0 property 24 correctly */
struct StationNameInformation {
	uint32 free_names; ///< Current bitset of free names (we can remove names).
	bool *indtypes;    ///< Array of bools telling whether an industry type has been found.
};

/**
 * Find a station action 0 property 24 station name, or reduce the
 * free_names if needed.
 * @param tile the tile to search
 * @param user_data the StationNameInformation to base the search on
 * @return true if the tile contains an industry that has not given
 *              its name to one of the other stations in town.
 */
static bool FindNearIndustryName(TileIndex tile, void *user_data)
{
	/* All already found industry types */
	StationNameInformation *sni = (StationNameInformation*)user_data;
	if (!IsTileType(tile, MP_INDUSTRY)) return false;

	/* If the station name is undefined it means that it doesn't name a station */
	IndustryType indtype = GetIndustryType(tile);
	if (GetIndustrySpec(indtype)->station_name == STR_UNDEFINED) return false;

	/* In all cases if an industry that provides a name is found two of
	 * the standard names will be disabled. */
	sni->free_names &= ~(1 << M(STR_SV_STNAME_OILFIELD) | 1 << M(STR_SV_STNAME_MINES));
	return !sni->indtypes[indtype];
}

static StringID GenerateStationName(Station *st, TileIndex tile, StationNaming name_class)
{
	static const uint32 _gen_station_name_bits[] = {
		0,                                       // STATIONNAMING_RAIL
		0,                                       // STATIONNAMING_ROAD
		1U << M(STR_SV_STNAME_AIRPORT),          // STATIONNAMING_AIRPORT
		1U << M(STR_SV_STNAME_OILFIELD),         // STATIONNAMING_OILRIG
		1U << M(STR_SV_STNAME_DOCKS),            // STATIONNAMING_DOCK
		1U << M(STR_SV_STNAME_HELIPORT),         // STATIONNAMING_HELIPORT
	};

	const Town *t = st->town;
	uint32 free_names = UINT32_MAX;

	bool indtypes[NUM_INDUSTRYTYPES];
	memset(indtypes, 0, sizeof(indtypes));

	const Station *s;
	FOR_ALL_STATIONS(s) {
		if (s != st && s->town == t) {
			if (s->indtype != IT_INVALID) {
				indtypes[s->indtype] = true;
				continue;
			}
			uint str = M(s->string_id);
			if (str <= 0x20) {
				if (str == M(STR_SV_STNAME_FOREST)) {
					str = M(STR_SV_STNAME_WOODS);
				}
				ClrBit(free_names, str);
			}
		}
	}

	TileIndex indtile = tile;
	StationNameInformation sni = { free_names, indtypes };
	if (CircularTileSearch(&indtile, 7, FindNearIndustryName, &sni)) {
		/* An industry has been found nearby */
		IndustryType indtype = GetIndustryType(indtile);
		const IndustrySpec *indsp = GetIndustrySpec(indtype);
		/* STR_NULL means it only disables oil rig/mines */
		if (indsp->station_name != STR_NULL) {
			st->indtype = indtype;
			return STR_SV_STNAME_FALLBACK;
		}
	}

	/* Oil rigs/mines name could be marked not free by looking for a near by industry. */
	free_names = sni.free_names;

	/* check default names */
	uint32 tmp = free_names & _gen_station_name_bits[name_class];
	if (tmp != 0) return STR_SV_STNAME + FindFirstBit(tmp);

	/* check mine? */
	if (HasBit(free_names, M(STR_SV_STNAME_MINES))) {
		if (CountMapSquareAround(tile, CMSAMine) >= 2) {
			return STR_SV_STNAME_MINES;
		}
	}

	/* check close enough to town to get central as name? */
	if (DistanceMax(tile, t->xy) < 8) {
		if (HasBit(free_names, M(STR_SV_STNAME))) return STR_SV_STNAME;

		if (HasBit(free_names, M(STR_SV_STNAME_CENTRAL))) return STR_SV_STNAME_CENTRAL;
	}

	/* Check lakeside */
	if (HasBit(free_names, M(STR_SV_STNAME_LAKESIDE)) &&
			DistanceFromEdge(tile) < 20 &&
			CountMapSquareAround(tile, CMSAWater) >= 5) {
		return STR_SV_STNAME_LAKESIDE;
	}

	/* Check woods */
	if (HasBit(free_names, M(STR_SV_STNAME_WOODS)) && (
				CountMapSquareAround(tile, CMSATree) >= 8 ||
				CountMapSquareAround(tile, CMSAForest) >= 2)
			) {
		return _settings_game.game_creation.landscape == LT_TROPIC ? STR_SV_STNAME_FOREST : STR_SV_STNAME_WOODS;
	}

	/* check elevation compared to town */
	uint z = GetTileZ(tile);
	uint z2 = GetTileZ(t->xy);
	if (z < z2) {
		if (HasBit(free_names, M(STR_SV_STNAME_VALLEY))) return STR_SV_STNAME_VALLEY;
	} else if (z > z2) {
		if (HasBit(free_names, M(STR_SV_STNAME_HEIGHTS))) return STR_SV_STNAME_HEIGHTS;
	}

	/* check direction compared to town */
	static const int8 _direction_and_table[] = {
		~( (1 << M(STR_SV_STNAME_WEST))  | (1 << M(STR_SV_STNAME_EAST)) | (1 << M(STR_SV_STNAME_NORTH)) ),
		~( (1 << M(STR_SV_STNAME_SOUTH)) | (1 << M(STR_SV_STNAME_WEST)) | (1 << M(STR_SV_STNAME_NORTH)) ),
		~( (1 << M(STR_SV_STNAME_SOUTH)) | (1 << M(STR_SV_STNAME_EAST)) | (1 << M(STR_SV_STNAME_NORTH)) ),
		~( (1 << M(STR_SV_STNAME_SOUTH)) | (1 << M(STR_SV_STNAME_WEST)) | (1 << M(STR_SV_STNAME_EAST)) ),
	};

	free_names &= _direction_and_table[
		(TileX(tile) < TileX(t->xy)) +
		(TileY(tile) < TileY(t->xy)) * 2];

	tmp = free_names & ((1 << 1) | (1 << 2) | (1 << 3) | (1 << 4) | (1 << 6) | (1 << 7) | (1 << 12) | (1 << 26) | (1 << 27) | (1 << 28) | (1 << 29) | (1 << 30));
	return (tmp == 0) ? STR_SV_STNAME_FALLBACK : (STR_SV_STNAME + FindFirstBit(tmp));
}
#undef M

/**
 * Find the closest deleted station of the current company
 * @param tile the tile to search from.
 * @return the closest station or NULL if too far.
 */
static Station *GetClosestDeletedStation(TileIndex tile)
{
	uint threshold = 8;
	Station *best_station = NULL;
	Station *st;

	FOR_ALL_STATIONS(st) {
		if (!st->IsInUse() && st->owner == _current_company) {
			uint cur_dist = DistanceManhattan(tile, st->xy);

			if (cur_dist < threshold) {
				threshold = cur_dist;
				best_station = st;
			}
		}
	}

	return best_station;
}


void Station::GetTileArea(TileArea *ta, StationType type) const
{
	switch (type) {
		case STATION_RAIL:
			*ta = this->train_station;
			return;

		case STATION_AIRPORT:
			*ta = this->airport;
			return;

		case STATION_TRUCK:
			*ta = this->truck_station;
			return;

		case STATION_BUS:
			*ta = this->bus_station;
			return;

		case STATION_DOCK:
		case STATION_OILRIG:
			ta->tile = this->dock_tile;
			break;

		default: NOT_REACHED();
	}

	ta->w = 1;
	ta->h = 1;
}

/**
 * Update the virtual coords needed to draw the station sign.
 */
void Station::UpdateVirtCoord()
{
	Point pt = RemapCoords2(TileX(this->xy) * TILE_SIZE, TileY(this->xy) * TILE_SIZE);

	pt.y -= 32;
	if ((this->facilities & FACIL_AIRPORT) && this->airport.type == AT_OILRIG) pt.y -= 16;

	SetDParam(0, this->index);
	SetDParam(1, this->facilities);
	this->sign.UpdatePosition(pt.x, pt.y, STR_VIEWPORT_STATION);

	SetWindowDirty(WC_STATION_VIEW, this->index);
}

/** Update the virtual coords needed to draw the station sign for all stations. */
void UpdateAllStationVirtCoords()
{
	BaseStation *st;

	FOR_ALL_BASE_STATIONS(st) {
		st->UpdateVirtCoord();
	}
}

/**
 * Get a mask of the cargo types that the station accepts.
 * @param st Station to query
 * @return the expected mask
 */
static uint GetAcceptanceMask(const Station *st)
{
	uint mask = 0;

	for (CargoID i = 0; i < NUM_CARGO; i++) {
		if (HasBit(st->goods[i].acceptance_pickup, GoodsEntry::ACCEPTANCE)) mask |= 1 << i;
	}
	return mask;
}

/**
 * Items contains the two cargo names that are to be accepted or rejected.
 * msg is the string id of the message to display.
 */
static void ShowRejectOrAcceptNews(const Station *st, uint num_items, CargoID *cargo, StringID msg)
{
	for (uint i = 0; i < num_items; i++) {
		SetDParam(i + 1, CargoSpec::Get(cargo[i])->name);
	}

	SetDParam(0, st->index);
	AddNewsItem(msg, NS_ACCEPTANCE, NR_STATION, st->index);
}

/**
 * Get the cargo types being produced around the tile (in a rectangle).
 * @param tile Northtile of area
 * @param w X extent of the area
 * @param h Y extent of the area
 * @param rad Search radius in addition to the given area
 */
CargoArray GetProductionAroundTiles(TileIndex tile, int w, int h, int rad)
{
	CargoArray produced;

	int x = TileX(tile);
	int y = TileY(tile);

	/* expand the region by rad tiles on each side
	 * while making sure that we remain inside the board. */
	int x2 = min(x + w + rad, MapSizeX());
	int x1 = max(x - rad, 0);

	int y2 = min(y + h + rad, MapSizeY());
	int y1 = max(y - rad, 0);

	assert(x1 < x2);
	assert(y1 < y2);
	assert(w > 0);
	assert(h > 0);

	TileArea ta(TileXY(x1, y1), TileXY(x2 - 1, y2 - 1));

	/* Loop over all tiles to get the produced cargo of
	 * everything except industries */
	TILE_AREA_LOOP(tile, ta) AddProducedCargo(tile, produced);

	/* Loop over the industries. They produce cargo for
	 * anything that is within 'rad' from their bounding
	 * box. As such if you have e.g. a oil well the tile
	 * area loop might not hit an industry tile while
	 * the industry would produce cargo for the station.
	 */
	const Industry *i;
	FOR_ALL_INDUSTRIES(i) {
		if (!ta.Intersects(i->location)) continue;

		for (uint j = 0; j < lengthof(i->produced_cargo); j++) {
			CargoID cargo = i->produced_cargo[j];
			if (cargo != CT_INVALID) produced[cargo]++;
		}
	}

	return produced;
}

/**
 * Get the acceptance of cargos around the tile in 1/8.
 * @param tile Center of the search area
 * @param w X extent of area
 * @param h Y extent of area
 * @param rad Search radius in addition to given area
 * @param always_accepted bitmask of cargo accepted by houses and headquarters; can be NULL
 */
CargoArray GetAcceptanceAroundTiles(TileIndex tile, int w, int h, int rad, uint32 *always_accepted)
{
	CargoArray acceptance;
	if (always_accepted != NULL) *always_accepted = 0;

	int x = TileX(tile);
	int y = TileY(tile);

	/* expand the region by rad tiles on each side
	 * while making sure that we remain inside the board. */
	int x2 = min(x + w + rad, MapSizeX());
	int y2 = min(y + h + rad, MapSizeY());
	int x1 = max(x - rad, 0);
	int y1 = max(y - rad, 0);

	assert(x1 < x2);
	assert(y1 < y2);
	assert(w > 0);
	assert(h > 0);

	for (int yc = y1; yc != y2; yc++) {
		for (int xc = x1; xc != x2; xc++) {
			TileIndex tile = TileXY(xc, yc);
			AddAcceptedCargo(tile, acceptance, always_accepted);
		}
	}

	return acceptance;
}

/**
 * Update the acceptance for a station.
 * @param st Station to update
 * @param show_msg controls whether to display a message that acceptance was changed.
 */
void UpdateStationAcceptance(Station *st, bool show_msg)
{
	/* old accepted goods types */
	uint old_acc = GetAcceptanceMask(st);

	/* And retrieve the acceptance. */
	CargoArray acceptance;
	if (!st->rect.IsEmpty()) {
		acceptance = GetAcceptanceAroundTiles(
			TileXY(st->rect.left, st->rect.top),
			st->rect.right  - st->rect.left + 1,
			st->rect.bottom - st->rect.top  + 1,
			st->GetCatchmentRadius(),
			&st->always_accepted
		);
	}

	/* Adjust in case our station only accepts fewer kinds of goods */
	for (CargoID i = 0; i < NUM_CARGO; i++) {
		uint amt = min(acceptance[i], 15);

		/* Make sure the station can accept the goods type. */
		bool is_passengers = IsCargoInClass(i, CC_PASSENGERS);
		if ((!is_passengers && !(st->facilities & ~FACIL_BUS_STOP)) ||
				(is_passengers && !(st->facilities & ~FACIL_TRUCK_STOP))) {
			amt = 0;
		}

		SB(st->goods[i].acceptance_pickup, GoodsEntry::ACCEPTANCE, 1, amt >= 8);
	}

	/* Only show a message in case the acceptance was actually changed. */
	uint new_acc = GetAcceptanceMask(st);
	if (old_acc == new_acc) return;

	/* show a message to report that the acceptance was changed? */
	if (show_msg && st->owner == _local_company && st->IsInUse()) {
		/* List of accept and reject strings for different number of
		 * cargo types */
		static const StringID accept_msg[] = {
			STR_NEWS_STATION_NOW_ACCEPTS_CARGO,
			STR_NEWS_STATION_NOW_ACCEPTS_CARGO_AND_CARGO,
		};
		static const StringID reject_msg[] = {
			STR_NEWS_STATION_NO_LONGER_ACCEPTS_CARGO,
			STR_NEWS_STATION_NO_LONGER_ACCEPTS_CARGO_OR_CARGO,
		};

		/* Array of accepted and rejected cargo types */
		CargoID accepts[2] = { CT_INVALID, CT_INVALID };
		CargoID rejects[2] = { CT_INVALID, CT_INVALID };
		uint num_acc = 0;
		uint num_rej = 0;

		/* Test each cargo type to see if its acceptange has changed */
		for (CargoID i = 0; i < NUM_CARGO; i++) {
			if (HasBit(new_acc, i)) {
				if (!HasBit(old_acc, i) && num_acc < lengthof(accepts)) {
					/* New cargo is accepted */
					accepts[num_acc++] = i;
				}
			} else {
				if (HasBit(old_acc, i) && num_rej < lengthof(rejects)) {
					/* Old cargo is no longer accepted */
					rejects[num_rej++] = i;
				}
			}
		}

		/* Show news message if there are any changes */
		if (num_acc > 0) ShowRejectOrAcceptNews(st, num_acc, accepts, accept_msg[num_acc - 1]);
		if (num_rej > 0) ShowRejectOrAcceptNews(st, num_rej, rejects, reject_msg[num_rej - 1]);
	}

	/* redraw the station view since acceptance changed */
	SetWindowWidgetDirty(WC_STATION_VIEW, st->index, SVW_ACCEPTLIST);
}

static void UpdateStationSignCoord(BaseStation *st)
{
	const StationRect *r = &st->rect;

	if (r->IsEmpty()) return; // no tiles belong to this station

	/* clamp sign coord to be inside the station rect */
	st->xy = TileXY(ClampU(TileX(st->xy), r->left, r->right), ClampU(TileY(st->xy), r->top, r->bottom));
	st->UpdateVirtCoord();
}

/**
 * This is called right after a station was deleted.
 * It checks if the whole station is free of substations, and if so, the station will be
 * deleted after a little while.
 * @param st Station
 */
static void DeleteStationIfEmpty(BaseStation *st)
{
	if (!st->IsInUse()) {
		st->delete_ctr = 0;
		InvalidateWindowData(WC_STATION_LIST, st->owner, 0);
	}
	/* station remains but it probably lost some parts - station sign should stay in the station boundaries */
	UpdateStationSignCoord(st);
}

CommandCost ClearTile_Station(TileIndex tile, DoCommandFlag flags);

/**
 * Checks if the given tile is buildable, flat and has a certain height.
 * @param tile TileIndex to check.
 * @param invalid_dirs Prohibited directions for slopes (set of #DiagDirection).
 * @param allowed_z Height allowed for the tile. If allowed_z is negative, it will be set to the height of this tile.
 * @param check_bridge Check for the existance of a bridge.
 * @return The cost in case of success, or an error code if it failed.
 */
CommandCost CheckBuildableTile(TileIndex tile, uint invalid_dirs, int &allowed_z, bool check_bridge = true)
{
	if (check_bridge && MayHaveBridgeAbove(tile) && IsBridgeAbove(tile)) {
		return_cmd_error(STR_ERROR_MUST_DEMOLISH_BRIDGE_FIRST);
	}

	CommandCost ret = EnsureNoVehicleOnGround(tile);
	if (ret.Failed()) return ret;

	uint z;
	Slope tileh = GetTileSlope(tile, &z);

	/* Prohibit building if
	 *   1) The tile is "steep" (i.e. stretches two height levels).
	 *   2) The tile is non-flat and the build_on_slopes switch is disabled.
	 */
	if (IsSteepSlope(tileh) ||
			((!_settings_game.construction.build_on_slopes) && tileh != SLOPE_FLAT)) {
		return_cmd_error(STR_ERROR_FLAT_LAND_REQUIRED);
	}

	CommandCost cost(EXPENSES_CONSTRUCTION);
	int flat_z = z;
	if (tileh != SLOPE_FLAT) {
		/* Forbid building if the tile faces a slope in a invalid direction. */
		if ((HasBit(invalid_dirs, DIAGDIR_NE) && !(tileh & SLOPE_NE)) ||
		    (HasBit(invalid_dirs, DIAGDIR_SE) && !(tileh & SLOPE_SE)) ||
		    (HasBit(invalid_dirs, DIAGDIR_SW) && !(tileh & SLOPE_SW)) ||
		    (HasBit(invalid_dirs, DIAGDIR_NW) && !(tileh & SLOPE_NW))) {
			return_cmd_error(STR_ERROR_FLAT_LAND_REQUIRED);
		}
		cost.AddCost(_price[PR_BUILD_FOUNDATION]);
		flat_z += TILE_HEIGHT;
	}

	/* The level of this tile must be equal to allowed_z. */
	if (allowed_z < 0) {
		/* First tile. */
		allowed_z = flat_z;
	} else if (allowed_z != flat_z) {
		return_cmd_error(STR_ERROR_FLAT_LAND_REQUIRED);
	}

	return cost;
}

/**
 * Tries to clear the given area.
 * @param tile_area Area to check.
 * @param flags Operation to perform.
 * @return The cost in case of success, or an error code if it failed.
 */
CommandCost CheckFlatLand(TileArea tile_area, DoCommandFlag flags)
{
	CommandCost cost(EXPENSES_CONSTRUCTION);
	int allowed_z = -1;

	TILE_AREA_LOOP(tile_cur, tile_area) {
		CommandCost ret = CheckBuildableTile(tile_cur, 0, allowed_z);
		if (ret.Failed()) return ret;
		cost.AddCost(ret);

		ret = DoCommand(tile_cur, 0, 0, flags, CMD_LANDSCAPE_CLEAR);
		if (ret.Failed()) return ret;
		cost.AddCost(ret);
	}

	return cost;
}

/**
 * Checks if a rail station can be built at the given area.
 * @param tile_area Area to check.
 * @param flags Operation to perform.
 * @param invalid_dirs Prohibited directions (set of #DiagDirection).
 * @param station StationID to be queried and returned if available.
 * @param rt The rail type to check for (overbuilding rail stations over rail).
 * @param affected_vehicles List of trains with PBS reservations on the tiles
 * @return The cost in case of success, or an error code if it failed.
 */
static CommandCost CheckFlatLandRailStation(TileArea tile_area, DoCommandFlag flags, uint invalid_dirs, StationID *station, RailType rt, SmallVector<Train *, 4> &affected_vehicles)
{
	CommandCost cost(EXPENSES_CONSTRUCTION);
	int allowed_z = -1;

	TILE_AREA_LOOP(tile_cur, tile_area) {
		CommandCost ret = CheckBuildableTile(tile_cur, invalid_dirs, allowed_z);
		if (ret.Failed()) return ret;
		cost.AddCost(ret);

		/* if station is set, then we have special handling to allow building on top of already existing stations.
		 * so station points to INVALID_STATION if we can build on any station.
		 * Or it points to a station if we're only allowed to build on exactly that station. */
		if (station != NULL && IsTileType(tile_cur, MP_STATION)) {
			if (!IsRailStation(tile_cur)) {
				return ClearTile_Station(tile_cur, DC_AUTO); // get error message
			} else {
				StationID st = GetStationIndex(tile_cur);
				if (*station == INVALID_STATION) {
					*station = st;
				} else if (*station != st) {
					return_cmd_error(STR_ERROR_ADJOINS_MORE_THAN_ONE_EXISTING);
				}
			}
		} else {
			/* Rail type is only valid when building a railway station; if station to
			 * build isn't a rail station it's INVALID_RAILTYPE. */
			if (rt != INVALID_RAILTYPE &&
					IsPlainRailTile(tile_cur) && !HasSignals(tile_cur) &&
					HasPowerOnRail(GetRailType(tile_cur), rt)) {
				/* Allow overbuilding if the tile:
				 *  - has rail, but no signals
				 *  - it has exactly one track
				 *  - the track is in line with the station
				 *  - the current rail type has power on the to-be-built type (e.g. convert normal rail to el rail)
				 */
				TrackBits tracks = GetTrackBits(tile_cur);
				Track track = RemoveFirstTrack(&tracks);
				Track expected_track = HasBit(invalid_dirs, DIAGDIR_NE) ? TRACK_X : TRACK_Y;

				if (tracks == TRACK_BIT_NONE && track == expected_track) {
					/* Check for trains having a reservation for this tile. */
					if (HasBit(GetRailReservationTrackBits(tile_cur), track)) {
						Train *v = GetTrainForReservation(tile_cur, track);
						if (v != NULL) {
							*affected_vehicles.Append() = v;
						}
					}
					CommandCost ret = DoCommand(tile_cur, 0, track, flags, CMD_REMOVE_SINGLE_RAIL);
					if (ret.Failed()) return ret;
					cost.AddCost(ret);
					/* With flags & ~DC_EXEC CmdLandscapeClear would fail since the rail still exists */
					continue;
				}
			}
			ret = DoCommand(tile_cur, 0, 0, flags, CMD_LANDSCAPE_CLEAR);
			if (ret.Failed()) return ret;
			cost.AddCost(ret);
		}
	}

	return cost;
}

/**
 * Checks if a road stop can be built at the given tile.
 * @param tile_area Area to check.
 * @param flags Operation to perform.
 * @param invalid_dirs Prohibited directions (set of DiagDirections).
 * @param is_drive_through True if trying to build a drive-through station.
 * @param is_truck_stop True when building a truck stop, false otherwise.
 * @param axis Axis of a drive-through road stop.
 * @param station StationID to be queried and returned if available.
 * @param rts Road types to build.
 * @return The cost in case of success, or an error code if it failed.
 */
static CommandCost CheckFlatLandRoadStop(TileArea tile_area, DoCommandFlag flags, uint invalid_dirs, bool is_drive_through, bool is_truck_stop, Axis axis, StationID *station, RoadTypes rts)
{
	CommandCost cost(EXPENSES_CONSTRUCTION);
	int allowed_z = -1;

	TILE_AREA_LOOP(cur_tile, tile_area) {
		CommandCost ret = CheckBuildableTile(cur_tile, invalid_dirs, allowed_z);
		if (ret.Failed()) return ret;
		cost.AddCost(ret);

		/* If station is set, then we have special handling to allow building on top of already existing stations.
		 * Station points to INVALID_STATION if we can build on any station.
		 * Or it points to a station if we're only allowed to build on exactly that station. */
		if (station != NULL && IsTileType(cur_tile, MP_STATION)) {
			if (!IsRoadStop(cur_tile)) {
				return ClearTile_Station(cur_tile, DC_AUTO); // Get error message.
			} else {
				if (is_truck_stop != IsTruckStop(cur_tile) ||
						is_drive_through != IsDriveThroughStopTile(cur_tile)) {
					return ClearTile_Station(cur_tile, DC_AUTO); // Get error message.
				}
				/* Drive-through station in the wrong direction. */
				if (is_drive_through && IsDriveThroughStopTile(cur_tile) && DiagDirToAxis(GetRoadStopDir(cur_tile)) != axis){
					return_cmd_error(STR_ERROR_DRIVE_THROUGH_DIRECTION);
				}
				StationID st = GetStationIndex(cur_tile);
				if (*station == INVALID_STATION) {
					*station = st;
				} else if (*station != st) {
					return_cmd_error(STR_ERROR_ADJOINS_MORE_THAN_ONE_EXISTING);
				}
			}
		} else {
			bool build_over_road = is_drive_through && IsNormalRoadTile(cur_tile);
			/* Road bits in the wrong direction. */
			RoadBits rb = IsNormalRoadTile(cur_tile) ? GetAllRoadBits(cur_tile) : ROAD_NONE;
			if (build_over_road && (rb & (axis == AXIS_X ? ROAD_Y : ROAD_X)) != 0) {
				/* Someone was pedantic and *NEEDED* three fracking different error messages. */
				switch (CountBits(rb)) {
					case 1:
						return_cmd_error(STR_ERROR_DRIVE_THROUGH_DIRECTION);

					case 2:
						if (rb == ROAD_X || rb == ROAD_Y) return_cmd_error(STR_ERROR_DRIVE_THROUGH_DIRECTION);
						return_cmd_error(STR_ERROR_DRIVE_THROUGH_CORNER);

					default: // 3 or 4
						return_cmd_error(STR_ERROR_DRIVE_THROUGH_JUNCTION);
				}
			}

			RoadTypes cur_rts = IsNormalRoadTile(cur_tile) ? GetRoadTypes(cur_tile) : ROADTYPES_NONE;
			uint num_roadbits = 0;
			if (build_over_road) {
				/* There is a road, check if we can build road+tram stop over it. */
				if (HasBit(cur_rts, ROADTYPE_ROAD)) {
					Owner road_owner = GetRoadOwner(cur_tile, ROADTYPE_ROAD);
					if (road_owner == OWNER_TOWN) {
						if (!_settings_game.construction.road_stop_on_town_road) return_cmd_error(STR_ERROR_DRIVE_THROUGH_ON_TOWN_ROAD);
					} else if (!_settings_game.construction.road_stop_on_competitor_road && road_owner != OWNER_NONE) {
						CommandCost ret = CheckOwnership(road_owner);
						if (ret.Failed()) return ret;
					}
					num_roadbits += CountBits(GetRoadBits(cur_tile, ROADTYPE_ROAD));
				}

				/* There is a tram, check if we can build road+tram stop over it. */
				if (HasBit(cur_rts, ROADTYPE_TRAM)) {
					Owner tram_owner = GetRoadOwner(cur_tile, ROADTYPE_TRAM);
					if (!_settings_game.construction.road_stop_on_competitor_road && tram_owner != OWNER_NONE) {
						CommandCost ret = CheckOwnership(tram_owner);
						if (ret.Failed()) return ret;
					}
					num_roadbits += CountBits(GetRoadBits(cur_tile, ROADTYPE_TRAM));
				}

				/* Take into account existing roadbits. */
				rts |= cur_rts;
			} else {
				ret = DoCommand(cur_tile, 0, 0, flags, CMD_LANDSCAPE_CLEAR);
				if (ret.Failed()) return ret;
				cost.AddCost(ret);
			}

			uint roadbits_to_build = CountBits(rts) * 2 - num_roadbits;
			cost.AddCost(_price[PR_BUILD_ROAD] * roadbits_to_build);
		}
	}

	return cost;
}

/**
 * Check whether we can expand the rail part of the given station.
 * @param st the station to expand
 * @param new_ta the current (and if all is fine new) tile area of the rail part of the station
 * @param axis the axis of the newly build rail
 * @return Succeeded or failed command.
 */
CommandCost CanExpandRailStation(const BaseStation *st, TileArea &new_ta, Axis axis)
{
	TileArea cur_ta = st->train_station;

	/* determine new size of train station region.. */
	int x = min(TileX(cur_ta.tile), TileX(new_ta.tile));
	int y = min(TileY(cur_ta.tile), TileY(new_ta.tile));
	new_ta.w = max(TileX(cur_ta.tile) + cur_ta.w, TileX(new_ta.tile) + new_ta.w) - x;
	new_ta.h = max(TileY(cur_ta.tile) + cur_ta.h, TileY(new_ta.tile) + new_ta.h) - y;
	new_ta.tile = TileXY(x, y);

	/* make sure the final size is not too big. */
	if (new_ta.w > _settings_game.station.station_spread || new_ta.h > _settings_game.station.station_spread) {
		return_cmd_error(STR_ERROR_STATION_TOO_SPREAD_OUT);
	}

	return CommandCost();
}

static inline byte *CreateSingle(byte *layout, int n)
{
	int i = n;
	do *layout++ = 0; while (--i);
	layout[((n - 1) >> 1) - n] = 2;
	return layout;
}

static inline byte *CreateMulti(byte *layout, int n, byte b)
{
	int i = n;
	do *layout++ = b; while (--i);
	if (n > 4) {
		layout[0 - n] = 0;
		layout[n - 1 - n] = 0;
	}
	return layout;
}

void GetStationLayout(byte *layout, int numtracks, int plat_len, const StationSpec *statspec)
{
	if (statspec != NULL && statspec->lengths >= plat_len &&
			statspec->platforms[plat_len - 1] >= numtracks &&
			statspec->layouts[plat_len - 1][numtracks - 1]) {
		/* Custom layout defined, follow it. */
		memcpy(layout, statspec->layouts[plat_len - 1][numtracks - 1],
			plat_len * numtracks);
		return;
	}

	if (plat_len == 1) {
		CreateSingle(layout, numtracks);
	} else {
		if (numtracks & 1) layout = CreateSingle(layout, plat_len);
		numtracks >>= 1;

		while (--numtracks >= 0) {
			layout = CreateMulti(layout, plat_len, 4);
			layout = CreateMulti(layout, plat_len, 6);
		}
	}
}

/**
 * Find a nearby station that joins this station.
 * @tparam T the class to find a station for
 * @tparam error_message the error message when building a station on top of others
 * @param existing_station an existing station we build over
 * @param station_to_join the station to join to
 * @param adjacent whether adjacent stations are allowed
 * @param ta the area of the newly build station
 * @param st 'return' pointer for the found station
 * @return command cost with the error or 'okay'
 */
template <class T, StringID error_message>
CommandCost FindJoiningBaseStation(StationID existing_station, StationID station_to_join, bool adjacent, TileArea ta, T **st)
{
	assert(*st == NULL);
	bool check_surrounding = true;

	if (_settings_game.station.adjacent_stations) {
		if (existing_station != INVALID_STATION) {
			if (adjacent && existing_station != station_to_join) {
				/* You can't build an adjacent station over the top of one that
				 * already exists. */
				return_cmd_error(error_message);
			} else {
				/* Extend the current station, and don't check whether it will
				 * be near any other stations. */
				*st = T::GetIfValid(existing_station);
				check_surrounding = (*st == NULL);
			}
		} else {
			/* There's no station here. Don't check the tiles surrounding this
			 * one if the company wanted to build an adjacent station. */
			if (adjacent) check_surrounding = false;
		}
	}

	if (check_surrounding) {
		/* Make sure there are no similar stations around us. */
		CommandCost ret = GetStationAround(ta, existing_station, st);
		if (ret.Failed()) return ret;
	}

	/* Distant join */
	if (*st == NULL && station_to_join != INVALID_STATION) *st = T::GetIfValid(station_to_join);

	return CommandCost();
}

/**
 * Find a nearby station that joins this station.
 * @param existing_station an existing station we build over
 * @param station_to_join the station to join to
 * @param adjacent whether adjacent stations are allowed
 * @param ta the area of the newly build station
 * @param st 'return' pointer for the found station
 * @return command cost with the error or 'okay'
 */
static CommandCost FindJoiningStation(StationID existing_station, StationID station_to_join, bool adjacent, TileArea ta, Station **st)
{
	return FindJoiningBaseStation<Station, STR_ERROR_MUST_REMOVE_RAILWAY_STATION_FIRST>(existing_station, station_to_join, adjacent, ta, st);
}

/**
 * Find a nearby waypoint that joins this waypoint.
 * @param existing_waypoint an existing waypoint we build over
 * @param waypoint_to_join the waypoint to join to
 * @param adjacent whether adjacent waypoints are allowed
 * @param ta the area of the newly build waypoint
 * @param wp 'return' pointer for the found waypoint
 * @return command cost with the error or 'okay'
 */
CommandCost FindJoiningWaypoint(StationID existing_waypoint, StationID waypoint_to_join, bool adjacent, TileArea ta, Waypoint **wp)
{
	return FindJoiningBaseStation<Waypoint, STR_ERROR_MUST_REMOVE_RAILWAYPOINT_FIRST>(existing_waypoint, waypoint_to_join, adjacent, ta, wp);
}

/**
 * Build rail station
 * @param tile_org northern most position of station dragging/placement
 * @param flags operation to perform
 * @param p1 various bitstuffed elements
 * - p1 = (bit  0- 3) - railtype
 * - p1 = (bit  4)    - orientation (Axis)
 * - p1 = (bit  8-15) - number of tracks
 * - p1 = (bit 16-23) - platform length
 * - p1 = (bit 24)    - allow stations directly adjacent to other stations.
 * @param p2 various bitstuffed elements
 * - p2 = (bit  0- 7) - custom station class
 * - p2 = (bit  8-15) - custom station id
 * - p2 = (bit 16-31) - station ID to join (NEW_STATION if build new one)
 * @param text unused
 * @return the cost of this operation or an error
 */
CommandCost CmdBuildRailStation(TileIndex tile_org, DoCommandFlag flags, uint32 p1, uint32 p2, const char *text)
{
	/* Unpack parameters */
	RailType rt    = Extract<RailType, 0, 4>(p1);
	Axis axis      = Extract<Axis, 4, 1>(p1);
	byte numtracks = GB(p1,  8, 8);
	byte plat_len  = GB(p1, 16, 8);
	bool adjacent  = HasBit(p1, 24);

	StationClassID spec_class = Extract<StationClassID, 0, 8>(p2);
	byte spec_index           = GB(p2, 8, 8);
	StationID station_to_join = GB(p2, 16, 16);

	/* Does the authority allow this? */
	CommandCost ret = CheckIfAuthorityAllowsNewStation(tile_org, flags);
	if (ret.Failed()) return ret;

	if (!ValParamRailtype(rt)) return CMD_ERROR;

	/* Check if the given station class is valid */
	if ((uint)spec_class >= StationClass::GetCount() || spec_class == STAT_CLASS_WAYP) return CMD_ERROR;
	if (spec_index >= StationClass::GetCount(spec_class)) return CMD_ERROR;
	if (plat_len == 0 || numtracks == 0) return CMD_ERROR;

	int w_org, h_org;
	if (axis == AXIS_X) {
		w_org = plat_len;
		h_org = numtracks;
	} else {
		h_org = plat_len;
		w_org = numtracks;
	}

	bool reuse = (station_to_join != NEW_STATION);
	if (!reuse) station_to_join = INVALID_STATION;
	bool distant_join = (station_to_join != INVALID_STATION);

	if (distant_join && (!_settings_game.station.distant_join_stations || !Station::IsValidID(station_to_join))) return CMD_ERROR;

	if (h_org > _settings_game.station.station_spread || w_org > _settings_game.station.station_spread) return CMD_ERROR;

	/* these values are those that will be stored in train_tile and station_platforms */
	TileArea new_location(tile_org, w_org, h_org);

	/* Make sure the area below consists of clear tiles. (OR tiles belonging to a certain rail station) */
	StationID est = INVALID_STATION;
	SmallVector<Train *, 4> affected_vehicles;
	/* Clear the land below the station. */
	CommandCost cost = CheckFlatLandRailStation(TileArea(tile_org, w_org, h_org), flags, 5 << axis, &est, rt, affected_vehicles);
	if (cost.Failed()) return cost;
	/* Add construction expenses. */
	cost.AddCost((numtracks * _price[PR_BUILD_STATION_RAIL] + _price[PR_BUILD_STATION_RAIL_LENGTH]) * plat_len);
	cost.AddCost(numtracks * plat_len * RailBuildCost(rt));

	Station *st = NULL;
	ret = FindJoiningStation(est, station_to_join, adjacent, new_location, &st);
	if (ret.Failed()) return ret;

	/* See if there is a deleted station close to us. */
	if (st == NULL && reuse) st = GetClosestDeletedStation(tile_org);

	if (st != NULL) {
		/* Reuse an existing station. */
		if (st->owner != _current_company) return_cmd_error(STR_ERROR_TOO_CLOSE_TO_ANOTHER_STATION);

		if (st->train_station.tile != INVALID_TILE) {
			CommandCost ret = CanExpandRailStation(st, new_location, axis);
			if (ret.Failed()) return ret;
		}

		/* XXX can't we pack this in the "else" part of the if above? */
		CommandCost ret = st->rect.BeforeAddRect(tile_org, w_org, h_org, StationRect::ADD_TEST);
		if (ret.Failed()) return ret;
	} else {
		/* allocate and initialize new station */
		if (!Station::CanAllocateItem()) return_cmd_error(STR_ERROR_TOO_MANY_STATIONS_LOADING);

		if (flags & DC_EXEC) {
			st = new Station(tile_org);

			st->town = ClosestTownFromTile(tile_org, UINT_MAX);
			st->string_id = GenerateStationName(st, tile_org, STATIONNAMING_RAIL);

			if (Company::IsValidID(_current_company)) {
				SetBit(st->town->have_ratings, _current_company);
			}
		}
	}

	/* Check if we can allocate a custom stationspec to this station */
	const StationSpec *statspec = StationClass::Get(spec_class, spec_index);
	int specindex = AllocateSpecToStation(statspec, st, (flags & DC_EXEC) != 0);
	if (specindex == -1) return_cmd_error(STR_ERROR_TOO_MANY_STATION_SPECS);

	if (statspec != NULL) {
		/* Perform NewStation checks */

		/* Check if the station size is permitted */
		if (HasBit(statspec->disallowed_platforms, numtracks - 1) || HasBit(statspec->disallowed_lengths, plat_len - 1)) {
			return CMD_ERROR;
		}

		/* Check if the station is buildable */
		if (HasBit(statspec->callback_mask, CBM_STATION_AVAIL) && GB(GetStationCallback(CBID_STATION_AVAILABILITY, 0, 0, statspec, NULL, INVALID_TILE), 0, 8) == 0) {
			return CMD_ERROR;
		}
	}

	if (flags & DC_EXEC) {
		TileIndexDiff tile_delta;
		byte *layout_ptr;
		byte numtracks_orig;
		Track track;

		st->train_station = new_location;
		st->AddFacility(FACIL_TRAIN, new_location.tile);

		st->rect.BeforeAddRect(tile_org, w_org, h_org, StationRect::ADD_TRY);

		if (statspec != NULL) {
			/* Include this station spec's animation trigger bitmask
			 * in the station's cached copy. */
			st->cached_anim_triggers |= statspec->animation.triggers;
		}

		tile_delta = (axis == AXIS_X ? TileDiffXY(1, 0) : TileDiffXY(0, 1));
		track = AxisToTrack(axis);

		layout_ptr = AllocaM(byte, numtracks * plat_len);
		GetStationLayout(layout_ptr, numtracks, plat_len, statspec);

		numtracks_orig = numtracks;

		do {
			TileIndex tile = tile_org;
			int w = plat_len;
			do {
				byte layout = *layout_ptr++;
				if (IsRailStationTile(tile) && HasStationReservation(tile)) {
					/* Check for trains having a reservation for this tile. */
					Train *v = GetTrainForReservation(tile, AxisToTrack(GetRailStationAxis(tile)));
					if (v != NULL) {
						FreeTrainTrackReservation(v);
						*affected_vehicles.Append() = v;
						if (IsRailStationTile(v->tile)) SetRailStationPlatformReservation(v->tile, TrackdirToExitdir(v->GetVehicleTrackdir()), false);
						for (; v->Next() != NULL; v = v->Next()) { }
						if (IsRailStationTile(v->tile)) SetRailStationPlatformReservation(v->tile, TrackdirToExitdir(ReverseTrackdir(v->GetVehicleTrackdir())), false);
					}
				}

				/* Remove animation if overbuilding */
				DeleteAnimatedTile(tile);
				byte old_specindex = HasStationTileRail(tile) ? GetCustomStationSpecIndex(tile) : 0;
				MakeRailStation(tile, st->owner, st->index, axis, layout & ~1, rt);
				/* Free the spec if we overbuild something */
				DeallocateSpecFromStation(st, old_specindex);

				SetCustomStationSpecIndex(tile, specindex);
				SetStationTileRandomBits(tile, GB(Random(), 0, 4));
				SetAnimationFrame(tile, 0);

				if (statspec != NULL) {
					/* Use a fixed axis for GetPlatformInfo as our platforms / numtracks are always the right way around */
					uint32 platinfo = GetPlatformInfo(AXIS_X, 0, plat_len, numtracks_orig, plat_len - w, numtracks_orig - numtracks, false);

					/* As the station is not yet completely finished, the station does not yet exist. */
					uint16 callback = GetStationCallback(CBID_STATION_TILE_LAYOUT, platinfo, 0, statspec, NULL, tile);
					if (callback != CALLBACK_FAILED && callback < 8) SetStationGfx(tile, (callback & ~1) + axis);

					/* Trigger station animation -- after building? */
					TriggerStationAnimation(st, tile, SAT_BUILT);
				}

				tile += tile_delta;
			} while (--w);
			AddTrackToSignalBuffer(tile_org, track, _current_company);
			YapfNotifyTrackLayoutChange(tile_org, track);
			tile_org += tile_delta ^ TileDiffXY(1, 1); // perpendicular to tile_delta
		} while (--numtracks);

		for (uint i = 0; i < affected_vehicles.Length(); ++i) {
			/* Restore reservations of trains. */
			Train *v = affected_vehicles[i];
			if (IsRailStationTile(v->tile)) SetRailStationPlatformReservation(v->tile, TrackdirToExitdir(v->GetVehicleTrackdir()), true);
			TryPathReserve(v, true, true);
			for (; v->Next() != NULL; v = v->Next()) { }
			if (IsRailStationTile(v->tile)) SetRailStationPlatformReservation(v->tile, TrackdirToExitdir(ReverseTrackdir(v->GetVehicleTrackdir())), true);
		}

		st->MarkTilesDirty(false);
		st->UpdateVirtCoord();
		UpdateStationAcceptance(st, false);
		st->RecomputeIndustriesNear();
		InvalidateWindowData(WC_SELECT_STATION, 0, 0);
		InvalidateWindowData(WC_STATION_LIST, st->owner, 0);
		SetWindowWidgetDirty(WC_STATION_VIEW, st->index, SVW_TRAINS);
	}

	return cost;
}

static void MakeRailStationAreaSmaller(BaseStation *st)
{
	TileArea ta = st->train_station;

restart:

	/* too small? */
	if (ta.w != 0 && ta.h != 0) {
		/* check the left side, x = constant, y changes */
		for (uint i = 0; !st->TileBelongsToRailStation(ta.tile + TileDiffXY(0, i));) {
			/* the left side is unused? */
			if (++i == ta.h) {
				ta.tile += TileDiffXY(1, 0);
				ta.w--;
				goto restart;
			}
		}

		/* check the right side, x = constant, y changes */
		for (uint i = 0; !st->TileBelongsToRailStation(ta.tile + TileDiffXY(ta.w - 1, i));) {
			/* the right side is unused? */
			if (++i == ta.h) {
				ta.w--;
				goto restart;
			}
		}

		/* check the upper side, y = constant, x changes */
		for (uint i = 0; !st->TileBelongsToRailStation(ta.tile + TileDiffXY(i, 0));) {
			/* the left side is unused? */
			if (++i == ta.w) {
				ta.tile += TileDiffXY(0, 1);
				ta.h--;
				goto restart;
			}
		}

		/* check the lower side, y = constant, x changes */
		for (uint i = 0; !st->TileBelongsToRailStation(ta.tile + TileDiffXY(i, ta.h - 1));) {
			/* the left side is unused? */
			if (++i == ta.w) {
				ta.h--;
				goto restart;
			}
		}
	} else {
		ta.Clear();
	}

	st->train_station = ta;
}

/**
 * Remove a number of tiles from any rail station within the area.
 * @param ta the area to clear station tile from.
 * @param affected_stations the stations affected.
 * @param flags the command flags.
 * @param removal_cost the cost for removing the tile, including the rail.
 * @param keep_rail whether to keep the rail of the station.
 * @tparam T the type of station to remove.
 * @return the number of cleared tiles or an error.
 */
template <class T>
CommandCost RemoveFromRailBaseStation(TileArea ta, SmallVector<T *, 4> &affected_stations, DoCommandFlag flags, Money removal_cost, bool keep_rail)
{
	/* Count of the number of tiles removed */
	int quantity = 0;
	CommandCost total_cost(EXPENSES_CONSTRUCTION);

	/* Do the action for every tile into the area */
	TILE_AREA_LOOP(tile, ta) {
		/* Make sure the specified tile is a rail station */
		if (!HasStationTileRail(tile)) continue;

		/* If there is a vehicle on ground, do not allow to remove (flood) the tile */
		CommandCost ret = EnsureNoVehicleOnGround(tile);
		if (ret.Failed()) continue;

		/* Check ownership of station */
		T *st = T::GetByTile(tile);
		if (st == NULL) continue;

		if (_current_company != OWNER_WATER) {
			CommandCost ret = CheckOwnership(st->owner);
			if (ret.Failed()) continue;
		}

		/* If we reached here, the tile is valid so increase the quantity of tiles we will remove */
		quantity++;

		if (keep_rail || IsStationTileBlocked(tile)) {
			/* Don't refund the 'steel' of the track when we keep the
			 *  rail, or when the tile didn't have any rail at all. */
			total_cost.AddCost(-_price[PR_CLEAR_RAIL]);
		}

		if (flags & DC_EXEC) {
			/* read variables before the station tile is removed */
			uint specindex = GetCustomStationSpecIndex(tile);
			Track track = GetRailStationTrack(tile);
			Owner owner = GetTileOwner(tile);
			RailType rt = GetRailType(tile);
			Train *v = NULL;

			if (HasStationReservation(tile)) {
				v = GetTrainForReservation(tile, track);
				if (v != NULL) {
					/* Free train reservation. */
					FreeTrainTrackReservation(v);
					if (IsRailStationTile(v->tile)) SetRailStationPlatformReservation(v->tile, TrackdirToExitdir(v->GetVehicleTrackdir()), false);
					Vehicle *temp = v;
					for (; temp->Next() != NULL; temp = temp->Next()) { }
					if (IsRailStationTile(temp->tile)) SetRailStationPlatformReservation(temp->tile, TrackdirToExitdir(ReverseTrackdir(temp->GetVehicleTrackdir())), false);
				}
			}

			bool build_rail = keep_rail && !IsStationTileBlocked(tile);

			DoClearSquare(tile);
			DeleteNewGRFInspectWindow(GSF_STATIONS, tile);
			if (build_rail) MakeRailNormal(tile, owner, TrackToTrackBits(track), rt);

			st->rect.AfterRemoveTile(st, tile);
			AddTrackToSignalBuffer(tile, track, owner);
			YapfNotifyTrackLayoutChange(tile, track);

			DeallocateSpecFromStation(st, specindex);

			affected_stations.Include(st);

			if (v != NULL) {
				/* Restore station reservation. */
				if (IsRailStationTile(v->tile)) SetRailStationPlatformReservation(v->tile, TrackdirToExitdir(v->GetVehicleTrackdir()), true);
				TryPathReserve(v, true, true);
				for (; v->Next() != NULL; v = v->Next()) { }
				if (IsRailStationTile(v->tile)) SetRailStationPlatformReservation(v->tile, TrackdirToExitdir(ReverseTrackdir(v->GetVehicleTrackdir())), true);
			}
		}
	}

	if (quantity == 0) return_cmd_error(STR_ERROR_THERE_IS_NO_STATION);

	for (T **stp = affected_stations.Begin(); stp != affected_stations.End(); stp++) {
		T *st = *stp;

		/* now we need to make the "spanned" area of the railway station smaller
		 * if we deleted something at the edges.
		 * we also need to adjust train_tile. */
		MakeRailStationAreaSmaller(st);
		UpdateStationSignCoord(st);

		/* if we deleted the whole station, delete the train facility. */
		if (st->train_station.tile == INVALID_TILE) {
			st->facilities &= ~FACIL_TRAIN;
			SetWindowWidgetDirty(WC_STATION_VIEW, st->index, SVW_TRAINS);
			st->UpdateVirtCoord();
			DeleteStationIfEmpty(st);
		}
	}

	total_cost.AddCost(quantity * removal_cost);
	return total_cost;
}

/**
 * Remove a single tile from a rail station.
 * This allows for custom-built station with holes and weird layouts
 * @param start tile of station piece to remove
 * @param flags operation to perform
 * @param p1 start_tile
 * @param p2 various bitstuffed elements
 * - p2 = bit 0 - if set keep the rail
 * @param text unused
 * @return the cost of this operation or an error
 */
CommandCost CmdRemoveFromRailStation(TileIndex start, DoCommandFlag flags, uint32 p1, uint32 p2, const char *text)
{
	TileIndex end = p1 == 0 ? start : p1;
	if (start >= MapSize() || end >= MapSize()) return CMD_ERROR;

	TileArea ta(start, end);
	SmallVector<Station *, 4> affected_stations;

	CommandCost ret = RemoveFromRailBaseStation(ta, affected_stations, flags, _price[PR_CLEAR_STATION_RAIL], HasBit(p2, 0));
	if (ret.Failed()) return ret;

	/* Do all station specific functions here. */
	for (Station **stp = affected_stations.Begin(); stp != affected_stations.End(); stp++) {
		Station *st = *stp;

		if (st->train_station.tile == INVALID_TILE) SetWindowWidgetDirty(WC_STATION_VIEW, st->index, SVW_TRAINS);
		st->MarkTilesDirty(false);
		st->RecomputeIndustriesNear();
	}

	/* Now apply the rail cost to the number that we deleted */
	return ret;
}

/**
 * Remove a single tile from a waypoint.
 * This allows for custom-built waypoint with holes and weird layouts
 * @param start tile of waypoint piece to remove
 * @param flags operation to perform
 * @param p1 start_tile
 * @param p2 various bitstuffed elements
 * - p2 = bit 0 - if set keep the rail
 * @param text unused
 * @return the cost of this operation or an error
 */
CommandCost CmdRemoveFromRailWaypoint(TileIndex start, DoCommandFlag flags, uint32 p1, uint32 p2, const char *text)
{
	TileIndex end = p1 == 0 ? start : p1;
	if (start >= MapSize() || end >= MapSize()) return CMD_ERROR;

	TileArea ta(start, end);
	SmallVector<Waypoint *, 4> affected_stations;

	return RemoveFromRailBaseStation(ta, affected_stations, flags, _price[PR_CLEAR_WAYPOINT_RAIL], HasBit(p2, 0));
}


/**
 * Remove a rail station/waypoint
 * @param st The station/waypoint to remove the rail part from
 * @param flags operation to perform
 * @tparam T the type of station to remove
 * @return cost or failure of operation
 */
template <class T>
CommandCost RemoveRailStation(T *st, DoCommandFlag flags)
{
	/* Current company owns the station? */
	if (_current_company != OWNER_WATER) {
		CommandCost ret = CheckOwnership(st->owner);
		if (ret.Failed()) return ret;
	}

	/* determine width and height of platforms */
	TileArea ta = st->train_station;

	assert(ta.w != 0 && ta.h != 0);

	CommandCost cost(EXPENSES_CONSTRUCTION);
	/* clear all areas of the station */
	TILE_AREA_LOOP(tile, ta) {
		/* only remove tiles that are actually train station tiles */
		if (!st->TileBelongsToRailStation(tile)) continue;

		CommandCost ret = EnsureNoVehicleOnGround(tile);
		if (ret.Failed()) return ret;

		cost.AddCost(_price[PR_CLEAR_STATION_RAIL]);
		if (flags & DC_EXEC) {
			/* read variables before the station tile is removed */
			Track track = GetRailStationTrack(tile);
			Owner owner = GetTileOwner(tile); // _current_company can be OWNER_WATER
			Train *v = NULL;
			if (HasStationReservation(tile)) {
				v = GetTrainForReservation(tile, track);
				if (v != NULL) FreeTrainTrackReservation(v);
			}
			DoClearSquare(tile);
			DeleteNewGRFInspectWindow(GSF_STATIONS, tile);
			AddTrackToSignalBuffer(tile, track, owner);
			YapfNotifyTrackLayoutChange(tile, track);
			if (v != NULL) TryPathReserve(v, true);
		}
	}

	if (flags & DC_EXEC) {
		st->rect.AfterRemoveRect(st, st->train_station);

		st->train_station.Clear();

		st->facilities &= ~FACIL_TRAIN;

		free(st->speclist);
		st->num_specs = 0;
		st->speclist  = NULL;
		st->cached_anim_triggers = 0;

		SetWindowWidgetDirty(WC_STATION_VIEW, st->index, SVW_TRAINS);
		st->UpdateVirtCoord();
		DeleteStationIfEmpty(st);
	}

	return cost;
}

/**
 * Remove a rail station
 * @param tile TileIndex been queried
 * @param flags operation to perform
 * @return cost or failure of operation
 */
static CommandCost RemoveRailStation(TileIndex tile, DoCommandFlag flags)
{
	/* if there is flooding, remove platforms tile by tile */
	if (_current_company == OWNER_WATER) {
		return DoCommand(tile, 0, 0, DC_EXEC, CMD_REMOVE_FROM_RAIL_STATION);
	}

	Station *st = Station::GetByTile(tile);
	CommandCost cost = RemoveRailStation(st, flags);

	if (flags & DC_EXEC) st->RecomputeIndustriesNear();

	return cost;
}

/**
 * Remove a rail waypoint
 * @param tile TileIndex been queried
 * @param flags operation to perform
 * @return cost or failure of operation
 */
static CommandCost RemoveRailWaypoint(TileIndex tile, DoCommandFlag flags)
{
	/* if there is flooding, remove waypoints tile by tile */
	if (_current_company == OWNER_WATER) {
		return DoCommand(tile, 0, 0, DC_EXEC, CMD_REMOVE_FROM_RAIL_WAYPOINT);
	}

	return RemoveRailStation(Waypoint::GetByTile(tile), flags);
}


/**
 * @param truck_station Determines whether a stop is ROADSTOP_BUS or ROADSTOP_TRUCK
 * @param st The Station to do the whole procedure for
 * @return a pointer to where to link a new RoadStop*
 */
static RoadStop **FindRoadStopSpot(bool truck_station, Station *st)
{
	RoadStop **primary_stop = (truck_station) ? &st->truck_stops : &st->bus_stops;

	if (*primary_stop == NULL) {
		/* we have no roadstop of the type yet, so write a "primary stop" */
		return primary_stop;
	} else {
		/* there are stops already, so append to the end of the list */
		RoadStop *stop = *primary_stop;
		while (stop->next != NULL) stop = stop->next;
		return &stop->next;
	}
}

static CommandCost RemoveRoadStop(TileIndex tile, DoCommandFlag flags);

/**
 * Find a nearby station that joins this road stop.
 * @param existing_stop an existing road stop we build over
 * @param station_to_join the station to join to
 * @param adjacent whether adjacent stations are allowed
 * @param ta the area of the newly build station
 * @param st 'return' pointer for the found station
 * @return command cost with the error or 'okay'
 */
static CommandCost FindJoiningRoadStop(StationID existing_stop, StationID station_to_join, bool adjacent, TileArea ta, Station **st)
{
	return FindJoiningBaseStation<Station, STR_ERROR_MUST_REMOVE_ROAD_STOP_FIRST>(existing_stop, station_to_join, adjacent, ta, st);
}

/**
 * Build a bus or truck stop.
 * @param tile Northernmost tile of the stop.
 * @param flags Operation to perform.
 * @param p1 bit 0..7: Width of the road stop.
 *           bit 8..15: Lenght of the road stop.
 * @param p2 bit 0: 0 For bus stops, 1 for truck stops.
 *           bit 1: 0 For normal stops, 1 for drive-through.
 *           bit 2..3: The roadtypes.
 *           bit 5: Allow stations directly adjacent to other stations.
 *           bit 6..7: Entrance direction (DiagDirection).
 *           bit 16..31: Station ID to join (NEW_STATION if build new one).
 * @param text Unused.
 * @return The cost of this operation or an error.
 */
CommandCost CmdBuildRoadStop(TileIndex tile, DoCommandFlag flags, uint32 p1, uint32 p2, const char *text)
{
	bool type = HasBit(p2, 0);
	bool is_drive_through = HasBit(p2, 1);
	RoadTypes rts = Extract<RoadTypes, 2, 2>(p2);
	StationID station_to_join = GB(p2, 16, 16);
	bool reuse = (station_to_join != NEW_STATION);
	if (!reuse) station_to_join = INVALID_STATION;
	bool distant_join = (station_to_join != INVALID_STATION);

	uint8 width = (uint8)GB(p1, 0, 8);
	uint8 lenght = (uint8)GB(p1, 8, 8);

	/* Check if the requested road stop is too big */
	if (width > _settings_game.station.station_spread || lenght > _settings_game.station.station_spread) return_cmd_error(STR_ERROR_STATION_TOO_SPREAD_OUT);
	/* Check for incorrect width / lenght. */
	if (width == 0 || lenght == 0) return CMD_ERROR;
	/* Check if the first tile and the last tile are valid */
	if (!IsValidTile(tile) || TileAddWrap(tile, width - 1, lenght - 1) == INVALID_TILE) return CMD_ERROR;

	TileArea roadstop_area(tile, width, lenght);

	if (distant_join && (!_settings_game.station.distant_join_stations || !Station::IsValidID(station_to_join))) return CMD_ERROR;

	if (!HasExactlyOneBit(rts) || !HasRoadTypesAvail(_current_company, rts)) return CMD_ERROR;

	/* Trams only have drive through stops */
	if (!is_drive_through && HasBit(rts, ROADTYPE_TRAM)) return CMD_ERROR;

	DiagDirection ddir = Extract<DiagDirection, 6, 2>(p2);

	/* Safeguard the parameters. */
	if (!IsValidDiagDirection(ddir)) return CMD_ERROR;
	/* If it is a drive-through stop, check for valid axis. */
	if (is_drive_through && !IsValidAxis((Axis)ddir)) return CMD_ERROR;

	CommandCost ret = CheckIfAuthorityAllowsNewStation(tile, flags);
	if (ret.Failed()) return ret;

	/* Total road stop cost. */
	CommandCost cost(EXPENSES_CONSTRUCTION, roadstop_area.w * roadstop_area.h * _price[type ? PR_BUILD_STATION_TRUCK : PR_BUILD_STATION_BUS]);
	StationID est = INVALID_STATION;
	ret = CheckFlatLandRoadStop(roadstop_area, flags, is_drive_through ? 5 << ddir : 1 << ddir, is_drive_through, type, DiagDirToAxis(ddir), &est, rts);
	if (ret.Failed()) return ret;
	cost.AddCost(ret);

	Station *st = NULL;
	ret = FindJoiningRoadStop(est, station_to_join, HasBit(p2, 5), roadstop_area, &st);
	if (ret.Failed()) return ret;

	/* Find a deleted station close to us */
	if (st == NULL && reuse) st = GetClosestDeletedStation(tile);

	/* Check if this number of road stops can be allocated. */
	if (!RoadStop::CanAllocateItem(roadstop_area.w * roadstop_area.h)) return_cmd_error(type ? STR_ERROR_TOO_MANY_TRUCK_STOPS : STR_ERROR_TOO_MANY_BUS_STOPS);

	if (st != NULL) {
		if (st->owner != _current_company) {
			return_cmd_error(STR_ERROR_TOO_CLOSE_TO_ANOTHER_STATION);
		}

		CommandCost ret = st->rect.BeforeAddRect(roadstop_area.tile, roadstop_area.w, roadstop_area.h, StationRect::ADD_TEST);
		if (ret.Failed()) return ret;
	} else {
		/* allocate and initialize new station */
		if (!Station::CanAllocateItem()) return_cmd_error(STR_ERROR_TOO_MANY_STATIONS_LOADING);

		if (flags & DC_EXEC) {
			st = new Station(tile);

			st->town = ClosestTownFromTile(tile, UINT_MAX);
			st->string_id = GenerateStationName(st, tile, STATIONNAMING_ROAD);

			if (Company::IsValidID(_current_company)) {
				SetBit(st->town->have_ratings, _current_company);
			}
		}
	}

	if (flags & DC_EXEC) {
		/* Check every tile in the area. */
		TILE_AREA_LOOP(cur_tile, roadstop_area) {
			RoadTypes cur_rts = GetRoadTypes(cur_tile);
			Owner road_owner = HasBit(cur_rts, ROADTYPE_ROAD) ? GetRoadOwner(cur_tile, ROADTYPE_ROAD) : _current_company;
			Owner tram_owner = HasBit(cur_rts, ROADTYPE_TRAM) ? GetRoadOwner(cur_tile, ROADTYPE_TRAM) : _current_company;

			if (IsTileType(cur_tile, MP_STATION) && IsRoadStop(cur_tile)) {
				RemoveRoadStop(cur_tile, flags);
			}

			RoadStop *road_stop = new RoadStop(cur_tile);
			/* Insert into linked list of RoadStops. */
			RoadStop **currstop = FindRoadStopSpot(type, st);
			*currstop = road_stop;

			if (type) {
				st->truck_station.Add(cur_tile);
			} else {
				st->bus_station.Add(cur_tile);
			}

			/* Initialize an empty station. */
			st->AddFacility((type) ? FACIL_TRUCK_STOP : FACIL_BUS_STOP, cur_tile);

			st->rect.BeforeAddTile(cur_tile, StationRect::ADD_TRY);

			RoadStopType rs_type = type ? ROADSTOP_TRUCK : ROADSTOP_BUS;
			if (is_drive_through) {
				MakeDriveThroughRoadStop(cur_tile, st->owner, road_owner, tram_owner, st->index, rs_type, rts | cur_rts, DiagDirToAxis(ddir));
				road_stop->MakeDriveThrough();
			} else {
				MakeRoadStop(cur_tile, st->owner, st->index, rs_type, rts, ddir);
			}

			MarkTileDirtyByTile(cur_tile);
		}
	}

	if (st != NULL) {
		st->UpdateVirtCoord();
		UpdateStationAcceptance(st, false);
		st->RecomputeIndustriesNear();
		InvalidateWindowData(WC_SELECT_STATION, 0, 0);
		InvalidateWindowData(WC_STATION_LIST, st->owner, 0);
		SetWindowWidgetDirty(WC_STATION_VIEW, st->index, SVW_ROADVEHS);
	}
	return cost;
}


static Vehicle *ClearRoadStopStatusEnum(Vehicle *v, void *)
{
	if (v->type == VEH_ROAD) {
		/* Okay... we are a road vehicle on a drive through road stop.
		 * But that road stop has just been removed, so we need to make
		 * sure we are in a valid state... however, vehicles can also
		 * turn on road stop tiles, so only clear the 'road stop' state
		 * bits and only when the state was 'in road stop', otherwise
		 * we'll end up clearing the turn around bits. */
		RoadVehicle *rv = RoadVehicle::From(v);
		if (HasBit(rv->state, RVS_IN_DT_ROAD_STOP)) rv->state &= RVSB_ROAD_STOP_TRACKDIR_MASK;
	}

	return NULL;
}


/**
 * Remove a bus station/truck stop
 * @param tile TileIndex been queried
 * @param flags operation to perform
 * @return cost or failure of operation
 */
static CommandCost RemoveRoadStop(TileIndex tile, DoCommandFlag flags)
{
	Station *st = Station::GetByTile(tile);

	if (_current_company != OWNER_WATER) {
		CommandCost ret = CheckOwnership(st->owner);
		if (ret.Failed()) return ret;
	}

	bool is_truck = IsTruckStop(tile);

	RoadStop **primary_stop;
	RoadStop *cur_stop;
	if (is_truck) { // truck stop
		primary_stop = &st->truck_stops;
		cur_stop = RoadStop::GetByTile(tile, ROADSTOP_TRUCK);
	} else {
		primary_stop = &st->bus_stops;
		cur_stop = RoadStop::GetByTile(tile, ROADSTOP_BUS);
	}

	assert(cur_stop != NULL);

	/* don't do the check for drive-through road stops when company bankrupts */
	if (IsDriveThroughStopTile(tile) && (flags & DC_BANKRUPT)) {
		/* remove the 'going through road stop' status from all vehicles on that tile */
		if (flags & DC_EXEC) FindVehicleOnPos(tile, NULL, &ClearRoadStopStatusEnum);
	} else {
		CommandCost ret = EnsureNoVehicleOnGround(tile);
		if (ret.Failed()) return ret;
	}

	if (flags & DC_EXEC) {
		if (*primary_stop == cur_stop) {
			/* removed the first stop in the list */
			*primary_stop = cur_stop->next;
			/* removed the only stop? */
			if (*primary_stop == NULL) {
				st->facilities &= (is_truck ? ~FACIL_TRUCK_STOP : ~FACIL_BUS_STOP);
			}
		} else {
			/* tell the predecessor in the list to skip this stop */
			RoadStop *pred = *primary_stop;
			while (pred->next != cur_stop) pred = pred->next;
			pred->next = cur_stop->next;
		}

		if (IsDriveThroughStopTile(tile)) {
			/* Clears the tile for us */
			cur_stop->ClearDriveThrough();
		} else {
			DoClearSquare(tile);
		}

		SetWindowWidgetDirty(WC_STATION_VIEW, st->index, SVW_ROADVEHS);
		delete cur_stop;

		/* Make sure no vehicle is going to the old roadstop */
		RoadVehicle *v;
		FOR_ALL_ROADVEHICLES(v) {
			if (v->First() == v && v->current_order.IsType(OT_GOTO_STATION) &&
					v->dest_tile == tile) {
				v->dest_tile = v->GetOrderStationLocation(st->index);
			}
		}

		st->rect.AfterRemoveTile(st, tile);

		st->UpdateVirtCoord();
		st->RecomputeIndustriesNear();
		DeleteStationIfEmpty(st);

		/* Update the tile area of the truck/bus stop */
		if (is_truck) {
			st->truck_station.Clear();
			for (const RoadStop *rs = st->truck_stops; rs != NULL; rs = rs->next) st->truck_station.Add(rs->xy);
		} else {
			st->bus_station.Clear();
			for (const RoadStop *rs = st->bus_stops; rs != NULL; rs = rs->next) st->bus_station.Add(rs->xy);
		}
	}

	return CommandCost(EXPENSES_CONSTRUCTION, _price[is_truck ? PR_CLEAR_STATION_TRUCK : PR_CLEAR_STATION_BUS]);
}

/**
 * Remove bus or truck stops.
 * @param tile Northernmost tile of the removal area.
 * @param flags Operation to perform.
 * @param p1 bit 0..7: Width of the removal area.
 *           bit 8..15: Height of the removal area.
 * @param p2 bit 0: 0 For bus stops, 1 for truck stops.
 * @param text Unused.
 * @return The cost of this operation or an error.
 */
CommandCost CmdRemoveRoadStop(TileIndex tile, DoCommandFlag flags, uint32 p1, uint32 p2, const char *text)
{
	uint8 width = (uint8)GB(p1, 0, 8);
	uint8 height = (uint8)GB(p1, 8, 8);

	/* Check for incorrect width / height. */
	if (width == 0 || height == 0) return CMD_ERROR;
	/* Check if the first tile and the last tile are valid */
	if (!IsValidTile(tile) || TileAddWrap(tile, width - 1, height - 1) == INVALID_TILE) return CMD_ERROR;

	TileArea roadstop_area(tile, width, height);

	int quantity = 0;
	CommandCost cost(EXPENSES_CONSTRUCTION);
	TILE_AREA_LOOP(cur_tile, roadstop_area) {
		/* Make sure the specified tile is a road stop of the correct type */
		if (!IsTileType(cur_tile, MP_STATION) || !IsRoadStop(cur_tile) || (uint32)GetRoadStopType(cur_tile) != GB(p2, 0, 1)) continue;

		/* Save the stop info before it is removed */
		bool is_drive_through = IsDriveThroughStopTile(cur_tile);
		RoadTypes rts = GetRoadTypes(cur_tile);
		RoadBits road_bits = IsDriveThroughStopTile(cur_tile) ?
				((GetRoadStopDir(cur_tile) == DIAGDIR_NE) ? ROAD_X : ROAD_Y) :
				DiagDirToRoadBits(GetRoadStopDir(cur_tile));

		Owner road_owner = GetRoadOwner(cur_tile, ROADTYPE_ROAD);
		Owner tram_owner = GetRoadOwner(cur_tile, ROADTYPE_TRAM);
		CommandCost ret = RemoveRoadStop(cur_tile, flags);
		if (ret.Failed()) return ret;
		cost.AddCost(ret);

		quantity++;
		/* If the stop was a drive-through stop replace the road */
		if ((flags & DC_EXEC) && is_drive_through) {
			MakeRoadNormal(cur_tile, road_bits, rts, ClosestTownFromTile(cur_tile, UINT_MAX)->index,
					road_owner, tram_owner);
		}
	}

	if (quantity == 0) return_cmd_error(STR_ERROR_THERE_IS_NO_STATION);

	return cost;
}

/**
 * Computes the minimal distance from town's xy to any airport's tile.
 * @param as airport's description
 * @param town_tile town's tile (t->xy)
 * @param airport_tile st->airport.tile
 * @return minimal manhattan distance from town_tile to any airport's tile
 */
static uint GetMinimalAirportDistanceToTile(const AirportSpec *as, TileIndex town_tile, TileIndex airport_tile)
{
	uint ttx = TileX(town_tile); // X, Y of town
	uint tty = TileY(town_tile);

	uint atx = TileX(airport_tile); // X, Y of northern airport corner
	uint aty = TileY(airport_tile);

	uint btx = TileX(airport_tile) + as->size_x - 1; // X, Y of southern corner
	uint bty = TileY(airport_tile) + as->size_y - 1;

	/* if ttx < atx, dx = atx - ttx
	 * if atx <= ttx <= btx, dx = 0
	 * else, dx = ttx - btx (similiar for dy) */
	uint dx = ttx < atx ? atx - ttx : (ttx <= btx ? 0 : ttx - btx);
	uint dy = tty < aty ? aty - tty : (tty <= bty ? 0 : tty - bty);

	return dx + dy;
}

/**
 * Get a possible noise reduction factor based on distance from town center.
 * The further you get, the less noise you generate.
 * So all those folks at city council can now happily slee...  work in their offices
 * @param as airport information
 * @param town_tile TileIndex of town's center, the one who will receive the airport's candidature
 * @param tile TileIndex of northern tile of an airport (present or to-be-built), NOT the station tile
 * @return the noise that will be generated, according to distance
 */
uint8 GetAirportNoiseLevelForTown(const AirportSpec *as, TileIndex town_tile, TileIndex tile)
{
	/* 0 cannot be accounted, and 1 is the lowest that can be reduced from town.
	 * So no need to go any further*/
	if (as->noise_level < 2) return as->noise_level;

	uint distance = GetMinimalAirportDistanceToTile(as, town_tile, tile);

	/* The steps for measuring noise reduction are based on the "magical" (and arbitrary) 8 base distance
	 * adding the town_council_tolerance 4 times, as a way to graduate, depending of the tolerance.
	 * Basically, it says that the less tolerant a town is, the bigger the distance before
	 * an actual decrease can be granted */
	uint8 town_tolerance_distance = 8 + (_settings_game.difficulty.town_council_tolerance * 4);

	/* now, we want to have the distance segmented using the distance judged bareable by town
	 * This will give us the coefficient of reduction the distance provides. */
	uint noise_reduction = distance / town_tolerance_distance;

	/* If the noise reduction equals the airport noise itself, don't give it for free.
	 * Otherwise, simply reduce the airport's level. */
	return noise_reduction >= as->noise_level ? 1 : as->noise_level - noise_reduction;
}

/**
 * Finds the town nearest to given airport. Based on minimal manhattan distance to any airport's tile.
 * If two towns have the same distance, town with lower index is returned.
 * @param as airport's description
 * @param airport_tile st->airport.tile
 * @return nearest town to airport
 */
Town *AirportGetNearestTown(const AirportSpec *as, TileIndex airport_tile)
{
	Town *t, *nearest = NULL;
	uint add = as->size_x + as->size_y - 2; // GetMinimalAirportDistanceToTile can differ from DistanceManhattan by this much
	uint mindist = UINT_MAX - add; // prevent overflow
	FOR_ALL_TOWNS(t) {
		if (DistanceManhattan(t->xy, airport_tile) < mindist + add) { // avoid calling GetMinimalAirportDistanceToTile too often
			uint dist = GetMinimalAirportDistanceToTile(as, t->xy, airport_tile);
			if (dist < mindist) {
				nearest = t;
				mindist = dist;
			}
		}
	}

	return nearest;
}


/** Recalculate the noise generated by the airports of each town */
void UpdateAirportsNoise()
{
	Town *t;
	const Station *st;

	FOR_ALL_TOWNS(t) t->noise_reached = 0;

	FOR_ALL_STATIONS(st) {
		if (st->airport.tile != INVALID_TILE) {
			const AirportSpec *as = st->airport.GetSpec();
			Town *nearest = AirportGetNearestTown(as, st->airport.tile);
			nearest->noise_reached += GetAirportNoiseLevelForTown(as, nearest->xy, st->airport.tile);
		}
	}
}

/**
 * Place an Airport.
 * @param tile tile where airport will be built
 * @param flags operation to perform
 * @param p1
 * - p1 = (bit  0- 7) - airport type, @see airport.h
 * - p1 = (bit  8-15) - airport layout
 * @param p2 various bitstuffed elements
 * - p2 = (bit     0) - allow airports directly adjacent to other airports.
 * - p2 = (bit 16-31) - station ID to join (NEW_STATION if build new one)
 * @param text unused
 * @return the cost of this operation or an error
 */
CommandCost CmdBuildAirport(TileIndex tile, DoCommandFlag flags, uint32 p1, uint32 p2, const char *text)
{
	StationID station_to_join = GB(p2, 16, 16);
	bool reuse = (station_to_join != NEW_STATION);
	if (!reuse) station_to_join = INVALID_STATION;
	bool distant_join = (station_to_join != INVALID_STATION);
	byte airport_type = GB(p1, 0, 8);
	byte layout = GB(p1, 8, 8);

	if (distant_join && (!_settings_game.station.distant_join_stations || !Station::IsValidID(station_to_join))) return CMD_ERROR;

	if (airport_type >= NUM_AIRPORTS) return CMD_ERROR;

	CommandCost ret = CheckIfAuthorityAllowsNewStation(tile, flags);
	if (ret.Failed()) return ret;

	/* Check if a valid, buildable airport was chosen for construction */
	const AirportSpec *as = AirportSpec::Get(airport_type);
	if (!as->IsAvailable() || layout >= as->num_table) return CMD_ERROR;

	Direction rotation = as->rotation[layout];
	Town *t = ClosestTownFromTile(tile, UINT_MAX);
	int w = as->size_x;
	int h = as->size_y;
	if (rotation == DIR_E || rotation == DIR_W) Swap(w, h);

	if (w > _settings_game.station.station_spread || h > _settings_game.station.station_spread) {
		return_cmd_error(STR_ERROR_STATION_TOO_SPREAD_OUT);
	}

	CommandCost cost = CheckFlatLand(TileArea(tile, w, h), flags);
	if (cost.Failed()) return cost;

	/* The noise level is the noise from the airport and reduce it to account for the distance to the town center. */
	Town *nearest = AirportGetNearestTown(as, tile);
	uint newnoise_level = GetAirportNoiseLevelForTown(as, nearest->xy, tile);

	/* Check if local auth would allow a new airport */
	StringID authority_refuse_message = STR_NULL;

	if (_settings_game.economy.station_noise_level) {
		/* do not allow to build a new airport if this raise the town noise over the maximum allowed by town */
		if ((nearest->noise_reached + newnoise_level) > nearest->MaxTownNoise()) {
			authority_refuse_message = STR_ERROR_LOCAL_AUTHORITY_REFUSES_NOISE;
		}
	} else {
		uint num = 0;
		const Station *st;
		FOR_ALL_STATIONS(st) {
			if (st->town == t && (st->facilities & FACIL_AIRPORT) && st->airport.type != AT_OILRIG) num++;
		}
		if (num >= 2) {
			authority_refuse_message = STR_ERROR_LOCAL_AUTHORITY_REFUSES_AIRPORT;
		}
	}

	if (authority_refuse_message != STR_NULL) {
		SetDParam(0, t->index);
		return_cmd_error(authority_refuse_message);
	}

	Station *st = NULL;
	ret = FindJoiningStation(INVALID_STATION, station_to_join, HasBit(p2, 0), TileArea(tile, w, h), &st);
	if (ret.Failed()) return ret;

	/* Distant join */
	if (st == NULL && distant_join) st = Station::GetIfValid(station_to_join);

	/* Find a deleted station close to us */
	if (st == NULL && reuse) st = GetClosestDeletedStation(tile);

	if (st != NULL) {
		if (st->owner != _current_company) {
			return_cmd_error(STR_ERROR_TOO_CLOSE_TO_ANOTHER_STATION);
		}

		CommandCost ret = st->rect.BeforeAddRect(tile, w, h, StationRect::ADD_TEST);
		if (ret.Failed()) return ret;

		if (st->airport.tile != INVALID_TILE) {
			return_cmd_error(STR_ERROR_TOO_CLOSE_TO_ANOTHER_AIRPORT);
		}
	} else {
		/* allocate and initialize new station */
		if (!Station::CanAllocateItem()) return_cmd_error(STR_ERROR_TOO_MANY_STATIONS_LOADING);

		if (flags & DC_EXEC) {
			st = new Station(tile);

			st->town = t;
			st->string_id = GenerateStationName(st, tile, !(GetAirport(airport_type)->flags & AirportFTAClass::AIRPLANES) ? STATIONNAMING_HELIPORT : STATIONNAMING_AIRPORT);

			if (Company::IsValidID(_current_company)) {
				SetBit(st->town->have_ratings, _current_company);
			}
		}
	}

	const AirportTileTable *it = as->table[layout];
	do {
		cost.AddCost(_price[PR_BUILD_STATION_AIRPORT]);
	} while ((++it)->ti.x != -0x80);

	if (flags & DC_EXEC) {
		/* Always add the noise, so there will be no need to recalculate when option toggles */
		nearest->noise_reached += newnoise_level;

		st->AddFacility(FACIL_AIRPORT, tile);
		st->airport.type = airport_type;
		st->airport.layout = layout;
		st->airport.flags = 0;
		st->airport.rotation = rotation;

		st->rect.BeforeAddRect(tile, w, h, StationRect::ADD_TRY);

		it = as->table[layout];
		do {
			TileIndex cur_tile = tile + ToTileIndexDiff(it->ti);
			MakeAirport(cur_tile, st->owner, st->index, it->gfx, WATER_CLASS_INVALID);
			SetStationTileRandomBits(cur_tile, GB(Random(), 0, 4));
			st->airport.Add(cur_tile);

			if (AirportTileSpec::Get(GetTranslatedAirportTileID(it->gfx))->animation.status != ANIM_STATUS_NO_ANIMATION) AddAnimatedTile(cur_tile);
		} while ((++it)->ti.x != -0x80);

		/* Only call the animation trigger after all tiles have been built */
		it = as->table[layout];
		do {
			TileIndex cur_tile = tile + ToTileIndexDiff(it->ti);
			AirportTileAnimationTrigger(st, cur_tile, AAT_BUILT);
		} while ((++it)->ti.x != -0x80);

		UpdateAirplanesOnNewStation(st);

		st->UpdateVirtCoord();
		UpdateStationAcceptance(st, false);
		st->RecomputeIndustriesNear();
		InvalidateWindowData(WC_SELECT_STATION, 0, 0);
		InvalidateWindowData(WC_STATION_LIST, st->owner, 0);
		SetWindowWidgetDirty(WC_STATION_VIEW, st->index, SVW_PLANES);

		if (_settings_game.economy.station_noise_level) {
			SetWindowDirty(WC_TOWN_VIEW, st->town->index);
		}
	}

	return cost;
}

/**
 * Remove an airport
 * @param tile TileIndex been queried
 * @param flags operation to perform
 * @return cost or failure of operation
 */
static CommandCost RemoveAirport(TileIndex tile, DoCommandFlag flags)
{
	Station *st = Station::GetByTile(tile);

	if (_current_company != OWNER_WATER) {
		CommandCost ret = CheckOwnership(st->owner);
		if (ret.Failed()) return ret;
	}

	tile = st->airport.tile;

	CommandCost cost(EXPENSES_CONSTRUCTION);

	const Aircraft *a;
	FOR_ALL_AIRCRAFT(a) {
		if (!a->IsNormalAircraft()) continue;
		if (a->targetairport == st->index && a->state != FLYING) return CMD_ERROR;
	}

	TILE_AREA_LOOP(tile_cur, st->airport) {
		if (!st->TileBelongsToAirport(tile_cur)) continue;

		CommandCost ret = EnsureNoVehicleOnGround(tile_cur);
		if (ret.Failed()) return ret;

		cost.AddCost(_price[PR_CLEAR_STATION_AIRPORT]);

		if (flags & DC_EXEC) {
			if (IsHangarTile(tile_cur)) OrderBackup::Reset(tile_cur, false);
			DeleteAnimatedTile(tile_cur);
			DoClearSquare(tile_cur);
			DeleteNewGRFInspectWindow(GSF_AIRPORTTILES, tile_cur);
		}
	}

	if (flags & DC_EXEC) {
		const AirportSpec *as = st->airport.GetSpec();
		for (uint i = 0; i < st->airport.GetNumHangars(); ++i) {
			DeleteWindowById(
				WC_VEHICLE_DEPOT, st->airport.GetHangarTile(i)
			);
		}

		/* The noise level is the noise from the airport and reduce it to account for the distance to the town center.
		 * And as for construction, always remove it, even if the setting is not set, in order to avoid the
		 * need of recalculation */
		Town *nearest = AirportGetNearestTown(as, tile);
		nearest->noise_reached -= GetAirportNoiseLevelForTown(as, nearest->xy, tile);

		st->rect.AfterRemoveRect(st, st->airport);

		st->airport.Clear();
		st->facilities &= ~FACIL_AIRPORT;

		SetWindowWidgetDirty(WC_STATION_VIEW, st->index, SVW_PLANES);

		if (_settings_game.economy.station_noise_level) {
			SetWindowDirty(WC_TOWN_VIEW, st->town->index);
		}

		st->UpdateVirtCoord();
		st->RecomputeIndustriesNear();
		DeleteStationIfEmpty(st);
		DeleteNewGRFInspectWindow(GSF_AIRPORTS, st->index);
	}

	return cost;
}

/**
 * Tests whether the company's vehicles have this station in orders
 * @param station station ID
 * @param include_company If true only check vehicles of \a company, if false only check vehicles of other companies
 * @param company company ID
 */
bool HasStationInUse(StationID station, bool include_company, CompanyID company)
{
	const Vehicle *v;
	FOR_ALL_VEHICLES(v) {
		if ((v->owner == company) == include_company) {
			const Order *order;
			FOR_VEHICLE_ORDERS(v, order) {
				if ((order->IsType(OT_GOTO_STATION) || order->IsType(OT_GOTO_WAYPOINT)) && order->GetDestination() == station) {
					return true;
				}
			}
		}
	}
	return false;
}

static const TileIndexDiffC _dock_tileoffs_chkaround[] = {
	{-1,  0},
	{ 0,  0},
	{ 0,  0},
	{ 0, -1}
};
static const byte _dock_w_chk[4] = { 2, 1, 2, 1 };
static const byte _dock_h_chk[4] = { 1, 2, 1, 2 };

/**
 * Build a dock/haven.
 * @param tile tile where dock will be built
 * @param flags operation to perform
 * @param p1 (bit 0) - allow docks directly adjacent to other docks.
 * @param p2 bit 16-31: station ID to join (NEW_STATION if build new one)
 * @param text unused
 * @return the cost of this operation or an error
 */
CommandCost CmdBuildDock(TileIndex tile, DoCommandFlag flags, uint32 p1, uint32 p2, const char *text)
{
	StationID station_to_join = GB(p2, 16, 16);
	bool reuse = (station_to_join != NEW_STATION);
	if (!reuse) station_to_join = INVALID_STATION;
	bool distant_join = (station_to_join != INVALID_STATION);

	if (distant_join && (!_settings_game.station.distant_join_stations || !Station::IsValidID(station_to_join))) return CMD_ERROR;

	DiagDirection direction = GetInclinedSlopeDirection(GetTileSlope(tile, NULL));
	if (direction == INVALID_DIAGDIR) return_cmd_error(STR_ERROR_SITE_UNSUITABLE);
	direction = ReverseDiagDir(direction);

	/* Docks cannot be placed on rapids */
	if (HasTileWaterGround(tile)) return_cmd_error(STR_ERROR_SITE_UNSUITABLE);

	CommandCost ret = CheckIfAuthorityAllowsNewStation(tile, flags);
	if (ret.Failed()) return ret;

	if (MayHaveBridgeAbove(tile) && IsBridgeAbove(tile)) return_cmd_error(STR_ERROR_MUST_DEMOLISH_BRIDGE_FIRST);

	ret = DoCommand(tile, 0, 0, flags, CMD_LANDSCAPE_CLEAR);
	if (ret.Failed()) return ret;

	TileIndex tile_cur = tile + TileOffsByDiagDir(direction);

	if (!IsTileType(tile_cur, MP_WATER) || GetTileSlope(tile_cur, NULL) != SLOPE_FLAT) {
		return_cmd_error(STR_ERROR_SITE_UNSUITABLE);
	}

	if (MayHaveBridgeAbove(tile_cur) && IsBridgeAbove(tile_cur)) return_cmd_error(STR_ERROR_MUST_DEMOLISH_BRIDGE_FIRST);

	/* Get the water class of the water tile before it is cleared.*/
	WaterClass wc = GetWaterClass(tile_cur);

	ret = DoCommand(tile_cur, 0, 0, flags, CMD_LANDSCAPE_CLEAR);
	if (ret.Failed()) return ret;

	tile_cur += TileOffsByDiagDir(direction);
	if (!IsTileType(tile_cur, MP_WATER) || GetTileSlope(tile_cur, NULL) != SLOPE_FLAT) {
		return_cmd_error(STR_ERROR_SITE_UNSUITABLE);
	}

	/* middle */
	Station *st = NULL;
	ret = FindJoiningStation(INVALID_STATION, station_to_join, HasBit(p1, 0),
			TileArea(tile + ToTileIndexDiff(_dock_tileoffs_chkaround[direction]),
					_dock_w_chk[direction], _dock_h_chk[direction]), &st);
	if (ret.Failed()) return ret;

	/* Distant join */
	if (st == NULL && distant_join) st = Station::GetIfValid(station_to_join);

	/* Find a deleted station close to us */
	if (st == NULL && reuse) st = GetClosestDeletedStation(tile);

	if (st != NULL) {
		if (st->owner != _current_company) {
			return_cmd_error(STR_ERROR_TOO_CLOSE_TO_ANOTHER_STATION);
		}

		CommandCost ret = st->rect.BeforeAddRect(
				tile + ToTileIndexDiff(_dock_tileoffs_chkaround[direction]),
				_dock_w_chk[direction], _dock_h_chk[direction], StationRect::ADD_TEST);
		if (ret.Failed()) return ret;

		if (st->dock_tile != INVALID_TILE) return_cmd_error(STR_ERROR_TOO_CLOSE_TO_ANOTHER_DOCK);
	} else {
		/* allocate and initialize new station */
		if (!Station::CanAllocateItem()) return_cmd_error(STR_ERROR_TOO_MANY_STATIONS_LOADING);

		if (flags & DC_EXEC) {
			st = new Station(tile);

			st->town = ClosestTownFromTile(tile, UINT_MAX);
			st->string_id = GenerateStationName(st, tile, STATIONNAMING_DOCK);

			if (Company::IsValidID(_current_company)) {
				SetBit(st->town->have_ratings, _current_company);
			}
		}
	}

	if (flags & DC_EXEC) {
		st->dock_tile = tile;
		st->AddFacility(FACIL_DOCK, tile);

		st->rect.BeforeAddRect(
				tile + ToTileIndexDiff(_dock_tileoffs_chkaround[direction]),
				_dock_w_chk[direction], _dock_h_chk[direction], StationRect::ADD_TRY);

		MakeDock(tile, st->owner, st->index, direction, wc);

		st->UpdateVirtCoord();
		UpdateStationAcceptance(st, false);
		st->RecomputeIndustriesNear();
		InvalidateWindowData(WC_SELECT_STATION, 0, 0);
		InvalidateWindowData(WC_STATION_LIST, st->owner, 0);
		SetWindowWidgetDirty(WC_STATION_VIEW, st->index, SVW_SHIPS);
	}

	return CommandCost(EXPENSES_CONSTRUCTION, _price[PR_BUILD_STATION_DOCK]);
}

/**
 * Remove a dock
 * @param tile TileIndex been queried
 * @param flags operation to perform
 * @return cost or failure of operation
 */
static CommandCost RemoveDock(TileIndex tile, DoCommandFlag flags)
{
	Station *st = Station::GetByTile(tile);
	CommandCost ret = CheckOwnership(st->owner);
	if (ret.Failed()) return ret;

	TileIndex tile1 = st->dock_tile;
	TileIndex tile2 = tile1 + TileOffsByDiagDir(GetDockDirection(tile1));

	ret = EnsureNoVehicleOnGround(tile1);
	if (ret.Succeeded()) ret = EnsureNoVehicleOnGround(tile2);
	if (ret.Failed()) return ret;

	if (flags & DC_EXEC) {
		DoClearSquare(tile1);
		MarkTileDirtyByTile(tile1);
		MakeWaterKeepingClass(tile2, st->owner);

		st->rect.AfterRemoveTile(st, tile1);
		st->rect.AfterRemoveTile(st, tile2);

		st->dock_tile = INVALID_TILE;
		st->facilities &= ~FACIL_DOCK;

		SetWindowWidgetDirty(WC_STATION_VIEW, st->index, SVW_SHIPS);
		st->UpdateVirtCoord();
		st->RecomputeIndustriesNear();
		DeleteStationIfEmpty(st);
	}

	return CommandCost(EXPENSES_CONSTRUCTION, _price[PR_CLEAR_STATION_DOCK]);
}

#include "table/station_land.h"

const DrawTileSprites *GetStationTileLayout(StationType st, byte gfx)
{
	return &_station_display_datas[st][gfx];
}

static void DrawTile_Station(TileInfo *ti)
{
	const DrawTileSprites *t = NULL;
	RoadTypes roadtypes;
	int32 total_offset;
	int32 custom_ground_offset;
	const RailtypeInfo *rti = NULL;
	uint32 relocation = 0;
	const BaseStation *st = NULL;
	const StationSpec *statspec = NULL;

	if (HasStationRail(ti->tile)) {
		rti = GetRailTypeInfo(GetRailType(ti->tile));
		roadtypes = ROADTYPES_NONE;
		total_offset = rti->total_offset;
		custom_ground_offset = rti->custom_ground_offset;

		if (IsCustomStationSpecIndex(ti->tile)) {
			/* look for customization */
			st = BaseStation::GetByTile(ti->tile);
			statspec = st->speclist[GetCustomStationSpecIndex(ti->tile)].spec;

			if (statspec != NULL) {
				uint tile = GetStationGfx(ti->tile);

				relocation = GetCustomStationRelocation(statspec, st, ti->tile);

				if (HasBit(statspec->callback_mask, CBM_STATION_SPRITE_LAYOUT)) {
					uint16 callback = GetStationCallback(CBID_STATION_SPRITE_LAYOUT, 0, 0, statspec, st, ti->tile);
					if (callback != CALLBACK_FAILED) tile = (callback & ~1) + GetRailStationAxis(ti->tile);
				}

				/* Ensure the chosen tile layout is valid for this custom station */
				if (statspec->renderdata != NULL) {
					t = &statspec->renderdata[tile < statspec->tiles ? tile : (uint)GetRailStationAxis(ti->tile)];
				}
			}
		}
	} else {
		roadtypes = IsRoadStop(ti->tile) ? GetRoadTypes(ti->tile) : ROADTYPES_NONE;
		total_offset = 0;
		custom_ground_offset = 0;
	}

	if (IsAirport(ti->tile)) {
		StationGfx gfx = GetAirportGfx(ti->tile);
		if (gfx >= NEW_AIRPORTTILE_OFFSET) {
			const AirportTileSpec *ats = AirportTileSpec::Get(gfx);
			if (ats->grf_prop.spritegroup[0] != NULL && DrawNewAirportTile(ti, Station::GetByTile(ti->tile), gfx, ats)) {
				return;
			}
			/* No sprite group (or no valid one) found, meaning no graphics associated.
			 * Use the substitute one instead */
			assert(ats->grf_prop.subst_id != INVALID_AIRPORTTILE);
			gfx = ats->grf_prop.subst_id;
		}
		switch (gfx) {
			case APT_RADAR_GRASS_FENCE_SW:
				t = &_station_display_datas_airport_radar_grass_fence_sw[GetAnimationFrame(ti->tile)];
				break;
			case APT_GRASS_FENCE_NE_FLAG:
				t = &_station_display_datas_airport_flag_grass_fence_ne[GetAnimationFrame(ti->tile)];
				break;
			case APT_RADAR_FENCE_SW:
				t = &_station_display_datas_airport_radar_fence_sw[GetAnimationFrame(ti->tile)];
				break;
			case APT_RADAR_FENCE_NE:
				t = &_station_display_datas_airport_radar_fence_ne[GetAnimationFrame(ti->tile)];
				break;
			case APT_GRASS_FENCE_NE_FLAG_2:
				t = &_station_display_datas_airport_flag_grass_fence_ne_2[GetAnimationFrame(ti->tile)];
				break;
		}
	}

	Owner owner = GetTileOwner(ti->tile);

	PaletteID palette;
	if (Company::IsValidID(owner)) {
		palette = COMPANY_SPRITE_COLOUR(owner);
	} else {
		/* Some stations are not owner by a company, namely oil rigs */
		palette = PALETTE_TO_GREY;
	}

	if (t == NULL || t->seq == NULL) t = GetStationTileLayout(GetStationType(ti->tile), GetStationGfx(ti->tile));

	/* don't show foundation for docks */
	if (ti->tileh != SLOPE_FLAT && !IsDock(ti->tile)) {
		if (statspec != NULL && HasBit(statspec->flags, SSF_CUSTOM_FOUNDATIONS)) {
			/* Station has custom foundations. */
			SpriteID image = GetCustomStationFoundationRelocation(statspec, st, ti->tile);

			if (HasBit(statspec->flags, SSF_EXTENDED_FOUNDATIONS)) {
				/* Station provides extended foundations. */

				static const uint8 foundation_parts[] = {
					0, 0, 0, 0, // Invalid,  Invalid,   Invalid,   SLOPE_SW
					0, 1, 2, 3, // Invalid,  SLOPE_EW,  SLOPE_SE,  SLOPE_WSE
					0, 4, 5, 6, // Invalid,  SLOPE_NW,  SLOPE_NS,  SLOPE_NWS
					7, 8, 9     // SLOPE_NE, SLOPE_ENW, SLOPE_SEN
				};

				AddSortableSpriteToDraw(image + foundation_parts[ti->tileh], PAL_NONE, ti->x, ti->y, 16, 16, 7, ti->z);
			} else {
				/* Draw simple foundations, built up from 8 possible foundation sprites. */

				/* Each set bit represents one of the eight composite sprites to be drawn.
				 * 'Invalid' entries will not drawn but are included for completeness. */
				static const uint8 composite_foundation_parts[] = {
					/* Invalid  (00000000), Invalid   (11010001), Invalid   (11100100), SLOPE_SW  (11100000) */
					   0x00,                0xD1,                 0xE4,                 0xE0,
					/* Invalid  (11001010), SLOPE_EW  (11001001), SLOPE_SE  (11000100), SLOPE_WSE (11000000) */
					   0xCA,                0xC9,                 0xC4,                 0xC0,
					/* Invalid  (11010010), SLOPE_NW  (10010001), SLOPE_NS  (11100100), SLOPE_NWS (10100000) */
					   0xD2,                0x91,                 0xE4,                 0xA0,
					/* SLOPE_NE (01001010), SLOPE_ENW (00001001), SLOPE_SEN (01000100) */
					   0x4A,                0x09,                 0x44
				};

				uint8 parts = composite_foundation_parts[ti->tileh];

				/* If foundations continue beyond the tile's upper sides then
				 * mask out the last two pieces. */
				uint z;
				Slope slope = GetFoundationSlope(ti->tile, &z);
				if (!HasFoundationNW(ti->tile, slope, z)) ClrBit(parts, 6);
				if (!HasFoundationNE(ti->tile, slope, z)) ClrBit(parts, 7);

				if (parts == 0) {
					/* We always have to draw at least one sprite to make sure there is a boundingbox and a sprite with the
					 * correct offset for the childsprites.
					 * So, draw the (completely empty) sprite of the default foundations. */
					goto draw_default_foundation;
				}

				StartSpriteCombine();
				for (int i = 0; i < 8; i++) {
					if (HasBit(parts, i)) {
						AddSortableSpriteToDraw(image + i, PAL_NONE, ti->x, ti->y, 16, 16, 7, ti->z);
					}
				}
				EndSpriteCombine();
			}

			OffsetGroundSprite(31, 1);
			ti->z += ApplyFoundationToSlope(FOUNDATION_LEVELED, &ti->tileh);
		} else {
draw_default_foundation:
			DrawFoundation(ti, FOUNDATION_LEVELED);
		}
	}

	if (IsBuoy(ti->tile) || IsDock(ti->tile) || (IsOilRig(ti->tile) && IsTileOnWater(ti->tile))) {
		if (ti->tileh == SLOPE_FLAT) {
			DrawWaterClassGround(ti);
		} else {
			assert(IsDock(ti->tile));
			TileIndex water_tile = ti->tile + TileOffsByDiagDir(GetDockDirection(ti->tile));
			WaterClass wc = GetWaterClass(water_tile);
			if (wc == WATER_CLASS_SEA) {
				DrawShoreTile(ti->tileh);
			} else {
				DrawClearLandTile(ti, 3);
			}
		}
	} else {
		SpriteID image = t->ground.sprite;
		PaletteID pal  = t->ground.pal;
		if (rti != NULL && rti->UsesOverlay() && (image == SPR_RAIL_TRACK_X || image == SPR_RAIL_TRACK_Y)) {
			SpriteID ground = GetCustomRailSprite(rti, ti->tile, RTSG_GROUND);
			DrawGroundSprite(SPR_FLAT_GRASS_TILE, PAL_NONE);
			DrawGroundSprite(ground + (image == SPR_RAIL_TRACK_X ? RTO_X : RTO_Y), PAL_NONE);

			if (_game_mode != GM_MENU && _settings_client.gui.show_track_reservation && HasStationReservation(ti->tile)) {
				SpriteID overlay = GetCustomRailSprite(rti, ti->tile, RTSG_OVERLAY);
				DrawGroundSprite(overlay + (image == SPR_RAIL_TRACK_X ? RTO_X : RTO_Y), PALETTE_CRASH);
			}
		} else {
			if (HasBit(image, SPRITE_MODIFIER_CUSTOM_SPRITE)) {
				image += GetCustomStationGroundRelocation(statspec, st, ti->tile);
				image += custom_ground_offset;
			} else {
				image += total_offset;
			}
			DrawGroundSprite(image, GroundSpritePaletteTransform(image, pal, palette));

			/* PBS debugging, draw reserved tracks darker */
			if (_game_mode != GM_MENU && _settings_client.gui.show_track_reservation && HasStationRail(ti->tile) && HasStationReservation(ti->tile)) {
				const RailtypeInfo *rti = GetRailTypeInfo(GetRailType(ti->tile));
				DrawGroundSprite(GetRailStationAxis(ti->tile) == AXIS_X ? rti->base_sprites.single_x : rti->base_sprites.single_y, PALETTE_CRASH);
			}
		}
	}

	if (HasStationRail(ti->tile) && HasCatenaryDrawn(GetRailType(ti->tile)) && IsStationTileElectrifiable(ti->tile)) DrawCatenary(ti);

	if (HasBit(roadtypes, ROADTYPE_TRAM)) {
		Axis axis = GetRoadStopDir(ti->tile) == DIAGDIR_NE ? AXIS_X : AXIS_Y;
		DrawGroundSprite((HasBit(roadtypes, ROADTYPE_ROAD) ? SPR_TRAMWAY_OVERLAY : SPR_TRAMWAY_TRAM) + (axis ^ 1), PAL_NONE);
		DrawTramCatenary(ti, axis == AXIS_X ? ROAD_X : ROAD_Y);
	}

	if (IsRailWaypoint(ti->tile)) {
		/* Don't offset the waypoint graphics; they're always the same. */
		total_offset = 0;
	}

	DrawRailTileSeq(ti, t, TO_BUILDINGS, total_offset, relocation, palette);
}

void StationPickerDrawSprite(int x, int y, StationType st, RailType railtype, RoadType roadtype, int image)
{
	int32 total_offset = 0;
	PaletteID pal = COMPANY_SPRITE_COLOUR(_local_company);
	const DrawTileSprites *t = GetStationTileLayout(st, image);
	const RailtypeInfo *rti = NULL;

	if (railtype != INVALID_RAILTYPE) {
		rti = GetRailTypeInfo(railtype);
		total_offset = rti->total_offset;
	}

	SpriteID img = t->ground.sprite;
	if ((img == SPR_RAIL_TRACK_X || img == SPR_RAIL_TRACK_Y) && rti->UsesOverlay()) {
		SpriteID ground = GetCustomRailSprite(rti, INVALID_TILE, RTSG_GROUND);
		DrawSprite(SPR_FLAT_GRASS_TILE, PAL_NONE, x, y);
		DrawSprite(ground + (img == SPR_RAIL_TRACK_X ? RTO_X : RTO_Y), PAL_NONE, x, y);
	} else {
		DrawSprite(img + total_offset, HasBit(img, PALETTE_MODIFIER_COLOUR) ? pal : PAL_NONE, x, y);
	}

	if (roadtype == ROADTYPE_TRAM) {
		DrawSprite(SPR_TRAMWAY_TRAM + (t->ground.sprite == SPR_ROAD_PAVED_STRAIGHT_X ? 1 : 0), PAL_NONE, x, y);
	}

	/* Default waypoint has no railtype specific sprites */
	DrawRailTileSeqInGUI(x, y, t, st == STATION_WAYPOINT ? 0 : total_offset, 0, pal);
}

static uint GetSlopeZ_Station(TileIndex tile, uint x, uint y)
{
	return GetTileMaxZ(tile);
}

static Foundation GetFoundation_Station(TileIndex tile, Slope tileh)
{
	return FlatteningFoundation(tileh);
}

static void GetTileDesc_Station(TileIndex tile, TileDesc *td)
{
	td->owner[0] = GetTileOwner(tile);
	if (IsDriveThroughStopTile(tile)) {
		Owner road_owner = INVALID_OWNER;
		Owner tram_owner = INVALID_OWNER;
		RoadTypes rts = GetRoadTypes(tile);
		if (HasBit(rts, ROADTYPE_ROAD)) road_owner = GetRoadOwner(tile, ROADTYPE_ROAD);
		if (HasBit(rts, ROADTYPE_TRAM)) tram_owner = GetRoadOwner(tile, ROADTYPE_TRAM);

		/* Is there a mix of owners? */
		if ((tram_owner != INVALID_OWNER && tram_owner != td->owner[0]) ||
				(road_owner != INVALID_OWNER && road_owner != td->owner[0])) {
			uint i = 1;
			if (road_owner != INVALID_OWNER) {
				td->owner_type[i] = STR_LAND_AREA_INFORMATION_ROAD_OWNER;
				td->owner[i] = road_owner;
				i++;
			}
			if (tram_owner != INVALID_OWNER) {
				td->owner_type[i] = STR_LAND_AREA_INFORMATION_TRAM_OWNER;
				td->owner[i] = tram_owner;
			}
		}
	}
	td->build_date = BaseStation::GetByTile(tile)->build_date;

	if (HasStationTileRail(tile)) {
		const StationSpec *spec = GetStationSpec(tile);

		if (spec != NULL) {
			td->station_class = StationClass::GetName(spec->cls_id);
			td->station_name  = spec->name;

			if (spec->grf_prop.grffile != NULL) {
				const GRFConfig *gc = GetGRFConfig(spec->grf_prop.grffile->grfid);
				td->grf = gc->GetName();
			}
		}

		const RailtypeInfo *rti = GetRailTypeInfo(GetRailType(tile));
		td->rail_speed = rti->max_speed;
	}

	if (IsAirport(tile)) {
		const AirportSpec *as = Station::GetByTile(tile)->airport.GetSpec();
		td->airport_class = AirportClass::GetName(as->cls_id);
		td->airport_name = as->name;

		const AirportTileSpec *ats = AirportTileSpec::GetByTile(tile);
		td->airport_tile_name = ats->name;

		if (as->grf_prop.grffile != NULL) {
			const GRFConfig *gc = GetGRFConfig(as->grf_prop.grffile->grfid);
			td->grf = gc->GetName();
		} else if (ats->grf_prop.grffile != NULL) {
			const GRFConfig *gc = GetGRFConfig(ats->grf_prop.grffile->grfid);
			td->grf = gc->GetName();
		}
	}

	StringID str;
	switch (GetStationType(tile)) {
		default: NOT_REACHED();
		case STATION_RAIL:     str = STR_LAI_STATION_DESCRIPTION_RAILROAD_STATION; break;
		case STATION_AIRPORT:
			str = (IsHangar(tile) ? STR_LAI_STATION_DESCRIPTION_AIRCRAFT_HANGAR : STR_LAI_STATION_DESCRIPTION_AIRPORT);
			break;
		case STATION_TRUCK:    str = STR_LAI_STATION_DESCRIPTION_TRUCK_LOADING_AREA; break;
		case STATION_BUS:      str = STR_LAI_STATION_DESCRIPTION_BUS_STATION; break;
		case STATION_OILRIG:   str = STR_INDUSTRY_NAME_OIL_RIG; break;
		case STATION_DOCK:     str = STR_LAI_STATION_DESCRIPTION_SHIP_DOCK; break;
		case STATION_BUOY:     str = STR_LAI_STATION_DESCRIPTION_BUOY; break;
		case STATION_WAYPOINT: str = STR_LAI_STATION_DESCRIPTION_WAYPOINT; break;
	}
	td->str = str;
}


static TrackStatus GetTileTrackStatus_Station(TileIndex tile, TransportType mode, uint sub_mode, DiagDirection side)
{
	TrackBits trackbits = TRACK_BIT_NONE;

	switch (mode) {
		case TRANSPORT_RAIL:
			if (HasStationRail(tile) && !IsStationTileBlocked(tile)) {
				trackbits = TrackToTrackBits(GetRailStationTrack(tile));
			}
			break;

		case TRANSPORT_WATER:
			/* buoy is coded as a station, it is always on open water */
			if (IsBuoy(tile)) {
				trackbits = TRACK_BIT_ALL;
				/* remove tracks that connect NE map edge */
				if (TileX(tile) == 0) trackbits &= ~(TRACK_BIT_X | TRACK_BIT_UPPER | TRACK_BIT_RIGHT);
				/* remove tracks that connect NW map edge */
				if (TileY(tile) == 0) trackbits &= ~(TRACK_BIT_Y | TRACK_BIT_LEFT | TRACK_BIT_UPPER);
			}
			break;

		case TRANSPORT_ROAD:
			if ((GetRoadTypes(tile) & sub_mode) != 0 && IsRoadStop(tile)) {
				DiagDirection dir = GetRoadStopDir(tile);
				Axis axis = DiagDirToAxis(dir);

				if (side != INVALID_DIAGDIR) {
					if (axis != DiagDirToAxis(side) || (IsStandardRoadStopTile(tile) && dir != side)) break;
				}

				trackbits = AxisToTrackBits(axis);
			}
			break;

		default:
			break;
	}

	return CombineTrackStatus(TrackBitsToTrackdirBits(trackbits), TRACKDIR_BIT_NONE);
}


static void TileLoop_Station(TileIndex tile)
{
	/* FIXME -- GetTileTrackStatus_Station -> animated stationtiles
	 * hardcoded.....not good */
	switch (GetStationType(tile)) {
		case STATION_AIRPORT:
			AirportTileAnimationTrigger(Station::GetByTile(tile), tile, AAT_TILELOOP);
			break;

		case STATION_DOCK:
			if (GetTileSlope(tile, NULL) != SLOPE_FLAT) break; // only handle water part
			/* FALL THROUGH */
		case STATION_OILRIG: //(station part)
		case STATION_BUOY:
			TileLoop_Water(tile);
			break;

		default: break;
	}
}


static void AnimateTile_Station(TileIndex tile)
{
	if (HasStationRail(tile)) {
		AnimateStationTile(tile);
		return;
	}

	if (IsAirport(tile)) {
		AnimateAirportTile(tile);
	}
}


static bool ClickTile_Station(TileIndex tile)
{
	const BaseStation *bst = BaseStation::GetByTile(tile);

	if (bst->facilities & FACIL_WAYPOINT) {
		ShowWaypointWindow(Waypoint::From(bst));
	} else if (IsHangar(tile)) {
		const Station *st = Station::From(bst);
		ShowDepotWindow(st->airport.GetHangarTile(st->airport.GetHangarNum(tile)), VEH_AIRCRAFT);
	} else {
		ShowStationViewWindow(bst->index);
	}
	return true;
}

static VehicleEnterTileStatus VehicleEnter_Station(Vehicle *v, TileIndex tile, int x, int y)
{
	if (v->type == VEH_TRAIN) {
		StationID station_id = GetStationIndex(tile);
		if (!v->current_order.ShouldStopAtStation(v, station_id)) return VETSB_CONTINUE;
		if (!IsRailStation(tile) || !v->IsFrontEngine()) return VETSB_CONTINUE;

		int station_ahead;
		int station_length;
		int stop = GetTrainStopLocation(station_id, tile, Train::From(v), &station_ahead, &station_length);

		/* Stop whenever that amount of station ahead + the distance from the
		 * begin of the platform to the stop location is longer than the length
		 * of the platform. Station ahead 'includes' the current tile where the
		 * vehicle is on, so we need to substract that. */
		if (!IsInsideBS(stop + station_ahead, station_length, TILE_SIZE)) return VETSB_CONTINUE;

		DiagDirection dir = DirToDiagDir(v->direction);

		x &= 0xF;
		y &= 0xF;

		if (DiagDirToAxis(dir) != AXIS_X) Swap(x, y);
		if (y == TILE_SIZE / 2) {
			if (dir != DIAGDIR_SE && dir != DIAGDIR_SW) x = TILE_SIZE - 1 - x;
			stop &= TILE_SIZE - 1;

			if (x == stop) return VETSB_ENTERED_STATION | (VehicleEnterTileStatus)(station_id << VETS_STATION_ID_OFFSET); // enter station
			if (x < stop) {
				uint16 spd;

				v->vehstatus |= VS_TRAIN_SLOWING;
				spd = max(0, (stop - x) * 20 - 15);
				if (spd < v->cur_speed) v->cur_speed = spd;
			}
		}
	} else if (v->type == VEH_ROAD) {
		RoadVehicle *rv = RoadVehicle::From(v);
		if (rv->state < RVSB_IN_ROAD_STOP && !IsReversingRoadTrackdir((Trackdir)rv->state) && rv->frame == 0) {
			if (IsRoadStop(tile) && rv->IsFrontEngine()) {
				/* Attempt to allocate a parking bay in a road stop */
				return RoadStop::GetByTile(tile, GetRoadStopType(tile))->Enter(rv) ? VETSB_CONTINUE : VETSB_CANNOT_ENTER;
			}
		}
	}

	return VETSB_CONTINUE;
}

/**
 * This function is called for each station once every 250 ticks.
 * Not all stations will get the tick at the same time.
 * @param st the station receiving the tick.
 * @return true if the station is still valid (wasn't deleted)
 */
static bool StationHandleBigTick(BaseStation *st)
{
	if (!st->IsInUse() && ++st->delete_ctr >= 8) {
		delete st;
		return false;
	}

	if ((st->facilities & FACIL_WAYPOINT) == 0) UpdateStationAcceptance(Station::From(st), true);

	return true;
}

static inline void byte_inc_sat(byte *p)
{
	byte b = *p + 1;
	if (b != 0) *p = b;
}

static void UpdateStationRating(Station *st)
{
	bool waiting_changed = false;

	byte_inc_sat(&st->time_since_load);
	byte_inc_sat(&st->time_since_unload);

	const CargoSpec *cs;
	FOR_ALL_CARGOSPECS(cs) {
		GoodsEntry *ge = &st->goods[cs->Index()];
		/* Slowly increase the rating back to his original level in the case we
		 *  didn't deliver cargo yet to this station. This happens when a bribe
		 *  failed while you didn't moved that cargo yet to a station. */
		if (!HasBit(ge->acceptance_pickup, GoodsEntry::PICKUP) && ge->rating < INITIAL_STATION_RATING) {
			ge->rating++;
		}

		/* Only change the rating if we are moving this cargo */
		if (HasBit(ge->acceptance_pickup, GoodsEntry::PICKUP)) {
			byte_inc_sat(&ge->days_since_pickup);

			bool skip = false;
			int rating = 0;
			uint waiting = ge->cargo.Count();

			if (HasBit(cs->callback_mask, CBM_CARGO_STATION_RATING_CALC)) {
				/* Perform custom station rating. If it succeeds the speed, days in transit and
				 * waiting cargo ratings must not be executed. */

				/* NewGRFs expect last speed to be 0xFF when no vehicle has arrived yet. */
				uint last_speed = ge->last_speed;
				if (last_speed == 0) last_speed = 0xFF;

				uint32 var18 = min(ge->days_since_pickup, 0xFF) | (min(waiting, 0xFFFF) << 8) | (min(last_speed, 0xFF) << 24);
				/* Convert to the 'old' vehicle types */
				uint32 var10 = (st->last_vehicle_type == VEH_INVALID) ? 0x0 : (st->last_vehicle_type + 0x10);
				uint16 callback = GetCargoCallback(CBID_CARGO_STATION_RATING_CALC, var10, var18, cs);
				if (callback != CALLBACK_FAILED) {
					skip = true;
					rating = GB(callback, 0, 14);

					/* Simulate a 15 bit signed value */
					if (HasBit(callback, 14)) rating -= 0x4000;
				}
			}

			if (!skip) {
				int b = ge->last_speed - 85;
				if (b >= 0) rating += b >> 2;

				byte days = ge->days_since_pickup;
				if (st->last_vehicle_type == VEH_SHIP) days >>= 2;
				(days > 21) ||
				(rating += 25, days > 12) ||
				(rating += 25, days > 6) ||
				(rating += 45, days > 3) ||
				(rating += 35, true);

				(rating -= 90, waiting > 1500) ||
				(rating += 55, waiting > 1000) ||
				(rating += 35, waiting > 600) ||
				(rating += 10, waiting > 300) ||
				(rating += 20, waiting > 100) ||
				(rating += 10, true);
			}

			if (Company::IsValidID(st->owner) && HasBit(st->town->statues, st->owner)) rating += 26;

			byte age = ge->last_age;
			(age >= 3) ||
			(rating += 10, age >= 2) ||
			(rating += 10, age >= 1) ||
			(rating += 13, true);

			{
				int or_ = ge->rating; // old rating

				/* only modify rating in steps of -2, -1, 0, 1 or 2 */
				ge->rating = rating = or_ + Clamp(Clamp(rating, 0, 255) - or_, -2, 2);

				/* if rating is <= 64 and more than 200 items waiting,
				 * remove some random amount of goods from the station */
				if (rating <= 64 && waiting >= 200) {
					int dec = Random() & 0x1F;
					if (waiting < 400) dec &= 7;
					waiting -= dec + 1;
					waiting_changed = true;
				}

				/* if rating is <= 127 and there are any items waiting, maybe remove some goods. */
				if (rating <= 127 && waiting != 0) {
					uint32 r = Random();
					if (rating <= (int)GB(r, 0, 7)) {
						/* Need to have int, otherwise it will just overflow etc. */
						waiting = max((int)waiting - (int)GB(r, 8, 2) - 1, 0);
						waiting_changed = true;
					}
				}

				/* At some point we really must cap the cargo. Previously this
				 * was a strict 4095, but now we'll have a less strict, but
				 * increasingly agressive truncation of the amount of cargo. */
				static const uint WAITING_CARGO_THRESHOLD  = 1 << 12;
				static const uint WAITING_CARGO_CUT_FACTOR = 1 <<  6;
				static const uint MAX_WAITING_CARGO        = 1 << 15;

				if (waiting > WAITING_CARGO_THRESHOLD) {
					uint difference = waiting - WAITING_CARGO_THRESHOLD;
					waiting -= (difference / WAITING_CARGO_CUT_FACTOR);

					waiting = min(waiting, MAX_WAITING_CARGO);
					waiting_changed = true;
				}

				if (waiting_changed) ge->cargo.RandomTruncate(waiting);
			}
		}
	}

	StationID index = st->index;
	if (waiting_changed) {
		SetWindowDirty(WC_STATION_VIEW, index); // update whole window
	} else {
		SetWindowWidgetDirty(WC_STATION_VIEW, index, SVW_RATINGLIST); // update only ratings list
	}
}

/**
 * Delete all flows at a station for specific cargo and destination.
 * @param at Station to delete flows from.
 * @param c_id Cargo for which flows shall be deleted.
 * @param to Remote station of flows to be deleted.
 */
void DeleteStaleFlows(StationID at, CargoID c_id, StationID to)
{
	FlowStatMap &flows = Station::Get(at)->goods[c_id].flows;
	for (FlowStatMap::iterator f_it = flows.begin(); f_it != flows.end();) {
		FlowStatSet &s_flows = f_it->second;
		for (FlowStatSet::iterator s_it = s_flows.begin(); s_it != s_flows.end();) {
			if (s_it->Via() == to) {
				s_flows.erase(s_it++);
				break; // There can only be one flow stat for this remote station in each set.
			} else {
				++s_it;
			}
		}
		if (s_flows.empty()) {
			flows.erase(f_it++);
		} else {
			++f_it;
		}
	}
}

/**
 * Get the length of a moving average for a link between two stations.
 * @param from Source station.
 * @param to Destination station.
 * @return Moving average length.
 */
uint GetMovingAverageLength(const Station *from, const Station *to)
{
	return LinkStat::MIN_AVERAGE_LENGTH + (DistanceManhattan(from->xy, to->xy) >> 2);
}

/**
 * Run the moving average decrease function for all link stats.
 */
void Station::RunAverages()
{
	FlowStatSet new_flows;
	for (int goods_index = 0; goods_index < NUM_CARGO; ++goods_index) {
		LinkStatMap &links = this->goods[goods_index].link_stats;
		for (LinkStatMap::iterator i = links.begin(); i != links.end();) {
			StationID id = i->first;
			Station *other = Station::GetIfValid(id);
			if (other == NULL) {
				this->goods[goods_index].cargo.RerouteStalePackets(id);
				links.erase(i++);
			} else {
				LinkStat &ls = i->second;
				ls.Decrease();
				if (ls.IsValid()) {
					++i;
				} else {
					DeleteStaleFlows(this->index, goods_index, id);
					this->goods[goods_index].cargo.RerouteStalePackets(id);
					links.erase(i++);
				}
			}
		}

		if (_settings_game.linkgraph.GetDistributionType(goods_index) == DT_MANUAL) {
			this->goods[goods_index].flows.clear();
			continue;
		}

		FlowStatMap &flows = this->goods[goods_index].flows;
		for (FlowStatMap::iterator i = flows.begin(); i != flows.end();) {
			if (!Station::IsValidID(i->first)) {
				flows.erase(i++);
			} else {
				FlowStatSet &flow_set = i->second;
				for (FlowStatSet::iterator j = flow_set.begin(); j != flow_set.end(); ++j) {
					if (Station::IsValidID(j->Via())) {
						new_flows.insert(j->GetDecreasedCopy());
					}
				}
				flow_set.swap(new_flows);
				new_flows.clear();
				++i;
			}
		}
	}
}

/**
 * Increase capacity for a link stat given by station cargo and next hop.
 * @param st Station to get the link stats from.
 * @param cargo Cargo to increase stat for.
 * @param next_station_id Station the consist will be travelling to next.
 * @param capacity Capacity to add to link stat.
 * @param usage Usage to add to link stat. If UINT_MAX refresh the link instead of increasing.
 */
void IncreaseStats(Station *st, CargoID cargo, StationID next_station_id, uint capacity, uint usage)
{
	LinkStatMap &stats = st->goods[cargo].link_stats;
	LinkStatMap::iterator i = stats.find(next_station_id);
	if (i == stats.end()) {
		assert(st->index != next_station_id);
		stats.insert(std::make_pair(next_station_id, LinkStat(
				GetMovingAverageLength(st, 
				Station::Get(next_station_id)), capacity,
				usage == UINT_MAX ? 0 : usage)));
	} else {
		LinkStat &link_stat = i->second;
		if (usage == UINT_MAX) {
			link_stat.Refresh(capacity);
		} else {
			assert(capacity >= usage);
			link_stat.Increase(capacity, usage);
		}
		assert(link_stat.IsValid());
	}
}

/**
 * Increase capacity for all link stats associated with vehicles in the given consist.
 * @param st Station to get the link stats from.
 * @param front First vehicle in the consist.
 * @param next_station_id Station the consist will be travelling to next.
 */
void IncreaseStats(Station *st, const Vehicle *front, StationID next_station_id)
{
	for (const Vehicle *v = front; v != NULL; v = v->Next()) {
<<<<<<< HEAD
		if (v->cargo_cap > 0) {
			IncreaseStats(st, v->cargo_type, next_station_id, v->cargo_cap, v->cargo.Count());
=======
		if (v->refit_cap > 0) {
			IncreaseStats(st, v->cargo_type, next_station_id, v->refit_cap, v->cargo.Count());
>>>>>>> 87b9e7ea
		}
	}
}

/* called for every station each tick */
static void StationHandleSmallTick(BaseStation *st)
{
	if ((st->facilities & FACIL_WAYPOINT) != 0 || !st->IsInUse()) return;

	byte b = st->delete_ctr + 1;
	if (b >= 185) b = 0;
	st->delete_ctr = b;

	if (b == 0) UpdateStationRating(Station::From(st));
}

void OnTick_Station()
{
	if (_game_mode == GM_EDITOR) return;

	RunAverages<Station>();

	BaseStation *st;
	FOR_ALL_BASE_STATIONS(st) {
		StationHandleSmallTick(st);

		/* Run 250 tick interval trigger for station animation.
		 * Station index is included so that triggers are not all done
		 * at the same time. */
		if ((_tick_counter + st->index) % 250 == 0) {
			/* Stop processing this station if it was deleted */
			if (!StationHandleBigTick(st)) continue;
			TriggerStationAnimation(st, st->xy, SAT_250_TICKS);
			if (Station::IsExpected(st)) AirportAnimationTrigger(Station::From(st), AAT_STATION_250_TICKS);
		}
	}
}

void StationMonthlyLoop()
{
	Station *st;
	FOR_ALL_STATIONS(st) {
		for(int goods_index = 0; goods_index < NUM_CARGO; ++goods_index) {
			st->goods[goods_index].supply = st->goods[goods_index].supply_new;
			st->goods[goods_index].supply_new = 0;
		}
	}
}


void ModifyStationRatingAround(TileIndex tile, Owner owner, int amount, uint radius)
{
	Station *st;

	FOR_ALL_STATIONS(st) {
		if (st->owner == owner &&
				DistanceManhattan(tile, st->xy) <= radius) {
			for (CargoID i = 0; i < NUM_CARGO; i++) {
				GoodsEntry *ge = &st->goods[i];

				if (ge->acceptance_pickup != 0) {
					ge->rating = Clamp(ge->rating + amount, 0, 255);
				}
			}
		}
	}
}

static uint UpdateStationWaiting(Station *st, CargoID type, uint amount, SourceType source_type, SourceID source_id)
{
	/* We can't allocate a CargoPacket? Then don't do anything
	 * at all; i.e. just discard the incoming cargo. */
	if (!CargoPacket::CanAllocateItem()) return 0;

	GoodsEntry &ge = st->goods[type];
	amount += ge.amount_fract;
	ge.amount_fract = GB(amount, 0, 8);

	amount >>= 8;
	/* No new "real" cargo item yet. */
	if (amount == 0) return 0;

	StationID id = st->index;
	StationID next = INVALID_STATION;
	FlowStatSet &flow_stats = ge.flows[id];
	FlowStatSet::iterator i = flow_stats.begin();
	if (i != flow_stats.end()) {
		next = i->Via();
		ge.UpdateFlowStats(flow_stats, i, amount);
	}

	ge.cargo.Append(next, new CargoPacket(st->index, st->xy, amount, source_type, source_id));
	ge.supply_new += amount;

	if (!HasBit(ge.acceptance_pickup, GoodsEntry::PICKUP)) {
		InvalidateWindowData(WC_STATION_LIST, st->index);
		SetBit(ge.acceptance_pickup, GoodsEntry::PICKUP);
	}

	TriggerStationAnimation(st, st->xy, SAT_NEW_CARGO, type);
	AirportAnimationTrigger(st, AAT_STATION_NEW_CARGO, type);

	SetWindowDirty(WC_STATION_VIEW, st->index);
	st->MarkTilesDirty(true);
	return amount;
}

static bool IsUniqueStationName(const char *name)
{
	const Station *st;

	FOR_ALL_STATIONS(st) {
		if (st->name != NULL && strcmp(st->name, name) == 0) return false;
	}

	return true;
}

/**
 * Rename a station
 * @param tile unused
 * @param flags operation to perform
 * @param p1 station ID that is to be renamed
 * @param p2 unused
 * @param text the new name or an empty string when resetting to the default
 * @return the cost of this operation or an error
 */
CommandCost CmdRenameStation(TileIndex tile, DoCommandFlag flags, uint32 p1, uint32 p2, const char *text)
{
	Station *st = Station::GetIfValid(p1);
	if (st == NULL) return CMD_ERROR;

	CommandCost ret = CheckOwnership(st->owner);
	if (ret.Failed()) return ret;

	bool reset = StrEmpty(text);

	if (!reset) {
		if (Utf8StringLength(text) >= MAX_LENGTH_STATION_NAME_CHARS) return CMD_ERROR;
		if (!IsUniqueStationName(text)) return_cmd_error(STR_ERROR_NAME_MUST_BE_UNIQUE);
	}

	if (flags & DC_EXEC) {
		free(st->name);
		st->name = reset ? NULL : strdup(text);

		st->UpdateVirtCoord();
		InvalidateWindowData(WC_STATION_LIST, st->owner, 1);
	}

	return CommandCost();
}

/**
 * Find all stations around a rectangular producer (industry, house, headquarter, ...)
 *
 * @param location The location/area of the producer
 * @param stations The list to store the stations in
 */
void FindStationsAroundTiles(const TileArea &location, StationList *stations)
{
	/* area to search = producer plus station catchment radius */
	int max_rad = (_settings_game.station.modified_catchment ? MAX_CATCHMENT : CA_UNMODIFIED);

	for (int dy = -max_rad; dy < location.h + max_rad; dy++) {
		for (int dx = -max_rad; dx < location.w + max_rad; dx++) {
			TileIndex cur_tile = TileAddWrap(location.tile, dx, dy);
			if (cur_tile == INVALID_TILE || !IsTileType(cur_tile, MP_STATION)) continue;

			Station *st = Station::GetByTile(cur_tile);
			if (st == NULL) continue;

			if (_settings_game.station.modified_catchment) {
				int rad = st->GetCatchmentRadius();
				if (dx < -rad || dx >= rad + location.w || dy < -rad || dy >= rad + location.h) continue;
			}

			/* Insert the station in the set. This will fail if it has
			 * already been added.
			 */
			stations->Include(st);
		}
	}
}

/**
 * Run a tile loop to find stations around a tile, on demand. Cache the result for further requests
 * @return pointer to a StationList containing all stations found
 */
const StationList *StationFinder::GetStations()
{
	if (this->tile != INVALID_TILE) {
		FindStationsAroundTiles(*this, &this->stations);
		this->tile = INVALID_TILE;
	}
	return &this->stations;
}

uint MoveGoodsToStation(CargoID type, uint amount, SourceType source_type, SourceID source_id, const StationList *all_stations)
{
	/* Return if nothing to do. Also the rounding below fails for 0. */
	if (amount == 0) return 0;

	Station *st1 = NULL;   // Station with best rating
	Station *st2 = NULL;   // Second best station
	uint best_rating1 = 0; // rating of st1
	uint best_rating2 = 0; // rating of st2

	for (Station * const *st_iter = all_stations->Begin(); st_iter != all_stations->End(); ++st_iter) {
		Station *st = *st_iter;

		/* Is the station reserved exclusively for somebody else? */
		if (st->town->exclusive_counter > 0 && st->town->exclusivity != st->owner) continue;

		if (st->goods[type].rating == 0) continue; // Lowest possible rating, better not to give cargo anymore

		if (_settings_game.order.selectgoods && st->goods[type].last_speed == 0) continue; // Selectively servicing stations, and not this one

		if (IsCargoInClass(type, CC_PASSENGERS)) {
			if (st->facilities == FACIL_TRUCK_STOP) continue; // passengers are never served by just a truck stop
		} else {
			if (st->facilities == FACIL_BUS_STOP) continue; // non-passengers are never served by just a bus stop
		}

		/* This station can be used, add it to st1/st2 */
		if (st1 == NULL || st->goods[type].rating >= best_rating1) {
			st2 = st1; best_rating2 = best_rating1; st1 = st; best_rating1 = st->goods[type].rating;
		} else if (st2 == NULL || st->goods[type].rating >= best_rating2) {
			st2 = st; best_rating2 = st->goods[type].rating;
		}
	}

	/* no stations around at all? */
	if (st1 == NULL) return 0;

	/* From now we'll calculate with fractal cargo amounts.
	 * First determine how much cargo we really have. */
	amount *= best_rating1 + 1;

	if (st2 == NULL) {
		/* only one station around */
		return UpdateStationWaiting(st1, type, amount, source_type, source_id);
	}

	/* several stations around, the best two (highest rating) are in st1 and st2 */
	assert(st1 != NULL);
	assert(st2 != NULL);
	assert(best_rating1 != 0 || best_rating2 != 0);

	/* Then determine the amount the worst station gets. We do it this way as the
	 * best should get a bonus, which in this case is the rounding difference from
	 * this calculation. In reality that will mean the bonus will be pretty low.
	 * Nevertheless, the best station should always get the most cargo regardless
	 * of rounding issues. */
	uint worst_cargo = amount * best_rating2 / (best_rating1 + best_rating2);
	assert(worst_cargo <= (amount - worst_cargo));

	/* And then send the cargo to the stations! */
	uint moved = UpdateStationWaiting(st1, type, amount - worst_cargo, source_type, source_id);
	/* These two UpdateStationWaiting's can't be in the statement as then the order
	 * of execution would be undefined and that could cause desyncs with callbacks. */
	return moved + UpdateStationWaiting(st2, type, worst_cargo, source_type, source_id);
}

void BuildOilRig(TileIndex tile)
{
	if (!Station::CanAllocateItem()) {
		DEBUG(misc, 0, "Can't allocate station for oilrig at 0x%X, reverting to oilrig only", tile);
		return;
	}

	Station *st = new Station(tile);
	st->town = ClosestTownFromTile(tile, UINT_MAX);

	st->string_id = GenerateStationName(st, tile, STATIONNAMING_OILRIG);

	assert(IsTileType(tile, MP_INDUSTRY));
	DeleteAnimatedTile(tile);
	MakeOilrig(tile, st->index, GetWaterClass(tile));

	st->owner = OWNER_NONE;
	st->airport.type = AT_OILRIG;
	st->airport.Add(tile);
	st->dock_tile = tile;
	st->facilities = FACIL_AIRPORT | FACIL_DOCK;
	st->build_date = _date;

	st->rect.BeforeAddTile(tile, StationRect::ADD_FORCE);

	for (CargoID j = 0; j < NUM_CARGO; j++) {
		st->goods[j].acceptance_pickup = 0;
		st->goods[j].days_since_pickup = 255;
		st->goods[j].rating = INITIAL_STATION_RATING;
		st->goods[j].last_speed = 0;
		st->goods[j].last_age = 255;
	}

	st->UpdateVirtCoord();
	UpdateStationAcceptance(st, false);
	st->RecomputeIndustriesNear();
}

void DeleteOilRig(TileIndex tile)
{
	Station *st = Station::GetByTile(tile);

	MakeWaterKeepingClass(tile, OWNER_NONE);

	st->dock_tile = INVALID_TILE;
	st->airport.Clear();
	st->facilities &= ~(FACIL_AIRPORT | FACIL_DOCK);
	st->airport.flags = 0;

	st->rect.AfterRemoveTile(st, tile);

	st->UpdateVirtCoord();
	st->RecomputeIndustriesNear();
	if (!st->IsInUse()) delete st;
}

static void ChangeTileOwner_Station(TileIndex tile, Owner old_owner, Owner new_owner)
{
	if (IsDriveThroughStopTile(tile)) {
		for (RoadType rt = ROADTYPE_ROAD; rt < ROADTYPE_END; rt++) {
			/* Update all roadtypes, no matter if they are present */
			if (GetRoadOwner(tile, rt) == old_owner) {
				SetRoadOwner(tile, rt, new_owner == INVALID_OWNER ? OWNER_NONE : new_owner);
			}
		}
	}

	if (!IsTileOwner(tile, old_owner)) return;

	if (new_owner != INVALID_OWNER) {
		/* for buoys, owner of tile is owner of water, st->owner == OWNER_NONE */
		SetTileOwner(tile, new_owner);
		InvalidateWindowClassesData(WC_STATION_LIST, 0);
	} else {
		if (IsDriveThroughStopTile(tile)) {
			/* Remove the drive-through road stop */
			DoCommand(tile, 1 | 1 << 8, (GetStationType(tile) == STATION_TRUCK) ? ROADSTOP_TRUCK : ROADSTOP_BUS, DC_EXEC | DC_BANKRUPT, CMD_REMOVE_ROAD_STOP);
			assert(IsTileType(tile, MP_ROAD));
			/* Change owner of tile and all roadtypes */
			ChangeTileOwner(tile, old_owner, new_owner);
		} else {
			DoCommand(tile, 0, 0, DC_EXEC | DC_BANKRUPT, CMD_LANDSCAPE_CLEAR);
			/* Set tile owner of water under (now removed) buoy and dock to OWNER_NONE.
			 * Update owner of buoy if it was not removed (was in orders).
			 * Do not update when owned by OWNER_WATER (sea and rivers). */
			if ((IsTileType(tile, MP_WATER) || IsBuoyTile(tile)) && IsTileOwner(tile, old_owner)) SetTileOwner(tile, OWNER_NONE);
		}
	}
}

/**
 * Check if a drive-through road stop tile can be cleared.
 * Road stops built on town-owned roads check the conditions
 * that would allow clearing of the original road.
 * @param tile road stop tile to check
 * @param flags command flags
 * @return true if the road can be cleared
 */
static bool CanRemoveRoadWithStop(TileIndex tile, DoCommandFlag flags)
{
	/* Yeah... water can always remove stops, right? */
	if (_current_company == OWNER_WATER) return true;

	RoadTypes rts = GetRoadTypes(tile);
	if (HasBit(rts, ROADTYPE_TRAM)) {
		Owner tram_owner = GetRoadOwner(tile, ROADTYPE_TRAM);
		if (tram_owner != OWNER_NONE && CheckOwnership(tram_owner).Failed()) return false;
	}
	if (HasBit(rts, ROADTYPE_ROAD)) {
		Owner road_owner = GetRoadOwner(tile, ROADTYPE_ROAD);
		if (road_owner != OWNER_TOWN) {
			if (road_owner != OWNER_NONE && CheckOwnership(road_owner).Failed()) return false;
		} else {
			if (CheckAllowRemoveRoad(tile, GetAnyRoadBits(tile, ROADTYPE_ROAD), OWNER_TOWN, ROADTYPE_ROAD, flags).Failed()) return false;
		}
	}

	return true;
}

CommandCost ClearTile_Station(TileIndex tile, DoCommandFlag flags)
{
	if (flags & DC_AUTO) {
		switch (GetStationType(tile)) {
			default: break;
			case STATION_RAIL:     return_cmd_error(STR_ERROR_MUST_DEMOLISH_RAILROAD);
			case STATION_WAYPOINT: return_cmd_error(STR_ERROR_BUILDING_MUST_BE_DEMOLISHED);
			case STATION_AIRPORT:  return_cmd_error(STR_ERROR_MUST_DEMOLISH_AIRPORT_FIRST);
			case STATION_TRUCK:    return_cmd_error(HasTileRoadType(tile, ROADTYPE_TRAM) ? STR_ERROR_MUST_DEMOLISH_CARGO_TRAM_STATION_FIRST : STR_ERROR_MUST_DEMOLISH_TRUCK_STATION_FIRST);
			case STATION_BUS:      return_cmd_error(HasTileRoadType(tile, ROADTYPE_TRAM) ? STR_ERROR_MUST_DEMOLISH_PASSENGER_TRAM_STATION_FIRST : STR_ERROR_MUST_DEMOLISH_BUS_STATION_FIRST);
			case STATION_BUOY:     return_cmd_error(STR_ERROR_BUOY_IN_THE_WAY);
			case STATION_DOCK:     return_cmd_error(STR_ERROR_MUST_DEMOLISH_DOCK_FIRST);
			case STATION_OILRIG:
				SetDParam(1, STR_INDUSTRY_NAME_OIL_RIG);
				return_cmd_error(STR_ERROR_GENERIC_OBJECT_IN_THE_WAY);
		}
	}

	switch (GetStationType(tile)) {
		case STATION_RAIL:     return RemoveRailStation(tile, flags);
		case STATION_WAYPOINT: return RemoveRailWaypoint(tile, flags);
		case STATION_AIRPORT:  return RemoveAirport(tile, flags);
		case STATION_TRUCK:
			if (IsDriveThroughStopTile(tile) && !CanRemoveRoadWithStop(tile, flags)) {
				return_cmd_error(STR_ERROR_MUST_DEMOLISH_TRUCK_STATION_FIRST);
			}
			return RemoveRoadStop(tile, flags);
		case STATION_BUS:
			if (IsDriveThroughStopTile(tile) && !CanRemoveRoadWithStop(tile, flags)) {
				return_cmd_error(STR_ERROR_MUST_DEMOLISH_BUS_STATION_FIRST);
			}
			return RemoveRoadStop(tile, flags);
		case STATION_BUOY:     return RemoveBuoy(tile, flags);
		case STATION_DOCK:     return RemoveDock(tile, flags);
		default: break;
	}

	return CMD_ERROR;
}

static CommandCost TerraformTile_Station(TileIndex tile, DoCommandFlag flags, uint z_new, Slope tileh_new)
{
	if (_settings_game.construction.build_on_slopes && AutoslopeEnabled()) {
		/* TODO: If you implement newgrf callback 149 'land slope check', you have to decide what to do with it here.
		 *       TTDP does not call it.
		 */
		if (!IsSteepSlope(tileh_new) && (GetTileMaxZ(tile) == z_new + GetSlopeMaxZ(tileh_new))) {
			switch (GetStationType(tile)) {
				case STATION_WAYPOINT:
				case STATION_RAIL: {
					DiagDirection direction = AxisToDiagDir(GetRailStationAxis(tile));
					if (!AutoslopeCheckForEntranceEdge(tile, z_new, tileh_new, direction)) break;
					if (!AutoslopeCheckForEntranceEdge(tile, z_new, tileh_new, ReverseDiagDir(direction))) break;
					return CommandCost(EXPENSES_CONSTRUCTION, _price[PR_BUILD_FOUNDATION]);
				}

				case STATION_AIRPORT:
					return CommandCost(EXPENSES_CONSTRUCTION, _price[PR_BUILD_FOUNDATION]);

				case STATION_TRUCK:
				case STATION_BUS: {
					DiagDirection direction = GetRoadStopDir(tile);
					if (!AutoslopeCheckForEntranceEdge(tile, z_new, tileh_new, direction)) break;
					if (IsDriveThroughStopTile(tile)) {
						if (!AutoslopeCheckForEntranceEdge(tile, z_new, tileh_new, ReverseDiagDir(direction))) break;
					}
					return CommandCost(EXPENSES_CONSTRUCTION, _price[PR_BUILD_FOUNDATION]);
				}

				default: break;
			}
		}
	}
	return DoCommand(tile, 0, 0, flags, CMD_LANDSCAPE_CLEAR);
}

/**
 * Update the flow stats for a specific entry.
 * @param flow_stats Flow stats to update.
 * @param flow_it Iterator pointing to an entry in flow_stats.
 * @param count Amount by which the flow should be increased.
 */
void GoodsEntry::UpdateFlowStats(FlowStatSet &flow_stats, FlowStatSet::iterator flow_it, uint count)
{
	FlowStat fs = *flow_it;
	fs.Increase(count);
	flow_stats.erase(flow_it);
	flow_stats.insert(fs);
}

/**
 * Update the flow stats for a specific next station.
 * @param flow_stats Flow stats to update.
 * @param count Amount by which the flow should be increased.
 * @param next Next hop for which the flow stats should be updated.
 */
void GoodsEntry::UpdateFlowStats(FlowStatSet &flow_stats, uint count, StationID next)
{
	FlowStatSet::iterator flow_it = flow_stats.begin();
	while (flow_it != flow_stats.end()) {
		StationID via = flow_it->Via();
		if (via == next) { //usually the first one is the correct one
			this->UpdateFlowStats(flow_stats, flow_it, count);
			return;
		} else {
			++flow_it;
		}
	}
}

/**
 * Update the flow stats for "count" cargo from "source" sent to "next".
 * @param source ID of station the cargo is from.
 * @param count Amount of cargo.
 * @param next ID of the station the cargo is travelling to.
 */
void GoodsEntry::UpdateFlowStats(StationID source, uint count, StationID next)
{
	if (source == INVALID_STATION || next == INVALID_STATION || this->flows.empty()) return;
	FlowStatSet &flow_stats = this->flows[source];
	this->UpdateFlowStats(flow_stats, count, next);
}

/**
 * Update the flow stats for "count" cargo that cannot be delivered here.
 * @param source ID of station where the cargo is from.
 * @param count Amount of cargo.
 * @param curr ID of station where it is stored for now.
 * @return ID of the station where the cargo is sent next.
 */
StationID GoodsEntry::UpdateFlowStatsTransfer(StationID source, uint count, StationID curr)
{
	if (source == INVALID_STATION || this->flows.empty()) return INVALID_STATION;
	FlowStatSet &flow_stats = this->flows[source];
	FlowStatSet::iterator flow_it = flow_stats.begin();
	while (flow_it != flow_stats.end()) {
		StationID via = flow_it->Via();
		if (via != curr) {
			this->UpdateFlowStats(flow_stats, flow_it, count);
			return via;
		} else {
			++flow_it;
		}
	}
	return INVALID_STATION;
}

/**
 * Get the sum of flows via a specific station from this GoodsEntry.
 * @param via Remote station to look for.
 * @return a FlowStat with all flows for 'via' added up.
 */
FlowStat GoodsEntry::GetSumFlowVia(StationID via) const
{
	FlowStat ret(1, via);
	for (FlowStatMap::const_iterator i = this->flows.begin(); i != this->flows.end(); ++i) {
		const FlowStatSet &flow_set = i->second;
		for (FlowStatSet::const_iterator j = flow_set.begin(); j != flow_set.end(); ++j) {
			const FlowStat &flow = *j;
			if (flow.Via() == via) {
				ret += flow;
			}
		}
	}
	return ret;
}

extern const TileTypeProcs _tile_type_station_procs = {
	DrawTile_Station,           // draw_tile_proc
	GetSlopeZ_Station,          // get_slope_z_proc
	ClearTile_Station,          // clear_tile_proc
	NULL,                       // add_accepted_cargo_proc
	GetTileDesc_Station,        // get_tile_desc_proc
	GetTileTrackStatus_Station, // get_tile_track_status_proc
	ClickTile_Station,          // click_tile_proc
	AnimateTile_Station,        // animate_tile_proc
	TileLoop_Station,           // tile_loop_clear
	ChangeTileOwner_Station,    // change_tile_owner_clear
	NULL,                       // add_produced_cargo_proc
	VehicleEnter_Station,       // vehicle_enter_tile_proc
	GetFoundation_Station,      // get_foundation_proc
	TerraformTile_Station,      // terraform_tile_proc
};<|MERGE_RESOLUTION|>--- conflicted
+++ resolved
@@ -3237,13 +3237,8 @@
 void IncreaseStats(Station *st, const Vehicle *front, StationID next_station_id)
 {
 	for (const Vehicle *v = front; v != NULL; v = v->Next()) {
-<<<<<<< HEAD
-		if (v->cargo_cap > 0) {
-			IncreaseStats(st, v->cargo_type, next_station_id, v->cargo_cap, v->cargo.Count());
-=======
 		if (v->refit_cap > 0) {
 			IncreaseStats(st, v->cargo_type, next_station_id, v->refit_cap, v->cargo.Count());
->>>>>>> 87b9e7ea
 		}
 	}
 }
