/* $Id$ */

/*
 * This file is part of OpenTTD.
 * OpenTTD is free software; you can redistribute it and/or modify it under the terms of the GNU General Public License as published by the Free Software Foundation, version 2.
 * OpenTTD is distributed in the hope that it will be useful, but WITHOUT ANY WARRANTY; without even the implied warranty of MERCHANTABILITY or FITNESS FOR A PARTICULAR PURPOSE.
 * See the GNU General Public License for more details. You should have received a copy of the GNU General Public License along with OpenTTD. If not, see <http://www.gnu.org/licenses/>.
 */

/** @file station_cmd.cpp Handling of station tiles. */

#include "stdafx.h"
#include "aircraft.h"
#include "bridge_map.h"
#include "cmd_helper.h"
#include "landscape.h"
#include "viewport_func.h"
#include "command_func.h"
#include "town.h"
#include "news_func.h"
#include "train.h"
#include "roadveh.h"
#include "industry.h"
#include "newgrf_cargo.h"
#include "newgrf_station.h"
#include "pathfinder/yapf/yapf_cache.h"
#include "road_internal.h" /* For drawing catenary/checking road removal */
#include "variables.h"
#include "autoslope.h"
#include "water.h"
#include "station_gui.h"
#include "strings_func.h"
#include "functions.h"
#include "window_func.h"
#include "date_func.h"
#include "vehicle_func.h"
#include "string_func.h"
#include "animated_tile_func.h"
#include "elrail_func.h"
#include "station_base.h"
#include "roadstop_base.h"
#include "newgrf_railtype.h"
#include "waypoint_base.h"
#include "waypoint_func.h"
#include "pbs.h"
#include "debug.h"
#include "core/random_func.hpp"
#include "company_base.h"
#include "newgrf.h"
#include "moving_average.h"
#include "table/airporttile_ids.h"
#include "newgrf_airporttiles.h"

#include "table/strings.h"

/**
 * Check whether the given tile is a hangar.
 * @param t the tile to of whether it is a hangar.
 * @pre IsTileType(t, MP_STATION)
 * @return true if and only if the tile is a hangar.
 */
bool IsHangar(TileIndex t)
{
	assert(IsTileType(t, MP_STATION));

	/* If the tile isn't an airport there's no chance it's a hangar. */
	if (!IsAirport(t)) return false;

	const Station *st = Station::GetByTile(t);
	const AirportSpec *as = st->GetAirportSpec();

	for (uint i = 0; i < as->nof_depots; i++) {
		if (st->GetHangarTile(i) == t) return true;
	}

	return false;
}

/**
 * Look for a station around the given tile area.
 * @param ta the area to search over
 * @param closest_station the closest station found so far
 * @param st to 'return' the found station
 * @return Succeeded command (if zero or one station found) or failed command (for two or more stations found).
 */
template <class T>
CommandCost GetStationAround(TileArea ta, StationID closest_station, T **st)
{
	/* check around to see if there's any stations there */
	TILE_LOOP(tile_cur, ta.w + 2, ta.h + 2, ta.tile - TileDiffXY(1, 1)) {
		if (IsTileType(tile_cur, MP_STATION)) {
			StationID t = GetStationIndex(tile_cur);

			if (closest_station == INVALID_STATION) {
				if (T::IsValidID(t)) closest_station = t;
			} else if (closest_station != t) {
				return_cmd_error(STR_ERROR_ADJOINS_MORE_THAN_ONE_EXISTING);
			}
		}
	}
	*st = (closest_station == INVALID_STATION) ? NULL : T::Get(closest_station);
	return CommandCost();
}

/**
 * Function to check whether the given tile matches some criterion.
 * @param tile the tile to check
 * @return true if it matches, false otherwise
 */
typedef bool (*CMSAMatcher)(TileIndex tile);

/**
 * Counts the numbers of tiles matching a specific type in the area around
 * @param tile the center tile of the 'count area'
 * @param cmp the comparator/matcher (@see CMSAMatcher)
 * @return the number of matching tiles around
 */
static int CountMapSquareAround(TileIndex tile, CMSAMatcher cmp)
{
	int num = 0;

	for (int dx = -3; dx <= 3; dx++) {
		for (int dy = -3; dy <= 3; dy++) {
			TileIndex t = TileAddWrap(tile, dx, dy);
			if (t != INVALID_TILE && cmp(t)) num++;
		}
	}

	return num;
}

/**
 * Check whether the tile is a mine.
 * @param tile the tile to investigate.
 * @return true if and only if the tile is a mine
 */
static bool CMSAMine(TileIndex tile)
{
	/* No industry */
	if (!IsTileType(tile, MP_INDUSTRY)) return false;

	const Industry *ind = Industry::GetByTile(tile);

	/* No extractive industry */
	if ((GetIndustrySpec(ind->type)->life_type & INDUSTRYLIFE_EXTRACTIVE) == 0) return false;

	for (uint i = 0; i < lengthof(ind->produced_cargo); i++) {
		/* The industry extracts something non-liquid, i.e. no oil or plastic, so it is a mine.
		 * Also the production of passengers and mail is ignored. */
		if (ind->produced_cargo[i] != CT_INVALID &&
				(CargoSpec::Get(ind->produced_cargo[i])->classes & (CC_LIQUID | CC_PASSENGERS | CC_MAIL)) == 0) {
			return true;
		}
	}

	return false;
}

/**
 * Check whether the tile is water.
 * @param tile the tile to investigate.
 * @return true if and only if the tile is a mine
 */
static bool CMSAWater(TileIndex tile)
{
	return IsTileType(tile, MP_WATER) && IsWater(tile);
}

/**
 * Check whether the tile is a tree.
 * @param tile the tile to investigate.
 * @return true if and only if the tile is a mine
 */
static bool CMSATree(TileIndex tile)
{
	return IsTileType(tile, MP_TREES);
}

/**
 * Check whether the tile is a forest.
 * @param tile the tile to investigate.
 * @return true if and only if the tile is a mine
 */
static bool CMSAForest(TileIndex tile)
{
	/* No industry */
	if (!IsTileType(tile, MP_INDUSTRY)) return false;

	const Industry *ind = Industry::GetByTile(tile);

	/* No extractive industry */
	if ((GetIndustrySpec(ind->type)->life_type & INDUSTRYLIFE_ORGANIC) == 0) return false;

	for (uint i = 0; i < lengthof(ind->produced_cargo); i++) {
		/* The industry produces wood. */
		if (ind->produced_cargo[i] != CT_INVALID && CargoSpec::Get(ind->produced_cargo[i])->label == 'WOOD') return true;
	}

	return false;
}

#define M(x) ((x) - STR_SV_STNAME)

enum StationNaming {
	STATIONNAMING_RAIL,
	STATIONNAMING_ROAD,
	STATIONNAMING_AIRPORT,
	STATIONNAMING_OILRIG,
	STATIONNAMING_DOCK,
	STATIONNAMING_HELIPORT,
};

/** Information to handle station action 0 property 24 correctly */
struct StationNameInformation {
	uint32 free_names; ///< Current bitset of free names (we can remove names).
	bool *indtypes;    ///< Array of bools telling whether an industry type has been found.
};

/**
 * Find a station action 0 property 24 station name, or reduce the
 * free_names if needed.
 * @param tile the tile to search
 * @param user_data the StationNameInformation to base the search on
 * @return true if the tile contains an industry that has not given
 *              it's name to one of the other stations in town.
 */
static bool FindNearIndustryName(TileIndex tile, void *user_data)
{
	/* All already found industry types */
	StationNameInformation *sni = (StationNameInformation*)user_data;
	if (!IsTileType(tile, MP_INDUSTRY)) return false;

	/* If the station name is undefined it means that it doesn't name a station */
	IndustryType indtype = GetIndustryType(tile);
	if (GetIndustrySpec(indtype)->station_name == STR_UNDEFINED) return false;

	/* In all cases if an industry that provides a name is found two of
	 * the standard names will be disabled. */
	sni->free_names &= ~(1 << M(STR_SV_STNAME_OILFIELD) | 1 << M(STR_SV_STNAME_MINES));
	return !sni->indtypes[indtype];
}

static StringID GenerateStationName(Station *st, TileIndex tile, StationNaming name_class)
{
	static const uint32 _gen_station_name_bits[] = {
		0,                                       // STATIONNAMING_RAIL
		0,                                       // STATIONNAMING_ROAD
		1U << M(STR_SV_STNAME_AIRPORT),          // STATIONNAMING_AIRPORT
		1U << M(STR_SV_STNAME_OILFIELD),         // STATIONNAMING_OILRIG
		1U << M(STR_SV_STNAME_DOCKS),            // STATIONNAMING_DOCK
		1U << M(STR_SV_STNAME_HELIPORT),         // STATIONNAMING_HELIPORT
	};

	const Town *t = st->town;
	uint32 free_names = UINT32_MAX;

	bool indtypes[NUM_INDUSTRYTYPES];
	memset(indtypes, 0, sizeof(indtypes));

	const Station *s;
	FOR_ALL_STATIONS(s) {
		if (s != st && s->town == t) {
			if (s->indtype != IT_INVALID) {
				indtypes[s->indtype] = true;
				continue;
			}
			uint str = M(s->string_id);
			if (str <= 0x20) {
				if (str == M(STR_SV_STNAME_FOREST)) {
					str = M(STR_SV_STNAME_WOODS);
				}
				ClrBit(free_names, str);
			}
		}
	}

	TileIndex indtile = tile;
	StationNameInformation sni = { free_names, indtypes };
	if (CircularTileSearch(&indtile, 7, FindNearIndustryName, &sni)) {
		/* An industry has been found nearby */
		IndustryType indtype = GetIndustryType(indtile);
		const IndustrySpec *indsp = GetIndustrySpec(indtype);
		/* STR_NULL means it only disables oil rig/mines */
		if (indsp->station_name != STR_NULL) {
			st->indtype = indtype;
			return STR_SV_STNAME_FALLBACK;
		}
	}

	/* Oil rigs/mines name could be marked not free by looking for a near by industry. */
	free_names = sni.free_names;

	/* check default names */
	uint32 tmp = free_names & _gen_station_name_bits[name_class];
	if (tmp != 0) return STR_SV_STNAME + FindFirstBit(tmp);

	/* check mine? */
	if (HasBit(free_names, M(STR_SV_STNAME_MINES))) {
		if (CountMapSquareAround(tile, CMSAMine) >= 2) {
			return STR_SV_STNAME_MINES;
		}
	}

	/* check close enough to town to get central as name? */
	if (DistanceMax(tile, t->xy) < 8) {
		if (HasBit(free_names, M(STR_SV_STNAME))) return STR_SV_STNAME;

		if (HasBit(free_names, M(STR_SV_STNAME_CENTRAL))) return STR_SV_STNAME_CENTRAL;
	}

	/* Check lakeside */
	if (HasBit(free_names, M(STR_SV_STNAME_LAKESIDE)) &&
			DistanceFromEdge(tile) < 20 &&
			CountMapSquareAround(tile, CMSAWater) >= 5) {
		return STR_SV_STNAME_LAKESIDE;
	}

	/* Check woods */
	if (HasBit(free_names, M(STR_SV_STNAME_WOODS)) && (
				CountMapSquareAround(tile, CMSATree) >= 8 ||
				CountMapSquareAround(tile, CMSAForest) >= 2)
			) {
		return _settings_game.game_creation.landscape == LT_TROPIC ? STR_SV_STNAME_FOREST : STR_SV_STNAME_WOODS;
	}

	/* check elevation compared to town */
	uint z = GetTileZ(tile);
	uint z2 = GetTileZ(t->xy);
	if (z < z2) {
		if (HasBit(free_names, M(STR_SV_STNAME_VALLEY))) return STR_SV_STNAME_VALLEY;
	} else if (z > z2) {
		if (HasBit(free_names, M(STR_SV_STNAME_HEIGHTS))) return STR_SV_STNAME_HEIGHTS;
	}

	/* check direction compared to town */
	static const int8 _direction_and_table[] = {
		~( (1 << M(STR_SV_STNAME_WEST))  | (1 << M(STR_SV_STNAME_EAST)) | (1 << M(STR_SV_STNAME_NORTH)) ),
		~( (1 << M(STR_SV_STNAME_SOUTH)) | (1 << M(STR_SV_STNAME_WEST)) | (1 << M(STR_SV_STNAME_NORTH)) ),
		~( (1 << M(STR_SV_STNAME_SOUTH)) | (1 << M(STR_SV_STNAME_EAST)) | (1 << M(STR_SV_STNAME_NORTH)) ),
		~( (1 << M(STR_SV_STNAME_SOUTH)) | (1 << M(STR_SV_STNAME_WEST)) | (1 << M(STR_SV_STNAME_EAST)) ),
	};

	free_names &= _direction_and_table[
		(TileX(tile) < TileX(t->xy)) +
		(TileY(tile) < TileY(t->xy)) * 2];

	tmp = free_names & ((1 << 1) | (1 << 2) | (1 << 3) | (1 << 4) | (1 << 6) | (1 << 7) | (1 << 12) | (1 << 26) | (1 << 27) | (1 << 28) | (1 << 29) | (1 << 30));
	return (tmp == 0) ? STR_SV_STNAME_FALLBACK : (STR_SV_STNAME + FindFirstBit(tmp));
}
#undef M

/**
 * Find the closest deleted station of the current company
 * @param tile the tile to search from.
 * @return the closest station or NULL if too far.
 */
static Station *GetClosestDeletedStation(TileIndex tile)
{
	uint threshold = 8;
	Station *best_station = NULL;
	Station *st;

	FOR_ALL_STATIONS(st) {
		if (!st->IsInUse() && st->owner == _current_company) {
			uint cur_dist = DistanceManhattan(tile, st->xy);

			if (cur_dist < threshold) {
				threshold = cur_dist;
				best_station = st;
			}
		}
	}

	return best_station;
}


void Station::GetTileArea(TileArea *ta, StationType type) const
{
	switch (type) {
		case STATION_RAIL:
			*ta = this->train_station;
			return;

		case STATION_AIRPORT:
			*ta = this->airport;
			return;

		case STATION_TRUCK:
			*ta = this->truck_station;
			return;

		case STATION_BUS:
			*ta = this->bus_station;
			return;

		case STATION_DOCK:
		case STATION_OILRIG:
			ta->tile = this->dock_tile;
			break;

		default: NOT_REACHED();
	}

	ta->w = 1;
	ta->h = 1;
}

/**
 * Update the virtual coords needed to draw the station sign.
 */
void Station::UpdateVirtCoord()
{
	Point pt = RemapCoords2(TileX(this->xy) * TILE_SIZE, TileY(this->xy) * TILE_SIZE);

	pt.y -= 32;
	if ((this->facilities & FACIL_AIRPORT) && this->airport_type == AT_OILRIG) pt.y -= 16;

	SetDParam(0, this->index);
	SetDParam(1, this->facilities);
	this->sign.UpdatePosition(pt.x, pt.y, STR_VIEWPORT_STATION);

	SetWindowDirty(WC_STATION_VIEW, this->index);
}

/** Update the virtual coords needed to draw the station sign for all stations. */
void UpdateAllStationVirtCoords()
{
	BaseStation *st;

	FOR_ALL_BASE_STATIONS(st) {
		st->UpdateVirtCoord();
	}
}

/** Get a mask of the cargo types that the station accepts.
 * @param st Station to query
 * @return the expected mask
 */
static uint GetAcceptanceMask(const Station *st)
{
	uint mask = 0;

	for (CargoID i = 0; i < NUM_CARGO; i++) {
		if (HasBit(st->goods[i].acceptance_pickup, GoodsEntry::ACCEPTANCE)) mask |= 1 << i;
	}
	return mask;
}

/** Items contains the two cargo names that are to be accepted or rejected.
 * msg is the string id of the message to display.
 */
static void ShowRejectOrAcceptNews(const Station *st, uint num_items, CargoID *cargo, StringID msg)
{
	for (uint i = 0; i < num_items; i++) {
		SetDParam(i + 1, CargoSpec::Get(cargo[i])->name);
	}

	SetDParam(0, st->index);
	AddNewsItem(msg, NS_ACCEPTANCE, NR_STATION, st->index);
}

/**
 * Get the cargo types being produced around the tile (in a rectangle).
 * @param tile Northtile of area
 * @param w X extent of the area
 * @param h Y extent of the area
 * @param rad Search radius in addition to the given area
 */
CargoArray GetProductionAroundTiles(TileIndex tile, int w, int h, int rad)
{
	CargoArray produced;

	int x = TileX(tile);
	int y = TileY(tile);

	/* expand the region by rad tiles on each side
	 * while making sure that we remain inside the board. */
	int x2 = min(x + w + rad, MapSizeX());
	int x1 = max(x - rad, 0);

	int y2 = min(y + h + rad, MapSizeY());
	int y1 = max(y - rad, 0);

	assert(x1 < x2);
	assert(y1 < y2);
	assert(w > 0);
	assert(h > 0);

	TileArea ta(TileXY(x1, y1), TileXY(x2 - 1, y2 - 1));

	/* Loop over all tiles to get the produced cargo of
	 * everything except industries */
	TILE_AREA_LOOP(tile, ta) AddProducedCargo(tile, produced);

	/* Loop over the industries. They produce cargo for
	 * anything that is within 'rad' from their bounding
	 * box. As such if you have e.g. a oil well the tile
	 * area loop might not hit an industry tile while
	 * the industry would produce cargo for the station.
	 */
	const Industry *i;
	FOR_ALL_INDUSTRIES(i) {
		if (!ta.Intersects(i->location)) continue;

		for (uint j = 0; j < lengthof(i->produced_cargo); j++) {
			CargoID cargo = i->produced_cargo[j];
			if (cargo != CT_INVALID) produced[cargo]++;
		}
	}

	return produced;
}

/**
 * Get the acceptance of cargos around the tile in 1/8.
 * @param tile Center of the search area
 * @param w X extent of area
 * @param h Y extent of area
 * @param rad Search radius in addition to given area
 * @param always_accepted bitmask of cargo accepted by houses and headquarters; can be NULL
 */
CargoArray GetAcceptanceAroundTiles(TileIndex tile, int w, int h, int rad, uint32 *always_accepted)
{
	CargoArray acceptance;
	if (always_accepted != NULL) *always_accepted = 0;

	int x = TileX(tile);
	int y = TileY(tile);

	/* expand the region by rad tiles on each side
	 * while making sure that we remain inside the board. */
	int x2 = min(x + w + rad, MapSizeX());
	int y2 = min(y + h + rad, MapSizeY());
	int x1 = max(x - rad, 0);
	int y1 = max(y - rad, 0);

	assert(x1 < x2);
	assert(y1 < y2);
	assert(w > 0);
	assert(h > 0);

	for (int yc = y1; yc != y2; yc++) {
		for (int xc = x1; xc != x2; xc++) {
			TileIndex tile = TileXY(xc, yc);
			AddAcceptedCargo(tile, acceptance, always_accepted);
		}
	}

	return acceptance;
}

/** Update the acceptance for a station.
 * @param st Station to update
 * @param show_msg controls whether to display a message that acceptance was changed.
 */
void UpdateStationAcceptance(Station *st, bool show_msg)
{
	/* old accepted goods types */
	uint old_acc = GetAcceptanceMask(st);

	/* And retrieve the acceptance. */
	CargoArray acceptance;
	if (!st->rect.IsEmpty()) {
		acceptance = GetAcceptanceAroundTiles(
			TileXY(st->rect.left, st->rect.top),
			st->rect.right  - st->rect.left + 1,
			st->rect.bottom - st->rect.top  + 1,
			st->GetCatchmentRadius(),
			&st->always_accepted
		);
	}

	/* Adjust in case our station only accepts fewer kinds of goods */
	for (CargoID i = 0; i < NUM_CARGO; i++) {
		uint amt = min(acceptance[i], 15);

		/* Make sure the station can accept the goods type. */
		bool is_passengers = IsCargoInClass(i, CC_PASSENGERS);
		if ((!is_passengers && !(st->facilities & ~FACIL_BUS_STOP)) ||
				(is_passengers && !(st->facilities & ~FACIL_TRUCK_STOP))) {
			amt = 0;
		}

		SB(st->goods[i].acceptance_pickup, GoodsEntry::ACCEPTANCE, 1, amt >= 8);
	}

	/* Only show a message in case the acceptance was actually changed. */
	uint new_acc = GetAcceptanceMask(st);
	if (old_acc == new_acc) return;

	/* show a message to report that the acceptance was changed? */
	if (show_msg && st->owner == _local_company && st->IsInUse()) {
		/* List of accept and reject strings for different number of
		 * cargo types */
		static const StringID accept_msg[] = {
			STR_NEWS_STATION_NOW_ACCEPTS_CARGO,
			STR_NEWS_STATION_NOW_ACCEPTS_CARGO_AND_CARGO,
		};
		static const StringID reject_msg[] = {
			STR_NEWS_STATION_NO_LONGER_ACCEPTS_CARGO,
			STR_NEWS_STATION_NO_LONGER_ACCEPTS_CARGO_OR_CARGO,
		};

		/* Array of accepted and rejected cargo types */
		CargoID accepts[2] = { CT_INVALID, CT_INVALID };
		CargoID rejects[2] = { CT_INVALID, CT_INVALID };
		uint num_acc = 0;
		uint num_rej = 0;

		/* Test each cargo type to see if its acceptange has changed */
		for (CargoID i = 0; i < NUM_CARGO; i++) {
			if (HasBit(new_acc, i)) {
				if (!HasBit(old_acc, i) && num_acc < lengthof(accepts)) {
					/* New cargo is accepted */
					accepts[num_acc++] = i;
				}
			} else {
				if (HasBit(old_acc, i) && num_rej < lengthof(rejects)) {
					/* Old cargo is no longer accepted */
					rejects[num_rej++] = i;
				}
			}
		}

		/* Show news message if there are any changes */
		if (num_acc > 0) ShowRejectOrAcceptNews(st, num_acc, accepts, accept_msg[num_acc - 1]);
		if (num_rej > 0) ShowRejectOrAcceptNews(st, num_rej, rejects, reject_msg[num_rej - 1]);
	}

	/* redraw the station view since acceptance changed */
	SetWindowWidgetDirty(WC_STATION_VIEW, st->index, SVW_ACCEPTLIST);
}

static void UpdateStationSignCoord(BaseStation *st)
{
	const StationRect *r = &st->rect;

	if (r->IsEmpty()) return; // no tiles belong to this station

	/* clamp sign coord to be inside the station rect */
	st->xy = TileXY(ClampU(TileX(st->xy), r->left, r->right), ClampU(TileY(st->xy), r->top, r->bottom));
	st->UpdateVirtCoord();
}

/** This is called right after a station was deleted.
 * It checks if the whole station is free of substations, and if so, the station will be
 * deleted after a little while.
 * @param st Station
 */
static void DeleteStationIfEmpty(BaseStation *st)
{
	if (!st->IsInUse()) {
		st->delete_ctr = 0;
		InvalidateWindowData(WC_STATION_LIST, st->owner, 0);
	}
	/* station remains but it probably lost some parts - station sign should stay in the station boundaries */
	UpdateStationSignCoord(st);
}

CommandCost ClearTile_Station(TileIndex tile, DoCommandFlag flags);

/** Checks if the given tile is buildable, flat and has a certain height.
 * @param tile TileIndex to check.
 * @param invalid_dirs Prohibited directions for slopes (set of #DiagDirection).
 * @param allowed_z Height allowed for the tile. If allowed_z is negative, it will be set to the height of this tile.
 * @return The cost in case of success, or an error code if it failed.
 */
CommandCost CheckBuildableTile(TileIndex tile, uint invalid_dirs, int &allowed_z)
{
	if (MayHaveBridgeAbove(tile) && IsBridgeAbove(tile)) {
		return_cmd_error(STR_ERROR_MUST_DEMOLISH_BRIDGE_FIRST);
	}

	CommandCost ret = EnsureNoVehicleOnGround(tile);
	ret.SetGlobalErrorMessage();
	if (ret.Failed()) return ret;

	uint z;
	Slope tileh = GetTileSlope(tile, &z);

	/* Prohibit building if
	 *   1) The tile is "steep" (i.e. stretches two height levels).
	 *   2) The tile is non-flat and the build_on_slopes switch is disabled.
	 */
	if (IsSteepSlope(tileh) ||
			((!_settings_game.construction.build_on_slopes) && tileh != SLOPE_FLAT)) {
		return_cmd_error(STR_ERROR_FLAT_LAND_REQUIRED);
	}

	CommandCost cost(EXPENSES_CONSTRUCTION);
	int flat_z = z;
	if (tileh != SLOPE_FLAT) {
		/* Forbid building if the tile faces a slope in a invalid direction. */
		if ((HasBit(invalid_dirs, DIAGDIR_NE) && !(tileh & SLOPE_NE)) ||
		    (HasBit(invalid_dirs, DIAGDIR_SE) && !(tileh & SLOPE_SE)) ||
		    (HasBit(invalid_dirs, DIAGDIR_SW) && !(tileh & SLOPE_SW)) ||
		    (HasBit(invalid_dirs, DIAGDIR_NW) && !(tileh & SLOPE_NW))) {
			return_cmd_error(STR_ERROR_FLAT_LAND_REQUIRED);
		}
		cost.AddCost(_price[PR_BUILD_FOUNDATION]);
		flat_z += TILE_HEIGHT;
	}

	/* The level of this tile must be equal to allowed_z. */
	if (allowed_z < 0) {
		/* First tile. */
		allowed_z = flat_z;
	} else if (allowed_z != flat_z) {
		return_cmd_error(STR_ERROR_FLAT_LAND_REQUIRED);
	}

	return cost;
}

/** Tries to clear the given area.
 * @param tile_area Area to check.
 * @param flags Operation to perform.
 * @return The cost in case of success, or an error code if it failed.
 */
CommandCost CheckFlatLand(TileArea tile_area, DoCommandFlag flags)
{
	CommandCost cost(EXPENSES_CONSTRUCTION);
	int allowed_z = -1;

	TILE_AREA_LOOP(tile_cur, tile_area) {
		CommandCost ret = CheckBuildableTile(tile_cur, 0, allowed_z);
		if (ret.Failed()) return ret;
		cost.AddCost(ret);

		ret = DoCommand(tile_cur, 0, 0, flags, CMD_LANDSCAPE_CLEAR);
		if (ret.Failed()) return ret;
		cost.AddCost(ret);
	}

	return cost;
}

/** Checks if a rail station can be built at the given area.
 * @param tile_area Area to check.
 * @param flags Operation to perform.
 * @param invalid_dirs Prohibited directions (set of #DiagDirection).
 * @param station StationID to be queried and returned if available.
 * @param rt The rail type to check for (overbuilding rail stations over rail).
 * @return The cost in case of success, or an error code if it failed.
 */
static CommandCost CheckFlatLandRailStation(TileArea tile_area, DoCommandFlag flags, uint invalid_dirs, StationID *station, RailType rt = INVALID_RAILTYPE)
{
	CommandCost cost(EXPENSES_CONSTRUCTION);
	int allowed_z = -1;

	TILE_AREA_LOOP(tile_cur, tile_area) {
		CommandCost ret = CheckBuildableTile(tile_cur, invalid_dirs, allowed_z);
		if (ret.Failed()) return ret;
		cost.AddCost(ret);

		/* if station is set, then we have special handling to allow building on top of already existing stations.
		 * so station points to INVALID_STATION if we can build on any station.
		 * Or it points to a station if we're only allowed to build on exactly that station. */
		if (station != NULL && IsTileType(tile_cur, MP_STATION)) {
			if (!IsRailStation(tile_cur)) {
				return ClearTile_Station(tile_cur, DC_AUTO); // get error message
			} else {
				StationID st = GetStationIndex(tile_cur);
				if (*station == INVALID_STATION) {
					*station = st;
				} else if (*station != st) {
					return_cmd_error(STR_ERROR_ADJOINS_MORE_THAN_ONE_EXISTING);
				}
			}
		} else {
			/* Rail type is only valid when building a railway station; in station to
			 * build isn't a rail station it's INVALID_RAILTYPE. */
			if (rt != INVALID_RAILTYPE &&
					IsPlainRailTile(tile_cur) && !HasSignals(tile_cur) &&
					HasPowerOnRail(GetRailType(tile_cur), rt)) {
				/* Allow overbuilding if the tile:
				 *  - has rail, but no signals
				 *  - it has exactly one track
				 *  - the track is in line with the station
				 *  - the current rail type has power on the to-be-built type (e.g. convert normal rail to el rail)
				 */
				TrackBits tracks = GetTrackBits(tile_cur);
				Track track = RemoveFirstTrack(&tracks);
				Track expected_track = HasBit(invalid_dirs, DIAGDIR_NE) ? TRACK_X : TRACK_Y;

				if (tracks == TRACK_BIT_NONE && track == expected_track) {
					CommandCost ret = DoCommand(tile_cur, 0, track, flags, CMD_REMOVE_SINGLE_RAIL);
					if (ret.Failed()) return ret;
					cost.AddCost(ret);
					/* With flags & ~DC_EXEC CmdLandscapeClear would fail since the rail still exists */
					continue;
				}
			}
			ret = DoCommand(tile_cur, 0, 0, flags, CMD_LANDSCAPE_CLEAR);
			if (ret.Failed()) return ret;
			cost.AddCost(ret);
		}
	}

	return cost;
}

/** Checks if a road stop can be built at the given tile.
 * @param tile_area Area to check.
 * @param flags Operation to perform.
 * @param invalid_dirs Prohibited directions (set of DiagDirections).
 * @param is_drive_through True if trying to build a drive-through station.
 * @param is_truck_stop True when building a truck stop, false otherwise.
 * @param axis Axis of a drive-through road stop.
 * @param station StationID to be queried and returned if available.
 * @param rts Road types to build. Bits already built at the tile will be removed.
 * @return The cost in case of success, or an error code if it failed.
 */
static CommandCost CheckFlatLandRoadStop(TileArea tile_area, DoCommandFlag flags, uint invalid_dirs, bool is_drive_through, bool is_truck_stop, Axis axis, StationID *station, RoadTypes &rts)
{
	CommandCost cost(EXPENSES_CONSTRUCTION);
	int allowed_z = -1;

	TILE_AREA_LOOP(cur_tile, tile_area) {
		CommandCost ret = CheckBuildableTile(cur_tile, invalid_dirs, allowed_z);
		if (ret.Failed()) return ret;
		cost.AddCost(ret);

		/* If station is set, then we have special handling to allow building on top of already existing stations.
		 * Station points to INVALID_STATION if we can build on any station.
		 * Or it points to a station if we're only allowed to build on exactly that station. */
		if (station != NULL && IsTileType(cur_tile, MP_STATION)) {
			if (!IsRoadStop(cur_tile)) {
				return ClearTile_Station(cur_tile, DC_AUTO); // Get error message.
			} else {
				if (is_truck_stop != IsTruckStop(cur_tile) ||
						is_drive_through != IsDriveThroughStopTile(cur_tile) ||
						HasBit(rts, ROADTYPE_TRAM) != HasBit(GetRoadTypes(cur_tile), ROADTYPE_TRAM)) {
					return ClearTile_Station(cur_tile, DC_AUTO); // Get error message.
				}
				/* Drive-through station in the wrong direction. */
				if (is_drive_through && IsDriveThroughStopTile(cur_tile) && DiagDirToAxis(GetRoadStopDir(cur_tile)) != axis){
					return_cmd_error(STR_ERROR_DRIVE_THROUGH_DIRECTION);
				}
				StationID st = GetStationIndex(cur_tile);
				if (*station == INVALID_STATION) {
					*station = st;
				} else if (*station != st) {
					return_cmd_error(STR_ERROR_ADJOINS_MORE_THAN_ONE_EXISTING);
				}
			}
		} else {
			bool build_over_road = is_drive_through && IsNormalRoadTile(cur_tile);
			/* Road bits in the wrong direction. */
			if (build_over_road && (GetAllRoadBits(cur_tile) & (axis == AXIS_X ? ROAD_Y : ROAD_X)) != 0) return_cmd_error(STR_ERROR_DRIVE_THROUGH_DIRECTION);

			RoadTypes cur_rts = IsNormalRoadTile(cur_tile) ? GetRoadTypes(cur_tile) : ROADTYPES_NONE;
			uint num_roadbits = 0;
			if (build_over_road) {
				/* There is a road, check if we can build road+tram stop over it. */
				if (HasBit(cur_rts, ROADTYPE_ROAD)) {
					Owner road_owner = GetRoadOwner(cur_tile, ROADTYPE_ROAD);
					if (road_owner == OWNER_TOWN) {
						if (!_settings_game.construction.road_stop_on_town_road) return_cmd_error(STR_ERROR_DRIVE_THROUGH_ON_TOWN_ROAD);
					} else if (!_settings_game.construction.road_stop_on_competitor_road && road_owner != OWNER_NONE && !CheckOwnership(road_owner)) {
						return CMD_ERROR;
					}
					num_roadbits += CountBits(GetRoadBits(cur_tile, ROADTYPE_ROAD));
				}

				/* There is a tram, check if we can build road+tram stop over it. */
				if (HasBit(cur_rts, ROADTYPE_TRAM)) {
					Owner tram_owner = GetRoadOwner(cur_tile, ROADTYPE_TRAM);
					if (!_settings_game.construction.road_stop_on_competitor_road && tram_owner != OWNER_NONE && !CheckOwnership(tram_owner)) {
						return CMD_ERROR;
					}
					num_roadbits += CountBits(GetRoadBits(cur_tile, ROADTYPE_TRAM));
				}

				/* Do not remove roadtypes! */
				rts |= cur_rts;
			} else {
				ret = DoCommand(cur_tile, 0, 0, flags, CMD_LANDSCAPE_CLEAR);
				if (ret.Failed()) return ret;
				cost.AddCost(ret);
			}

			uint roadbits_to_build = CountBits(rts) * 2 - num_roadbits;
			cost.AddCost(_price[PR_BUILD_ROAD] * roadbits_to_build);
		}
	}

	return cost;
}

/**
 * Check whether we can expand the rail part of the given station.
 * @param st the station to expand
 * @param new_ta the current (and if all is fine new) tile area of the rail part of the station
 * @param axis the axis of the newly build rail
 * @return Succeeded or failed command.
 */
CommandCost CanExpandRailStation(const BaseStation *st, TileArea &new_ta, Axis axis)
{
	TileArea cur_ta = st->train_station;

	if (_settings_game.station.nonuniform_stations) {
		/* determine new size of train station region.. */
		int x = min(TileX(cur_ta.tile), TileX(new_ta.tile));
		int y = min(TileY(cur_ta.tile), TileY(new_ta.tile));
		new_ta.w = max(TileX(cur_ta.tile) + cur_ta.w, TileX(new_ta.tile) + new_ta.w) - x;
		new_ta.h = max(TileY(cur_ta.tile) + cur_ta.h, TileY(new_ta.tile) + new_ta.h) - y;
		new_ta.tile = TileXY(x, y);
	} else {
		/* do not allow modifying non-uniform stations,
		 * the uniform-stations code wouldn't handle it well */
		TILE_LOOP(t, cur_ta.w, cur_ta.h, cur_ta.tile) {
			if (!st->TileBelongsToRailStation(t)) { // there may be adjoined station
				return_cmd_error(STR_ERROR_NONUNIFORM_STATIONS_DISALLOWED);
			}
		}

		/* check so the orientation is the same */
		if (GetRailStationAxis(cur_ta.tile) != axis) {
			return_cmd_error(STR_ERROR_NONUNIFORM_STATIONS_DISALLOWED);
		}

		/* check if the new station adjoins the old station in either direction */
		if (cur_ta.w == new_ta.w && cur_ta.tile == new_ta.tile + TileDiffXY(0, new_ta.h)) {
			/* above */
			new_ta.h += cur_ta.h;
		} else if (cur_ta.w == new_ta.w && cur_ta.tile == new_ta.tile - TileDiffXY(0, cur_ta.h)) {
			/* below */
			new_ta.tile = cur_ta.tile;
			new_ta.h += new_ta.h;
		} else if (cur_ta.h == new_ta.h && cur_ta.tile == new_ta.tile + TileDiffXY(new_ta.w, 0)) {
			/* to the left */
			new_ta.w += cur_ta.w;
		} else if (cur_ta.h == new_ta.h && cur_ta.tile == new_ta.tile - TileDiffXY(cur_ta.w, 0)) {
			/* to the right */
			new_ta.tile = cur_ta.tile;
			new_ta.w += cur_ta.w;
		} else {
			return_cmd_error(STR_ERROR_NONUNIFORM_STATIONS_DISALLOWED);
		}
	}
	/* make sure the final size is not too big. */
	if (new_ta.w > _settings_game.station.station_spread || new_ta.h > _settings_game.station.station_spread) {
		return_cmd_error(STR_ERROR_STATION_TOO_SPREAD_OUT);
	}

	return CommandCost();
}

static inline byte *CreateSingle(byte *layout, int n)
{
	int i = n;
	do *layout++ = 0; while (--i);
	layout[((n - 1) >> 1) - n] = 2;
	return layout;
}

static inline byte *CreateMulti(byte *layout, int n, byte b)
{
	int i = n;
	do *layout++ = b; while (--i);
	if (n > 4) {
		layout[0 - n] = 0;
		layout[n - 1 - n] = 0;
	}
	return layout;
}

void GetStationLayout(byte *layout, int numtracks, int plat_len, const StationSpec *statspec)
{
	if (statspec != NULL && statspec->lengths >= plat_len &&
			statspec->platforms[plat_len - 1] >= numtracks &&
			statspec->layouts[plat_len - 1][numtracks - 1]) {
		/* Custom layout defined, follow it. */
		memcpy(layout, statspec->layouts[plat_len - 1][numtracks - 1],
			plat_len * numtracks);
		return;
	}

	if (plat_len == 1) {
		CreateSingle(layout, numtracks);
	} else {
		if (numtracks & 1) layout = CreateSingle(layout, plat_len);
		numtracks >>= 1;

		while (--numtracks >= 0) {
			layout = CreateMulti(layout, plat_len, 4);
			layout = CreateMulti(layout, plat_len, 6);
		}
	}
}

/**
 * Find a nearby station that joins this station.
 * @tparam T the class to find a station for
 * @tparam error_message the error message when building a station on top of others
 * @param existing_station an existing station we build over
 * @param station_to_join the station to join to
 * @param adjacent whether adjacent stations are allowed
 * @param ta the area of the newly build station
 * @param st 'return' pointer for the found station
 * @return command cost with the error or 'okay'
 */
template <class T, StringID error_message>
CommandCost FindJoiningBaseStation(StationID existing_station, StationID station_to_join, bool adjacent, TileArea ta, T **st)
{
	assert(*st == NULL);
	bool check_surrounding = true;

	if (_settings_game.station.adjacent_stations) {
		if (existing_station != INVALID_STATION) {
			if (adjacent && existing_station != station_to_join) {
				/* You can't build an adjacent station over the top of one that
				 * already exists. */
				return_cmd_error(error_message);
			} else {
				/* Extend the current station, and don't check whether it will
				 * be near any other stations. */
				*st = T::GetIfValid(existing_station);
				check_surrounding = (*st == NULL);
			}
		} else {
			/* There's no station here. Don't check the tiles surrounding this
			 * one if the company wanted to build an adjacent station. */
			if (adjacent) check_surrounding = false;
		}
	}

	if (check_surrounding) {
		/* Make sure there are no similar stations around us. */
		CommandCost ret = GetStationAround(ta, existing_station, st);
		if (ret.Failed()) return ret;
	}

	/* Distant join */
	if (*st == NULL && station_to_join != INVALID_STATION) *st = T::GetIfValid(station_to_join);

	return CommandCost();
}

/**
 * Find a nearby station that joins this station.
 * @param existing_station an existing station we build over
 * @param station_to_join the station to join to
 * @param adjacent whether adjacent stations are allowed
 * @param ta the area of the newly build station
 * @param st 'return' pointer for the found station
 * @return command cost with the error or 'okay'
 */
static CommandCost FindJoiningStation(StationID existing_station, StationID station_to_join, bool adjacent, TileArea ta, Station **st)
{
	return FindJoiningBaseStation<Station, STR_ERROR_MUST_REMOVE_RAILWAY_STATION_FIRST>(existing_station, station_to_join, adjacent, ta, st);
}

/**
 * Find a nearby waypoint that joins this waypoint.
 * @param existing_waypoint an existing waypoint we build over
 * @param waypoint_to_join the waypoint to join to
 * @param adjacent whether adjacent waypoints are allowed
 * @param ta the area of the newly build waypoint
 * @param wp 'return' pointer for the found waypoint
 * @return command cost with the error or 'okay'
 */
CommandCost FindJoiningWaypoint(StationID existing_waypoint, StationID waypoint_to_join, bool adjacent, TileArea ta, Waypoint **wp)
{
	return FindJoiningBaseStation<Waypoint, STR_ERROR_MUST_REMOVE_RAILWAYPOINT_FIRST>(existing_waypoint, waypoint_to_join, adjacent, ta, wp);
}

/**
 * Build rail station
 * @param tile_org northern most position of station dragging/placement
 * @param flags operation to perform
 * @param p1 various bitstuffed elements
 * - p1 = (bit  0- 3) - railtype
 * - p1 = (bit  4)    - orientation (Axis)
 * - p1 = (bit  8-15) - number of tracks
 * - p1 = (bit 16-23) - platform length
 * - p1 = (bit 24)    - allow stations directly adjacent to other stations.
 * @param p2 various bitstuffed elements
 * - p2 = (bit  0- 7) - custom station class
 * - p2 = (bit  8-15) - custom station id
 * - p2 = (bit 16-31) - station ID to join (NEW_STATION if build new one)
 * @param text unused
 * @return the cost of this operation or an error
 */
CommandCost CmdBuildRailStation(TileIndex tile_org, DoCommandFlag flags, uint32 p1, uint32 p2, const char *text)
{
	/* Unpack parameters */
	RailType rt    = (RailType)GB(p1, 0, 4);
	Axis axis      = Extract<Axis, 4>(p1);
	byte numtracks = GB(p1,  8, 8);
	byte plat_len  = GB(p1, 16, 8);
	bool adjacent  = HasBit(p1, 24);

	StationClassID spec_class = (StationClassID)GB(p2, 0, 8);
	byte spec_index           = GB(p2, 8, 8);
	StationID station_to_join = GB(p2, 16, 16);

	/* Does the authority allow this? */
	CommandCost ret = CheckIfAuthorityAllowsNewStation(tile_org, flags);
	ret.SetGlobalErrorMessage();
	if (ret.Failed()) return ret;

	if (!ValParamRailtype(rt)) return CMD_ERROR;

	/* Check if the given station class is valid */
	if ((uint)spec_class >= GetNumStationClasses()) return CMD_ERROR;
	if (spec_index >= GetNumCustomStations(spec_class)) return CMD_ERROR;
	if (plat_len == 0 || numtracks == 0) return CMD_ERROR;

	int w_org, h_org;
	if (axis == AXIS_X) {
		w_org = plat_len;
		h_org = numtracks;
	} else {
		h_org = plat_len;
		w_org = numtracks;
	}

	bool reuse = (station_to_join != NEW_STATION);
	if (!reuse) station_to_join = INVALID_STATION;
	bool distant_join = (station_to_join != INVALID_STATION);

	if (distant_join && (!_settings_game.station.distant_join_stations || !Station::IsValidID(station_to_join))) return CMD_ERROR;

	if (h_org > _settings_game.station.station_spread || w_org > _settings_game.station.station_spread) return CMD_ERROR;

	/* these values are those that will be stored in train_tile and station_platforms */
	TileArea new_location(tile_org, w_org, h_org);

	/* Make sure the area below consists of clear tiles. (OR tiles belonging to a certain rail station) */
	StationID est = INVALID_STATION;
	/* Clear the land below the station. */
	CommandCost cost = CheckFlatLandRailStation(TileArea(tile_org, w_org, h_org), flags, 5 << axis, _settings_game.station.nonuniform_stations ? &est : NULL, rt);
	if (cost.Failed()) return cost;
	/* Add construction expenses. */
	cost.AddCost((numtracks * _price[PR_BUILD_STATION_RAIL] + _price[PR_BUILD_STATION_RAIL_LENGTH]) * plat_len);

	Station *st = NULL;
	ret = FindJoiningStation(est, station_to_join, adjacent, new_location, &st);
	ret.SetGlobalErrorMessage();
	if (ret.Failed()) return ret;

	/* See if there is a deleted station close to us. */
	if (st == NULL && reuse) st = GetClosestDeletedStation(tile_org);

	if (st != NULL) {
		/* Reuse an existing station. */
		if (st->owner != _current_company)
			return_cmd_error(STR_ERROR_TOO_CLOSE_TO_ANOTHER_STATION);

		if (st->train_station.tile != INVALID_TILE) {
			/* check if we want to expanding an already existing station? */
			if (!_settings_game.station.join_stations) return_cmd_error(STR_ERROR_TOO_CLOSE_TO_ANOTHER_RAILROAD);

			CommandCost ret = CanExpandRailStation(st, new_location, axis);
			ret.SetGlobalErrorMessage();
			if (ret.Failed()) return ret;
		}

		/* XXX can't we pack this in the "else" part of the if above? */
		CommandCost ret = st->rect.BeforeAddRect(tile_org, w_org, h_org, StationRect::ADD_TEST);
		ret.SetGlobalErrorMessage();
		if (ret.Failed()) return ret;
	} else {
		/* allocate and initialize new station */
		if (!Station::CanAllocateItem()) return_cmd_error(STR_ERROR_TOO_MANY_STATIONS_LOADING);

		if (flags & DC_EXEC) {
			st = new Station(tile_org);

			st->town = ClosestTownFromTile(tile_org, UINT_MAX);
			st->string_id = GenerateStationName(st, tile_org, STATIONNAMING_RAIL);

			if (Company::IsValidID(_current_company)) {
				SetBit(st->town->have_ratings, _current_company);
			}
		}
	}

	/* Check if we can allocate a custom stationspec to this station */
	const StationSpec *statspec = GetCustomStationSpec(spec_class, spec_index);
	int specindex = AllocateSpecToStation(statspec, st, (flags & DC_EXEC) != 0);
	if (specindex == -1) return_cmd_error(STR_ERROR_TOO_MANY_STATION_SPECS);

	if (statspec != NULL) {
		/* Perform NewStation checks */

		/* Check if the station size is permitted */
		if (HasBit(statspec->disallowed_platforms, numtracks - 1) || HasBit(statspec->disallowed_lengths, plat_len - 1)) {
			return CMD_ERROR;
		}

		/* Check if the station is buildable */
		if (HasBit(statspec->callback_mask, CBM_STATION_AVAIL) && GB(GetStationCallback(CBID_STATION_AVAILABILITY, 0, 0, statspec, NULL, INVALID_TILE), 0, 8) == 0) {
			return CMD_ERROR;
		}
	}

	if (flags & DC_EXEC) {
		TileIndexDiff tile_delta;
		byte *layout_ptr;
		byte numtracks_orig;
		Track track;

		st->train_station = new_location;
		st->AddFacility(FACIL_TRAIN, new_location.tile);

		st->rect.BeforeAddRect(tile_org, w_org, h_org, StationRect::ADD_TRY);

		if (statspec != NULL) {
			/* Include this station spec's animation trigger bitmask
			 * in the station's cached copy. */
			st->cached_anim_triggers |= statspec->anim_triggers;
		}

		tile_delta = (axis == AXIS_X ? TileDiffXY(1, 0) : TileDiffXY(0, 1));
		track = AxisToTrack(axis);

		layout_ptr = AllocaM(byte, numtracks * plat_len);
		GetStationLayout(layout_ptr, numtracks, plat_len, statspec);

		numtracks_orig = numtracks;

		SmallVector<Train*, 4> affected_vehicles;
		do {
			TileIndex tile = tile_org;
			int w = plat_len;
			do {
				byte layout = *layout_ptr++;
				if (IsRailStationTile(tile) && HasStationReservation(tile)) {
					/* Check for trains having a reservation for this tile. */
					Train *v = GetTrainForReservation(tile, AxisToTrack(GetRailStationAxis(tile)));
					if (v != NULL) {
						FreeTrainTrackReservation(v);
						*affected_vehicles.Append() = v;
						if (IsRailStationTile(v->tile)) SetRailStationPlatformReservation(v->tile, TrackdirToExitdir(v->GetVehicleTrackdir()), false);
						for (; v->Next() != NULL; v = v->Next()) { }
						if (IsRailStationTile(v->tile)) SetRailStationPlatformReservation(v->tile, TrackdirToExitdir(ReverseTrackdir(v->GetVehicleTrackdir())), false);
					}
				}

				/* Remove animation if overbuilding */
				DeleteAnimatedTile(tile);
				byte old_specindex = HasStationTileRail(tile) ? GetCustomStationSpecIndex(tile) : 0;
				MakeRailStation(tile, st->owner, st->index, axis, layout & ~1, rt);
				/* Free the spec if we overbuild something */
				DeallocateSpecFromStation(st, old_specindex);

				SetCustomStationSpecIndex(tile, specindex);
				SetStationTileRandomBits(tile, GB(Random(), 0, 4));
				SetStationAnimationFrame(tile, 0);

				if (statspec != NULL) {
					/* Use a fixed axis for GetPlatformInfo as our platforms / numtracks are always the right way around */
					uint32 platinfo = GetPlatformInfo(AXIS_X, 0, plat_len, numtracks_orig, plat_len - w, numtracks_orig - numtracks, false);

					/* As the station is not yet completely finished, the station does not yet exist. */
					uint16 callback = GetStationCallback(CBID_STATION_TILE_LAYOUT, platinfo, 0, statspec, NULL, tile);
					if (callback != CALLBACK_FAILED && callback < 8) SetStationGfx(tile, (callback & ~1) + axis);

					/* Trigger station animation -- after building? */
					StationAnimationTrigger(st, tile, STAT_ANIM_BUILT);
				}

				tile += tile_delta;
			} while (--w);
			AddTrackToSignalBuffer(tile_org, track, _current_company);
			YapfNotifyTrackLayoutChange(tile_org, track);
			tile_org += tile_delta ^ TileDiffXY(1, 1); // perpendicular to tile_delta
		} while (--numtracks);

		for (uint i = 0; i < affected_vehicles.Length(); ++i) {
			/* Restore reservations of trains. */
			Train *v = affected_vehicles[i];
			if (IsRailStationTile(v->tile)) SetRailStationPlatformReservation(v->tile, TrackdirToExitdir(v->GetVehicleTrackdir()), true);
			TryPathReserve(v, true, true);
			for (; v->Next() != NULL; v = v->Next()) { }
			if (IsRailStationTile(v->tile)) SetRailStationPlatformReservation(v->tile, TrackdirToExitdir(ReverseTrackdir(v->GetVehicleTrackdir())), true);
		}

		st->MarkTilesDirty(false);
		st->UpdateVirtCoord();
		UpdateStationAcceptance(st, false);
		st->RecomputeIndustriesNear();
		InvalidateWindowData(WC_SELECT_STATION, 0, 0);
		InvalidateWindowData(WC_STATION_LIST, st->owner, 0);
		SetWindowWidgetDirty(WC_STATION_VIEW, st->index, SVW_TRAINS);
	}

	return cost;
}

static void MakeRailStationAreaSmaller(BaseStation *st)
{
	TileArea ta = st->train_station;

restart:

	/* too small? */
	if (ta.w != 0 && ta.h != 0) {
		/* check the left side, x = constant, y changes */
		for (uint i = 0; !st->TileBelongsToRailStation(ta.tile + TileDiffXY(0, i));) {
			/* the left side is unused? */
			if (++i == ta.h) {
				ta.tile += TileDiffXY(1, 0);
				ta.w--;
				goto restart;
			}
		}

		/* check the right side, x = constant, y changes */
		for (uint i = 0; !st->TileBelongsToRailStation(ta.tile + TileDiffXY(ta.w - 1, i));) {
			/* the right side is unused? */
			if (++i == ta.h) {
				ta.w--;
				goto restart;
			}
		}

		/* check the upper side, y = constant, x changes */
		for (uint i = 0; !st->TileBelongsToRailStation(ta.tile + TileDiffXY(i, 0));) {
			/* the left side is unused? */
			if (++i == ta.w) {
				ta.tile += TileDiffXY(0, 1);
				ta.h--;
				goto restart;
			}
		}

		/* check the lower side, y = constant, x changes */
		for (uint i = 0; !st->TileBelongsToRailStation(ta.tile + TileDiffXY(i, ta.h - 1));) {
			/* the left side is unused? */
			if (++i == ta.w) {
				ta.h--;
				goto restart;
			}
		}
	} else {
		ta.Clear();
	}

	st->train_station = ta;
}

/**
 * Remove a number of tiles from any rail station within the area.
 * @param ta the area to clear station tile from
 * @param affected_stations the stations affected
 * @param flags the command flags
 * @param removal_cost the cost for removing the tile
 * @param keep_rail whether to keep the rail of the station
 * @tparam T the type of station to remove
 * @return the number of cleared tiles or an error
 */
template <class T>
CommandCost RemoveFromRailBaseStation(TileArea ta, SmallVector<T *, 4> &affected_stations, DoCommandFlag flags, Money removal_cost, bool keep_rail)
{
	/* Count of the number of tiles removed */
	int quantity = 0;
	CommandCost total_cost(EXPENSES_CONSTRUCTION);

	/* Do the action for every tile into the area */
	TILE_AREA_LOOP(tile, ta) {
		/* Make sure the specified tile is a rail station */
		if (!HasStationTileRail(tile)) continue;

		/* If there is a vehicle on ground, do not allow to remove (flood) the tile */
		CommandCost ret = EnsureNoVehicleOnGround(tile);
		if (ret.Failed()) {
			ret.SetGlobalErrorMessage();
			continue;
		}

		/* Check ownership of station */
		T *st = T::GetByTile(tile);
		if (st == NULL) continue;
		if (_current_company != OWNER_WATER && !CheckOwnership(st->owner)) continue;

		/* Do not allow removing from stations if non-uniform stations are not enabled
		 * The check must be here to give correct error message
		 */
		if (!_settings_game.station.nonuniform_stations) return_cmd_error(STR_ERROR_NONUNIFORM_STATIONS_DISALLOWED);

		/* If we reached here, the tile is valid so increase the quantity of tiles we will remove */
		quantity++;

		if (flags & DC_EXEC) {
			/* read variables before the station tile is removed */
			uint specindex = GetCustomStationSpecIndex(tile);
			Track track = GetRailStationTrack(tile);
			Owner owner = GetTileOwner(tile);
			RailType rt = GetRailType(tile);
			Train *v = NULL;

			if (HasStationReservation(tile)) {
				v = GetTrainForReservation(tile, track);
				if (v != NULL) {
					/* Free train reservation. */
					FreeTrainTrackReservation(v);
					if (IsRailStationTile(v->tile)) SetRailStationPlatformReservation(v->tile, TrackdirToExitdir(v->GetVehicleTrackdir()), false);
					Vehicle *temp = v;
					for (; temp->Next() != NULL; temp = temp->Next()) { }
					if (IsRailStationTile(temp->tile)) SetRailStationPlatformReservation(temp->tile, TrackdirToExitdir(ReverseTrackdir(temp->GetVehicleTrackdir())), false);
				}
			}

			DoClearSquare(tile);
			if (keep_rail) MakeRailNormal(tile, owner, TrackToTrackBits(track), rt);

			AddTrackToSignalBuffer(tile, track, owner);
			YapfNotifyTrackLayoutChange(tile, track);

			DeallocateSpecFromStation(st, specindex);

			affected_stations.Include(st);

			if (v != NULL) {
				/* Restore station reservation. */
				if (IsRailStationTile(v->tile)) SetRailStationPlatformReservation(v->tile, TrackdirToExitdir(v->GetVehicleTrackdir()), true);
				TryPathReserve(v, true, true);
				for (; v->Next() != NULL; v = v->Next()) { }
				if (IsRailStationTile(v->tile)) SetRailStationPlatformReservation(v->tile, TrackdirToExitdir(ReverseTrackdir(v->GetVehicleTrackdir())), true);
			}
		}
		if (keep_rail) {
			/* Don't refund the 'steel' of the track! */
			total_cost.AddCost(-_price[PR_CLEAR_RAIL]);
		}
	}

	if (quantity == 0) return CMD_ERROR;

	for (T **stp = affected_stations.Begin(); stp != affected_stations.End(); stp++) {
		T *st = *stp;

		st->rect.AfterRemoveRect(st, ta);
		/* now we need to make the "spanned" area of the railway station smaller
		 * if we deleted something at the edges.
		 * we also need to adjust train_tile. */
		MakeRailStationAreaSmaller(st);
		UpdateStationSignCoord(st);

		/* if we deleted the whole station, delete the train facility. */
		if (st->train_station.tile == INVALID_TILE) {
			st->facilities &= ~FACIL_TRAIN;
			SetWindowWidgetDirty(WC_STATION_VIEW, st->index, SVW_TRAINS);
			st->UpdateVirtCoord();
			DeleteStationIfEmpty(st);
		}
	}

	total_cost.AddCost(quantity * removal_cost);
	return total_cost;
}

/** Remove a single tile from a rail station.
 * This allows for custom-built station with holes and weird layouts
 * @param start tile of station piece to remove
 * @param flags operation to perform
 * @param p1 start_tile
 * @param p2 various bitstuffed elements
 * - p2 = bit 0 - if set keep the rail
 * @param text unused
 * @return the cost of this operation or an error
 */
CommandCost CmdRemoveFromRailStation(TileIndex start, DoCommandFlag flags, uint32 p1, uint32 p2, const char *text)
{
	TileIndex end = p1 == 0 ? start : p1;
	if (start >= MapSize() || end >= MapSize()) return CMD_ERROR;

	TileArea ta(start, end);
	SmallVector<Station *, 4> affected_stations;

	CommandCost ret = RemoveFromRailBaseStation(ta, affected_stations, flags, _price[PR_CLEAR_STATION_RAIL], HasBit(p2, 0));
	if (ret.Failed()) return ret;

	/* Do all station specific functions here. */
	for (Station **stp = affected_stations.Begin(); stp != affected_stations.End(); stp++) {
		Station *st = *stp;

		if (st->train_station.tile == INVALID_TILE) SetWindowWidgetDirty(WC_STATION_VIEW, st->index, SVW_TRAINS);
		st->MarkTilesDirty(false);
		st->RecomputeIndustriesNear();
	}

	/* Now apply the rail cost to the number that we deleted */
	return ret;
}

/** Remove a single tile from a waypoint.
 * This allows for custom-built waypoint with holes and weird layouts
 * @param start tile of waypoint piece to remove
 * @param flags operation to perform
 * @param p1 start_tile
 * @param p2 various bitstuffed elements
 * - p2 = bit 0 - if set keep the rail
 * @param text unused
 * @return the cost of this operation or an error
 */
CommandCost CmdRemoveFromRailWaypoint(TileIndex start, DoCommandFlag flags, uint32 p1, uint32 p2, const char *text)
{
	TileIndex end = p1 == 0 ? start : p1;
	if (start >= MapSize() || end >= MapSize()) return CMD_ERROR;

	TileArea ta(start, end);
	SmallVector<Waypoint *, 4> affected_stations;

	return RemoveFromRailBaseStation(ta, affected_stations, flags, _price[PR_CLEAR_WAYPOINT_RAIL], HasBit(p2, 0));
}


/**
 * Remove a rail road station/waypoint
 * @param st The station/waypoint to remove the rail part from
 * @param flags operation to perform
 * @tparam T the type of station to remove
 * @return cost or failure of operation
 */
template <class T>
CommandCost RemoveRailStation(T *st, DoCommandFlag flags)
{
	/* Current company owns the station? */
	if (_current_company != OWNER_WATER && !CheckOwnership(st->owner)) return CMD_ERROR;

	/* determine width and height of platforms */
	TileArea ta = st->train_station;

	assert(ta.w != 0 && ta.h != 0);

	CommandCost cost(EXPENSES_CONSTRUCTION);
	/* clear all areas of the station */
	TILE_AREA_LOOP(tile, ta) {
		/* for nonuniform stations, only remove tiles that are actually train station tiles */
		if (!st->TileBelongsToRailStation(tile)) continue;

		CommandCost ret = EnsureNoVehicleOnGround(tile);
		ret.SetGlobalErrorMessage();
		if (ret.Failed()) return ret;

		cost.AddCost(_price[PR_CLEAR_STATION_RAIL]);
		if (flags & DC_EXEC) {
			/* read variables before the station tile is removed */
			Track track = GetRailStationTrack(tile);
			Owner owner = GetTileOwner(tile); // _current_company can be OWNER_WATER
			Train *v = NULL;
			if (HasStationReservation(tile)) {
				v = GetTrainForReservation(tile, track);
				if (v != NULL) FreeTrainTrackReservation(v);
			}
			DoClearSquare(tile);
			AddTrackToSignalBuffer(tile, track, owner);
			YapfNotifyTrackLayoutChange(tile, track);
			if (v != NULL) TryPathReserve(v, true);
		}
	}

	if (flags & DC_EXEC) {
		st->rect.AfterRemoveRect(st, st->train_station);

		st->train_station.Clear();

		st->facilities &= ~FACIL_TRAIN;

		free(st->speclist);
		st->num_specs = 0;
		st->speclist  = NULL;
		st->cached_anim_triggers = 0;

		SetWindowWidgetDirty(WC_STATION_VIEW, st->index, SVW_TRAINS);
		st->UpdateVirtCoord();
		DeleteStationIfEmpty(st);
	}

	return cost;
}

/**
 * Remove a rail road station
 * @param tile TileIndex been queried
 * @param flags operation to perform
 * @return cost or failure of operation
 */
static CommandCost RemoveRailStation(TileIndex tile, DoCommandFlag flags)
{
	/* if there is flooding and non-uniform stations are enabled, remove platforms tile by tile */
	if (_current_company == OWNER_WATER && _settings_game.station.nonuniform_stations) {
		return DoCommand(tile, 0, 0, DC_EXEC, CMD_REMOVE_FROM_RAIL_STATION);
	}

	Station *st = Station::GetByTile(tile);
	CommandCost cost = RemoveRailStation(st, flags);

	if (flags & DC_EXEC) st->RecomputeIndustriesNear();

	return cost;
}

/**
 * Remove a rail waypoint
 * @param tile TileIndex been queried
 * @param flags operation to perform
 * @return cost or failure of operation
 */
static CommandCost RemoveRailWaypoint(TileIndex tile, DoCommandFlag flags)
{
	/* if there is flooding and non-uniform stations are enabled, remove waypoints tile by tile */
	if (_current_company == OWNER_WATER && _settings_game.station.nonuniform_stations) {
		return DoCommand(tile, 0, 0, DC_EXEC, CMD_REMOVE_FROM_RAIL_WAYPOINT);
	}

	return RemoveRailStation(Waypoint::GetByTile(tile), flags);
}


/**
 * @param truck_station Determines whether a stop is ROADSTOP_BUS or ROADSTOP_TRUCK
 * @param st The Station to do the whole procedure for
 * @return a pointer to where to link a new RoadStop*
 */
static RoadStop **FindRoadStopSpot(bool truck_station, Station *st)
{
	RoadStop **primary_stop = (truck_station) ? &st->truck_stops : &st->bus_stops;

	if (*primary_stop == NULL) {
		/* we have no roadstop of the type yet, so write a "primary stop" */
		return primary_stop;
	} else {
		/* there are stops already, so append to the end of the list */
		RoadStop *stop = *primary_stop;
		while (stop->next != NULL) stop = stop->next;
		return &stop->next;
	}
}

static CommandCost RemoveRoadStop(TileIndex tile, DoCommandFlag flags);

/**
 * Find a nearby station that joins this road stop.
 * @param existing_stop an existing road stop we build over
 * @param station_to_join the station to join to
 * @param adjacent whether adjacent stations are allowed
 * @param ta the area of the newly build station
 * @param st 'return' pointer for the found station
 * @return command cost with the error or 'okay'
 */
static CommandCost FindJoiningRoadStop(StationID existing_stop, StationID station_to_join, bool adjacent, TileArea ta, Station **st)
{
	return FindJoiningBaseStation<Station, STR_ERROR_MUST_REMOVE_ROAD_STOP_FIRST>(existing_stop, station_to_join, adjacent, ta, st);
}

/** Build a bus or truck stop.
 * @param tile Northernmost tile of the stop.
 * @param flags Operation to perform.
 * @param p1 bit 0..7: Width of the road stop.
 *           bit 8..15: Lenght of the road stop.
 * @param p2 bit 0: 0 For bus stops, 1 for truck stops.
 *           bit 1: 0 For normal stops, 1 for drive-through.
 *           bit 2..3: The roadtypes.
 *           bit 5: Allow stations directly adjacent to other stations.
 *           bit 6..7: Entrance direction (DiagDirection).
 *           bit 16..31: Station ID to join (NEW_STATION if build new one).
 * @param text Unused.
 * @return The cost of this operation or an error.
 */
CommandCost CmdBuildRoadStop(TileIndex tile, DoCommandFlag flags, uint32 p1, uint32 p2, const char *text)
{
	bool type = HasBit(p2, 0);
	bool is_drive_through = HasBit(p2, 1);
	RoadTypes rts = (RoadTypes)GB(p2, 2, 2);
	StationID station_to_join = GB(p2, 16, 16);
	bool reuse = (station_to_join != NEW_STATION);
	if (!reuse) station_to_join = INVALID_STATION;
	bool distant_join = (station_to_join != INVALID_STATION);
	Owner tram_owner = _current_company;
	Owner road_owner = _current_company;

	uint8 width = (uint8)GB(p1, 0, 8);
	uint8 lenght = (uint8)GB(p1, 8, 8);

	/* Check if the requested road stop is too big */
	if (width > _settings_game.station.station_spread || lenght > _settings_game.station.station_spread) return_cmd_error(STR_ERROR_STATION_TOO_SPREAD_OUT);
	/* Check for incorrect width / lenght. */
	if (width == 0 || lenght == 0) return CMD_ERROR;
	/* Check if the first tile and the last tile are valid */
	if (!IsValidTile(tile) || TileAddWrap(tile, width - 1, lenght - 1) == INVALID_TILE) return CMD_ERROR;

	TileArea roadstop_area(tile, width, lenght);

	if (distant_join && (!_settings_game.station.distant_join_stations || !Station::IsValidID(station_to_join))) return CMD_ERROR;

	if (!AreValidRoadTypes(rts) || !HasRoadTypesAvail(_current_company, rts)) return CMD_ERROR;

	/* Trams only have drive through stops */
	if (!is_drive_through && HasBit(rts, ROADTYPE_TRAM)) return CMD_ERROR;

	DiagDirection ddir = (DiagDirection)GB(p2, 6, 2);

	/* Safeguard the parameters. */
	if (!IsValidDiagDirection(ddir)) return CMD_ERROR;
	/* If it is a drive-through stop, check for valid axis. */
	if (is_drive_through && !IsValidAxis((Axis)ddir)) return CMD_ERROR;

	CommandCost ret = CheckIfAuthorityAllowsNewStation(tile, flags);
	ret.SetGlobalErrorMessage();
	if (ret.Failed()) return ret;

	/* Total road stop cost. */
	CommandCost cost(EXPENSES_CONSTRUCTION, roadstop_area.w * roadstop_area.h * _price[type ? PR_BUILD_STATION_TRUCK : PR_BUILD_STATION_BUS]);
	StationID est = INVALID_STATION;
	ret = CheckFlatLandRoadStop(roadstop_area, flags, is_drive_through ? 5 << ddir : 1 << ddir, is_drive_through, type, DiagDirToAxis(ddir), &est, rts);
	if (ret.Failed()) return ret;
	cost.AddCost(ret);

	Station *st = NULL;
	ret = FindJoiningRoadStop(est, station_to_join, HasBit(p2, 5), roadstop_area, &st);
	ret.SetGlobalErrorMessage();
	if (ret.Failed()) return ret;

	/* Find a deleted station close to us */
	if (st == NULL && reuse) st = GetClosestDeletedStation(tile);

	/* Check if this number of road stops can be allocated. */
	if (!RoadStop::CanAllocateItem(roadstop_area.w * roadstop_area.h)) return_cmd_error(type ? STR_ERROR_TOO_MANY_TRUCK_STOPS : STR_ERROR_TOO_MANY_BUS_STOPS);

	if (st != NULL) {
		if (st->owner != _current_company) {
			return_cmd_error(STR_ERROR_TOO_CLOSE_TO_ANOTHER_STATION);
		}

		CommandCost ret = st->rect.BeforeAddRect(roadstop_area.tile, roadstop_area.w, roadstop_area.h, StationRect::ADD_TEST);
		ret.SetGlobalErrorMessage();
		if (ret.Failed()) return ret;
	} else {
		/* allocate and initialize new station */
		if (!Station::CanAllocateItem()) return_cmd_error(STR_ERROR_TOO_MANY_STATIONS_LOADING);

		if (flags & DC_EXEC) {
			st = new Station(tile);

			st->town = ClosestTownFromTile(tile, UINT_MAX);
			st->string_id = GenerateStationName(st, tile, STATIONNAMING_ROAD);

			if (Company::IsValidID(_current_company)) {
				SetBit(st->town->have_ratings, _current_company);
			}
		}
	}

	if (flags & DC_EXEC) {
		/* Check every tile in the area. */
		TILE_AREA_LOOP(cur_tile, roadstop_area) {
			if (IsTileType(cur_tile, MP_STATION) && IsRoadStop(cur_tile)) {
				RemoveRoadStop(cur_tile, flags);
			}

			RoadStop *road_stop = new RoadStop(cur_tile);
			/* Insert into linked list of RoadStops. */
			RoadStop **currstop = FindRoadStopSpot(type, st);
			*currstop = road_stop;

			if (type) {
				st->truck_station.Add(cur_tile);
			} else {
				st->bus_station.Add(cur_tile);
			}

			/* Initialize an empty station. */
			st->AddFacility((type) ? FACIL_TRUCK_STOP : FACIL_BUS_STOP, cur_tile);

			st->rect.BeforeAddTile(cur_tile, StationRect::ADD_TRY);

			RoadStopType rs_type = type ? ROADSTOP_TRUCK : ROADSTOP_BUS;
			if (is_drive_through) {
				MakeDriveThroughRoadStop(cur_tile, st->owner, road_owner, tram_owner, st->index, rs_type, rts, DiagDirToAxis(ddir));
				road_stop->MakeDriveThrough();
			} else {
				MakeRoadStop(cur_tile, st->owner, st->index, rs_type, rts, ddir);
			}

			MarkTileDirtyByTile(cur_tile);
		}
	}

	if (st != NULL) {
		st->UpdateVirtCoord();
		UpdateStationAcceptance(st, false);
		st->RecomputeIndustriesNear();
		InvalidateWindowData(WC_SELECT_STATION, 0, 0);
		InvalidateWindowData(WC_STATION_LIST, st->owner, 0);
		SetWindowWidgetDirty(WC_STATION_VIEW, st->index, SVW_ROADVEHS);
	}
	return cost;
}


static Vehicle *ClearRoadStopStatusEnum(Vehicle *v, void *)
{
	if (v->type == VEH_ROAD) {
		/* Okay... we are a road vehicle on a drive through road stop.
		 * But that road stop has just been removed, so we need to make
		 * sure we are in a valid state... however, vehicles can also
		 * turn on road stop tiles, so only clear the 'road stop' state
		 * bits and only when the state was 'in road stop', otherwise
		 * we'll end up clearing the turn around bits. */
		RoadVehicle *rv = RoadVehicle::From(v);
		if (HasBit(rv->state, RVS_IN_DT_ROAD_STOP)) rv->state &= RVSB_ROAD_STOP_TRACKDIR_MASK;
	}

	return NULL;
}


/**
 * Remove a bus station/truck stop
 * @param tile TileIndex been queried
 * @param flags operation to perform
 * @return cost or failure of operation
 */
static CommandCost RemoveRoadStop(TileIndex tile, DoCommandFlag flags)
{
	Station *st = Station::GetByTile(tile);

	if (_current_company != OWNER_WATER && !CheckOwnership(st->owner)) {
		return CMD_ERROR;
	}

	bool is_truck = IsTruckStop(tile);

	RoadStop **primary_stop;
	RoadStop *cur_stop;
	if (is_truck) { // truck stop
		primary_stop = &st->truck_stops;
		cur_stop = RoadStop::GetByTile(tile, ROADSTOP_TRUCK);
	} else {
		primary_stop = &st->bus_stops;
		cur_stop = RoadStop::GetByTile(tile, ROADSTOP_BUS);
	}

	assert(cur_stop != NULL);

	/* don't do the check for drive-through road stops when company bankrupts */
	if (IsDriveThroughStopTile(tile) && (flags & DC_BANKRUPT)) {
		/* remove the 'going through road stop' status from all vehicles on that tile */
		if (flags & DC_EXEC) FindVehicleOnPos(tile, NULL, &ClearRoadStopStatusEnum);
	} else {
		CommandCost ret = EnsureNoVehicleOnGround(tile);
		ret.SetGlobalErrorMessage();
		if (ret.Failed()) return ret;
	}

	if (flags & DC_EXEC) {
		if (*primary_stop == cur_stop) {
			/* removed the first stop in the list */
			*primary_stop = cur_stop->next;
			/* removed the only stop? */
			if (*primary_stop == NULL) {
				st->facilities &= (is_truck ? ~FACIL_TRUCK_STOP : ~FACIL_BUS_STOP);
			}
		} else {
			/* tell the predecessor in the list to skip this stop */
			RoadStop *pred = *primary_stop;
			while (pred->next != cur_stop) pred = pred->next;
			pred->next = cur_stop->next;
		}

		if (IsDriveThroughStopTile(tile)) {
			/* Clears the tile for us */
			cur_stop->ClearDriveThrough();
		} else {
			DoClearSquare(tile);
		}

		SetWindowWidgetDirty(WC_STATION_VIEW, st->index, SVW_ROADVEHS);
		delete cur_stop;

		/* Make sure no vehicle is going to the old roadstop */
		RoadVehicle *v;
		FOR_ALL_ROADVEHICLES(v) {
			if (v->First() == v && v->current_order.IsType(OT_GOTO_STATION) &&
					v->dest_tile == tile) {
				v->dest_tile = v->GetOrderStationLocation(st->index);
			}
		}

		st->rect.AfterRemoveTile(st, tile);

		st->UpdateVirtCoord();
		st->RecomputeIndustriesNear();
		DeleteStationIfEmpty(st);

		/* Update the tile area of the truck/bus stop */
		if (is_truck) {
			st->truck_station.Clear();
			for (const RoadStop *rs = st->truck_stops; rs != NULL; rs = rs->next) st->truck_station.Add(rs->xy);
		} else {
			st->bus_station.Clear();
			for (const RoadStop *rs = st->bus_stops; rs != NULL; rs = rs->next) st->bus_station.Add(rs->xy);
		}
	}

	return CommandCost(EXPENSES_CONSTRUCTION, _price[is_truck ? PR_CLEAR_STATION_TRUCK : PR_CLEAR_STATION_BUS]);
}

/** Remove bus or truck stops.
 * @param tile Northernmost tile of the removal area.
 * @param flags Operation to perform.
 * @param p1 bit 0..7: Width of the removal area.
 *           bit 8..15: Height of the removal area.
 * @param p2 bit 0: 0 For bus stops, 1 for truck stops.
 * @param text Unused.
 * @return The cost of this operation or an error.
 */
CommandCost CmdRemoveRoadStop(TileIndex tile, DoCommandFlag flags, uint32 p1, uint32 p2, const char *text)
{
	uint8 width = (uint8)GB(p1, 0, 8);
	uint8 height = (uint8)GB(p1, 8, 8);

	/* Check for incorrect width / height. */
	if (width == 0 || height == 0) return CMD_ERROR;
	/* Check if the first tile and the last tile are valid */
	if (!IsValidTile(tile) || TileAddWrap(tile, width - 1, height - 1) == INVALID_TILE) return CMD_ERROR;

	TileArea roadstop_area(tile, width, height);

	int quantity = 0;
	CommandCost cost(EXPENSES_CONSTRUCTION);
	TILE_AREA_LOOP(cur_tile, roadstop_area) {
		/* Make sure the specified tile is a road stop of the correct type */
		if (!IsTileType(cur_tile, MP_STATION) || !IsRoadStop(cur_tile) || (uint32)GetRoadStopType(cur_tile) != GB(p2, 0, 1)) continue;

		/* Save the stop info before it is removed */
		bool is_drive_through = IsDriveThroughStopTile(cur_tile);
		RoadTypes rts = GetRoadTypes(cur_tile);
		RoadBits road_bits = IsDriveThroughStopTile(cur_tile) ?
				((GetRoadStopDir(cur_tile) == DIAGDIR_NE) ? ROAD_X : ROAD_Y) :
				DiagDirToRoadBits(GetRoadStopDir(cur_tile));

		Owner road_owner = GetRoadOwner(cur_tile, ROADTYPE_ROAD);
		Owner tram_owner = GetRoadOwner(cur_tile, ROADTYPE_TRAM);
		CommandCost ret = RemoveRoadStop(cur_tile, flags);
		if (ret.Failed()) return ret;
		cost.AddCost(ret);

		quantity++;
		/* If the stop was a drive-through stop replace the road */
		if ((flags & DC_EXEC) && is_drive_through) {
			MakeRoadNormal(cur_tile, road_bits, rts, ClosestTownFromTile(cur_tile, UINT_MAX)->index,
					road_owner, tram_owner);
		}
	}

	if (quantity == 0) return CMD_ERROR;

	return cost;
}

/**
 * Computes the minimal distance from town's xy to any airport's tile.
 * @param as airport's description
 * @param town_tile town's tile (t->xy)
 * @param airport_tile st->airport.tile
 * @return minimal manhattan distance from town_tile to any airport's tile
 */
static uint GetMinimalAirportDistanceToTile(const AirportSpec *as, TileIndex town_tile, TileIndex airport_tile)
{
	uint ttx = TileX(town_tile); // X, Y of town
	uint tty = TileY(town_tile);

	uint atx = TileX(airport_tile); // X, Y of northern airport corner
	uint aty = TileY(airport_tile);

	uint btx = TileX(airport_tile) + as->size_x - 1; // X, Y of southern corner
	uint bty = TileY(airport_tile) + as->size_y - 1;

	/* if ttx < atx, dx = atx - ttx
	 * if atx <= ttx <= btx, dx = 0
	 * else, dx = ttx - btx (similiar for dy) */
	uint dx = ttx < atx ? atx - ttx : (ttx <= btx ? 0 : ttx - btx);
	uint dy = tty < aty ? aty - tty : (tty <= bty ? 0 : tty - bty);

	return dx + dy;
}

/** Get a possible noise reduction factor based on distance from town center.
 * The further you get, the less noise you generate.
 * So all those folks at city council can now happily slee...  work in their offices
 * @param as airport information
 * @param town_tile TileIndex of town's center, the one who will receive the airport's candidature
 * @param tile TileIndex of northern tile of an airport (present or to-be-built), NOT the station tile
 * @return the noise that will be generated, according to distance
 */
uint8 GetAirportNoiseLevelForTown(const AirportSpec *as, TileIndex town_tile, TileIndex tile)
{
	/* 0 cannot be accounted, and 1 is the lowest that can be reduced from town.
	 * So no need to go any further*/
	if (as->noise_level < 2) return as->noise_level;

	uint distance = GetMinimalAirportDistanceToTile(as, town_tile, tile);

	/* The steps for measuring noise reduction are based on the "magical" (and arbitrary) 8 base distance
	 * adding the town_council_tolerance 4 times, as a way to graduate, depending of the tolerance.
	 * Basically, it says that the less tolerant a town is, the bigger the distance before
	 * an actual decrease can be granted */
	uint8 town_tolerance_distance = 8 + (_settings_game.difficulty.town_council_tolerance * 4);

	/* now, we want to have the distance segmented using the distance judged bareable by town
	 * This will give us the coefficient of reduction the distance provides. */
	uint noise_reduction = distance / town_tolerance_distance;

	/* If the noise reduction equals the airport noise itself, don't give it for free.
	 * Otherwise, simply reduce the airport's level. */
	return noise_reduction >= as->noise_level ? 1 : as->noise_level - noise_reduction;
}

/**
 * Finds the town nearest to given airport. Based on minimal manhattan distance to any airport's tile.
 * If two towns have the same distance, town with lower index is returned.
 * @param as airport's description
 * @param airport_tile st->airport.tile
 * @return nearest town to airport
 */
Town *AirportGetNearestTown(const AirportSpec *as, TileIndex airport_tile)
{
	Town *t, *nearest = NULL;
	uint add = as->size_x + as->size_y - 2; // GetMinimalAirportDistanceToTile can differ from DistanceManhattan by this much
	uint mindist = UINT_MAX - add; // prevent overflow
	FOR_ALL_TOWNS(t) {
		if (DistanceManhattan(t->xy, airport_tile) < mindist + add) { // avoid calling GetMinimalAirportDistanceToTile too often
			uint dist = GetMinimalAirportDistanceToTile(as, t->xy, airport_tile);
			if (dist < mindist) {
				nearest = t;
				mindist = dist;
			}
		}
	}

	return nearest;
}


/** Recalculate the noise generated by the airports of each town */
void UpdateAirportsNoise()
{
	Town *t;
	const Station *st;

	FOR_ALL_TOWNS(t) t->noise_reached = 0;

	FOR_ALL_STATIONS(st) {
		if (st->airport.tile != INVALID_TILE) {
			const AirportSpec *as = st->GetAirportSpec();
			Town *nearest = AirportGetNearestTown(as, st->airport.tile);
			nearest->noise_reached += GetAirportNoiseLevelForTown(as, nearest->xy, st->airport.tile);
		}
	}
}

/** Place an Airport.
 * @param tile tile where airport will be built
 * @param flags operation to perform
 * @param p1
 * - p1 = (bit  0- 7) - airport type, @see airport.h
 * - p1 = (bit  8-15) - airport layout
 * @param p2 various bitstuffed elements
 * - p2 = (bit     0) - allow airports directly adjacent to other airports.
 * - p2 = (bit 16-31) - station ID to join (NEW_STATION if build new one)
 * @param text unused
 * @return the cost of this operation or an error
 */
CommandCost CmdBuildAirport(TileIndex tile, DoCommandFlag flags, uint32 p1, uint32 p2, const char *text)
{
	bool airport_upgrade = true;
	StationID station_to_join = GB(p2, 16, 16);
	bool reuse = (station_to_join != NEW_STATION);
	if (!reuse) station_to_join = INVALID_STATION;
	bool distant_join = (station_to_join != INVALID_STATION);
	byte airport_type = GB(p1, 0, 8);
	byte layout = GB(p1, 8, 8);

	if (distant_join && (!_settings_game.station.distant_join_stations || !Station::IsValidID(station_to_join))) return CMD_ERROR;

	if (airport_type >= NUM_AIRPORTS) return CMD_ERROR;

	CommandCost ret = CheckIfAuthorityAllowsNewStation(tile, flags);
	ret.SetGlobalErrorMessage();
	if (ret.Failed()) return ret;

	/* Check if a valid, buildable airport was chosen for construction */
	const AirportSpec *as = AirportSpec::Get(airport_type);
	if (!as->IsAvailable() || layout >= as->num_table) return CMD_ERROR;

	Town *t = ClosestTownFromTile(tile, UINT_MAX);
	int w = as->size_x;
	int h = as->size_y;

	if (w > _settings_game.station.station_spread || h > _settings_game.station.station_spread) {
		return_cmd_error(STR_ERROR_STATION_TOO_SPREAD_OUT);
	}

	CommandCost cost = CheckFlatLand(TileArea(tile, w, h), flags);
	if (cost.Failed()) return cost;

	/* Go get the final noise level, that is base noise minus factor from distance to town center */
	Town *nearest = AirportGetNearestTown(as, tile);
	uint newnoise_level = GetAirportNoiseLevelForTown(as, nearest->xy, tile);

	/* Check if local auth would allow a new airport */
	StringID authority_refuse_message = STR_NULL;

	if (_settings_game.economy.station_noise_level) {
		/* do not allow to build a new airport if this raise the town noise over the maximum allowed by town */
		if ((nearest->noise_reached + newnoise_level) > nearest->MaxTownNoise()) {
			authority_refuse_message = STR_ERROR_LOCAL_AUTHORITY_REFUSES_NOISE;
		}
	} else {
		uint num = 0;
		const Station *st;
		FOR_ALL_STATIONS(st) {
			if (st->town == t && (st->facilities & FACIL_AIRPORT) && st->airport_type != AT_OILRIG) num++;
		}
		if (num >= 2) {
			authority_refuse_message = STR_ERROR_LOCAL_AUTHORITY_REFUSES_AIRPORT;
		}
	}

	if (authority_refuse_message != STR_NULL) {
		SetDParam(0, t->index);
		return_cmd_error(authority_refuse_message);
	}

	Station *st = NULL;
	ret = FindJoiningStation(INVALID_STATION, station_to_join, HasBit(p2, 0), TileArea(tile, w, h), &st);
	ret.SetGlobalErrorMessage();
	if (ret.Failed()) return ret;

	/* Distant join */
	if (st == NULL && distant_join) st = Station::GetIfValid(station_to_join);

	/* Find a deleted station close to us */
	if (st == NULL && reuse) st = GetClosestDeletedStation(tile);

	if (st != NULL) {
		if (st->owner != _current_company) {
			return_cmd_error(STR_ERROR_TOO_CLOSE_TO_ANOTHER_STATION);
		}

		CommandCost ret = st->rect.BeforeAddRect(tile, w, h, StationRect::ADD_TEST);
		ret.SetGlobalErrorMessage();
		if (ret.Failed()) return ret;

		if (st->airport.tile != INVALID_TILE) {
			return_cmd_error(STR_ERROR_TOO_CLOSE_TO_ANOTHER_AIRPORT);
		}
	} else {
		airport_upgrade = false;

		/* allocate and initialize new station */
		if (!Station::CanAllocateItem()) return_cmd_error(STR_ERROR_TOO_MANY_STATIONS_LOADING);

		if (flags & DC_EXEC) {
			st = new Station(tile);

			st->town = t;
			st->string_id = GenerateStationName(st, tile, !(GetAirport(p1)->flags & AirportFTAClass::AIRPLANES) ? STATIONNAMING_HELIPORT : STATIONNAMING_AIRPORT);

			if (Company::IsValidID(_current_company)) {
				SetBit(st->town->have_ratings, _current_company);
			}
		}
	}

	cost.AddCost(_price[PR_BUILD_STATION_AIRPORT] * w * h);

	if (flags & DC_EXEC) {
		/* Always add the noise, so there will be no need to recalculate when option toggles */
		nearest->noise_reached += newnoise_level;

		st->AddFacility(FACIL_AIRPORT, tile);
		st->airport_type = (byte)p1;
		st->airport_flags = 0;

		st->rect.BeforeAddRect(tile, w, h, StationRect::ADD_TRY);

		const AirportTileTable *it = as->table[layout];
		do {
			TileIndex cur_tile = tile + ToTileIndexDiff(it->ti);
			MakeAirport(cur_tile, st->owner, st->index, it->gfx);
			SetStationTileRandomBits(cur_tile, GB(Random(), 0, 4));
			st->airport.Add(cur_tile);

			if (AirportTileSpec::Get(GetTranslatedAirportTileID(it->gfx))->animation_info != 0xFFFF) AddAnimatedTile(cur_tile);
		} while ((++it)->ti.x != -0x80);

		/* Only call the animation trigger after all tiles have been built */
		it = as->table[layout];
		do {
			TileIndex cur_tile = tile + ToTileIndexDiff(it->ti);
			AirportTileAnimationTrigger(st, cur_tile, AAT_BUILT);
		} while ((++it)->ti.x != -0x80);

		/* if airport was demolished while planes were en-route to it, the
		 * positions can no longer be the same (v->u.air.pos), since different
		 * airports have different indexes. So update all planes en-route to this
		 * airport. Only update if
		 * 1. airport is upgraded
		 * 2. airport is added to existing station (unfortunately unavoideable)
		 */
		if (airport_upgrade) UpdateAirplanesOnNewStation(st);

		st->UpdateVirtCoord();
		UpdateStationAcceptance(st, false);
		st->RecomputeIndustriesNear();
		InvalidateWindowData(WC_SELECT_STATION, 0, 0);
		InvalidateWindowData(WC_STATION_LIST, st->owner, 0);
		SetWindowWidgetDirty(WC_STATION_VIEW, st->index, SVW_PLANES);

		if (_settings_game.economy.station_noise_level) {
			SetWindowDirty(WC_TOWN_VIEW, st->town->index);
		}
	}

	return cost;
}

/**
 * Remove an airport
 * @param tile TileIndex been queried
 * @param flags operation to perform
 * @return cost or failure of operation
 */
static CommandCost RemoveAirport(TileIndex tile, DoCommandFlag flags)
{
	Station *st = Station::GetByTile(tile);

	if (_current_company != OWNER_WATER && !CheckOwnership(st->owner)) {
		return CMD_ERROR;
	}

	tile = st->airport.tile;

	CommandCost cost(EXPENSES_CONSTRUCTION);

	const Aircraft *a;
	FOR_ALL_AIRCRAFT(a) {
		if (!a->IsNormalAircraft()) continue;
		if (a->targetairport == st->index && a->state != FLYING) return CMD_ERROR;
	}

	TILE_AREA_LOOP(tile_cur, st->airport) {
		if (!st->TileBelongsToAirport(tile_cur)) continue;

		CommandCost ret = EnsureNoVehicleOnGround(tile_cur);
		ret.SetGlobalErrorMessage();
		if (ret.Failed()) return ret;

		cost.AddCost(_price[PR_CLEAR_STATION_AIRPORT]);

		if (flags & DC_EXEC) {
			DeleteAnimatedTile(tile_cur);
			DoClearSquare(tile_cur);
		}
	}

	if (flags & DC_EXEC) {
		const AirportSpec *as = st->GetAirportSpec();
		for (uint i = 0; i < as->nof_depots; ++i) {
			DeleteWindowById(
				WC_VEHICLE_DEPOT, st->GetHangarTile(i)
			);
		}

		/* Go get the final noise level, that is base noise minus factor from distance to town center.
		 * And as for construction, always remove it, even if the setting is not set, in order to avoid the
		 * need of recalculation */
		Town *nearest = AirportGetNearestTown(as, tile);
		nearest->noise_reached -= GetAirportNoiseLevelForTown(as, nearest->xy, tile);

		st->rect.AfterRemoveRect(st, st->airport);

		st->airport.Clear();
		st->facilities &= ~FACIL_AIRPORT;

		SetWindowWidgetDirty(WC_STATION_VIEW, st->index, SVW_PLANES);

		if (_settings_game.economy.station_noise_level) {
			SetWindowDirty(WC_TOWN_VIEW, st->town->index);
		}

		st->UpdateVirtCoord();
		st->RecomputeIndustriesNear();
		DeleteStationIfEmpty(st);
	}

	return cost;
}

/**
 * Tests whether the company's vehicles have this station in orders
 * When company == INVALID_COMPANY, then check all vehicles
 * @param station station ID
 * @param company company ID, INVALID_COMPANY to disable the check
 */
bool HasStationInUse(StationID station, CompanyID company)
{
	const Vehicle *v;
	FOR_ALL_VEHICLES(v) {
		if (company == INVALID_COMPANY || v->owner == company) {
			const Order *order;
			FOR_VEHICLE_ORDERS(v, order) {
				if ((order->IsType(OT_GOTO_STATION) || order->IsType(OT_GOTO_WAYPOINT)) && order->GetDestination() == station) {
					return true;
				}
			}
		}
	}
	return false;
}

static const TileIndexDiffC _dock_tileoffs_chkaround[] = {
	{-1,  0},
	{ 0,  0},
	{ 0,  0},
	{ 0, -1}
};
static const byte _dock_w_chk[4] = { 2, 1, 2, 1 };
static const byte _dock_h_chk[4] = { 1, 2, 1, 2 };

/** Build a dock/haven.
 * @param tile tile where dock will be built
 * @param flags operation to perform
 * @param p1 (bit 0) - allow docks directly adjacent to other docks.
 * @param p2 bit 16-31: station ID to join (NEW_STATION if build new one)
 * @param text unused
 * @return the cost of this operation or an error
 */
CommandCost CmdBuildDock(TileIndex tile, DoCommandFlag flags, uint32 p1, uint32 p2, const char *text)
{
	StationID station_to_join = GB(p2, 16, 16);
	bool reuse = (station_to_join != NEW_STATION);
	if (!reuse) station_to_join = INVALID_STATION;
	bool distant_join = (station_to_join != INVALID_STATION);

	if (distant_join && (!_settings_game.station.distant_join_stations || !Station::IsValidID(station_to_join))) return CMD_ERROR;

	DiagDirection direction = GetInclinedSlopeDirection(GetTileSlope(tile, NULL));
	if (direction == INVALID_DIAGDIR) return_cmd_error(STR_ERROR_SITE_UNSUITABLE);
	direction = ReverseDiagDir(direction);

	/* Docks cannot be placed on rapids */
	if (IsWaterTile(tile)) return_cmd_error(STR_ERROR_SITE_UNSUITABLE);

	CommandCost ret = CheckIfAuthorityAllowsNewStation(tile, flags);
	ret.SetGlobalErrorMessage();
	if (ret.Failed()) return ret;

	if (MayHaveBridgeAbove(tile) && IsBridgeAbove(tile)) return_cmd_error(STR_ERROR_MUST_DEMOLISH_BRIDGE_FIRST);

	if (DoCommand(tile, 0, 0, flags, CMD_LANDSCAPE_CLEAR).Failed()) return CMD_ERROR;

	TileIndex tile_cur = tile + TileOffsByDiagDir(direction);

	if (!IsTileType(tile_cur, MP_WATER) || GetTileSlope(tile_cur, NULL) != SLOPE_FLAT) {
		return_cmd_error(STR_ERROR_SITE_UNSUITABLE);
	}

	if (MayHaveBridgeAbove(tile_cur) && IsBridgeAbove(tile_cur)) return_cmd_error(STR_ERROR_MUST_DEMOLISH_BRIDGE_FIRST);

	/* Get the water class of the water tile before it is cleared.*/
	WaterClass wc = GetWaterClass(tile_cur);

	if (DoCommand(tile_cur, 0, 0, flags, CMD_LANDSCAPE_CLEAR).Failed()) return CMD_ERROR;

	tile_cur += TileOffsByDiagDir(direction);
	if (!IsTileType(tile_cur, MP_WATER) || GetTileSlope(tile_cur, NULL) != SLOPE_FLAT) {
		return_cmd_error(STR_ERROR_SITE_UNSUITABLE);
	}

	/* middle */
	Station *st = NULL;
	ret = FindJoiningStation(INVALID_STATION, station_to_join, HasBit(p1, 0),
			TileArea(tile + ToTileIndexDiff(_dock_tileoffs_chkaround[direction]),
					_dock_w_chk[direction], _dock_h_chk[direction]), &st);
	ret.SetGlobalErrorMessage();
	if (ret.Failed()) return ret;

	/* Distant join */
	if (st == NULL && distant_join) st = Station::GetIfValid(station_to_join);

	/* Find a deleted station close to us */
	if (st == NULL && reuse) st = GetClosestDeletedStation(tile);

	if (st != NULL) {
		if (st->owner != _current_company) {
			return_cmd_error(STR_ERROR_TOO_CLOSE_TO_ANOTHER_STATION);
		}

		CommandCost ret = st->rect.BeforeAddRect(
				tile + ToTileIndexDiff(_dock_tileoffs_chkaround[direction]),
				_dock_w_chk[direction], _dock_h_chk[direction], StationRect::ADD_TEST);
		ret.SetGlobalErrorMessage();
		if (ret.Failed()) return ret;

		if (st->dock_tile != INVALID_TILE) return_cmd_error(STR_ERROR_TOO_CLOSE_TO_ANOTHER_DOCK);
	} else {
		/* allocate and initialize new station */
		if (!Station::CanAllocateItem()) return_cmd_error(STR_ERROR_TOO_MANY_STATIONS_LOADING);

		if (flags & DC_EXEC) {
			st = new Station(tile);

			st->town = ClosestTownFromTile(tile, UINT_MAX);
			st->string_id = GenerateStationName(st, tile, STATIONNAMING_DOCK);

			if (Company::IsValidID(_current_company)) {
				SetBit(st->town->have_ratings, _current_company);
			}
		}
	}

	if (flags & DC_EXEC) {
		st->dock_tile = tile;
		st->AddFacility(FACIL_DOCK, tile);

		st->rect.BeforeAddRect(
				tile + ToTileIndexDiff(_dock_tileoffs_chkaround[direction]),
				_dock_w_chk[direction], _dock_h_chk[direction], StationRect::ADD_TRY);

		MakeDock(tile, st->owner, st->index, direction, wc);

		st->UpdateVirtCoord();
		UpdateStationAcceptance(st, false);
		st->RecomputeIndustriesNear();
		InvalidateWindowData(WC_SELECT_STATION, 0, 0);
		InvalidateWindowData(WC_STATION_LIST, st->owner, 0);
		SetWindowWidgetDirty(WC_STATION_VIEW, st->index, SVW_SHIPS);
	}

	return CommandCost(EXPENSES_CONSTRUCTION, _price[PR_BUILD_STATION_DOCK]);
}

/**
 * Remove a dock
 * @param tile TileIndex been queried
 * @param flags operation to perform
 * @return cost or failure of operation
 */
static CommandCost RemoveDock(TileIndex tile, DoCommandFlag flags)
{
	Station *st = Station::GetByTile(tile);
	if (!CheckOwnership(st->owner)) return CMD_ERROR;

	TileIndex tile1 = st->dock_tile;
	TileIndex tile2 = tile1 + TileOffsByDiagDir(GetDockDirection(tile1));

	CommandCost ret = EnsureNoVehicleOnGround(tile1);
	if (ret.Succeeded()) ret = EnsureNoVehicleOnGround(tile2);
	ret.SetGlobalErrorMessage();
	if (ret.Failed()) return ret;

	if (flags & DC_EXEC) {
		DoClearSquare(tile1);
		MakeWaterKeepingClass(tile2, st->owner);

		st->rect.AfterRemoveTile(st, tile1);
		st->rect.AfterRemoveTile(st, tile2);

		MarkTileDirtyByTile(tile2);

		st->dock_tile = INVALID_TILE;
		st->facilities &= ~FACIL_DOCK;

		SetWindowWidgetDirty(WC_STATION_VIEW, st->index, SVW_SHIPS);
		st->UpdateVirtCoord();
		st->RecomputeIndustriesNear();
		DeleteStationIfEmpty(st);
	}

	return CommandCost(EXPENSES_CONSTRUCTION, _price[PR_CLEAR_STATION_DOCK]);
}

#include "table/station_land.h"

const DrawTileSprites *GetStationTileLayout(StationType st, byte gfx)
{
	return &_station_display_datas[st][gfx];
}

static void DrawTile_Station(TileInfo *ti)
{
	const DrawTileSprites *t = NULL;
	RoadTypes roadtypes;
	int32 total_offset;
	int32 custom_ground_offset;
	const RailtypeInfo *rti = NULL;
	uint32 relocation = 0;
	const BaseStation *st = NULL;
	const StationSpec *statspec = NULL;

	if (HasStationRail(ti->tile)) {
		rti = GetRailTypeInfo(GetRailType(ti->tile));
		roadtypes = ROADTYPES_NONE;
		total_offset = rti->total_offset;
		custom_ground_offset = rti->custom_ground_offset;

		if (IsCustomStationSpecIndex(ti->tile)) {
			/* look for customization */
			st = BaseStation::GetByTile(ti->tile);
			statspec = st->speclist[GetCustomStationSpecIndex(ti->tile)].spec;

			if (statspec != NULL) {
				uint tile = GetStationGfx(ti->tile);

				relocation = GetCustomStationRelocation(statspec, st, ti->tile);

				if (HasBit(statspec->callback_mask, CBM_STATION_SPRITE_LAYOUT)) {
					uint16 callback = GetStationCallback(CBID_STATION_SPRITE_LAYOUT, 0, 0, statspec, st, ti->tile);
					if (callback != CALLBACK_FAILED) tile = (callback & ~1) + GetRailStationAxis(ti->tile);
				}

				/* Ensure the chosen tile layout is valid for this custom station */
				if (statspec->renderdata != NULL) {
					t = &statspec->renderdata[tile < statspec->tiles ? tile : (uint)GetRailStationAxis(ti->tile)];
				}
			}
		}
	} else {
		roadtypes = IsRoadStop(ti->tile) ? GetRoadTypes(ti->tile) : ROADTYPES_NONE;
		total_offset = 0;
		custom_ground_offset = 0;
	}

	if (IsAirport(ti->tile)) {
		StationGfx gfx = GetAirportGfx(ti->tile);
		if (gfx >= NEW_AIRPORTTILE_OFFSET) {
			const AirportTileSpec *ats = AirportTileSpec::Get(gfx);
			if (ats->grf_prop.spritegroup != NULL && DrawNewAirportTile(ti, Station::GetByTile(ti->tile), gfx, ats)) {
				return;
			}
			/* No sprite group (or no valid one) found, meaning no graphics associated.
			 * Use the substitute one instead */
			assert(ats->grf_prop.subst_id != INVALID_AIRPORTTILE);
			gfx = ats->grf_prop.subst_id;
		}
		switch (gfx) {
			case APT_RADAR_GRASS_FENCE_SW:
				t = &_station_display_datas_airport_radar_grass_fence_sw[GetStationAnimationFrame(ti->tile)];
				break;
			case APT_GRASS_FENCE_NE_FLAG:
				t = &_station_display_datas_airport_flag_grass_fence_ne[GetStationAnimationFrame(ti->tile)];
				break;
			case APT_RADAR_FENCE_SW:
				t = &_station_display_datas_airport_radar_fence_sw[GetStationAnimationFrame(ti->tile)];
				break;
			case APT_RADAR_FENCE_NE:
				t = &_station_display_datas_airport_radar_fence_ne[GetStationAnimationFrame(ti->tile)];
				break;
			case APT_GRASS_FENCE_NE_FLAG_2:
				t = &_station_display_datas_airport_flag_grass_fence_ne_2[GetStationAnimationFrame(ti->tile)];
				break;
		}
	}

	Owner owner = GetTileOwner(ti->tile);

	PaletteID palette;
	if (Company::IsValidID(owner)) {
		palette = COMPANY_SPRITE_COLOUR(owner);
	} else {
		/* Some stations are not owner by a company, namely oil rigs */
		palette = PALETTE_TO_GREY;
	}

	if (t == NULL || t->seq == NULL) t = &_station_display_datas[GetStationType(ti->tile)][GetStationGfx(ti->tile)];

	/* don't show foundation for docks */
	if (ti->tileh != SLOPE_FLAT && !IsDock(ti->tile)) {
		if (statspec != NULL && HasBit(statspec->flags, SSF_CUSTOM_FOUNDATIONS)) {
			/* Station has custom foundations. */
			SpriteID image = GetCustomStationFoundationRelocation(statspec, st, ti->tile);

			if (HasBit(statspec->flags, SSF_EXTENDED_FOUNDATIONS)) {
				/* Station provides extended foundations. */

				static const uint8 foundation_parts[] = {
					0, 0, 0, 0, // Invalid,  Invalid,   Invalid,   SLOPE_SW
					0, 1, 2, 3, // Invalid,  SLOPE_EW,  SLOPE_SE,  SLOPE_WSE
					0, 4, 5, 6, // Invalid,  SLOPE_NW,  SLOPE_NS,  SLOPE_NWS
					7, 8, 9     // SLOPE_NE, SLOPE_ENW, SLOPE_SEN
				};

				AddSortableSpriteToDraw(image + foundation_parts[ti->tileh], PAL_NONE, ti->x, ti->y, 16, 16, 7, ti->z);
			} else {
				/* Draw simple foundations, built up from 8 possible foundation sprites. */

				/* Each set bit represents one of the eight composite sprites to be drawn.
				 * 'Invalid' entries will not drawn but are included for completeness. */
				static const uint8 composite_foundation_parts[] = {
					/* Invalid  (00000000), Invalid   (11010001), Invalid   (11100100), SLOPE_SW  (11100000) */
					   0x00,                0xD1,                 0xE4,                 0xE0,
					/* Invalid  (11001010), SLOPE_EW  (11001001), SLOPE_SE  (11000100), SLOPE_WSE (11000000) */
					   0xCA,                0xC9,                 0xC4,                 0xC0,
					/* Invalid  (11010010), SLOPE_NW  (10010001), SLOPE_NS  (11100100), SLOPE_NWS (10100000) */
					   0xD2,                0x91,                 0xE4,                 0xA0,
					/* SLOPE_NE (01001010), SLOPE_ENW (00001001), SLOPE_SEN (01000100) */
					   0x4A,                0x09,                 0x44
				};

				uint8 parts = composite_foundation_parts[ti->tileh];

				/* If foundations continue beyond the tile's upper sides then
				 * mask out the last two pieces. */
				uint z;
				Slope slope = GetFoundationSlope(ti->tile, &z);
				if (!HasFoundationNW(ti->tile, slope, z)) ClrBit(parts, 6);
				if (!HasFoundationNE(ti->tile, slope, z)) ClrBit(parts, 7);

				StartSpriteCombine();
				for (int i = 0; i < 8; i++) {
					if (HasBit(parts, i)) {
						AddSortableSpriteToDraw(image + i, PAL_NONE, ti->x, ti->y, 16, 16, 7, ti->z);
					}
				}
				EndSpriteCombine();
			}

			OffsetGroundSprite(31, 1);
			ti->z += ApplyFoundationToSlope(FOUNDATION_LEVELED, &ti->tileh);
		} else {
			DrawFoundation(ti, FOUNDATION_LEVELED);
		}
	}

	if (IsBuoy(ti->tile) || IsDock(ti->tile) || (IsOilRig(ti->tile) && GetWaterClass(ti->tile) != WATER_CLASS_INVALID)) {
		if (ti->tileh == SLOPE_FLAT) {
			DrawWaterClassGround(ti);
		} else {
			assert(IsDock(ti->tile));
			TileIndex water_tile = ti->tile + TileOffsByDiagDir(GetDockDirection(ti->tile));
			WaterClass wc = GetWaterClass(water_tile);
			if (wc == WATER_CLASS_SEA) {
				DrawShoreTile(ti->tileh);
			} else {
				DrawClearLandTile(ti, 3);
			}
		}
	} else {
		SpriteID image = t->ground.sprite;
		PaletteID pal  = t->ground.pal;
		if (rti != NULL && rti->UsesOverlay() && (image == SPR_RAIL_TRACK_X || image == SPR_RAIL_TRACK_Y)) {
			SpriteID ground = GetCustomRailSprite(rti, ti->tile, RTSG_GROUND);
			DrawGroundSprite(SPR_FLAT_GRASS_TILE, PAL_NONE);
			DrawGroundSprite(ground + (image == SPR_RAIL_TRACK_X ? RTO_X : RTO_Y), PAL_NONE);

			if (_game_mode != GM_MENU && _settings_client.gui.show_track_reservation && HasStationReservation(ti->tile)) {
				SpriteID overlay = GetCustomRailSprite(rti, ti->tile, RTSG_OVERLAY);
				DrawGroundSprite(overlay + (image == SPR_RAIL_TRACK_X ? RTO_X : RTO_Y), PALETTE_CRASH);
			}
		} else {
			if (HasBit(image, SPRITE_MODIFIER_CUSTOM_SPRITE)) {
				image += GetCustomStationGroundRelocation(statspec, st, ti->tile);
				image += custom_ground_offset;
			} else {
				image += total_offset;
			}
			DrawGroundSprite(image, GroundSpritePaletteTransform(image, pal, palette));

			/* PBS debugging, draw reserved tracks darker */
			if (_game_mode != GM_MENU && _settings_client.gui.show_track_reservation && HasStationRail(ti->tile) && HasStationReservation(ti->tile)) {
				const RailtypeInfo *rti = GetRailTypeInfo(GetRailType(ti->tile));
				DrawGroundSprite(GetRailStationAxis(ti->tile) == AXIS_X ? rti->base_sprites.single_x : rti->base_sprites.single_y, PALETTE_CRASH);
			}
		}
	}

	if (HasStationRail(ti->tile) && HasCatenaryDrawn(GetRailType(ti->tile)) && IsStationTileElectrifiable(ti->tile)) DrawCatenary(ti);

	if (HasBit(roadtypes, ROADTYPE_TRAM)) {
		Axis axis = GetRoadStopDir(ti->tile) == DIAGDIR_NE ? AXIS_X : AXIS_Y;
		DrawGroundSprite((HasBit(roadtypes, ROADTYPE_ROAD) ? SPR_TRAMWAY_OVERLAY : SPR_TRAMWAY_TRAM) + (axis ^ 1), PAL_NONE);
		DrawTramCatenary(ti, axis == AXIS_X ? ROAD_X : ROAD_Y);
	}

	if (IsRailWaypoint(ti->tile)) {
		/* Don't offset the waypoint graphics; they're always the same. */
		total_offset = 0;
	}

	DrawRailTileSeq(ti, t, TO_BUILDINGS, total_offset, relocation, palette);
}

void StationPickerDrawSprite(int x, int y, StationType st, RailType railtype, RoadType roadtype, int image)
{
	int32 total_offset = 0;
	PaletteID pal = COMPANY_SPRITE_COLOUR(_local_company);
	const DrawTileSprites *t = &_station_display_datas[st][image];
	const RailtypeInfo *rti = NULL;

	if (railtype != INVALID_RAILTYPE) {
		rti = GetRailTypeInfo(railtype);
		total_offset = rti->total_offset;
	}

	SpriteID img = t->ground.sprite;
	if ((img == SPR_RAIL_TRACK_X || img == SPR_RAIL_TRACK_Y) && rti->UsesOverlay()) {
		SpriteID ground = GetCustomRailSprite(rti, INVALID_TILE, RTSG_GROUND);
		DrawSprite(SPR_FLAT_GRASS_TILE, PAL_NONE, x, y);
		DrawSprite(ground + (img == SPR_RAIL_TRACK_X ? RTO_X : RTO_Y), PAL_NONE, x, y);
	} else {
		DrawSprite(img + total_offset, HasBit(img, PALETTE_MODIFIER_COLOUR) ? pal : PAL_NONE, x, y);
	}

	if (roadtype == ROADTYPE_TRAM) {
		DrawSprite(SPR_TRAMWAY_TRAM + (t->ground.sprite == SPR_ROAD_PAVED_STRAIGHT_X ? 1 : 0), PAL_NONE, x, y);
	}

	/* Default waypoint has no railtype specific sprites */
	DrawRailTileSeqInGUI(x, y, t, st == STATION_WAYPOINT ? 0 : total_offset, 0, pal);
}

static uint GetSlopeZ_Station(TileIndex tile, uint x, uint y)
{
	return GetTileMaxZ(tile);
}

static Foundation GetFoundation_Station(TileIndex tile, Slope tileh)
{
	return FlatteningFoundation(tileh);
}

static void GetTileDesc_Station(TileIndex tile, TileDesc *td)
{
	td->owner[0] = GetTileOwner(tile);
	if (IsDriveThroughStopTile(tile)) {
		Owner road_owner = INVALID_OWNER;
		Owner tram_owner = INVALID_OWNER;
		RoadTypes rts = GetRoadTypes(tile);
		if (HasBit(rts, ROADTYPE_ROAD)) road_owner = GetRoadOwner(tile, ROADTYPE_ROAD);
		if (HasBit(rts, ROADTYPE_TRAM)) tram_owner = GetRoadOwner(tile, ROADTYPE_TRAM);

		/* Is there a mix of owners? */
		if ((tram_owner != INVALID_OWNER && tram_owner != td->owner[0]) ||
				(road_owner != INVALID_OWNER && road_owner != td->owner[0])) {
			uint i = 1;
			if (road_owner != INVALID_OWNER) {
				td->owner_type[i] = STR_LAND_AREA_INFORMATION_ROAD_OWNER;
				td->owner[i] = road_owner;
				i++;
			}
			if (tram_owner != INVALID_OWNER) {
				td->owner_type[i] = STR_LAND_AREA_INFORMATION_TRAM_OWNER;
				td->owner[i] = tram_owner;
			}
		}
	}
	td->build_date = BaseStation::GetByTile(tile)->build_date;

	if (HasStationTileRail(tile)) {
		const StationSpec *spec = GetStationSpec(tile);

		if (spec != NULL) {
			td->station_class = GetStationClassName(spec->sclass);
			td->station_name  = spec->name;

			if (spec->grffile != NULL) {
				const GRFConfig *gc = GetGRFConfig(spec->grffile->grfid);
				td->grf = gc->GetName();
			}
		}
	}

	if (IsAirport(tile)) {
		const AirportTileSpec *ats = AirportTileSpec::Get(GetAirportGfx(tile));
		td->airport_tile_name = ats->name;

		if (ats->grf_prop.grffile != NULL) {
			const GRFConfig *gc = GetGRFConfig(ats->grf_prop.grffile->grfid);
			td->grf = gc->GetName();
		}
	}

	StringID str;
	switch (GetStationType(tile)) {
		default: NOT_REACHED();
		case STATION_RAIL:     str = STR_LAI_STATION_DESCRIPTION_RAILROAD_STATION; break;
		case STATION_AIRPORT:
			str = (IsHangar(tile) ? STR_LAI_STATION_DESCRIPTION_AIRCRAFT_HANGAR : STR_LAI_STATION_DESCRIPTION_AIRPORT);
			break;
		case STATION_TRUCK:    str = STR_LAI_STATION_DESCRIPTION_TRUCK_LOADING_AREA; break;
		case STATION_BUS:      str = STR_LAI_STATION_DESCRIPTION_BUS_STATION; break;
		case STATION_OILRIG:   str = STR_INDUSTRY_NAME_OIL_RIG; break;
		case STATION_DOCK:     str = STR_LAI_STATION_DESCRIPTION_SHIP_DOCK; break;
		case STATION_BUOY:     str = STR_LAI_STATION_DESCRIPTION_BUOY; break;
		case STATION_WAYPOINT: str = STR_LAI_STATION_DESCRIPTION_WAYPOINT; break;
	}
	td->str = str;
}


static TrackStatus GetTileTrackStatus_Station(TileIndex tile, TransportType mode, uint sub_mode, DiagDirection side)
{
	TrackBits trackbits = TRACK_BIT_NONE;

	switch (mode) {
		case TRANSPORT_RAIL:
			if (HasStationRail(tile) && !IsStationTileBlocked(tile)) {
				trackbits = TrackToTrackBits(GetRailStationTrack(tile));
			}
			break;

		case TRANSPORT_WATER:
			/* buoy is coded as a station, it is always on open water */
			if (IsBuoy(tile)) {
				trackbits = TRACK_BIT_ALL;
				/* remove tracks that connect NE map edge */
				if (TileX(tile) == 0) trackbits &= ~(TRACK_BIT_X | TRACK_BIT_UPPER | TRACK_BIT_RIGHT);
				/* remove tracks that connect NW map edge */
				if (TileY(tile) == 0) trackbits &= ~(TRACK_BIT_Y | TRACK_BIT_LEFT | TRACK_BIT_UPPER);
			}
			break;

		case TRANSPORT_ROAD:
			if ((GetRoadTypes(tile) & sub_mode) != 0 && IsRoadStop(tile)) {
				DiagDirection dir = GetRoadStopDir(tile);
				Axis axis = DiagDirToAxis(dir);

				if (side != INVALID_DIAGDIR) {
					if (axis != DiagDirToAxis(side) || (IsStandardRoadStopTile(tile) && dir != side)) break;
				}

				trackbits = AxisToTrackBits(axis);
			}
			break;

		default:
			break;
	}

	return CombineTrackStatus(TrackBitsToTrackdirBits(trackbits), TRACKDIR_BIT_NONE);
}


static void TileLoop_Station(TileIndex tile)
{
	/* FIXME -- GetTileTrackStatus_Station -> animated stationtiles
	 * hardcoded.....not good */
	switch (GetStationType(tile)) {
		case STATION_AIRPORT:
			AirportTileAnimationTrigger(Station::GetByTile(tile), tile, AAT_TILELOOP);
			break;

		case STATION_DOCK:
			if (GetTileSlope(tile, NULL) != SLOPE_FLAT) break; // only handle water part
		/* FALL THROUGH */
		case STATION_OILRIG: //(station part)
		case STATION_BUOY:
			TileLoop_Water(tile);
			break;

		default: break;
	}
}


static void AnimateTile_Station(TileIndex tile)
{
	if (HasStationRail(tile)) {
		AnimateStationTile(tile);
		return;
	}

	if (IsAirport(tile)) {
		const AirportTileSpec *ats = AirportTileSpec::Get(GetStationGfx(tile));
		uint16 mask = (1 << ats->animation_speed) - 1;
		if (ats->animation_info != 0xFFFF && (_tick_counter & mask) == 0) {
			uint8 next_frame = GetStationAnimationFrame(tile) + 1;
			if (next_frame > GB(ats->animation_info, 0, 8)) next_frame = 0;
			SetStationAnimationFrame(tile, next_frame);
			MarkTileDirtyByTile(tile);
		}
	}
}


static bool ClickTile_Station(TileIndex tile)
{
	const BaseStation *st = BaseStation::GetByTile(tile);

	if (st->facilities & FACIL_WAYPOINT) {
		ShowWaypointWindow(Waypoint::From(st));
	} else if (IsHangar(tile)) {
		ShowDepotWindow(tile, VEH_AIRCRAFT);
	} else {
		ShowStationViewWindow(st->index);
	}
	return true;
}

static VehicleEnterTileStatus VehicleEnter_Station(Vehicle *v, TileIndex tile, int x, int y)
{
	if (v->type == VEH_TRAIN) {
		StationID station_id = GetStationIndex(tile);
		if (!v->current_order.ShouldStopAtStation(v, station_id)) return VETSB_CONTINUE;
		if (!IsRailStation(tile) || !Train::From(v)->IsFrontEngine()) return VETSB_CONTINUE;

		int station_ahead;
		int station_length;
		int stop = GetTrainStopLocation(station_id, tile, Train::From(v), &station_ahead, &station_length);

		/* Stop whenever that amount of station ahead + the distance from the
		 * begin of the platform to the stop location is longer than the length
		 * of the platform. Station ahead 'includes' the current tile where the
		 * vehicle is on, so we need to substract that. */
		if (!IsInsideBS(stop + station_ahead, station_length, TILE_SIZE)) return VETSB_CONTINUE;

		DiagDirection dir = DirToDiagDir(v->direction);

		x &= 0xF;
		y &= 0xF;

		if (DiagDirToAxis(dir) != AXIS_X) Swap(x, y);
		if (y == TILE_SIZE / 2) {
			if (dir != DIAGDIR_SE && dir != DIAGDIR_SW) x = TILE_SIZE - 1 - x;
			stop &= TILE_SIZE - 1;

			if (x == stop) return VETSB_ENTERED_STATION | (VehicleEnterTileStatus)(station_id << VETS_STATION_ID_OFFSET); // enter station
			if (x < stop) {
				uint16 spd;

				v->vehstatus |= VS_TRAIN_SLOWING;
				spd = max(0, (stop - x) * 20 - 15);
				if (spd < v->cur_speed) v->cur_speed = spd;
			}
		}
	} else if (v->type == VEH_ROAD) {
		RoadVehicle *rv = RoadVehicle::From(v);
		if (rv->state < RVSB_IN_ROAD_STOP && !IsReversingRoadTrackdir((Trackdir)rv->state) && rv->frame == 0) {
			if (IsRoadStop(tile) && rv->IsRoadVehFront()) {
				/* Attempt to allocate a parking bay in a road stop */
				return RoadStop::GetByTile(tile, GetRoadStopType(tile))->Enter(rv) ? VETSB_CONTINUE : VETSB_CANNOT_ENTER;
			}
		}
	}

	return VETSB_CONTINUE;
}

/**
 * This function is called for each station once every 250 ticks.
 * Not all stations will get the tick at the same time.
 * @param st the station receiving the tick.
 * @return true if the station is still valid (wasn't deleted)
 */
static bool StationHandleBigTick(BaseStation *st)
{
	if (!st->IsInUse() && ++st->delete_ctr >= 8) {
		delete st;
		return false;
	}

	if ((st->facilities & FACIL_WAYPOINT) == 0) UpdateStationAcceptance(Station::From(st), true);

	return true;
}

static inline void byte_inc_sat(byte *p)
{
	byte b = *p + 1;
	if (b != 0) *p = b;
}

static void UpdateStationRating(Station *st)
{
	bool waiting_changed = false;

	byte_inc_sat(&st->time_since_load);
	byte_inc_sat(&st->time_since_unload);

	const CargoSpec *cs;
	FOR_ALL_CARGOSPECS(cs) {
		GoodsEntry *ge = &st->goods[cs->Index()];
		/* Slowly increase the rating back to his original level in the case we
		 *  didn't deliver cargo yet to this station. This happens when a bribe
		 *  failed while you didn't moved that cargo yet to a station. */
		if (!HasBit(ge->acceptance_pickup, GoodsEntry::PICKUP) && ge->rating < INITIAL_STATION_RATING) {
			ge->rating++;
		}

		/* Only change the rating if we are moving this cargo */
		if (HasBit(ge->acceptance_pickup, GoodsEntry::PICKUP)) {
			byte_inc_sat(&ge->days_since_pickup);

			bool skip = false;
			int rating = 0;
			uint waiting = ge->cargo.Count();

			if (HasBit(cs->callback_mask, CBM_CARGO_STATION_RATING_CALC)) {
				/* Perform custom station rating. If it succeeds the speed, days in transit and
				 * waiting cargo ratings must not be executed. */

				/* NewGRFs expect last speed to be 0xFF when no vehicle has arrived yet. */
				uint last_speed = ge->last_speed;
				if (last_speed == 0) last_speed = 0xFF;

				uint32 var18 = min(ge->days_since_pickup, 0xFF) | (min(waiting, 0xFFFF) << 8) | (min(last_speed, 0xFF) << 24);
				/* Convert to the 'old' vehicle types */
				uint32 var10 = (st->last_vehicle_type == VEH_INVALID) ? 0x0 : (st->last_vehicle_type + 0x10);
				uint16 callback = GetCargoCallback(CBID_CARGO_STATION_RATING_CALC, var10, var18, cs);
				if (callback != CALLBACK_FAILED) {
					skip = true;
					rating = GB(callback, 0, 14);

					/* Simulate a 15 bit signed value */
					if (HasBit(callback, 14)) rating -= 0x4000;
				}
			}

			if (!skip) {
				int b = ge->last_speed - 85;
				if (b >= 0) rating += b >> 2;

				byte days = ge->days_since_pickup;
				if (st->last_vehicle_type == VEH_SHIP) days >>= 2;
				(days > 21) ||
				(rating += 25, days > 12) ||
				(rating += 25, days > 6) ||
				(rating += 45, days > 3) ||
				(rating += 35, true);

				(rating -= 90, waiting > 1500) ||
				(rating += 55, waiting > 1000) ||
				(rating += 35, waiting > 600) ||
				(rating += 10, waiting > 300) ||
				(rating += 20, waiting > 100) ||
				(rating += 10, true);
			}

			if (Company::IsValidID(st->owner) && HasBit(st->town->statues, st->owner)) rating += 26;

			byte age = ge->last_age;
			(age >= 3) ||
			(rating += 10, age >= 2) ||
			(rating += 10, age >= 1) ||
			(rating += 13, true);

			{
				int or_ = ge->rating; // old rating

				/* only modify rating in steps of -2, -1, 0, 1 or 2 */
				ge->rating = rating = or_ + Clamp(Clamp(rating, 0, 255) - or_, -2, 2);

				/* if rating is <= 64 and more than 200 items waiting,
				 * remove some random amount of goods from the station */
				if (rating <= 64 && waiting >= 200) {
					int dec = Random() & 0x1F;
					if (waiting < 400) dec &= 7;
					waiting -= dec + 1;
					waiting_changed = true;
				}

				/* if rating is <= 127 and there are any items waiting, maybe remove some goods. */
				if (rating <= 127 && waiting != 0) {
					uint32 r = Random();
					if (rating <= (int)GB(r, 0, 7)) {
						/* Need to have int, otherwise it will just overflow etc. */
						waiting = max((int)waiting - (int)GB(r, 8, 2) - 1, 0);
						waiting_changed = true;
					}
				}

				/* At some point we really must cap the cargo. Previously this
				 * was a strict 4095, but now we'll have a less strict, but
				 * increasingly agressive truncation of the amount of cargo. */
				static const uint WAITING_CARGO_THRESHOLD  = 1 << 12;
				static const uint WAITING_CARGO_CUT_FACTOR = 1 <<  6;
				static const uint MAX_WAITING_CARGO        = 1 << 15;

				if (waiting > WAITING_CARGO_THRESHOLD) {
					uint difference = waiting - WAITING_CARGO_THRESHOLD;
					waiting -= (difference / WAITING_CARGO_CUT_FACTOR);

					waiting = min(waiting, MAX_WAITING_CARGO);
					waiting_changed = true;
				}

				if (waiting_changed) ge->cargo.RandomTruncate(waiting);
			}
		}
	}

	StationID index = st->index;
	if (waiting_changed) {
		SetWindowDirty(WC_STATION_VIEW, index); // update whole window
	} else {
		SetWindowWidgetDirty(WC_STATION_VIEW, index, SVW_RATINGLIST); // update only ratings list
	}
}

void DeleteStaleFlows(StationID at, CargoID c_id, StationID to) {
	FlowStatMap & flows = Station::Get(at)->goods[c_id].flows;
	for (FlowStatMap::iterator f_it = flows.begin(); f_it != flows.end();) {
		FlowStatSet & s_flows = f_it->second;
		for (FlowStatSet::iterator s_it = s_flows.begin(); s_it != s_flows.end();) {
			if (s_it->Via() == to) {
				s_flows.erase(s_it++);
			} else {
				++s_it;
			}
		}
		if (s_flows.empty()) {
			flows.erase(f_it++);
		} else {
			++f_it;
		}
	}
}

uint GetMovingAverageLength(const Station *from, const Station *to)
{
<<<<<<< HEAD
	return _settings_game.economy.moving_average_length + (DistanceManhattan(from->xy, to->xy) >> 2);
=======
	return LinkStat::MIN_AVERAGE_LENGTH + (DistanceManhattan(from->xy, to->xy) >> 2);
>>>>>>> 4ce5fbef
}

void Station::RunAverages() {
	FlowStatSet new_flows;
	for(int goods_index = CT_BEGIN; goods_index != CT_END; ++goods_index) {
		GoodsEntry & good = this->goods[goods_index];
<<<<<<< HEAD
		good.supply.Decrease();
=======
>>>>>>> 4ce5fbef
		LinkStatMap & links = good.link_stats;
		for (LinkStatMap::iterator i = links.begin(); i != links.end();) {
			StationID id = i->first;
			Station *other = Station::GetIfValid(id);
			if (other == NULL) {
				links.erase(i++);
			} else {
				LinkStat & ls = i->second;
				ls.Decrease();
				if (ls.IsNull()) {
					DeleteStaleFlows(this->index, goods_index, id);
					good.cargo.RerouteStalePackets(this->index, id, &good);
					links.erase(i++);
				} else {
					++i;
				}
			}
		}

		FlowStatMap & flows = good.flows;
		for (FlowStatMap::iterator i = flows.begin(); i != flows.end();) {
			StationID source = i->first;
			if (!Station::IsValidID(source)) {
				flows.erase(i++);
			} else {
				FlowStatSet & flow_set = i->second;
				for (FlowStatSet::iterator j = flow_set.begin(); j != flow_set.end(); ++j) {
					if (Station::IsValidID(j->Via())) {
						new_flows.insert(j->GetDecreasedCopy());
					}
				}
				flow_set.swap(new_flows);
				new_flows.clear();
				++i;
			}
		}
	}
}

void UpdateFlows(Station *st, Vehicle *front, StationID next_station_id) {
	if (next_station_id == INVALID_STATION) {
		return;
	} else {
		for (Vehicle *v = front; v != NULL; v = v->Next()) {
			GoodsEntry *ge = &st->goods[v->cargo_type];
			const CargoPacketList *packets = v->cargo.Packets();
			for(VehicleCargoList::ConstIterator i = packets->begin(); i != packets->end(); ++i) {
				CargoPacket *p = *i;
				ge->UpdateFlowStats(p->SourceStation(), p->Count(), next_station_id);
			}
		}
	}
}

void RecalcFrozenIfLoading(const Vehicle * v) {
	if (v->current_order.IsType(OT_LOADING)) {
		RecalcFrozen(Station::Get(v->last_station_visited));
	}
}

void RecalcFrozen(Station * st) {
	if (st->loading_vehicles.empty()) {
		/* if no vehicles are there the frozen values are always correct */
		return;
	}

	for(int goods_index = CT_BEGIN; goods_index != CT_END; ++goods_index) {
		GoodsEntry & good = st->goods[goods_index];
		LinkStatMap & links = good.link_stats;
		for (LinkStatMap::iterator i = links.begin(); i != links.end(); ++i) {
			i->second.Unfreeze();
		}
	}

	std::list<Vehicle *>::iterator v_it = st->loading_vehicles.begin();
	while(v_it != st->loading_vehicles.end()) {
		const Vehicle * front = *v_it;
		OrderList * orders = front->orders.list;
		if (orders != NULL) {
			StationID next_station_id = orders->GetNextStoppingStation(front->cur_order_index, front->type == VEH_ROAD || front->type == VEH_TRAIN);
			if (next_station_id != INVALID_STATION && next_station_id != st->index) {
				IncreaseStats(st, front, next_station_id, true);
			}
		}
		++v_it;
	}
}

void DecreaseFrozen(Station *st, const Vehicle *front, StationID next_station_id) {
	assert(st->index != next_station_id && next_station_id != INVALID_STATION);
	for (const Vehicle *v = front; v != NULL; v = v->Next()) {
		if (v->cargo_cap > 0) {
			LinkStatMap & link_stats = st->goods[v->cargo_type].link_stats;
			LinkStatMap::iterator lstat_it = link_stats.find(next_station_id);
			if (lstat_it == link_stats.end()) {
				DEBUG(misc, 0, "frozen not in linkstat list.");
				RecalcFrozen(st);
				return;
			} else {
				LinkStat & link_stat = lstat_it->second;
				if (link_stat.Frozen() < v->cargo_cap) {
					DEBUG(misc, 0, "frozen is smaller than cargo cap.");
					RecalcFrozen(st);
					return;
				} else {
					link_stat.Unfreeze(v->cargo_cap);
				}
				assert(!link_stat.IsNull());
			}
		}
	}
}

void IncreaseStats(Station *st, const Vehicle *front, StationID next_station_id, bool freeze) {
	Station *next = Station::GetIfValid(next_station_id);
	assert(st->index != next_station_id && next != NULL);
	uint average_length = GetMovingAverageLength(st, next);

	for (const Vehicle *v = front; v != NULL; v = v->Next()) {
		if (v->cargo_cap > 0) {
			LinkStatMap &stats = st->goods[v->cargo_type].link_stats;
			LinkStatMap::iterator i = stats.find(next_station_id);
			if (i == stats.end()) {
				stats.insert(std::make_pair(next_station_id, LinkStat(
					average_length, v->cargo_cap,
					freeze ? v->cargo_cap : 0,
					freeze ? 0 : v->cargo.Count()
				)));
			} else {
				LinkStat & link_stat = i->second;
				if (freeze) {
					link_stat.Freeze(v->cargo_cap);
				} else {
					link_stat.Increase(v->cargo_cap, v->cargo.Count());
				}
				assert(!link_stat.IsNull());
			}
		}
	}
}

/* called for every station each tick */
static void StationHandleSmallTick(BaseStation *st)
{
	if ((st->facilities & FACIL_WAYPOINT) != 0 || !st->IsInUse()) return;

	byte b = st->delete_ctr + 1;
	if (b >= 185) b = 0;
	st->delete_ctr = b;

	if (b == 0) UpdateStationRating(Station::From(st));
}

void OnTick_Station()
{
	if (_game_mode == GM_EDITOR) return;

	RunAverages<Station>();

	BaseStation *st;
	FOR_ALL_BASE_STATIONS(st) {
		StationHandleSmallTick(st);
		
		/* Run 250 tick interval trigger for station animation.
		 * Station index is included so that triggers are not all done
		 * at the same time. */
		if ((_tick_counter + st->index) % 250 == 0) {
			/* Stop processing this station if it was deleted */
			if (!StationHandleBigTick(st)) continue;
			StationAnimationTrigger(st, st->xy, STAT_ANIM_250_TICKS);
			if (Station::IsExpected(st)) AirportAnimationTrigger(Station::From(st), AAT_STATION_250_ticks);
		}
	}
}

void StationMonthlyLoop()
{
	Station *st;
	FOR_ALL_STATIONS(st) {
		for(int goods_index = CT_BEGIN; goods_index != CT_END; ++goods_index) {
			GoodsEntry &good = st->goods[goods_index];
			good.supply = good.supply_new;
			good.supply_new = 0;
		}
	}
}


void ModifyStationRatingAround(TileIndex tile, Owner owner, int amount, uint radius)
{
	Station *st;

	FOR_ALL_STATIONS(st) {
		if (st->owner == owner &&
				DistanceManhattan(tile, st->xy) <= radius) {
			for (CargoID i = 0; i < NUM_CARGO; i++) {
				GoodsEntry *ge = &st->goods[i];

				if (ge->acceptance_pickup != 0) {
					ge->rating = Clamp(ge->rating + amount, 0, 255);
				}
			}
		}
	}
}

static void UpdateStationWaiting(Station *st, CargoID type, uint amount, SourceType source_type, SourceID source_id)
{
	GoodsEntry & good = st->goods[type];
	StationID id = st->index;
	StationID next = INVALID_STATION;
	FlowStatSet & flow_stats = good.flows[id];
	FlowStatSet::iterator i = flow_stats.begin();
	if (i != flow_stats.end()) {
		next = i->Via();
		good.UpdateFlowStats(flow_stats, i, amount);
	}
	CargoPacket * packet = new CargoPacket(st->index, st->xy, amount, source_type, source_id);
	good.cargo.Append(next, packet);
	SetBit(good.acceptance_pickup, GoodsEntry::PICKUP);
<<<<<<< HEAD
	good.supply.Increase(amount);
=======
	good.supply_new += amount;
>>>>>>> 4ce5fbef

	StationAnimationTrigger(st, st->xy, STAT_ANIM_NEW_CARGO, type);
	AirportAnimationTrigger(st, AAT_STATION_NEW_CARGO, type);

	SetWindowDirty(WC_STATION_VIEW, st->index);
	st->MarkTilesDirty(true);
}

static bool IsUniqueStationName(const char *name)
{
	const Station *st;

	FOR_ALL_STATIONS(st) {
		if (st->name != NULL && strcmp(st->name, name) == 0) return false;
	}

	return true;
}

/** Rename a station
 * @param tile unused
 * @param flags operation to perform
 * @param p1 station ID that is to be renamed
 * @param p2 unused
 * @param text the new name or an empty string when resetting to the default
 * @return the cost of this operation or an error
 */
CommandCost CmdRenameStation(TileIndex tile, DoCommandFlag flags, uint32 p1, uint32 p2, const char *text)
{
	Station *st = Station::GetIfValid(p1);
	if (st == NULL || !CheckOwnership(st->owner)) return CMD_ERROR;

	bool reset = StrEmpty(text);

	if (!reset) {
		if (strlen(text) >= MAX_LENGTH_STATION_NAME_BYTES) return CMD_ERROR;
		if (!IsUniqueStationName(text)) return_cmd_error(STR_ERROR_NAME_MUST_BE_UNIQUE);
	}

	if (flags & DC_EXEC) {
		free(st->name);
		st->name = reset ? NULL : strdup(text);

		st->UpdateVirtCoord();
		InvalidateWindowData(WC_STATION_LIST, st->owner, 1);
	}

	return CommandCost();
}

/**
 * Find all stations around a rectangular producer (industry, house, headquarter, ...)
 *
 * @param location The location/area of the producer
 * @param stations The list to store the stations in
 */
void FindStationsAroundTiles(const TileArea &location, StationList *stations)
{
	/* area to search = producer plus station catchment radius */
	int max_rad = (_settings_game.station.modified_catchment ? MAX_CATCHMENT : CA_UNMODIFIED);

	for (int dy = -max_rad; dy < location.h + max_rad; dy++) {
		for (int dx = -max_rad; dx < location.w + max_rad; dx++) {
			TileIndex cur_tile = TileAddWrap(location.tile, dx, dy);
			if (cur_tile == INVALID_TILE || !IsTileType(cur_tile, MP_STATION)) continue;

			Station *st = Station::GetByTile(cur_tile);
			if (st == NULL) continue;

			if (_settings_game.station.modified_catchment) {
				int rad = st->GetCatchmentRadius();
				if (dx < -rad || dx >= rad + location.w || dy < -rad || dy >= rad + location.h) continue;
			}

			/* Insert the station in the set. This will fail if it has
			 * already been added.
			 */
			stations->Include(st);
		}
	}
}

/**
 * Run a tile loop to find stations around a tile, on demand. Cache the result for further requests
 * @return pointer to a StationList containing all stations found
 */
const StationList *StationFinder::GetStations()
{
	if (this->tile != INVALID_TILE) {
		FindStationsAroundTiles(*this, &this->stations);
		this->tile = INVALID_TILE;
	}
	return &this->stations;
}

uint MoveGoodsToStation(CargoID type, uint amount, SourceType source_type, SourceID source_id, const StationList *all_stations)
{
	/* Return if nothing to do. Also the rounding below fails for 0. */
	if (amount == 0) return 0;

	Station *st1 = NULL;   // Station with best rating
	Station *st2 = NULL;   // Second best station
	uint best_rating1 = 0; // rating of st1
	uint best_rating2 = 0; // rating of st2

	for (Station * const *st_iter = all_stations->Begin(); st_iter != all_stations->End(); ++st_iter) {
		Station *st = *st_iter;

		/* Is the station reserved exclusively for somebody else? */
		if (st->town->exclusive_counter > 0 && st->town->exclusivity != st->owner) continue;

		if (st->goods[type].rating == 0) continue; // Lowest possible rating, better not to give cargo anymore

		if (_settings_game.order.selectgoods && st->goods[type].last_speed == 0) continue; // Selectively servicing stations, and not this one

		if (IsCargoInClass(type, CC_PASSENGERS)) {
			if (st->facilities == FACIL_TRUCK_STOP) continue; // passengers are never served by just a truck stop
		} else {
			if (st->facilities == FACIL_BUS_STOP) continue; // non-passengers are never served by just a bus stop
		}

		/* This station can be used, add it to st1/st2 */
		if (st1 == NULL || st->goods[type].rating >= best_rating1) {
			st2 = st1; best_rating2 = best_rating1; st1 = st; best_rating1 = st->goods[type].rating;
		} else if (st2 == NULL || st->goods[type].rating >= best_rating2) {
			st2 = st; best_rating2 = st->goods[type].rating;
		}
	}

	/* no stations around at all? */
	if (st1 == NULL) return 0;

	if (st2 == NULL) {
		/* only one station around */
		uint moved = amount * best_rating1 / 256 + 1;
		UpdateStationWaiting(st1, type, moved, source_type, source_id);
		return moved;
	}

	/* several stations around, the best two (highest rating) are in st1 and st2 */
	assert(st1 != NULL);
	assert(st2 != NULL);
	assert(best_rating1 != 0 || best_rating2 != 0);

	/* the 2nd highest one gets a penalty */
	best_rating2 >>= 1;

	/* amount given to station 1 */
	uint t = (best_rating1 * (amount + 1)) / (best_rating1 + best_rating2);

	uint moved = 0;
	if (t != 0) {
		moved = t * best_rating1 / 256 + 1;
		amount -= t;
		UpdateStationWaiting(st1, type, moved, source_type, source_id);
	}

	if (amount != 0) {
		amount = amount * best_rating2 / 256 + 1;
		moved += amount;
		UpdateStationWaiting(st2, type, amount, source_type, source_id);
	}

	return moved;
}

void BuildOilRig(TileIndex tile)
{
	if (!Station::CanAllocateItem()) {
		DEBUG(misc, 0, "Can't allocate station for oilrig at 0x%X, reverting to oilrig only", tile);
		return;
	}

	Station *st = new Station(tile);
	st->town = ClosestTownFromTile(tile, UINT_MAX);

	st->string_id = GenerateStationName(st, tile, STATIONNAMING_OILRIG);

	assert(IsTileType(tile, MP_INDUSTRY));
	DeleteAnimatedTile(tile);
	MakeOilrig(tile, st->index, GetWaterClass(tile));

	st->owner = OWNER_NONE;
	st->airport_type = AT_OILRIG;
	st->airport.Add(tile);
	st->dock_tile = tile;
	st->facilities = FACIL_AIRPORT | FACIL_DOCK;
	st->build_date = _date;

	st->rect.BeforeAddTile(tile, StationRect::ADD_FORCE);

	for (CargoID j = 0; j < NUM_CARGO; j++) {
		st->goods[j].acceptance_pickup = 0;
		st->goods[j].days_since_pickup = 255;
		st->goods[j].rating = INITIAL_STATION_RATING;
		st->goods[j].last_speed = 0;
		st->goods[j].last_age = 255;
	}

	st->UpdateVirtCoord();
	UpdateStationAcceptance(st, false);
	st->RecomputeIndustriesNear();
}

void DeleteOilRig(TileIndex tile)
{
	Station *st = Station::GetByTile(tile);

	MakeWaterKeepingClass(tile, OWNER_NONE);
	MarkTileDirtyByTile(tile);

	st->dock_tile = INVALID_TILE;
	st->airport.Clear();
	st->facilities &= ~(FACIL_AIRPORT | FACIL_DOCK);
	st->airport_flags = 0;

	st->rect.AfterRemoveTile(st, tile);

	st->UpdateVirtCoord();
	st->RecomputeIndustriesNear();
	if (!st->IsInUse()) delete st;
}

static void ChangeTileOwner_Station(TileIndex tile, Owner old_owner, Owner new_owner)
{
	if (IsDriveThroughStopTile(tile)) {
		for (RoadType rt = ROADTYPE_ROAD; rt < ROADTYPE_END; rt++) {
			/* Update all roadtypes, no matter if they are present */
			if (GetRoadOwner(tile, rt) == old_owner) {
				SetRoadOwner(tile, rt, new_owner == INVALID_OWNER ? OWNER_NONE : new_owner);
			}
		}
	}

	if (!IsTileOwner(tile, old_owner)) return;

	if (new_owner != INVALID_OWNER) {
		/* for buoys, owner of tile is owner of water, st->owner == OWNER_NONE */
		SetTileOwner(tile, new_owner);
		InvalidateWindowClassesData(WC_STATION_LIST, 0);
	} else {
		if (IsDriveThroughStopTile(tile)) {
			/* Remove the drive-through road stop */
			DoCommand(tile, 1 | 1 << 8, (GetStationType(tile) == STATION_TRUCK) ? ROADSTOP_TRUCK : ROADSTOP_BUS, DC_EXEC | DC_BANKRUPT, CMD_REMOVE_ROAD_STOP);
			assert(IsTileType(tile, MP_ROAD));
			/* Change owner of tile and all roadtypes */
			ChangeTileOwner(tile, old_owner, new_owner);
		} else {
			DoCommand(tile, 0, 0, DC_EXEC | DC_BANKRUPT, CMD_LANDSCAPE_CLEAR);
			/* Set tile owner of water under (now removed) buoy and dock to OWNER_NONE.
			 * Update owner of buoy if it was not removed (was in orders).
			 * Do not update when owned by OWNER_WATER (sea and rivers). */
			if ((IsTileType(tile, MP_WATER) || IsBuoyTile(tile)) && IsTileOwner(tile, old_owner)) SetTileOwner(tile, OWNER_NONE);
		}
	}
}

/**
 * Check if a drive-through road stop tile can be cleared.
 * Road stops built on town-owned roads check the conditions
 * that would allow clearing of the original road.
 * @param tile road stop tile to check
 * @param flags command flags
 * @return true if the road can be cleared
 */
static bool CanRemoveRoadWithStop(TileIndex tile, DoCommandFlag flags)
{
	/* Yeah... water can always remove stops, right? */
	if (_current_company == OWNER_WATER) return true;

	Owner road_owner = _current_company;
	Owner tram_owner = _current_company;

	RoadTypes rts = GetRoadTypes(tile);
	if (HasBit(rts, ROADTYPE_ROAD)) road_owner = GetRoadOwner(tile, ROADTYPE_ROAD);
	if (HasBit(rts, ROADTYPE_TRAM)) tram_owner = GetRoadOwner(tile, ROADTYPE_TRAM);

	if ((road_owner != OWNER_TOWN && !CheckOwnership(road_owner)) || !CheckOwnership(tram_owner)) return false;

	return road_owner != OWNER_TOWN || CheckAllowRemoveRoad(tile, GetAnyRoadBits(tile, ROADTYPE_ROAD), OWNER_TOWN, ROADTYPE_ROAD, flags);
}

CommandCost ClearTile_Station(TileIndex tile, DoCommandFlag flags)
{
	if (flags & DC_AUTO) {
		switch (GetStationType(tile)) {
			default: break;
			case STATION_RAIL:     return_cmd_error(STR_ERROR_MUST_DEMOLISH_RAILROAD);
			case STATION_WAYPOINT: return_cmd_error(STR_ERROR_BUILDING_MUST_BE_DEMOLISHED);
			case STATION_AIRPORT:  return_cmd_error(STR_ERROR_MUST_DEMOLISH_AIRPORT_FIRST);
			case STATION_TRUCK:    return_cmd_error(HasTileRoadType(tile, ROADTYPE_TRAM) ? STR_ERROR_MUST_DEMOLISH_CARGO_TRAM_STATION_FIRST : STR_ERROR_MUST_DEMOLISH_TRUCK_STATION_FIRST);
			case STATION_BUS:      return_cmd_error(HasTileRoadType(tile, ROADTYPE_TRAM) ? STR_ERROR_MUST_DEMOLISH_PASSENGER_TRAM_STATION_FIRST : STR_ERROR_MUST_DEMOLISH_BUS_STATION_FIRST);
			case STATION_BUOY:     return_cmd_error(STR_ERROR_BUOY_IN_THE_WAY);
			case STATION_DOCK:     return_cmd_error(STR_ERROR_MUST_DEMOLISH_DOCK_FIRST);
			case STATION_OILRIG:
				SetDParam(1, STR_INDUSTRY_NAME_OIL_RIG);
				return_cmd_error(STR_ERROR_UNMOVABLE_OBJECT_IN_THE_WAY);
		}
	}

	switch (GetStationType(tile)) {
		case STATION_RAIL:     return RemoveRailStation(tile, flags);
		case STATION_WAYPOINT: return RemoveRailWaypoint(tile, flags);
		case STATION_AIRPORT:  return RemoveAirport(tile, flags);
		case STATION_TRUCK:
			if (IsDriveThroughStopTile(tile) && !CanRemoveRoadWithStop(tile, flags))
				return_cmd_error(STR_ERROR_MUST_DEMOLISH_TRUCK_STATION_FIRST);
			return RemoveRoadStop(tile, flags);
		case STATION_BUS:
			if (IsDriveThroughStopTile(tile) && !CanRemoveRoadWithStop(tile, flags))
				return_cmd_error(STR_ERROR_MUST_DEMOLISH_BUS_STATION_FIRST);
			return RemoveRoadStop(tile, flags);
		case STATION_BUOY:     return RemoveBuoy(tile, flags);
		case STATION_DOCK:     return RemoveDock(tile, flags);
		default: break;
	}

	return CMD_ERROR;
}

static CommandCost TerraformTile_Station(TileIndex tile, DoCommandFlag flags, uint z_new, Slope tileh_new)
{
	if (_settings_game.construction.build_on_slopes && AutoslopeEnabled()) {
		/* TODO: If you implement newgrf callback 149 'land slope check', you have to decide what to do with it here.
		 *       TTDP does not call it.
		 */
		if (!IsSteepSlope(tileh_new) && (GetTileMaxZ(tile) == z_new + GetSlopeMaxZ(tileh_new))) {
			switch (GetStationType(tile)) {
				case STATION_WAYPOINT:
				case STATION_RAIL: {
					DiagDirection direction = AxisToDiagDir(GetRailStationAxis(tile));
					if (!AutoslopeCheckForEntranceEdge(tile, z_new, tileh_new, direction)) break;
					if (!AutoslopeCheckForEntranceEdge(tile, z_new, tileh_new, ReverseDiagDir(direction))) break;
					return CommandCost(EXPENSES_CONSTRUCTION, _price[PR_BUILD_FOUNDATION]);
				}

				case STATION_AIRPORT:
					return CommandCost(EXPENSES_CONSTRUCTION, _price[PR_BUILD_FOUNDATION]);

				case STATION_TRUCK:
				case STATION_BUS: {
					DiagDirection direction = GetRoadStopDir(tile);
					if (!AutoslopeCheckForEntranceEdge(tile, z_new, tileh_new, direction)) break;
					if (IsDriveThroughStopTile(tile)) {
						if (!AutoslopeCheckForEntranceEdge(tile, z_new, tileh_new, ReverseDiagDir(direction))) break;
					}
					return CommandCost(EXPENSES_CONSTRUCTION, _price[PR_BUILD_FOUNDATION]);
				}

				default: break;
			}
		}
	}
	return DoCommand(tile, 0, 0, flags, CMD_LANDSCAPE_CLEAR);
}

void GoodsEntry::UpdateFlowStats(FlowStatSet &flow_stats, FlowStatSet::iterator flow_it, uint count)
{
	FlowStat fs = *flow_it;
	fs.Increase(count);
	flow_stats.erase(flow_it);
	flow_stats.insert(fs);
}

void GoodsEntry::UpdateFlowStats(FlowStatSet &flow_stats, uint count, StationID next)
{
	FlowStatSet::iterator flow_it = flow_stats.begin();
	while (flow_it != flow_stats.end()) {
		StationID via = flow_it->Via();
		if (via == next) { //usually the first one is the correct one
			this->UpdateFlowStats(flow_stats, flow_it, count);
			return;
		} else {
			++flow_it;
		}
	}
}

void GoodsEntry::UpdateFlowStats(StationID source, uint count, StationID next)
{
	if (source == INVALID_STATION || next == INVALID_STATION || this->flows.empty()) return;
	FlowStatSet &flow_stats = this->flows[source];
	this->UpdateFlowStats(flow_stats, count, next);
}

StationID GoodsEntry::UpdateFlowStatsTransfer(StationID source, uint count, StationID curr) {
	if (source == INVALID_STATION || this->flows.empty()) return INVALID_STATION;
	FlowStatSet &flow_stats = this->flows[source];
	FlowStatSet::iterator flow_it = flow_stats.begin();
	while (flow_it != flow_stats.end()) {
		StationID via = flow_it->Via();
		if (via != curr) {
			UpdateFlowStats(flow_stats, flow_it, count);
			return via;
		}
		else {
			++flow_it;
		}
	}
	return INVALID_STATION;
}

FlowStat GoodsEntry::GetSumFlowVia(StationID via) const {
	FlowStat ret(1, via);
	for(FlowStatMap::const_iterator i = this->flows.begin(); i != this->flows.end(); ++i) {
		const FlowStatSet &flow_set = i->second;
		for (FlowStatSet::const_iterator j = flow_set.begin(); j != flow_set.end(); ++j) {
			const FlowStat &flow = *j;
			if (flow.Via() == via) {
				ret += flow;
			}
		}
	}
	return ret;
}

extern const TileTypeProcs _tile_type_station_procs = {
	DrawTile_Station,           // draw_tile_proc
	GetSlopeZ_Station,          // get_slope_z_proc
	ClearTile_Station,          // clear_tile_proc
	NULL,                       // add_accepted_cargo_proc
	GetTileDesc_Station,        // get_tile_desc_proc
	GetTileTrackStatus_Station, // get_tile_track_status_proc
	ClickTile_Station,          // click_tile_proc
	AnimateTile_Station,        // animate_tile_proc
	TileLoop_Station,           // tile_loop_clear
	ChangeTileOwner_Station,    // change_tile_owner_clear
	NULL,                       // add_produced_cargo_proc
	VehicleEnter_Station,       // vehicle_enter_tile_proc
	GetFoundation_Station,      // get_foundation_proc
	TerraformTile_Station,      // terraform_tile_proc
};<|MERGE_RESOLUTION|>--- conflicted
+++ resolved
@@ -3118,21 +3118,13 @@
 
 uint GetMovingAverageLength(const Station *from, const Station *to)
 {
-<<<<<<< HEAD
-	return _settings_game.economy.moving_average_length + (DistanceManhattan(from->xy, to->xy) >> 2);
-=======
 	return LinkStat::MIN_AVERAGE_LENGTH + (DistanceManhattan(from->xy, to->xy) >> 2);
->>>>>>> 4ce5fbef
 }
 
 void Station::RunAverages() {
 	FlowStatSet new_flows;
 	for(int goods_index = CT_BEGIN; goods_index != CT_END; ++goods_index) {
 		GoodsEntry & good = this->goods[goods_index];
-<<<<<<< HEAD
-		good.supply.Decrease();
-=======
->>>>>>> 4ce5fbef
 		LinkStatMap & links = good.link_stats;
 		for (LinkStatMap::iterator i = links.begin(); i != links.end();) {
 			StationID id = i->first;
@@ -3353,11 +3345,7 @@
 	CargoPacket * packet = new CargoPacket(st->index, st->xy, amount, source_type, source_id);
 	good.cargo.Append(next, packet);
 	SetBit(good.acceptance_pickup, GoodsEntry::PICKUP);
-<<<<<<< HEAD
-	good.supply.Increase(amount);
-=======
 	good.supply_new += amount;
->>>>>>> 4ce5fbef
 
 	StationAnimationTrigger(st, st->xy, STAT_ANIM_NEW_CARGO, type);
 	AirportAnimationTrigger(st, AAT_STATION_NEW_CARGO, type);
