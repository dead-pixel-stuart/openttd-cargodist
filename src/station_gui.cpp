/* $Id$ */

/*
 * This file is part of OpenTTD.
 * OpenTTD is free software; you can redistribute it and/or modify it under the terms of the GNU General Public License as published by the Free Software Foundation, version 2.
 * OpenTTD is distributed in the hope that it will be useful, but WITHOUT ANY WARRANTY; without even the implied warranty of MERCHANTABILITY or FITNESS FOR A PARTICULAR PURPOSE.
 * See the GNU General Public License for more details. You should have received a copy of the GNU General Public License along with OpenTTD. If not, see <http://www.gnu.org/licenses/>.
 */

/** @file station_gui.cpp The GUI for stations. */

#include "stdafx.h"
#include "openttd.h"
#include "debug.h"
#include "gui.h"
#include "window_gui.h"
#include "textbuf_gui.h"
#include "company_func.h"
#include "command_func.h"
#include "vehicle_gui.h"
#include "cargotype.h"
#include "station_gui.h"
#include "strings_func.h"
#include "window_func.h"
#include "viewport_func.h"
#include "gfx_func.h"
#include "widgets/dropdown_func.h"
#include "newgrf_cargo.h"
#include "station_base.h"
#include "waypoint_base.h"
#include "tilehighlight_func.h"
#include "company_base.h"
#include "sortlist_type.h"

#include "table/strings.h"
#include "table/sprites.h"

/**
 * Draw small boxes of cargo amount and ratings data at the given
 * coordinates. If amount exceeds 576 units, it is shown 'full', same
 * goes for the rating: at above 90% orso (224) it is also 'full'
 *
 * @param left   left most coordinate to draw the box at
 * @param right  right most coordinate to draw the box at
 * @param y      coordinate to draw the box at
 * @param type   Cargo type
 * @param amount Cargo amount
 * @param rating ratings data for that particular cargo
 *
 * @note Each cargo-bar is 16 pixels wide and 6 pixels high
 * @note Each rating 14 pixels wide and 1 pixel high and is 1 pixel below the cargo-bar
 */
static void StationsWndShowStationRating(int left, int right, int y, CargoID type, uint amount, byte rating)
{
	static const uint units_full  = 576; ///< number of units to show station as 'full'
	static const uint rating_full = 224; ///< rating needed so it is shown as 'full'

	const CargoSpec *cs = CargoSpec::Get(type);
	if (!cs->IsValid()) return;

	int colour = cs->rating_colour;
	uint w = (minu(amount, units_full) + 5) / 36;

	/* Draw total cargo (limited) on station (fits into 16 pixels) */
	if (w != 0) GfxFillRect(left, y, left + w - 1, y + 6, colour);

	/* Draw a one pixel-wide bar of additional cargo meter, useful
	 * for stations with only a small amount (<=30) */
	if (w == 0) {
		uint rest = amount / 5;
		if (rest != 0) {
			w += left;
			GfxFillRect(w, y + 6 - rest, w, y + 6, colour);
		}
	}

	DrawString(left + 1, right, y, cs->abbrev, TC_BLACK);

	/* Draw green/red ratings bar (fits into 14 pixels) */
	y += 8;
	GfxFillRect(left + 1, y, left + 14, y, 0xB8);
	rating = minu(rating, rating_full) / 16;
	if (rating != 0) GfxFillRect(left + 1, y, left + rating, y, 0xD0);
}

typedef GUIList<const Station*> GUIStationList;

/** Enum for CompanyStations, referring to _company_stations_widgets */
enum StationListWidgets {
	SLW_CLOSEBOX =  0,  ///< Close window button
	SLW_CAPTION,        ///< Window caption
	SLW_STICKY,         ///< Sticky button
	SLW_LIST,           ///< The main panel, list of stations
	SLW_SCROLLBAR,      ///< Scrollbar next to the main panel
	SLW_RESIZE,         ///< Resize button

	SLW_TRAIN,          ///< 'TRAIN' button - list only facilities where is a railroad station
	SLW_TRUCK,          ///< 'TRUCK' button - list only facilities where is a truck stop
	SLW_BUS,            ///< 'BUS' button - list only facilities where is a bus stop
	SLW_AIRPLANE,       ///< 'AIRPLANE' button - list only facilities where is an airport
	SLW_SHIP,           ///< 'SHIP' button - list only facilities where is a dock
	SLW_FACILALL,       ///< 'ALL' button - list all facilities

	SLW_PAN_BETWEEN,    ///< Small panel between list of types of ficilities and list of cargo types
	SLW_NOCARGOWAITING, ///< 'NO' button - list stations where no cargo is waiting
	SLW_CARGOALL,       ///< 'ALL' button - list all stations
	SLW_PAN_RIGHT,      ///< Panel right of list of cargo types

	SLW_SORTBY,         ///< 'Sort by' button - reverse sort direction
	SLW_SORTDROPBTN,    ///< Dropdown button
	SLW_PAN_SORT_RIGHT, ///< Panel right of sorting options

	SLW_CARGOSTART,     ///< Widget numbers used for list of cargo types (not present in _company_stations_widgets)
};

/**
 * The list of stations per company.
 */
class CompanyStationsWindow : public Window
{
protected:
	/* Runtime saved values */
	static Listing last_sorting;
	static byte facilities;               // types of stations of interest
	static bool include_empty;            // whether we should include stations without waiting cargo
	static const uint32 cargo_filter_max;
	static uint32 cargo_filter;           // bitmap of cargo types to include
	static const Station *last_station;

	/* Constants for sorting stations */
	static const StringID sorter_names[];
	static GUIStationList::SortFunction * const sorter_funcs[];

	GUIStationList stations;


	/**
	 * (Re)Build station list
	 *
	 * @param owner company whose stations are to be in list
	 */
	void BuildStationsList(const Owner owner)
	{
		if (!this->stations.NeedRebuild()) return;

		DEBUG(misc, 3, "Building station list for company %d", owner);

		this->stations.Clear();

		const Station *st;
		FOR_ALL_STATIONS(st) {
			if (st->owner == owner || (st->owner == OWNER_NONE && HasStationInUse(st->index, owner))) {
				if (this->facilities & st->facilities) { // only stations with selected facilities
					int num_waiting_cargo = 0;
					for (CargoID j = 0; j < NUM_CARGO; j++) {
						if (!st->goods[j].cargo.Empty()) {
							num_waiting_cargo++; // count number of waiting cargo
							if (HasBit(this->cargo_filter, j)) {
								*this->stations.Append() = st;
								break;
							}
						}
					}
					/* stations without waiting cargo */
					if (num_waiting_cargo == 0 && this->include_empty) {
						*this->stations.Append() = st;
					}
				}
			}
		}

		this->stations.Compact();
		this->stations.RebuildDone();

		this->vscroll.SetCount(this->stations.Length()); // Update the scrollbar
	}

	/** Sort stations by their name */
	static int CDECL StationNameSorter(const Station * const *a, const Station * const *b)
	{
		static char buf_cache[64];
		char buf[64];

		SetDParam(0, (*a)->index);
		GetString(buf, STR_STATION_NAME, lastof(buf));

		if (*b != last_station) {
			last_station = *b;
			SetDParam(0, (*b)->index);
			GetString(buf_cache, STR_STATION_NAME, lastof(buf_cache));
		}

		return strcmp(buf, buf_cache);
	}

	/** Sort stations by their type */
	static int CDECL StationTypeSorter(const Station * const *a, const Station * const *b)
	{
		return (*a)->facilities - (*b)->facilities;
	}

	/** Sort stations by their waiting cargo */
	static int CDECL StationWaitingSorter(const Station * const *a, const Station * const *b)
	{
		Money diff = 0;

		for (CargoID j = 0; j < NUM_CARGO; j++) {
			if (!HasBit(cargo_filter, j)) continue;
			if (!(*a)->goods[j].cargo.Empty()) diff += GetTransportedGoodsIncome((*a)->goods[j].cargo.Count(), 20, 50, j);
			if (!(*b)->goods[j].cargo.Empty()) diff -= GetTransportedGoodsIncome((*b)->goods[j].cargo.Count(), 20, 50, j);
		}

		return ClampToI32(diff);
	}

	/** Sort stations by their rating */
	static int CDECL StationRatingMaxSorter(const Station * const *a, const Station * const *b)
	{
		byte maxr1 = 0;
		byte maxr2 = 0;

		for (CargoID j = 0; j < NUM_CARGO; j++) {
			if (!HasBit(cargo_filter, j)) continue;
			if (HasBit((*a)->goods[j].acceptance_pickup, GoodsEntry::PICKUP)) maxr1 = max(maxr1, (*a)->goods[j].rating);
			if (HasBit((*b)->goods[j].acceptance_pickup, GoodsEntry::PICKUP)) maxr2 = max(maxr2, (*b)->goods[j].rating);
		}

		return maxr1 - maxr2;
	}

	/** Sort stations by their rating */
	static int CDECL StationRatingMinSorter(const Station * const *a, const Station * const *b)
	{
		byte minr1 = 255;
		byte minr2 = 255;

		for (CargoID j = 0; j < NUM_CARGO; j++) {
			if (!HasBit(cargo_filter, j)) continue;
			if (HasBit((*a)->goods[j].acceptance_pickup, GoodsEntry::PICKUP)) minr1 = min(minr1, (*a)->goods[j].rating);
			if (HasBit((*b)->goods[j].acceptance_pickup, GoodsEntry::PICKUP)) minr2 = min(minr2, (*b)->goods[j].rating);
		}

		return -(minr1 - minr2);
	}

	/** Sort the stations list */
	void SortStationsList()
	{
		if (!this->stations.Sort()) return;

		/* Reset name sorter sort cache */
		this->last_station = NULL;

		/* Set the modified widget dirty */
		this->SetWidgetDirty(SLW_LIST);
	}

public:
	CompanyStationsWindow(const WindowDesc *desc, WindowNumber window_number) : Window(desc, window_number)
	{
		this->owner = (Owner)this->window_number;
		this->vscroll.SetCapacity(12);
		this->resize.step_height = 10;
		this->resize.height = this->height - 10 * 7; // minimum if 5 in the list

		/* Add cargo filter buttons */
		uint num_active = 0;
		const CargoSpec *cs;
		FOR_ALL_CARGOSPECS(cs) {
			num_active++;
		}

		this->widget_count += num_active;
		this->widget = ReallocT(this->widget, this->widget_count + 1);
		this->widget[this->widget_count].type = WWT_LAST;

		uint i = 0;
		FOR_ALL_CARGOSPECS(cs) {
			Widget *wi = &this->widget[SLW_CARGOSTART + i];
			wi->type     = WWT_PANEL;
			wi->display_flags = RESIZE_NONE;
			wi->colour   = COLOUR_GREY;
			wi->left     = 89 + i * 14;
			wi->right    = wi->left + 13;
			wi->top      = 14;
			wi->bottom   = 24;
			wi->data     = 0;
			wi->tooltips = STR_STATION_LIST_USE_CTRL_TO_SELECT_MORE;

			if (HasBit(this->cargo_filter, cs->Index())) this->LowerWidget(SLW_CARGOSTART + i);
			i++;
		}

		this->widget[SLW_NOCARGOWAITING].left += num_active * 14;
		this->widget[SLW_NOCARGOWAITING].right += num_active * 14;
		this->widget[SLW_CARGOALL].left += num_active * 14;
		this->widget[SLW_CARGOALL].right += num_active * 14;
		this->widget[SLW_PAN_RIGHT].left += num_active * 14;

		if (num_active > 15) {
			/* Resize and fix the minimum width, if necessary */
			ResizeWindow(this, (num_active - 15) * 14, 0);
			this->resize.width = this->width;
		}

		if (this->cargo_filter == this->cargo_filter_max) this->cargo_filter = _cargo_mask;

		for (uint i = 0; i < 5; i++) {
			if (HasBit(this->facilities, i)) this->LowerWidget(i + SLW_TRAIN);
		}
		this->SetWidgetLoweredState(SLW_FACILALL, this->facilities == (FACIL_TRAIN | FACIL_TRUCK_STOP | FACIL_BUS_STOP | FACIL_AIRPORT | FACIL_DOCK));
		this->SetWidgetLoweredState(SLW_CARGOALL, this->cargo_filter == _cargo_mask && this->include_empty);
		this->SetWidgetLoweredState(SLW_NOCARGOWAITING, this->include_empty);

		this->stations.SetListing(this->last_sorting);
		this->stations.SetSortFuncs(this->sorter_funcs);
		this->stations.ForceRebuild();
		this->stations.NeedResort();
		this->SortStationsList();

		this->widget[SLW_SORTDROPBTN].data = this->sorter_names[this->stations.SortType()];

		this->FindWindowPlacementAndResize(desc);
	}

	~CompanyStationsWindow()
	{
		this->last_sorting = this->stations.GetListing();
	}

	virtual void OnPaint()
	{
		const Owner owner = (Owner)this->window_number;

		this->BuildStationsList(owner);
		this->SortStationsList();

		/* draw widgets, with company's name in the caption */
		SetDParam(0, owner);
		SetDParam(1, this->vscroll.GetCount());

		this->DrawWidgets();

		/* draw arrow pointing up/down for ascending/descending sorting */
		this->DrawSortButtonState(SLW_SORTBY, this->stations.IsDescSortOrder() ? SBS_DOWN : SBS_UP);

		int cg_ofst;
		int x = 89;
		int y = 14;
		int xb = 2; ///< offset from left of widget

		uint i = 0;
		const CargoSpec *cs;
		FOR_ALL_CARGOSPECS(cs) {
			cg_ofst = HasBit(this->cargo_filter, cs->Index()) ? 2 : 1;
			GfxFillRect(x + cg_ofst, y + cg_ofst, x + cg_ofst + 10, y + cg_ofst + 7, cs->rating_colour);
			DrawString(x + cg_ofst, x + 12 + cg_ofst, y + cg_ofst, cs->abbrev, TC_BLACK, SA_CENTER);
			x += 14;
			i++;
		}

		cg_ofst = this->IsWidgetLowered(SLW_NOCARGOWAITING) ? 2 : 1;
		DrawString(x + cg_ofst, x + cg_ofst + 12, y + cg_ofst, STR_ABBREV_NONE, TC_BLACK, SA_CENTER);
		x += 14;
		cg_ofst = this->IsWidgetLowered(SLW_CARGOALL) ? 2 : 1;
		DrawString(x + cg_ofst, x + cg_ofst + 12, y + cg_ofst, STR_ABBREV_ALL, TC_BLACK, SA_CENTER);

		cg_ofst = this->IsWidgetLowered(SLW_FACILALL) ? 2 : 1;
		DrawString(71 + cg_ofst, 71 + cg_ofst + 12, y + cg_ofst, STR_ABBREV_ALL, TC_BLACK);

		if (this->vscroll.GetCount() == 0) { // company has no stations
			DrawString(xb, this->width, 40, STR_STATION_LIST_NONE);
			return;
		}

		int max = min(this->vscroll.GetPosition() + this->vscroll.GetCapacity(), this->stations.Length());
		y = 40; // start of the list-widget

		for (int i = this->vscroll.GetPosition(); i < max; ++i) { // do until max number of stations of owner
			const Station *st = this->stations[i];
			int x;

			assert(st->xy != INVALID_TILE);

			/* Do not do the complex check HasStationInUse here, it may be even false
			 * when the order had been removed and the station list hasn't been removed yet */
			assert(st->owner == owner || st->owner == OWNER_NONE);

			SetDParam(0, st->index);
			SetDParam(1, st->facilities);
			x = DrawString(xb, this->widget[SLW_LIST].right, y, STR_STATION_LIST_STATION) + 5;

			/* show cargo waiting and station ratings */
			for (CargoID j = 0; j < NUM_CARGO; j++) {
				if (!st->goods[j].cargo.Empty()) {
					StationsWndShowStationRating(x, this->widget[SLW_LIST].right, y, j, st->goods[j].cargo.Count(), st->goods[j].rating);
					x += 20;
				}
			}
			y += 10;
		}
	}

	virtual void OnClick(Point pt, int widget)
	{
		switch (widget) {
			case SLW_LIST: {
				uint32 id_v = (pt.y - 41) / 10;

				if (id_v >= this->vscroll.GetCapacity()) return; // click out of bounds

				id_v += this->vscroll.GetPosition();

				if (id_v >= this->stations.Length()) return; // click out of list bound

				const Station *st = this->stations[id_v];
				/* do not check HasStationInUse - it is slow and may be invalid */
				assert(st->owner == (Owner)this->window_number || st->owner == OWNER_NONE);

				if (_ctrl_pressed) {
					ShowExtraViewPortWindow(st->xy);
				} else {
					ScrollMainWindowToTile(st->xy);
				}
				break;
			}

			case SLW_TRAIN:
			case SLW_TRUCK:
			case SLW_BUS:
			case SLW_AIRPLANE:
			case SLW_SHIP:
				if (_ctrl_pressed) {
					ToggleBit(this->facilities, widget - SLW_TRAIN);
					this->ToggleWidgetLoweredState(widget);
				} else {
					uint i;
					FOR_EACH_SET_BIT(i, this->facilities) {
						this->RaiseWidget(i + SLW_TRAIN);
					}
					SetBit(this->facilities, widget - SLW_TRAIN);
					this->LowerWidget(widget);
				}
				this->SetWidgetLoweredState(SLW_FACILALL, this->facilities == (FACIL_TRAIN | FACIL_TRUCK_STOP | FACIL_BUS_STOP | FACIL_AIRPORT | FACIL_DOCK));
				this->stations.ForceRebuild();
				this->SetDirty();
				break;

			case SLW_FACILALL:
				for (uint i = 0; i < 5; i++) {
					this->LowerWidget(i + SLW_TRAIN);
				}
				this->LowerWidget(SLW_FACILALL);

				this->facilities = FACIL_TRAIN | FACIL_TRUCK_STOP | FACIL_BUS_STOP | FACIL_AIRPORT | FACIL_DOCK;
				this->stations.ForceRebuild();
				this->SetDirty();
				break;

			case SLW_CARGOALL: {
				uint i = 0;
				const CargoSpec *cs;
				FOR_ALL_CARGOSPECS(cs) {
					this->LowerWidget(i + SLW_CARGOSTART);
					i++;
				}
				this->LowerWidget(SLW_NOCARGOWAITING);
				this->LowerWidget(SLW_CARGOALL);

				this->cargo_filter = _cargo_mask;
				this->include_empty = true;
				this->stations.ForceRebuild();
				this->SetDirty();
				break;
			}

			case SLW_SORTBY: // flip sorting method asc/desc
				this->stations.ToggleSortOrder();
				this->flags4 |= WF_TIMEOUT_BEGIN;
				this->LowerWidget(SLW_SORTBY);
				this->SetDirty();
				break;

			case SLW_SORTDROPBTN: // select sorting criteria dropdown menu
				ShowDropDownMenu(this, this->sorter_names, this->stations.SortType(), SLW_SORTDROPBTN, 0, 0);
				break;

			case SLW_NOCARGOWAITING:
				if (_ctrl_pressed) {
					this->include_empty = !this->include_empty;
					this->ToggleWidgetLoweredState(SLW_NOCARGOWAITING);
				} else {
					for (uint i = SLW_CARGOSTART; i < this->widget_count; i++) {
						this->RaiseWidget(i);
					}

					this->cargo_filter = 0;
					this->include_empty = true;

					this->LowerWidget(SLW_NOCARGOWAITING);
				}
				this->SetWidgetLoweredState(SLW_CARGOALL, this->cargo_filter == _cargo_mask && this->include_empty);
				this->stations.ForceRebuild();
				this->SetDirty();
				break;

			default:
				if (widget >= SLW_CARGOSTART) { // change cargo_filter
					/* Determine the selected cargo type */
					int i = 0;
					const CargoSpec *cs;
					FOR_ALL_CARGOSPECS(cs) {
						if (widget - SLW_CARGOSTART == i) break;
						i++;
					}

					if (_ctrl_pressed) {
						ToggleBit(this->cargo_filter, cs->Index());
						this->ToggleWidgetLoweredState(widget);
					} else {
						for (uint i = SLW_CARGOSTART; i < this->widget_count; i++) {
							this->RaiseWidget(i);
						}
						this->RaiseWidget(SLW_NOCARGOWAITING);

						this->cargo_filter = 0;
						this->include_empty = false;

						SetBit(this->cargo_filter, cs->Index());
						this->LowerWidget(widget);
					}
					this->SetWidgetLoweredState(SLW_CARGOALL, this->cargo_filter == _cargo_mask && this->include_empty);
					this->stations.ForceRebuild();
					this->SetDirty();
				}
				break;
		}
	}

	virtual void OnDropdownSelect(int widget, int index)
	{
		if (this->stations.SortType() != index) {
			this->stations.SetSortType(index);

			/* Display the current sort variant */
			this->widget[SLW_SORTDROPBTN].data = this->sorter_names[this->stations.SortType()];

			this->SetDirty();
		}
	}

	virtual void OnTick()
	{
		if (_pause_mode != PM_UNPAUSED) return;
		if (this->stations.NeedResort()) {
			DEBUG(misc, 3, "Periodic rebuild station list company %d", this->window_number);
			this->SetDirty();
		}
	}

	virtual void OnTimeout()
	{
		this->RaiseWidget(SLW_SORTBY);
		this->SetDirty();
	}

	virtual void OnResize(Point delta)
	{
		this->vscroll.SetCapacity((this->widget[SLW_LIST].bottom - this->widget[SLW_LIST].top + 1) / 10);
	}

	virtual void OnInvalidateData(int data)
	{
		if (data == 0) {
			this->stations.ForceRebuild();
		} else {
			this->stations.ForceResort();
		}
	}
};

Listing CompanyStationsWindow::last_sorting = {false, 0};
byte CompanyStationsWindow::facilities = FACIL_TRAIN | FACIL_TRUCK_STOP | FACIL_BUS_STOP | FACIL_AIRPORT | FACIL_DOCK;
bool CompanyStationsWindow::include_empty = true;
const uint32 CompanyStationsWindow::cargo_filter_max = UINT32_MAX;
uint32 CompanyStationsWindow::cargo_filter = UINT32_MAX;
const Station *CompanyStationsWindow::last_station = NULL;

/* Availible station sorting functions */
GUIStationList::SortFunction * const CompanyStationsWindow::sorter_funcs[] = {
	&StationNameSorter,
	&StationTypeSorter,
	&StationWaitingSorter,
	&StationRatingMaxSorter,
	&StationRatingMinSorter
};

/* Names of the sorting functions */
const StringID CompanyStationsWindow::sorter_names[] = {
	STR_SORT_BY_NAME,
	STR_SORT_BY_FACILITY,
	STR_SORT_BY_WAITING,
	STR_SORT_BY_RATING_MAX,
	STR_SORT_BY_RATING_MIN,
	INVALID_STRING_ID
};


static const Widget _company_stations_widgets[] = {
{   WWT_CLOSEBOX,   RESIZE_NONE,  COLOUR_GREY,     0,    10,     0,    13, STR_BLACK_CROSS,   STR_TOOLTIP_CLOSE_WINDOW},         // SLW_CLOSEBOX
{    WWT_CAPTION,  RESIZE_RIGHT,  COLOUR_GREY,    11,   345,     0,    13, STR_STATION_LIST_CAPTION, STR_TOOLTIP_WINDOW_TITLE_DRAG_THIS},  // SLW_CAPTION
{  WWT_STICKYBOX,     RESIZE_LR,  COLOUR_GREY,   346,   357,     0,    13, 0x0,               STR_TOOLTIP_STICKY},                // SLW_STICKY
{      WWT_PANEL,     RESIZE_RB,  COLOUR_GREY,     0,   345,    37,   161, 0x0,               STR_STATION_LIST_TOOLTIP},         // SLW_LIST
{  WWT_SCROLLBAR,    RESIZE_LRB,  COLOUR_GREY,   346,   357,    37,   149, 0x0,               STR_TOOLTIP_VSCROLL_BAR_SCROLLS_LIST}, // SLW_SCROLLBAR
{  WWT_RESIZEBOX,   RESIZE_LRTB,  COLOUR_GREY,   346,   357,   150,   161, 0x0,               STR_TOOLTIP_RESIZE},                // SLW_RESIZE

{    WWT_TEXTBTN,   RESIZE_NONE,  COLOUR_GREY,     0,    13,    14,    24, STR_TRAIN,         STR_STATION_LIST_USE_CTRL_TO_SELECT_MORE},      // SLW_TRAIN
{    WWT_TEXTBTN,   RESIZE_NONE,  COLOUR_GREY,    14,    27,    14,    24, STR_LORRY,         STR_STATION_LIST_USE_CTRL_TO_SELECT_MORE},      // SLW_TRUCK
{    WWT_TEXTBTN,   RESIZE_NONE,  COLOUR_GREY,    28,    41,    14,    24, STR_BUS,           STR_STATION_LIST_USE_CTRL_TO_SELECT_MORE},      // SLW_BUS
{    WWT_TEXTBTN,   RESIZE_NONE,  COLOUR_GREY,    42,    55,    14,    24, STR_PLANE,         STR_STATION_LIST_USE_CTRL_TO_SELECT_MORE},      // SLW_AIRPLANE
{    WWT_TEXTBTN,   RESIZE_NONE,  COLOUR_GREY,    56,    69,    14,    24, STR_SHIP,          STR_STATION_LIST_USE_CTRL_TO_SELECT_MORE},      // SLW_SHIP
{      WWT_PANEL,   RESIZE_NONE,  COLOUR_GREY,    70,    83,    14,    24, 0x0,               STR_STATION_LIST_SELECT_ALL_FACILITIES},        // SLW_FACILALL

{      WWT_PANEL,   RESIZE_NONE,  COLOUR_GREY,    84,    88,    14,    24, 0x0,               STR_NULL},                         // SLW_PAN_BETWEEN
{      WWT_PANEL,   RESIZE_NONE,  COLOUR_GREY,    89,   102,    14,    24, 0x0,               STR_STATION_LIST_NO_WAITING_CARGO},             // SLW_NOCARGOWAITING
{      WWT_PANEL,   RESIZE_NONE,  COLOUR_GREY,   103,   116,    14,    24, 0x0,               STR_STATION_LIST_SELECT_ALL_TYPES},             // SLW_CARGOALL
{      WWT_PANEL,  RESIZE_RIGHT,  COLOUR_GREY,   117,   357,    14,    24, 0x0,               STR_NULL},                         // SLW_PAN_RIGHT

{    WWT_TEXTBTN,   RESIZE_NONE,  COLOUR_GREY,     0,    80,    25,    36, STR_BUTTON_SORT_BY,       STR_TOOLTIP_SORT_ORDER},               // SLW_SORTBY
{   WWT_DROPDOWN,   RESIZE_NONE,  COLOUR_GREY,    81,   243,    25,    36, 0x0,               STR_TOOLTIP_SORT_CRITERIAP},            // SLW_SORTDROPBTN
{      WWT_PANEL,  RESIZE_RIGHT,  COLOUR_GREY,   244,   357,    25,    36, 0x0,               STR_NULL},                         // SLW_PAN_SORT_RIGHT
{   WIDGETS_END},
};

static const NWidgetPart _nested_company_stations_widgets[] = {
	NWidget(NWID_HORIZONTAL),
		NWidget(WWT_CLOSEBOX, COLOUR_GREY, SLW_CLOSEBOX),
		NWidget(WWT_CAPTION, COLOUR_GREY, SLW_CAPTION), SetDataTip(STR_STATION_LIST_CAPTION, STR_TOOLTIP_WINDOW_TITLE_DRAG_THIS),
		NWidget(WWT_STICKYBOX, COLOUR_GREY, SLW_STICKY),
	EndContainer(),
	NWidget(NWID_HORIZONTAL),
		NWidget(WWT_TEXTBTN, COLOUR_GREY, SLW_TRAIN), SetMinimalSize(14, 11), SetDataTip(STR_TRAIN, STR_STATION_LIST_USE_CTRL_TO_SELECT_MORE),
		NWidget(WWT_TEXTBTN, COLOUR_GREY, SLW_TRUCK), SetMinimalSize(14, 11), SetDataTip(STR_LORRY, STR_STATION_LIST_USE_CTRL_TO_SELECT_MORE),
		NWidget(WWT_TEXTBTN, COLOUR_GREY, SLW_BUS), SetMinimalSize(14, 11), SetDataTip(STR_BUS, STR_STATION_LIST_USE_CTRL_TO_SELECT_MORE),
		NWidget(WWT_TEXTBTN, COLOUR_GREY, SLW_AIRPLANE), SetMinimalSize(14, 11), SetDataTip(STR_PLANE, STR_STATION_LIST_USE_CTRL_TO_SELECT_MORE),
		NWidget(WWT_TEXTBTN, COLOUR_GREY, SLW_SHIP), SetMinimalSize(14, 11), SetDataTip(STR_SHIP, STR_STATION_LIST_USE_CTRL_TO_SELECT_MORE),
		NWidget(WWT_PANEL, COLOUR_GREY, SLW_FACILALL), SetMinimalSize(14, 11), SetDataTip(0x0, STR_STATION_LIST_SELECT_ALL_FACILITIES), SetFill(false, false), EndContainer(),
		NWidget(WWT_PANEL, COLOUR_GREY, SLW_PAN_BETWEEN), SetMinimalSize(5, 11), SetDataTip(0x0, STR_NULL), SetFill(false, false), EndContainer(),
		NWidget(WWT_PANEL, COLOUR_GREY, SLW_NOCARGOWAITING), SetMinimalSize(14, 11), SetDataTip(0x0, STR_STATION_LIST_NO_WAITING_CARGO), SetFill(false, false), EndContainer(),
		NWidget(WWT_PANEL, COLOUR_GREY, SLW_CARGOALL), SetMinimalSize(14, 11), SetDataTip(0x0, STR_STATION_LIST_SELECT_ALL_TYPES), SetFill(false, false), EndContainer(),
		NWidget(WWT_PANEL, COLOUR_GREY, SLW_PAN_RIGHT), SetDataTip(0x0, STR_NULL), SetResize(1, 0), SetFill(true, true), EndContainer(),
	EndContainer(),
	NWidget(NWID_HORIZONTAL),
		NWidget(WWT_TEXTBTN, COLOUR_GREY, SLW_SORTBY), SetMinimalSize(81, 12), SetDataTip(STR_BUTTON_SORT_BY, STR_TOOLTIP_SORT_ORDER),
		NWidget(WWT_DROPDOWN, COLOUR_GREY, SLW_SORTDROPBTN), SetMinimalSize(163, 12), SetDataTip(0x0, STR_TOOLTIP_SORT_CRITERIAP),
		NWidget(WWT_PANEL, COLOUR_GREY, SLW_PAN_SORT_RIGHT), SetDataTip(0x0, STR_NULL), SetResize(1, 0), SetFill(true, true), EndContainer(),
	EndContainer(),
	NWidget(NWID_HORIZONTAL),
		NWidget(WWT_PANEL, COLOUR_GREY, SLW_LIST), SetMinimalSize(346, 125), SetResize(1, 10), SetDataTip(0x0, STR_STATION_LIST_TOOLTIP), EndContainer(),
		NWidget(NWID_VERTICAL),
			NWidget(WWT_SCROLLBAR, COLOUR_GREY, SLW_SCROLLBAR),
			NWidget(WWT_RESIZEBOX, COLOUR_GREY, SLW_RESIZE),
		EndContainer(),
	EndContainer(),
};

static const WindowDesc _company_stations_desc(
	WDP_AUTO, WDP_AUTO, 358, 162, 358, 162,
	WC_STATION_LIST, WC_NONE,
	WDF_STD_TOOLTIPS | WDF_STD_BTN | WDF_DEF_WIDGET | WDF_STICKY_BUTTON | WDF_RESIZABLE,
	_company_stations_widgets, _nested_company_stations_widgets, lengthof(_nested_company_stations_widgets)
);

/**
 * Opens window with list of company's stations
 *
 * @param company whose stations' list show
 */
void ShowCompanyStations(CompanyID company)
{
	if (!Company::IsValidID(company)) return;

	AllocateWindowDescFront<CompanyStationsWindow>(&_company_stations_desc, company);
}

static const Widget _station_view_widgets[] = {
{   WWT_CLOSEBOX,   RESIZE_NONE,  COLOUR_GREY,     0,    10,     0,    13, STR_BLACK_CROSS,                 STR_TOOLTIP_CLOSE_WINDOW},             // SVW_CLOSEBOX
{    WWT_CAPTION,  RESIZE_RIGHT,  COLOUR_GREY,    11,   236,     0,    13, STR_STATION_VIEW_CAPTION,        STR_TOOLTIP_WINDOW_TITLE_DRAG_THIS},
{  WWT_STICKYBOX,     RESIZE_LR,  COLOUR_GREY,   237,   248,     0,    13, 0x0,                             STR_TOOLTIP_STICKY},
{      WWT_PANEL,     RESIZE_RB,  COLOUR_GREY,     0,   236,    14,    65, 0x0,                             STR_NULL},                             // SVW_WAITING
{  WWT_SCROLLBAR,    RESIZE_LRB,  COLOUR_GREY,   237,   248,    14,    65, 0x0,                             STR_TOOLTIP_VSCROLL_BAR_SCROLLS_LIST},
{      WWT_PANEL,    RESIZE_RTB,  COLOUR_GREY,     0,   248,    66,    97, 0x0,                             STR_NULL},                             // SVW_ACCEPTLIST / SVW_RATINGLIST
{ WWT_PUSHTXTBTN,     RESIZE_TB,  COLOUR_GREY,     0,    59,    98,   109, STR_BUTTON_LOCATION,             STR_STATION_VIEW_CENTER_TOOLTIP},      // SVW_LOCATION
{ WWT_PUSHTXTBTN,     RESIZE_TB,  COLOUR_GREY,    60,   120,    98,   109, STR_STATION_VIEW_RATINGS_BUTTON, STR_STATION_VIEW_RATINGS_TOOLTIP},     // SVW_RATINGS / SVW_ACCEPTS
{ WWT_PUSHTXTBTN,    RESIZE_RTB,  COLOUR_GREY,   121,   180,    98,   109, STR_BUTTON_RENAME,                STR_STATION_VIEW_RENAME_TOOLTIP},      // SVW_RENAME
{ WWT_PUSHTXTBTN,   RESIZE_LRTB,  COLOUR_GREY,   181,   194,    98,   109, STR_TRAIN,                       STR_STATION_VIEW_SCHEDULED_TRAINS_TOOLTIP },            // SVW_TRAINS
{ WWT_PUSHTXTBTN,   RESIZE_LRTB,  COLOUR_GREY,   195,   208,    98,   109, STR_LORRY,                       STR_STATION_VIEW_SCHEDULED_ROAD_VEHICLES_TOOLTIP },     // SVW_ROADVEHS
{ WWT_PUSHTXTBTN,   RESIZE_LRTB,  COLOUR_GREY,   209,   222,    98,   109, STR_PLANE,                       STR_STATION_VIEW_SCHEDULED_AIRCRAFT_TOOLTIP },          // SVW_PLANES
{ WWT_PUSHTXTBTN,   RESIZE_LRTB,  COLOUR_GREY,   223,   236,    98,   109, STR_SHIP,                        STR_STATION_VIEW_SCHEDULED_SHIPS_TOOLTIP },             // SVW_SHIPS
{  WWT_RESIZEBOX,   RESIZE_LRTB,  COLOUR_GREY,   237,   248,    98,   109, 0x0,                             STR_TOOLTIP_RESIZE},
{   WIDGETS_END},
};

static const NWidgetPart _nested_station_view_widgets[] = {
	NWidget(NWID_HORIZONTAL),
		NWidget(WWT_CLOSEBOX, COLOUR_GREY, SVW_CLOSEBOX),
		NWidget(WWT_CAPTION, COLOUR_GREY, SVW_CAPTION), SetDataTip(STR_STATION_VIEW_CAPTION, STR_TOOLTIP_WINDOW_TITLE_DRAG_THIS),
		NWidget(WWT_STICKYBOX, COLOUR_GREY, SVW_STICKYBOX),
	EndContainer(),
	NWidget(NWID_HORIZONTAL),
		NWidget(WWT_PANEL, COLOUR_GREY, SVW_WAITING), SetMinimalSize(237, 52), SetResize(1, 10), EndContainer(),
		NWidget(WWT_SCROLLBAR, COLOUR_GREY, SVW_SCROLLBAR),
	EndContainer(),
	NWidget(WWT_PANEL, COLOUR_GREY, SVW_ACCEPTLIST), SetMinimalSize(249, 32), SetResize(1, 0), EndContainer(),
	NWidget(NWID_HORIZONTAL),
		NWidget(WWT_PUSHTXTBTN, COLOUR_GREY, SVW_LOCATION), SetMinimalSize(60, 12), SetDataTip(STR_BUTTON_LOCATION, STR_STATION_VIEW_CENTER_TOOLTIP),
		NWidget(WWT_PUSHTXTBTN, COLOUR_GREY, SVW_ACCEPTS), SetMinimalSize(61, 12), SetDataTip(STR_STATION_VIEW_RATINGS_BUTTON, STR_STATION_VIEW_RATINGS_TOOLTIP),
		NWidget(WWT_PUSHTXTBTN, COLOUR_GREY, SVW_RENAME), SetMinimalSize(60, 12), SetResize(1, 0), SetDataTip(STR_BUTTON_RENAME, STR_STATION_VIEW_RENAME_TOOLTIP),
		NWidget(WWT_PUSHTXTBTN, COLOUR_GREY, SVW_TRAINS), SetMinimalSize(14, 12), SetDataTip(STR_TRAIN, STR_STATION_VIEW_SCHEDULED_TRAINS_TOOLTIP),
		NWidget(WWT_PUSHTXTBTN, COLOUR_GREY, SVW_ROADVEHS), SetMinimalSize(14, 12), SetDataTip(STR_LORRY, STR_STATION_VIEW_SCHEDULED_ROAD_VEHICLES_TOOLTIP),
		NWidget(WWT_PUSHTXTBTN, COLOUR_GREY, SVW_PLANES),  SetMinimalSize(14, 12), SetDataTip(STR_PLANE, STR_STATION_VIEW_SCHEDULED_AIRCRAFT_TOOLTIP),
		NWidget(WWT_PUSHTXTBTN, COLOUR_GREY, SVW_SHIPS), SetMinimalSize(14, 12), SetDataTip(STR_SHIP, STR_STATION_VIEW_SCHEDULED_SHIPS_TOOLTIP),
		NWidget(WWT_RESIZEBOX, COLOUR_GREY, SVW_RESIZE),
	EndContainer(),
};

SpriteID GetCargoSprite(CargoID i)
{
	const CargoSpec *cs = CargoSpec::Get(i);
	SpriteID sprite;

	if (cs->sprite == 0xFFFF) {
		/* A value of 0xFFFF indicates we should draw a custom icon */
		sprite = GetCustomCargoSprite(cs);
	} else {
		sprite = cs->sprite;
	}

	if (sprite == 0) sprite = SPR_CARGO_GOODS;

	return sprite;
}

/**
 * Draws icons of waiting cargo in the StationView window
 *
 * @param i type of cargo
 * @param waiting number of waiting units
 * @param x x on-screen coordinate where to start with drawing icons
 * @param y y coordinate
 * @param width the width of the view
 */
static void DrawCargoIcons(CargoID i, uint waiting, int x, int y, uint width)
{
	uint num = min((waiting + 5) / 10, width / 10); // maximum is width / 10 icons so it won't overflow
	if (num == 0) return;

	SpriteID sprite = GetCargoSprite(i);

	do {
		DrawSprite(sprite, PAL_NONE, x, y);
		x += 10;
	} while (--num);
}

struct CargoData {
	CargoID cargo;
	StationID source;
	uint count;

	CargoData(CargoID cargo, StationID source, uint count) :
		cargo(cargo),
		source(source),
		count(count)
	{ }
};

typedef std::list<CargoData> CargoDataList;

/**
 * The StationView window
 */
struct StationViewWindow : public Window {
	uint32 cargo;                 ///< Bitmask of cargo types to expand
	uint16 cargo_rows[NUM_CARGO]; ///< Header row for each cargo type

	StationViewWindow(const WindowDesc *desc, WindowNumber window_number) : Window(desc, window_number)
	{
		Owner owner = Station::Get(window_number)->owner;
		if (owner != OWNER_NONE) this->owner = owner;
		this->vscroll.SetCapacity(5);
		this->resize.step_height = 10;

		this->FindWindowPlacementAndResize(desc);
	}

	~StationViewWindow()
	{
		WindowNumber wno =
			(this->window_number << 16) | VLW_STATION_LIST | Station::Get(this->window_number)->owner;

		DeleteWindowById(WC_TRAINS_LIST, wno | (VEH_TRAIN << 11), false);
		DeleteWindowById(WC_ROADVEH_LIST, wno | (VEH_ROAD << 11), false);
		DeleteWindowById(WC_SHIPS_LIST, wno | (VEH_SHIP << 11), false);
		DeleteWindowById(WC_AIRCRAFT_LIST, wno | (VEH_AIRCRAFT << 11), false);
	}

	virtual void OnPaint()
	{
		StationID station_id = this->window_number;
		const Station *st = Station::Get(station_id);
		CargoDataList cargolist;
		uint32 transfers = 0;

		/* count types of cargos waiting in station */
		for (CargoID i = 0; i < NUM_CARGO; i++) {
			if (st->goods[i].cargo.Empty()) {
				this->cargo_rows[i] = 0;
			} else {
				/* Add an entry for total amount of cargo of this type waiting. */
				cargolist.push_back(CargoData(i, INVALID_STATION, st->goods[i].cargo.Count()));

				/* Set the row for this cargo entry for the expand/hide button */
				this->cargo_rows[i] = (uint16)cargolist.size();

				/* Add an entry for each distinct cargo source. */
<<<<<<< HEAD
				const CargoPacketList *packets = st->goods[i].cargo.Packets();
				for (StationCargoList::ConstIterator it = packets->begin(); it != packets->end(); it++) {
=======
				const StationCargoList::List *packets = st->goods[i].cargo.Packets();
				for (StationCargoList::ConstIterator it(packets->begin()); it != packets->end(); it++) {
>>>>>>> d8692f5c
					const CargoPacket *cp = *it;
					if (cp->SourceStation() != station_id) {
						bool added = false;

						/* Enable the expand/hide button for this cargo type */
						SetBit(transfers, i);

						/* Don't add cargo lines if not expanded */
						if (!HasBit(this->cargo, i)) break;

						/* Check if we already have this source in the list */
						for (CargoDataList::iterator jt(cargolist.begin()); jt != cargolist.end(); jt++) {
							CargoData *cd = &(*jt);
							if (cd->cargo == i && cd->source == cp->SourceStation()) {
								cd->count += cp->Count();
								added = true;
								break;
							}
						}

						if (!added) cargolist.push_back(CargoData(i, cp->SourceStation(), cp->Count()));
					}
				}
			}
		}
		this->vscroll.SetCount((int)cargolist.size() + 1); // update scrollbar

		/* disable some buttons */
		this->SetWidgetDisabledState(SVW_RENAME,   st->owner != _local_company);
		this->SetWidgetDisabledState(SVW_TRAINS,   !(st->facilities & FACIL_TRAIN));
		this->SetWidgetDisabledState(SVW_ROADVEHS, !(st->facilities & FACIL_TRUCK_STOP) && !(st->facilities & FACIL_BUS_STOP));
		this->SetWidgetDisabledState(SVW_PLANES,   !(st->facilities & FACIL_AIRPORT));
		this->SetWidgetDisabledState(SVW_SHIPS,    !(st->facilities & FACIL_DOCK));

		SetDParam(0, st->index);
		SetDParam(1, st->facilities);
		this->DrawWidgets();

		int x = 2;  ///< coordinates used for printing waiting/accepted/rating of cargo
		int y = 15;
		int pos = this->vscroll.GetPosition();

		uint width = this->widget[SVW_WAITING].right - this->widget[SVW_WAITING].left - 4;
		int maxrows = this->vscroll.GetCapacity();

		StringID str;

		if (--pos < 0) {
			str = STR_JUST_NOTHING;
			for (CargoID i = 0; i < NUM_CARGO; i++) {
				if (!st->goods[i].cargo.Empty()) str = STR_EMPTY;
			}
			SetDParam(0, str);
			DrawString(x, this->widget[SVW_WAITING].right - 2, y, STR_STATION_VIEW_WAITING_TITLE);
			y += 10;
		}

		for (CargoDataList::const_iterator it = cargolist.begin(); it != cargolist.end() && pos > -maxrows; ++it) {
			if (--pos < 0) {
				const CargoData *cd = &(*it);
				if (cd->source == INVALID_STATION) {
					/* Heading */
					DrawCargoIcons(cd->cargo, cd->count, x, y, width);
					SetDParam(0, cd->cargo);
					SetDParam(1, cd->count);
					if (HasBit(transfers, cd->cargo)) {
						/* This cargo has transfers waiting so show the expand or shrink 'button' */
						const char *sym = HasBit(this->cargo, cd->cargo) ? "-" : "+";
						DrawString(this->widget[SVW_WAITING].left, this->widget[SVW_WAITING].right - 12, y, STR_STATION_VIEW_WAITING_CARGO, TC_FROMSTRING, SA_RIGHT);
						DrawString(this->widget[SVW_WAITING].right - 10, this->widget[SVW_WAITING].right, y, sym, TC_YELLOW);
					} else {
						DrawString(this->widget[SVW_WAITING].left, this->widget[SVW_WAITING].right - 4, y, STR_STATION_VIEW_WAITING_CARGO, TC_FROMSTRING, SA_RIGHT);
					}
				} else {
					SetDParam(0, cd->cargo);
					SetDParam(1, cd->count);
					SetDParam(2, cd->source);
					DrawString(x, x + width, y, STR_STATION_VIEW_EN_ROUTE_FROM, TC_FROMSTRING, SA_RIGHT);
				}

				y += 10;
			}
		}

		if (this->widget[SVW_ACCEPTS].data == STR_STATION_VIEW_RATINGS_BUTTON) { // small window with list of accepted cargo
			char string[512];
			char *b = string;
			bool first = true;

			b = InlineString(b, STR_STATION_VIEW_ACCEPTS_CARGO);

			for (CargoID i = 0; i < NUM_CARGO; i++) {
				if (b >= lastof(string) - (1 + 2 * 4)) break; // ',' or ' ' and two calls to Utf8Encode()
				if (HasBit(st->goods[i].acceptance_pickup, GoodsEntry::ACCEPTANCE)) {
					if (first) {
						first = false;
					} else {
						/* Add a comma if this is not the first item */
						*b++ = ',';
						*b++ = ' ';
					}
					b = InlineString(b, CargoSpec::Get(i)->name);
				}
			}

			/* If first is still true then no cargo is accepted */
			if (first) b = InlineString(b, STR_JUST_NOTHING);

			*b = '\0';

			/* Make sure we detect any buffer overflow */
			assert(b < endof(string));

			SetDParamStr(0, string);
			DrawStringMultiLine(this->widget[SVW_ACCEPTLIST].left + 2, this->widget[SVW_ACCEPTLIST].right - 2, this->widget[SVW_ACCEPTLIST].top + 1, this->widget[SVW_ACCEPTLIST].bottom - 1, STR_JUST_RAW_STRING);
		} else { // extended window with list of cargo ratings
			y = this->widget[SVW_RATINGLIST].top + 1;

			DrawString(this->widget[SVW_ACCEPTLIST].left + 2, this->widget[SVW_ACCEPTLIST].right - 2, y, STR_STATION_VIEW_CARGO_RATINGS_TITLE);
			y += 10;

			const CargoSpec *cs;
			FOR_ALL_CARGOSPECS(cs) {
				const GoodsEntry *ge = &st->goods[cs->Index()];
				if (!HasBit(ge->acceptance_pickup, GoodsEntry::PICKUP)) continue;

				SetDParam(0, cs->name);
				SetDParam(2, ToPercent8(ge->rating));
				SetDParam(1, STR_CARGO_RATING_APPALLING + (ge->rating >> 5));
				DrawString(this->widget[SVW_ACCEPTLIST].left + 8, this->widget[SVW_ACCEPTLIST].right - 2, y, STR_STATION_VIEW_CARGO_RATING);
				y += 10;
			}
		}
	}

	void HandleCargoWaitingClick(int row)
	{
		if (row == 0) return;

		for (CargoID c = 0; c < NUM_CARGO; c++) {
			if (this->cargo_rows[c] == row) {
				ToggleBit(this->cargo, c);
				this->SetWidgetDirty(SVW_WAITING);
				break;
			}
		}
	}

	virtual void OnClick(Point pt, int widget)
	{
		switch (widget) {
			case SVW_WAITING:
				this->HandleCargoWaitingClick((pt.y - this->widget[SVW_WAITING].top) / 10 + this->vscroll.GetPosition());
				break;

			case SVW_LOCATION:
				if (_ctrl_pressed) {
					ShowExtraViewPortWindow(Station::Get(this->window_number)->xy);
				} else {
					ScrollMainWindowToTile(Station::Get(this->window_number)->xy);
				}
				break;

			case SVW_RATINGS:
				this->SetDirty();

				if (this->widget[SVW_RATINGS].data == STR_STATION_VIEW_RATINGS_BUTTON) {
					/* Switch to ratings view */
					this->widget[SVW_RATINGS].data = STR_STATION_VIEW_ACCEPTS_BUTTON;
					this->widget[SVW_RATINGS].tooltips = STR_STATION_VIEW_ACCEPTS_TOOLTIP;
					ResizeWindowForWidget(this, SVW_ACCEPTLIST, 0, 100);
				} else {
					/* Switch to accepts view */
					this->widget[SVW_RATINGS].data = STR_STATION_VIEW_RATINGS_BUTTON;
					this->widget[SVW_RATINGS].tooltips = STR_STATION_VIEW_RATINGS_TOOLTIP;
					ResizeWindowForWidget(this, SVW_ACCEPTLIST, 0, -100);
				}

				this->SetDirty();
				break;

			case SVW_RENAME:
				SetDParam(0, this->window_number);
				ShowQueryString(STR_STATION_NAME, STR_STATION_VIEW_RENAME_STATION_CAPTION, MAX_LENGTH_STATION_NAME_BYTES, MAX_LENGTH_STATION_NAME_PIXELS, this, CS_ALPHANUMERAL, QSF_ENABLE_DEFAULT);
				break;

			case SVW_TRAINS: { // Show a list of scheduled trains to this station
				const Station *st = Station::Get(this->window_number);
				ShowVehicleListWindow(st->owner, VEH_TRAIN, (StationID)this->window_number);
				break;
			}

			case SVW_ROADVEHS: { // Show a list of scheduled road-vehicles to this station
				const Station *st = Station::Get(this->window_number);
				ShowVehicleListWindow(st->owner, VEH_ROAD, (StationID)this->window_number);
				break;
			}

			case SVW_PLANES: { // Show a list of scheduled aircraft to this station
				const Station *st = Station::Get(this->window_number);
				/* Since oilrigs have no owners, show the scheduled aircraft of local company */
				Owner owner = (st->owner == OWNER_NONE) ? _local_company : st->owner;
				ShowVehicleListWindow(owner, VEH_AIRCRAFT, (StationID)this->window_number);
				break;
			}

			case SVW_SHIPS: { // Show a list of scheduled ships to this station
				const Station *st = Station::Get(this->window_number);
				/* Since oilrigs/bouys have no owners, show the scheduled ships of local company */
				Owner owner = (st->owner == OWNER_NONE) ? _local_company : st->owner;
				ShowVehicleListWindow(owner, VEH_SHIP, (StationID)this->window_number);
				break;
			}
		}
	}

	virtual void OnQueryTextFinished(char *str)
	{
		if (str == NULL) return;

		DoCommandP(0, this->window_number, 0, CMD_RENAME_STATION | CMD_MSG(STR_ERROR_CAN_T_RENAME_STATION), NULL, str);
	}

	virtual void OnResize(Point delta)
	{
		if (delta.x != 0) ResizeButtons(this, SVW_LOCATION, SVW_RENAME);
		this->vscroll.SetCapacity((this->widget[SVW_WAITING].bottom - this->widget[SVW_WAITING].top + 1) / this->resize.step_height);
	}
};


static const WindowDesc _station_view_desc(
	WDP_AUTO, WDP_AUTO, 249, 110, 249, 110,
	WC_STATION_VIEW, WC_NONE,
	WDF_STD_TOOLTIPS | WDF_STD_BTN | WDF_DEF_WIDGET | WDF_UNCLICK_BUTTONS | WDF_STICKY_BUTTON | WDF_RESIZABLE,
	_station_view_widgets, _nested_station_view_widgets, lengthof(_nested_station_view_widgets)
);

/**
 * Opens StationViewWindow for given station
 *
 * @param station station which window should be opened
 */
void ShowStationViewWindow(StationID station)
{
	AllocateWindowDescFront<StationViewWindow>(&_station_view_desc, station);
}

/** Struct containing TileIndex and StationID */
struct TileAndStation {
	TileIndex tile;    ///< TileIndex
	StationID station; ///< StationID
};

static SmallVector<TileAndStation, 8> _deleted_stations_nearby;
static SmallVector<StationID, 8> _stations_nearby_list;

/**
 * Add station on this tile to _stations_nearby_list if it's fully within the
 * station spread.
 * @param tile Tile just being checked
 * @param user_data Pointer to TileArea context
 * @tparam T the type of station to look for
 */
template <class T>
static bool AddNearbyStation(TileIndex tile, void *user_data)
{
	TileArea *ctx = (TileArea *)user_data;

	/* First check if there were deleted stations here */
	for (uint i = 0; i < _deleted_stations_nearby.Length(); i++) {
		TileAndStation *ts = _deleted_stations_nearby.Get(i);
		if (ts->tile == tile) {
			*_stations_nearby_list.Append() = _deleted_stations_nearby[i].station;
			_deleted_stations_nearby.Erase(ts);
			i--;
		}
	}

	/* Check if own station and if we stay within station spread */
	if (!IsTileType(tile, MP_STATION)) return false;

	StationID sid = GetStationIndex(tile);

	/* This station is (likely) a waypoint */
	if (!T::IsValidID(sid)) return false;

	T *st = T::Get(sid);
	if (st->owner != _local_company || _stations_nearby_list.Contains(sid)) return false;

	if (st->rect.BeforeAddRect(ctx->tile, ctx->w, ctx->h, StationRect::ADD_TEST)) {
		*_stations_nearby_list.Append() = sid;
	}

	return false; // We want to include *all* nearby stations
}

/**
 * Circulate around the to-be-built station to find stations we could join.
 * Make sure that only stations are returned where joining wouldn't exceed
 * station spread and are our own station.
 * @param ta Base tile area of the to-be-built station
 * @param distant_join Search for adjacent stations (false) or stations fully
 *                     within station spread
 * @tparam T the type of station to look for
 **/
template <class T>
static const T *FindStationsNearby(TileArea ta, bool distant_join)
{
	TileArea ctx = ta;

	_stations_nearby_list.Clear();
	_deleted_stations_nearby.Clear();

	/* Check the inside, to return, if we sit on another station */
	TILE_LOOP(t, ta.w, ta.h, ta.tile) {
		if (t < MapSize() && IsTileType(t, MP_STATION) && T::IsValidID(GetStationIndex(t))) return T::GetByTile(t);
	}

	/* Look for deleted stations */
	const BaseStation *st;
	FOR_ALL_BASE_STATIONS(st) {
		if (T::IsExpected(st) && !st->IsInUse() && st->owner == _local_company) {
			/* Include only within station spread (yes, it is strictly less than) */
			if (max(DistanceMax(ta.tile, st->xy), DistanceMax(TILE_ADDXY(ta.tile, ta.w - 1, ta.h - 1), st->xy)) < _settings_game.station.station_spread) {
				TileAndStation *ts = _deleted_stations_nearby.Append();
				ts->tile = st->xy;
				ts->station = st->index;

				/* Add the station when it's within where we're going to build */
				if (IsInsideBS(TileX(st->xy), TileX(ctx.tile), ctx.w) &&
						IsInsideBS(TileY(st->xy), TileY(ctx.tile), ctx.h)) {
					AddNearbyStation<T>(st->xy, &ctx);
				}
			}
		}
	}

	/* Only search tiles where we have a chance to stay within the station spread.
	 * The complete check needs to be done in the callback as we don't know the
	 * extent of the found station, yet. */
	if (distant_join && min(ta.w, ta.h) >= _settings_game.station.station_spread) return NULL;
	uint max_dist = distant_join ? _settings_game.station.station_spread - min(ta.w, ta.h) : 1;

	TileIndex tile = TILE_ADD(ctx.tile, TileOffsByDir(DIR_N));
	CircularTileSearch(&tile, max_dist, ta.w, ta.h, AddNearbyStation<T>, &ctx);

	return NULL;
}

enum JoinStationWidgets {
	JSW_WIDGET_CLOSEBOX = 0,
	JSW_WIDGET_CAPTION,
	JSW_PANEL,
	JSW_SCROLLBAR,
	JSW_RESIZEBOX,
};

static const NWidgetPart _nested_select_station_widgets[] = {
	NWidget(NWID_HORIZONTAL),
		NWidget(WWT_CLOSEBOX, COLOUR_DARK_GREEN, JSW_WIDGET_CLOSEBOX),
		NWidget(WWT_CAPTION, COLOUR_DARK_GREEN, JSW_WIDGET_CAPTION), SetDataTip(STR_JOIN_STATION_CAPTION, STR_TOOLTIP_WINDOW_TITLE_DRAG_THIS),
	EndContainer(),
	NWidget(NWID_HORIZONTAL),
		NWidget(WWT_PANEL, COLOUR_DARK_GREEN, JSW_PANEL), SetMinimalSize(188, 66), SetResize(1, 10), EndContainer(),
		NWidget(NWID_VERTICAL),
			NWidget(WWT_SCROLLBAR, COLOUR_DARK_GREEN, JSW_SCROLLBAR),
			NWidget(WWT_RESIZEBOX, COLOUR_DARK_GREEN, JSW_RESIZEBOX),
		EndContainer(),
	EndContainer(),
};

/**
 * Window for selecting stations/waypoints to (distant) join to.
 * @tparam T The type of station to join with
 */
template <class T>
struct SelectStationWindow : Window {
	CommandContainer select_station_cmd; ///< Command to build new station
	TileArea area; ///< Location of new station

	SelectStationWindow(const WindowDesc *desc, CommandContainer cmd, TileArea ta) :
		Window(),
		select_station_cmd(cmd),
		area(ta)
	{
		this->CreateNestedTree(desc);
		this->GetWidget<NWidgetCore>(JSW_WIDGET_CAPTION)->widget_data = T::EXPECTED_FACIL == FACIL_WAYPOINT ? STR_JOIN_WAYPOINT_CAPTION : STR_JOIN_STATION_CAPTION;
		this->FinishInitNested(desc, 0);

		this->vscroll.SetCapacity((this->GetWidget<NWidgetBase>(JSW_PANEL)->current_y - WD_FRAMERECT_TOP - WD_FRAMERECT_BOTTOM) / this->resize.step_height);
		this->OnInvalidateData(0);
	}

	virtual void UpdateWidgetSize(int widget, Dimension *size, const Dimension &padding, Dimension *resize)
	{
		if (widget != JSW_PANEL) return;

		/* Determine the widest string */
		Dimension d = GetStringBoundingBox(T::EXPECTED_FACIL == FACIL_WAYPOINT ? STR_JOIN_WAYPOINT_CREATE_SPLITTED_WAYPOINT : STR_JOIN_STATION_CREATE_SPLITTED_STATION);
		for (uint i = 0; i < _stations_nearby_list.Length(); i++) {
			const T *st = T::Get(_stations_nearby_list[i]);
			SetDParam(0, st->index);
			SetDParam(1, st->facilities);
			d = maxdim(d, GetStringBoundingBox(T::EXPECTED_FACIL == FACIL_WAYPOINT ? STR_STATION_LIST_WAYPOINT : STR_STATION_LIST_STATION));
		}

		resize->height = d.height;
		d.width += WD_FRAMERECT_RIGHT + WD_FRAMERECT_LEFT;
		d.height += WD_FRAMERECT_TOP + WD_FRAMERECT_BOTTOM;
		*size = maxdim(*size, d);
	}

	virtual void OnPaint()
	{
		this->DrawWidgets();
	}

	virtual void DrawWidget(const Rect &r, int widget) const
	{
		if (widget != JSW_PANEL) return;

		uint y = r.top + WD_FRAMERECT_TOP;
		if (this->vscroll.GetPosition() == 0) {
			DrawString(r.left + WD_FRAMERECT_LEFT, r.right - WD_FRAMERECT_RIGHT, y, T::EXPECTED_FACIL == FACIL_WAYPOINT ? STR_JOIN_WAYPOINT_CREATE_SPLITTED_WAYPOINT : STR_JOIN_STATION_CREATE_SPLITTED_STATION);
			y += this->resize.step_height;
		}

		for (uint i = max<uint>(1, this->vscroll.GetPosition()); i <= _stations_nearby_list.Length(); ++i, y += this->resize.step_height) {
			/* Don't draw anything if it extends past the end of the window. */
			if (i - this->vscroll.GetPosition() >= this->vscroll.GetCapacity()) break;

			const T *st = T::Get(_stations_nearby_list[i - 1]);
			SetDParam(0, st->index);
			SetDParam(1, st->facilities);
			DrawString(r.left + WD_FRAMERECT_LEFT, r.right - WD_FRAMERECT_RIGHT, y, T::EXPECTED_FACIL == FACIL_WAYPOINT ? STR_STATION_LIST_WAYPOINT : STR_STATION_LIST_STATION);
		}
	}

	virtual void OnClick(Point pt, int widget)
	{
		if (widget != JSW_PANEL) return;

		uint32 st_index = (pt.y - this->GetWidget<NWidgetBase>(JSW_PANEL)->pos_y - WD_FRAMERECT_TOP) / this->resize.step_height;
		bool distant_join = (st_index > 0);
		if (distant_join) st_index--;

		if (distant_join && st_index >= _stations_nearby_list.Length()) return;

		/* Insert station to be joined into stored command */
		SB(this->select_station_cmd.p2, 16, 16,
		   (distant_join ? _stations_nearby_list[st_index] : NEW_STATION));

		/* Execute stored Command */
		DoCommandP(&this->select_station_cmd);

		/* Close Window; this might cause double frees! */
		DeleteWindowById(WC_SELECT_STATION, 0);
	}

	virtual void OnTick()
	{
		if (_thd.dirty & 2) {
			_thd.dirty &= ~2;
			this->SetDirty();
		}
	}

	virtual void OnResize(Point delta)
	{
		this->vscroll.SetCapacity((this->GetWidget<NWidgetBase>(JSW_PANEL)->current_y - WD_FRAMERECT_TOP - WD_FRAMERECT_BOTTOM) / this->resize.step_height);
	}

	virtual void OnInvalidateData(int data)
	{
		FindStationsNearby<T>(this->area, true);
		this->vscroll.SetCount(_stations_nearby_list.Length() + 1);
		this->SetDirty();
	}
};

static const WindowDesc _select_station_desc(
	WDP_AUTO, WDP_AUTO, 200, 80, 200, 180,
	WC_SELECT_STATION, WC_NONE,
	WDF_STD_TOOLTIPS | WDF_STD_BTN | WDF_DEF_WIDGET | WDF_RESIZABLE | WDF_CONSTRUCTION,
	NULL, _nested_select_station_widgets, lengthof(_nested_select_station_widgets)
);


/**
 * Check whether we need to show the station selection window.
 * @param cmd Command to build the station.
 * @param ta Tile area of the to-be-built station
 * @tparam T the type of station
 * @return whether we need to show the station selection window.
 */
template <class T>
static bool StationJoinerNeeded(CommandContainer cmd, TileArea ta)
{
	/* Only show selection if distant join is enabled in the settings */
	if (!_settings_game.station.distant_join_stations) return false;

	/* If a window is already opened and we didn't ctrl-click,
	 * return true (i.e. just flash the old window) */
	Window *selection_window = FindWindowById(WC_SELECT_STATION, 0);
	if (selection_window != NULL) {
		if (!_ctrl_pressed) return true;

		/* Abort current distant-join and start new one */
		delete selection_window;
		UpdateTileSelection();
	}

	/* only show the popup, if we press ctrl */
	if (!_ctrl_pressed) return false;

	/* Now check if we could build there */
	if (CmdFailed(DoCommand(&cmd, CommandFlagsToDCFlags(GetCommandFlags(cmd.cmd))))) return false;

	/* Test for adjacent station or station below selection.
	 * If adjacent-stations is disabled and we are building next to a station, do not show the selection window.
	 * but join the other station immediatelly. */
	const T *st = FindStationsNearby<T>(ta, false);
	return st == NULL && (_settings_game.station.adjacent_stations || _stations_nearby_list.Length() == 0);
}

/**
 * Show the station selection window when needed. If not, build the station.
 * @param cmd Command to build the station.
 * @param ta Area to build the station in
 * @tparam the class to find stations for
 */
template <class T>
void ShowSelectBaseStationIfNeeded(CommandContainer cmd, TileArea ta)
{
	if (StationJoinerNeeded<T>(cmd, ta)) {
		if (!_settings_client.gui.persistent_buildingtools) ResetObjectToPlace();
		if (BringWindowToFrontById(WC_SELECT_STATION, 0)) return;
		new SelectStationWindow<T>(&_select_station_desc, cmd, ta);
	} else {
		DoCommandP(&cmd);
	}
}

/**
 * Show the station selection window when needed. If not, build the station.
 * @param cmd Command to build the station.
 * @param ta Area to build the station in
 */
void ShowSelectStationIfNeeded(CommandContainer cmd, TileArea ta)
{
	ShowSelectBaseStationIfNeeded<Station>(cmd, ta);
}

/**
 * Show the waypoint selection window when needed. If not, build the waypoint.
 * @param cmd Command to build the waypoint.
 * @param ta Area to build the waypoint in
 */
void ShowSelectWaypointIfNeeded(CommandContainer cmd, TileArea ta)
{
	ShowSelectBaseStationIfNeeded<Waypoint>(cmd, ta);
}<|MERGE_RESOLUTION|>--- conflicted
+++ resolved
@@ -824,13 +824,8 @@
 				this->cargo_rows[i] = (uint16)cargolist.size();
 
 				/* Add an entry for each distinct cargo source. */
-<<<<<<< HEAD
-				const CargoPacketList *packets = st->goods[i].cargo.Packets();
-				for (StationCargoList::ConstIterator it = packets->begin(); it != packets->end(); it++) {
-=======
 				const StationCargoList::List *packets = st->goods[i].cargo.Packets();
 				for (StationCargoList::ConstIterator it(packets->begin()); it != packets->end(); it++) {
->>>>>>> d8692f5c
 					const CargoPacket *cp = *it;
 					if (cp->SourceStation() != station_id) {
 						bool added = false;
