--- conflicted
+++ resolved
@@ -267,27 +267,12 @@
 
 	/* Uninitialize variables that are allocated dynamically */
 	GamelogReset();
-<<<<<<< HEAD
 
 	/* Reinitialize the link graphs to forcibly stop the threads.
 	 * If a link graph thread is running while the link graph handlers are
 	 * deleted we get a crash.
 	 */
 	InitializeLinkGraphs();
-
-	_town_pool.CleanPool();
-	_industry_pool.CleanPool();
-	_station_pool.CleanPool();
-	_roadstop_pool.CleanPool();
-	_vehicle_pool.CleanPool();
-	_sign_pool.CleanPool();
-	_order_pool.CleanPool();
-	_group_pool.CleanPool();
-	_cargopacket_pool.CleanPool();
-	_engine_pool.CleanPool();
-	_company_pool.CleanPool();
-=======
->>>>>>> 8c7904a1
 
 #ifdef ENABLE_NETWORK
 	free(_config_file);
