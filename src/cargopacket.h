/* $Id$ */

/*
 * This file is part of OpenTTD.
 * OpenTTD is free software; you can redistribute it and/or modify it under the terms of the GNU General Public License as published by the Free Software Foundation, version 2.
 * OpenTTD is distributed in the hope that it will be useful, but WITHOUT ANY WARRANTY; without even the implied warranty of MERCHANTABILITY or FITNESS FOR A PARTICULAR PURPOSE.
 * See the GNU General Public License for more details. You should have received a copy of the GNU General Public License along with OpenTTD. If not, see <http://www.gnu.org/licenses/>.
 */

/** @file cargopacket.h Base class for cargo packets. */

#ifndef CARGOPACKET_H
#define CARGOPACKET_H

#include "core/pool_type.hpp"
#include "economy_type.h"
#include "station_type.h"
#include "order_type.h"
#include "cargo_type.h"
#include "cargotype.h"
#include "vehicle_type.h"
#include "core/multimap.hpp"
#include <list>

/** Unique identifier for a single cargo packet. */
typedef uint32 CargoPacketID;
struct CargoPacket;

/** Type of the pool for cargo packets for a little over 16 million packets. */
typedef Pool<CargoPacket, CargoPacketID, 1024, 0xFFF000, true, false> CargoPacketPool;
/** The actual pool with cargo packets */
extern CargoPacketPool _cargopacket_pool;

template <class Tinst, class Tcont> class CargoList;
class StationCargoList; // forward-declare, so we can use it in VehicleCargoList::Unreserve
class VehicleCargoList; // forward-declare, so we can use it in CargoList::MovePacket
extern const struct SaveLoad *GetCargoPacketDesc();

/**
 * Container for cargo from the same location and time
 */
struct CargoPacket : CargoPacketPool::PoolItem<&_cargopacket_pool> {
private:
	Money feeder_share;         ///< Value of feeder pickup to be paid for on delivery of cargo
	uint16 count;               ///< The amount of cargo in this packet
	byte days_in_transit;       ///< Amount of days this packet has been in transit
	SourceTypeByte source_type; ///< Type of \c source_id
	SourceID source_id;         ///< Index of source, INVALID_SOURCE if unknown/invalid
	StationID source;           ///< The station where the cargo came from first
	TileIndex source_xy;        ///< The origin of the cargo (first station in feeder chain)
	TileIndex loaded_at_xy;     ///< Location where this cargo has been loaded into the vehicle

	/** The CargoList caches, thus needs to know about it. */
	template <class Tinst, class Tcont> friend class CargoList;
	friend class VehicleCargoList;
	friend class StationCargoList;
	/** We want this to be saved, right? */
	friend const struct SaveLoad *GetCargoPacketDesc();
public:
	/** Maximum number of items in a single cargo packet. */
	static const uint16 MAX_COUNT = UINT16_MAX;

	CargoPacket();

	CargoPacket(StationID source, TileIndex source_xy, uint16 count, SourceType source_type, SourceID source_id);

	CargoPacket(uint16 count, byte days_in_transit, StationID source, TileIndex source_xy, TileIndex loaded_at_xy, Money feeder_share = 0, SourceType source_type = ST_INDUSTRY, SourceID source_id = INVALID_SOURCE);

	/** Destroy the packet */
	~CargoPacket() { }


	/**
	 * Gets the number of 'items' in this packet.
	 * @return the item count
	 */
	FORCEINLINE uint16 Count() const
	{
		return this->count;
	}

	/**
	 * Gets the amount of money already paid to earlier vehicles in
	 * the feeder chain.
	 * @return the feeder share
	 */
	FORCEINLINE Money FeederShare() const
	{
		return this->feeder_share;
	}

	/**
	 * Gets the number of days this cargo has been in transit.
	 * This number isn't really in days, but in 2.5 days (185 ticks) and
	 * it is capped at 255.
	 * @return the length this cargo has been in transit
	 */
	FORCEINLINE byte DaysInTransit() const
	{
		return this->days_in_transit;
	}

	/**
	 * Gets the type of the cargo's source. industry, town or head quarter
	 * @return the source type
	 */
	FORCEINLINE SourceType SourceSubsidyType() const
	{
		return this->source_type;
	}

	/**
	 * Gets the ID of the cargo's source. An IndustryID, TownID or CompanyID
	 * @return the source ID
	 */
	FORCEINLINE SourceID SourceSubsidyID() const
	{
		return this->source_id;
	}

	/**
	 * Gets the ID of the station where the cargo was loaded for the first time
	 * @return the StationID
	 */
	FORCEINLINE SourceID SourceStation() const
	{
		return this->source;
	}

	/**
	 * Gets the coordinates of the cargo's source station
	 * @return the source station's coordinates
	 */
	FORCEINLINE TileIndex SourceStationXY() const
	{
		return this->source_xy;
	}

	/**
	 * Gets the coordinates of the cargo's last loading station
	 * @return the last loading station's coordinates
	 */
	FORCEINLINE TileIndex LoadedAtXY() const
	{
		return this->loaded_at_xy;
	}

	CargoPacket *Split(uint new_size);
	void Merge(CargoPacket *other);

	static void InvalidateAllFrom(SourceType src_type, SourceID src);
	static void InvalidateAllFrom(StationID sid);
	static void AfterLoad();
};

/**
 * Iterate over all _valid_ cargo packets from the given start
 * @param var   the variable used as "iterator"
 * @param start the cargo packet ID of the first packet to iterate over
 */
#define FOR_ALL_CARGOPACKETS_FROM(var, start) FOR_ALL_ITEMS_FROM(CargoPacket, cargopacket_index, var, start)

/**
 * Iterate over all _valid_ cargo packets from the begin of the pool
 * @param var   the variable used as "iterator"
 */
#define FOR_ALL_CARGOPACKETS(var) FOR_ALL_CARGOPACKETS_FROM(var, 0)

/** Kind of actions that could be done with packets on unloading */
enum UnloadType {
	UL_KEEP     = 0,      ///< keep cargo on vehicle
	UL_DELIVER  = 1 << 0, ///< deliver cargo
	UL_TRANSFER = 1 << 1, ///< transfer cargo
	UL_ACCEPTED = 1 << 2, ///< cargo is accepted
};

/**
 * Simple collection class for a list of cargo packets
 * @tparam Tinst The actual instantation of this cargo list
 */
template <class Tinst, class Tcont>
class CargoList {
public:
	/** The iterator for our container */
	typedef typename Tcont::iterator Iterator;
	/** The const iterator for our container */
	typedef typename Tcont::const_iterator ConstIterator;
	/** The reverse iterator for our container */
	typedef typename Tcont::reverse_iterator ReverseIterator;
	/** The const reverse iterator for our container */
	typedef typename Tcont::const_reverse_iterator ConstReverseIterator;

protected:
	uint count;                 ///< Cache for the number of cargo entities
	uint cargo_days_in_transit; ///< Cache for the sum of number of days in transit of each entity; comparable to man-hours

	Tcont packets;              ///< The cargo packets in this list

	void AddToCache(const CargoPacket *cp);

	void RemoveFromCache(const CargoPacket *cp);

	CargoPacket *RemovePacket(Iterator &it, uint cap, TileIndex load_place = INVALID_TILE);

	uint MovePacket(StationCargoList *dest, StationID next, Iterator &it, uint cap);

	uint MovePacket(VehicleCargoList *dest, Iterator &it, uint cap, TileIndex load_place = INVALID_TILE, bool reserved = false);

public:
	/** Create the cargo list */
	CargoList() {}

	~CargoList();

	/**
	 * Returns a pointer to the cargo packet list (so you can iterate over it etc).
	 * @return pointer to the packet list
	 */
	FORCEINLINE const Tcont *Packets() const
	{
		return &this->packets;
	}

	/**
	 * Checks whether this list is empty
	 * @return true if and only if the list is empty
	 */
	FORCEINLINE bool Empty() const
	{
		return this->count == 0;
	}

	/**
	 * Returns the number of cargo entities in this list
	 * @return the before mentioned number
	 */
	FORCEINLINE uint Count() const
	{
		return this->count;
	}

	/**
	 * Returns average number of days in transit for a cargo entity
	 * @return the before mentioned number
	 */
	FORCEINLINE uint DaysInTransit() const
	{
		return this->count == 0 ? 0 : this->cargo_days_in_transit / this->count;
	}

	void Truncate(uint max_remaining);

	void InvalidateCache();
};

typedef std::list<CargoPacket *> CargoPacketList;

/**
 * CargoList that is used for vehicles.
 */
class VehicleCargoList : public CargoList<VehicleCargoList, CargoPacketList> {
protected:

	uint TransferPacket(Iterator &c, uint remaining_unload, StationCargoList *dest, CargoPayment *payment, StationID next);
	uint DeliverPacket(Iterator &c, uint remaining_unload, CargoPayment *payment);
	uint KeepPacket(Iterator &c);

	/** The (direct) parent of this class */
	typedef CargoList<VehicleCargoList, CargoPacketList> Parent;

	CargoPacketList reserved; ///< The packets reserved for unloading in this list
	Money feeder_share;       ///< Cache for the feeder share
	uint reserved_count;      ///< Cache for the number of reserved cargo entities

	void AddToCache(const CargoPacket *cp);

	void RemoveFromCache(const CargoPacket *cp);

public:
	/** the station cargo list needs to control the unloading */
	friend class StationCargoList;
	/** The super class ought to know what it's doing */
	friend class CargoList<VehicleCargoList, CargoPacketList>;
	/** The vehicles have a cargo list (and we want that saved). */
	friend const struct SaveLoad *GetVehicleDescription(VehicleType vt);

	~VehicleCargoList();

	/**
	 * Returns total sum of the feeder share for all packets
	 * @return the before mentioned number
	 */
	FORCEINLINE Money FeederShare() const
	{
		return this->feeder_share;
	}

	void Append(CargoPacket *cp, bool update_cache = true);

	/**
	 * Returns sum of cargo on board the vehicle (ie not only
	 * reserved).
	 * @return cargo on board the vehicle.
	 */
	FORCEINLINE uint OnboardCount() const
	{
		return this->count - this->reserved_count;
	}

	/**
	 * Returns sum of cargo reserved for the vehicle.
	 * @return cargo reserved for the vehicle.
	 */
	FORCEINLINE uint ReservedCount() const
	{
		return this->reserved_count;
	}

	/**
	 * Returns a pointer to the reserved cargo list.
	 * @return pointer to the reserved list.
	 */
	FORCEINLINE const CargoPacketList *Reserved() const
	{
		return &this->reserved;
	}

	/**
	 * Returns source of the first cargo packet in this list
	 * If the regular packets list is empty but there are packets
	 * in the reservation list it returns the source of the first
	 * reserved packet.
	 * @return the before mentioned source
	 */
	FORCEINLINE StationID Source() const
	{
		if (this->Empty()) {
			return INVALID_STATION;
		} else if (this->packets.empty()) {
			return this->reserved.front()->source;
		} else {
			return this->packets.front()->source;
		}
	}

	void Reserve(CargoPacket *cp);

	void Unreserve(StationID next, StationCargoList *dest);

	uint LoadReserved(uint count);

	void SwapReserved();

	void AgeCargo();

	void InvalidateCache();

	uint MoveTo(VehicleCargoList *dest, uint cap);

	/**
	 * Are two the two CargoPackets mergeable in the context of
	 * a list of CargoPackets for a Vehicle?
	 * @param cp1 the first CargoPacket
	 * @param cp2 the second CargoPacket
	 * @return true if they are mergeable
	 */
	static bool AreMergable(const CargoPacket *cp1, const CargoPacket *cp2)
	{
		return cp1->source_xy    == cp2->source_xy &&
				cp1->days_in_transit == cp2->days_in_transit &&
				cp1->source_type     == cp2->source_type &&
				cp1->source_id       == cp2->source_id &&
				cp1->loaded_at_xy    == cp2->loaded_at_xy;
	}
};

typedef MultiMap<StationID, CargoPacket *> StationCargoPacketMap;

/**
 * CargoList that is used for stations.
 */
class StationCargoList : public CargoList<StationCargoList, StationCargoPacketMap> {
public:
	/** The super class ought to know what it's doing */
	friend class CargoList<StationCargoList, StationCargoPacketMap>;
	/** The stations, via GoodsEntry, have a CargoList. */
	friend const struct SaveLoad *GetGoodsDesc();

	StationCargoList() : station(NULL), cargo(INVALID_CARGO) {}

	/**
	 * Are two the two CargoPackets mergeable in the context of
	 * a list of CargoPackets for a Vehicle?
	 * @param cp1 the first CargoPacket
	 * @param cp2 the second CargoPacket
	 * @return true if they are mergeable
	 */
	static bool AreMergable(const CargoPacket *cp1, const CargoPacket *cp2)
	{
		return cp1->source_xy    == cp2->source_xy &&
				cp1->days_in_transit == cp2->days_in_transit &&
				cp1->source_type     == cp2->source_type &&
				cp1->source_id       == cp2->source_id;
	}

<<<<<<< HEAD
	uint TakeFrom(VehicleCargoList *source, uint max_unload, OrderUnloadFlags flags, StationID next_station, CargoPayment *payment);
=======
	uint TakeFrom(VehicleCargoList *source, uint max_unload, OrderUnloadFlags flags, StationID next_station, bool more_stops, CargoPayment *payment);
>>>>>>> bea97f60

	uint MoveTo(VehicleCargoList *dest, uint cap, StationID next_station, bool reserve = false);

	void Append(StationID next, CargoPacket *cp);

	void RerouteStalePackets(StationID to);

	void RandomTruncate(uint max_remaining);

	/**
	 * Returns source of the first cargo packet in this list
	 * @return the before mentioned source
	 */
	FORCEINLINE StationID Source() const
	{
		return this->Empty() ? INVALID_STATION : this->packets.begin()->second.front()->source;
	}

	void AssignTo(Station *station, CargoID cargo);

	static void InvalidateAllFrom(SourceType src_type, SourceID src);

protected:
	Station *station;
	CargoID cargo;

	byte GetUnloadFlags(OrderUnloadFlags order_flags);

	UnloadType WillUnloadOld(byte flags, StationID source);
	UnloadType WillUnloadCargoDist(byte flags, StationID next_station, StationID via, StationID source);

	uint MovePackets(VehicleCargoList *dest, uint cap, Iterator begin, Iterator end, bool reserve);
};

#endif /* CARGOPACKET_H */<|MERGE_RESOLUTION|>--- conflicted
+++ resolved
@@ -403,11 +403,7 @@
 				cp1->source_id       == cp2->source_id;
 	}
 
-<<<<<<< HEAD
-	uint TakeFrom(VehicleCargoList *source, uint max_unload, OrderUnloadFlags flags, StationID next_station, CargoPayment *payment);
-=======
 	uint TakeFrom(VehicleCargoList *source, uint max_unload, OrderUnloadFlags flags, StationID next_station, bool more_stops, CargoPayment *payment);
->>>>>>> bea97f60
 
 	uint MoveTo(VehicleCargoList *dest, uint cap, StationID next_station, bool reserve = false);
 
