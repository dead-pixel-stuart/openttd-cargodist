--- conflicted
+++ resolved
@@ -32,13 +32,9 @@
 /** The actual pool with cargo packets */
 extern CargoPacketPool _cargopacket_pool;
 
-<<<<<<< HEAD
-template<class LIST> class CargoList;
+template<class Tlist> class CargoList;
 class StationCargoList;
 class VehicleCargoList;
-=======
-template<class Tlist> class CargoList;
->>>>>>> 3118139b
 extern const struct SaveLoad *GetCargoPacketDesc();
 
 /**
@@ -191,7 +187,6 @@
 extern const struct SaveLoad *GetGoodsDesc();
 extern const SaveLoad *GetVehicleDescription(VehicleType vt);
 
-<<<<<<< HEAD
 enum UnloadType {
 	UL_KEEP     = 0,      ///< keep cargo on vehicle
 	UL_DELIVER  = 1 << 0, ///< deliver cargo
@@ -216,16 +211,6 @@
 	byte flags;
 };
 
-class PacketCompare {
-public:
-	bool operator()(const CargoPacket *a, const CargoPacket *b) const;
-};
-
-typedef std::set<CargoPacket *, PacketCompare> CargoPacketSet;
-typedef MultiMap<StationID, CargoPacket *> StationCargoPacketMap;
-
-=======
->>>>>>> 3118139b
 /**
  * Simple collection class for a list of cargo packets
  * @tparam Tlist the actual container class to hold the cargo packets.
@@ -279,9 +264,6 @@
 	/** And destroy it ("frees" all cargo packets) */
 	virtual ~CargoList();
 
-	/** Invalidates the cached data and rebuild it */
-	void InvalidateCache();
-
 	/**
 	 * Returns a pointer to the cargo packet list (so you can iterate over it etc).
 	 * @return pointer to the packet list
@@ -344,38 +326,12 @@
 	void Truncate(uint max_remaining);
 
 	/**
-<<<<<<< HEAD
 	 * send all packets to the specified station and update the flow stats at the GoodsEntry accordingly
 	 */
 	void UpdateFlows(StationID next, GoodsEntry * ge);
-=======
-	 * Moves the given amount of cargo to another list.
-	 * Depending on the value of mta the side effects of this function differ:
-	 *  - MTA_FINAL_DELIVERY: destroys the packets that do not originate from a specific station
-	 *  - MTA_CARGO_LOAD:     sets the loaded_at_xy value of the moved packets
-	 *  - MTA_TRANSFER:       just move without side effects
-	 *  - MTA_UNLOAD:         just move without side effects
-	 * @tparam Tother_list type of the destination list. Tested with StationCargoList and VehicleCargoList.
-	 * @param dest  the destination to move the cargo to
-	 * @param count the amount of cargo entities to move
-	 * @param mta   how to handle the moving (side effects)
-	 * @param data  Depending on mta the data of this variable differs:
-	 *              - MTA_FINAL_DELIVERY - station ID of packet's origin not to remove
-	 *              - MTA_CARGO_LOAD     - station's tile index of load
-	 *              - MTA_TRANSFER       - unused
-	 *              - MTA_UNLOAD         - unused
-	 * @param payment The payment helper
-	 *
-	 * @pre mta == MTA_FINAL_DELIVERY || dest != NULL
-	 * @pre mta == MTA_UNLOAD || mta == MTA_CARGO_LOAD || payment != NULL
-	 * @return true if there are still packets that might be moved from this cargo list
-	 */
-	template <class Tother_list>
-	bool MoveTo(Tother_list *dest, uint count, MoveToAction mta, CargoPayment *payment, uint data = 0);
 
 	/** Invalidates the cached data and rebuild it */
 	void InvalidateCache();
->>>>>>> 3118139b
 };
 
 class PacketCompare {
@@ -421,7 +377,6 @@
 	 */
 	uint MoveToStation(GoodsEntry * dest, uint max_unload, OrderUnloadFlags flags, StationID curr_station, StationID next_station, CargoPayment *payment);
 
-<<<<<<< HEAD
 	UnloadType WillUnload(const UnloadDescription & ul, const CargoPacket * p) const;
 
 	/**
@@ -432,11 +387,7 @@
 	uint MoveToVehicle(VehicleCargoList *dest, uint cap, TileIndex load_place = INVALID_TILE);
 
 	/**
-	 * Appends the given cargo packet
-=======
-	/**
 	 * Inserts the given cargo packet into the set (not necessarily at the end).
->>>>>>> 3118139b
 	 * @warning After appending this packet may not exist anymore!
 	 * @note Do not use the cargo packet anymore after it has been appended to this CargoList!
 	 * @param cp the cargo packet to add
@@ -454,18 +405,17 @@
 	void SortAndCache();
 };
 
-typedef std::list<CargoPacket *> CargoPacketList;
+typedef MultiMap<StationID, CargoPacket *> StationCargoPacketMap;
 
 /**
  * CargoList sorted by next hop
  */
 class StationCargoList : public CargoList<StationCargoPacketMap> {
 public:
-<<<<<<< HEAD
 	uint MoveToVehicle(VehicleCargoList *dest, uint cap, StationID next_station, TileIndex load_place);
 
 	/**
-	 * Appends the given cargo packet
+	 * Appends the given cargo packet to the range of packets with the same next station
 	 * @warning After appending this packet may not exist anymore!
 	 * @note Do not use the cargo packet anymore after it has been appended to this CargoList!
 	 * @param next the next hop
@@ -478,17 +428,6 @@
 	 * route all packets with station "to" as next hop to a different place, except "curr"
 	 */
 	void RerouteStalePackets(StationID curr, StationID to, GoodsEntry * ge);
-=======
-
-	/**
-	 * Appends the given cargo packet to the end of the list.
-	 * @warning After appending this packet may not exist anymore!
-	 * @note Do not use the cargo packet anymore after it has been appended to this CargoList!
-	 * @param cp the cargo packet to add
-	 * @pre cp != NULL
-	 */
-	virtual void Append(CargoPacket *cp);
->>>>>>> 3118139b
 
 	static void InvalidateAllFrom(SourceType src_type, SourceID src);
 
