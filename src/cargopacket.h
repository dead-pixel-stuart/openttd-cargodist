/* $Id$ */

/*
 * This file is part of OpenTTD.
 * OpenTTD is free software; you can redistribute it and/or modify it under the terms of the GNU General Public License as published by the Free Software Foundation, version 2.
 * OpenTTD is distributed in the hope that it will be useful, but WITHOUT ANY WARRANTY; without even the implied warranty of MERCHANTABILITY or FITNESS FOR A PARTICULAR PURPOSE.
 * See the GNU General Public License for more details. You should have received a copy of the GNU General Public License along with OpenTTD. If not, see <http://www.gnu.org/licenses/>.
 */

/** @file cargopacket.h Base class for cargo packets. */

#ifndef CARGOPACKET_H
#define CARGOPACKET_H

#include "core/pool_type.hpp"
#include "economy_type.h"
#include "tile_type.h"
#include "station_type.h"
#include "order_type.h"
#include "cargo_type.h"
#include "vehicle_type.h"
#include <list>

/** Unique identifier for a single cargo packet. */
typedef uint32 CargoPacketID;
struct CargoPacket;
struct GoodsEntry;
class Payment;

/** Type of the pool for cargo packets. */
typedef Pool<CargoPacket, CargoPacketID, 1024, 1048576> CargoPacketPool;
/** The actual pool with cargo packets */
extern CargoPacketPool _cargopacket_pool;

class CargoList;
extern const struct SaveLoad *GetCargoPacketDesc();

/**
 * Container for cargo from the same location and time
 */
struct CargoPacket : CargoPacketPool::PoolItem<&_cargopacket_pool> {
private:
	/* Variables used by the CargoList cache. Only let them be modified via
	 * the proper accessor functions and/or CargoList itself. */
	Money feeder_share;     ///< Value of feeder pickup to be paid for on delivery of cargo
<<<<<<< HEAD
	TileIndex source_xy;    ///< The origin of the cargo (first station in feeder chain)
	TileIndex loaded_at_xy; ///< Location where this cargo has been loaded into the vehicle
	StationID source;       ///< The station where the cargo came from first
	StationID next;         ///< The next hop where this cargo is trying to go

=======
>>>>>>> 428f9be8
	uint16 count;           ///< The amount of cargo in this packet
	byte days_in_transit;   ///< Amount of days this packet has been in transit

	/** The CargoList caches, thus needs to know about it. */
	friend class CargoList;
	/** We want this to be saved, right? */
	friend const struct SaveLoad *GetCargoPacketDesc();
public:
	/** Maximum number of items in a single cargo packet. */
	static const uint16 MAX_COUNT = UINT16_MAX;

	SourceTypeByte source_type; ///< Type of \c source_id
	SourceID source_id;         ///< Index of source, INVALID_SOURCE if unknown/invalid
	StationID source;           ///< The station where the cargo came from first
	TileIndex source_xy;        ///< The origin of the cargo (first station in feeder chain)
	TileIndex loaded_at_xy;     ///< Location where this cargo has been loaded into the vehicle

	/**
	 * Creates a new cargo packet
	 * @param source      the source of the packet
	 * @param count       the number of cargo entities to put in this packet
	 * @param source_type the 'type' of source the packet comes from (for subsidies)
	 * @param source_id   the actual source of the packet (for subsidies)
	 * @pre count != 0 || source == INVALID_STATION
	 */
	CargoPacket(StationID source = INVALID_STATION, StationID next = INVALID_STATION, uint16 count = 0, SourceType source_type = ST_INDUSTRY, SourceID source_id = INVALID_SOURCE);

	/**
	 * Creates a new cargo packet. Initializes the fields that cannot be changed later.
	 * Used when loading or splitting packets.
	 * @param count           the number of cargo entities to put in this packet
	 * @param days_in_transit number of days the cargo has been in transit
	 * @param feeder_share    feeder share the packet has already accumulated
	 * @param source_type     the 'type' of source the packet comes from (for subsidies)
	 * @param source_id       the actual source of the packet (for subsidies)
	 */
	CargoPacket(uint16 count, byte days_in_transit, Money feeder_share = 0, SourceType source_type = ST_INDUSTRY, SourceID source_id = INVALID_SOURCE);

	/** Destroy the packet */
	~CargoPacket() { }


	/**
	 * Gets the number of 'items' in this packet.
	 * @return the item count
	 */
	FORCEINLINE uint16 Count() const
	{
		return this->count;
	}

	/**
	 * Gets the amount of money already paid to earlier vehicles in
	 * the feeder chain.
	 * @return the feeder share
	 */
	FORCEINLINE Money FeederShare() const
	{
		return this->feeder_share;
	}

	/**
	 * Gets the number of days this cargo has been in transit.
	 * This number isn't really in days, but in 2.5 days (185 ticks) and
	 * it is capped at 255.
	 * @return the length this cargo has been in transit
	 */
	FORCEINLINE byte DaysInTransit() const
	{
		return this->days_in_transit;
	}


	/**
	 * Checks whether the cargo packet is from (exactly) the same source
	 * in time and location.
	 * @param cp the cargo packet to compare to
	 * @return true if and only if days_in_transit and source_xy are equal
	 */
	FORCEINLINE bool SameSource(const CargoPacket *cp) const
	{
<<<<<<< HEAD
		return this->source_xy == cp->source_xy && this->days_in_transit == cp->days_in_transit && this->next == cp->next &&
				this->source_type == cp->source_type && this->source_id == cp->source_id;
=======
		return this->source_xy    == cp->source_xy &&
				this->days_in_transit == cp->days_in_transit &&
				this->source_type     == cp->source_type &&
				this->source_id       == cp->source_id;
>>>>>>> 428f9be8
	}
	
	CargoPacket * Split(uint new_size);

	static void InvalidateAllFrom(SourceType src_type, SourceID src);
};

/**
 * Iterate over all _valid_ cargo packets from the given start
 * @param var   the variable used as "iterator"
 * @param start the cargo packet ID of the first packet to iterate over
 */
#define FOR_ALL_CARGOPACKETS_FROM(var, start) FOR_ALL_ITEMS_FROM(CargoPacket, cargopacket_index, var, start)

/**
 * Iterate over all _valid_ cargo packets from the begin of the pool
 * @param var   the variable used as "iterator"
 */
#define FOR_ALL_CARGOPACKETS(var) FOR_ALL_CARGOPACKETS_FROM(var, 0)

extern const struct SaveLoad *GetGoodsDesc();
extern const SaveLoad *GetVehicleDescription(VehicleType vt);

enum UnloadType {
	UL_KEEP     = 0,      ///< keep cargo on vehicle
	UL_DELIVER  = 1 << 0, ///< deliver cargo
	UL_TRANSFER = 1 << 1, ///< transfer cargo
	UL_ACCEPTED = 1 << 2, ///< cargo is accepted
};

struct UnloadDescription {
	UnloadDescription(GoodsEntry * d, StationID curr, StationID next, OrderUnloadFlags f);
	GoodsEntry * dest;
	/**
	 * station we are trying to unload at now
	 */
	StationID curr_station;
	/**
	 * station the vehicle will unload at next
	 */
	StationID next_station;
	/**
	 * delivery flags
	 */
	byte flags;
};

/**
 * Simple collection class for a list of cargo packets
 */
class CargoList {
public:
	/** List of cargo packets */
	typedef std::list<CargoPacket *> List;

private:
	Money feeder_share;         ///< Cache for the feeder share
	uint count;                 ///< Cache for the number of cargo entities
	uint cargo_days_in_transit; ///< Cache for the sum of number of days in transit of each entity; comparable to man-hours

	List packets;               ///< The cargo packets in this list

	/**
	 * Update the cache to reflect adding of this packet.
	 * Increases count, feeder share and days_in_transit
	 * @param cp a new packet to be inserted
	 */
	void AddToCache(const CargoPacket *cp);

	/**
	 * Update the cached values to reflect the removal of this packet.
	 * Decreases count, feeder share and days_in_transit
	 * @param cp Packet to be removed from cache
	 */
	void RemoveFromCache(const CargoPacket *cp);

	void DeliverPacket(List::iterator & c, uint & remaining_unload, CargoPayment *payment);
	CargoPacket * TransferPacket(List::iterator & c, uint & remaining_unload, GoodsEntry * dest, CargoPayment *payment);
	UnloadType WillUnloadOld(const UnloadDescription & ul, const CargoPacket * p) const;
	UnloadType WillUnloadCargoDist(const UnloadDescription & ul, const CargoPacket * p) const;
	uint LoadPackets(List * dest, uint cap, StationID next_station, List * rejected = NULL, TileIndex load_place = INVALID_TILE);

public:
	/** The stations, via GoodsEntry, have a CargoList. */
	friend const struct SaveLoad *GetGoodsDesc();
	/** The vehicles have a cargo list too. */
	friend const SaveLoad *GetVehicleDescription(VehicleType vt);

	/** Create the cargo list */
	FORCEINLINE CargoList() { this->InvalidateCache(); }
	/** And destroy it ("frees" all cargo packets) */
	~CargoList();

	/**
	 * Returns a pointer to the cargo packet list (so you can iterate over it etc).
	 * @return pointer to the packet list
	 */
	FORCEINLINE const CargoList::List *Packets() const
	{
		return &this->packets;
	}

	/**
	 * Ages the all cargo in this list
	 */
	void AgeCargo();

	/**
	 * Checks whether this list is empty
	 * @return true if and only if the list is empty
	 */
	FORCEINLINE bool Empty() const
	{
		return this->count == 0;
	}

	/**
	 * Returns the number of cargo entities in this list
	 * @return the before mentioned number
	 */
	FORCEINLINE uint Count() const
	{
		return this->count;
	}

	/**
	 * Returns total sum of the feeder share for all packets
	 * @return the before mentioned number
	 */
	FORCEINLINE Money FeederShare() const
	{
		return this->feeder_share;
	}

	/**
	 * Returns source of the first cargo packet in this list
	 * @return the before mentioned source
	 */
	FORCEINLINE StationID Source() const
	{
		return this->Empty() ? INVALID_STATION : this->packets.front()->source;
	}

	/**
	 * Returns average number of days in transit for a cargo entity
	 * @return the before mentioned number
	 */
	FORCEINLINE uint DaysInTransit() const
	{
		return this->count == 0 ? 0 : this->cargo_days_in_transit / this->count;
	}


	/**
	 * Appends the given cargo packet
	 * @warning After appending this packet may not exist anymore!
	 * @note Do not use the cargo packet anymore after it has been appended to this CargoList!
	 * @param cp the cargo packet to add
	 * @pre cp != NULL
	 */
	void Append(CargoPacket *cp);

	/**
	 * imports a complete CargoList by splicing its elements into this one
	 * runs in constant time.
	 */
	void Import(List & list);

	/**
	 * Truncates the cargo in this list to the given amount. It leaves the
	 * first count cargo entities and removes the rest.
	 * @param max_remaining the maximum amount of entities to be in the list after the command
	 */
	void Truncate(uint max_remaining);

	/**
	 * Moves the given amount of cargo from a vehicle to a station.
	 * Depending on the value of flags and dest the side effects of this function differ:
	 *  - dest->acceptance_pickup & GoodsEntry::ACCEPTANCE:
	 *                        => MoveToStation sets OUF_UNLOAD_IF_POSSIBLE in the flags
	 *                        packets are accepted here and may be unloaded and/or delivered (=destroyed);
	 *                        if not using cargodist: all packets are unloaded and delivered
	 *                        if using cargodist: only packets which have this station as final destination are unloaded and delivered
	 *                        if using cargodist: other packets may or may not be unloaded, depending on next_station
	 *                        if not set and using cargodist: packets may still be unloaded, but not delivered.
	 *  - OUFB_UNLOAD: unload all packets unconditionally;
	 *                        if OUF_UNLOAD_IF_POSSIBLE set and OUFB_TRANSFER not set: also deliver packets (no matter if using cargodist)
	 *  - OUFB_TRANSFER: don't deliver any packets;
	 *                        overrides delivering aspect of OUF_UNLOAD_IF_POSSIBLE
	 * @param dest         the destination to move the cargo to
	 * @param max_unload   the maximum amount of cargo entities to move
	 * @param flags        how to handle the moving (side effects)
	 * @param curr_station the station where the cargo currently resides
	 * @param next_station the next unloading station in the vehicle's order list
	 * @return the number of cargo entities actually moved
	 */
	uint MoveToStation(GoodsEntry * dest, uint max_unload, OrderUnloadFlags flags, StationID curr_station, StationID next_station, CargoPayment *payment);

	UnloadType WillUnload(const UnloadDescription & ul, const CargoPacket * p) const;

	/**
	 * Moves the given amount of cargo to a vehicle.
	 * @param dest         the destination to move the cargo to
	 * @param max_load     the maximum amount of cargo entities to move
	 * @param force_load   if set, move cargo unconditionally,
	 *                     else only move if CargoPacket::next==next_station or CargoPacket::next==INVALID_STATION
	 * @param load_place   The place where the loading takes/took place;
	 *                     if load_place != INVALID_TILE CargoPacket::loaded_at_xy will be set accordingly
	 */
	uint MoveToVehicle(CargoList *dest, uint max_load, StationID next_station = INVALID_STATION, List * rejected = NULL, TileIndex load_place = INVALID_TILE);

	/**
	 * route all packets with station "to" as next hop to a different place, except "curr"
	 */
	void RerouteStalePackets(StationID curr, StationID to, GoodsEntry * ge);

	void ReservePacketsForLoading(List * reserved, uint cap, StationID next_station, List * rejected)
		{LoadPackets(reserved, cap, next_station, rejected);}

	/**
	 * send all packets to the specified station and update the flow stats at the GoodsEntry accordingly
	 */
	void UpdateFlows(StationID next, GoodsEntry * ge);

	/** Invalidates the cached data and rebuild it */
	void InvalidateCache();
};

#endif /* CARGOPACKET_H */<|MERGE_RESOLUTION|>--- conflicted
+++ resolved
@@ -43,14 +43,6 @@
 	/* Variables used by the CargoList cache. Only let them be modified via
 	 * the proper accessor functions and/or CargoList itself. */
 	Money feeder_share;     ///< Value of feeder pickup to be paid for on delivery of cargo
-<<<<<<< HEAD
-	TileIndex source_xy;    ///< The origin of the cargo (first station in feeder chain)
-	TileIndex loaded_at_xy; ///< Location where this cargo has been loaded into the vehicle
-	StationID source;       ///< The station where the cargo came from first
-	StationID next;         ///< The next hop where this cargo is trying to go
-
-=======
->>>>>>> 428f9be8
 	uint16 count;           ///< The amount of cargo in this packet
 	byte days_in_transit;   ///< Amount of days this packet has been in transit
 
@@ -65,6 +57,7 @@
 	SourceTypeByte source_type; ///< Type of \c source_id
 	SourceID source_id;         ///< Index of source, INVALID_SOURCE if unknown/invalid
 	StationID source;           ///< The station where the cargo came from first
+	StationID next;         ///< The next hop where this cargo is trying to go
 	TileIndex source_xy;        ///< The origin of the cargo (first station in feeder chain)
 	TileIndex loaded_at_xy;     ///< Location where this cargo has been loaded into the vehicle
 
@@ -132,15 +125,11 @@
 	 */
 	FORCEINLINE bool SameSource(const CargoPacket *cp) const
 	{
-<<<<<<< HEAD
-		return this->source_xy == cp->source_xy && this->days_in_transit == cp->days_in_transit && this->next == cp->next &&
-				this->source_type == cp->source_type && this->source_id == cp->source_id;
-=======
 		return this->source_xy    == cp->source_xy &&
 				this->days_in_transit == cp->days_in_transit &&
+				this->next            == cp->next &&
 				this->source_type     == cp->source_type &&
 				this->source_id       == cp->source_id;
->>>>>>> 428f9be8
 	}
 	
 	CargoPacket * Split(uint new_size);
