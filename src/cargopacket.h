--- conflicted
+++ resolved
@@ -56,23 +56,13 @@
 	static const uint16 MAX_COUNT = UINT16_MAX;
 
 	CargoPacket();
-<<<<<<< HEAD
-
 	CargoPacket(StationID source, TileIndex source_xy, uint16 count, SourceType source_type, SourceID source_id);
-
-=======
-	CargoPacket(StationID source, TileIndex source_xy, uint16 count, SourceType source_type, SourceID source_id);
->>>>>>> b2b02c6e
 	CargoPacket(uint16 count, byte days_in_transit, StationID source, TileIndex source_xy, TileIndex loaded_at_xy, Money feeder_share = 0, SourceType source_type = ST_INDUSTRY, SourceID source_id = INVALID_SOURCE);
 
 	/** Destroy the packet. */
 	~CargoPacket() { }
 
 	CargoPacket *Split(uint new_size);
-<<<<<<< HEAD
-
-=======
->>>>>>> b2b02c6e
 	void Merge(CargoPacket *cp);
 
 	/**
@@ -254,10 +244,6 @@
 
 
 	void Append(CargoPacket *cp);
-<<<<<<< HEAD
-
-=======
->>>>>>> b2b02c6e
 	void Truncate(uint max_remaining);
 
 	template <class Tother_inst>
@@ -277,10 +263,6 @@
 	Money feeder_share; ///< Cache for the feeder share.
 
 	void AddToCache(const CargoPacket *cp);
-<<<<<<< HEAD
-
-=======
->>>>>>> b2b02c6e
 	void RemoveFromCache(const CargoPacket *cp);
 
 public:
