--- conflicted
+++ resolved
@@ -25,7 +25,6 @@
 /** Unique identifier for a single cargo packet. */
 typedef uint32 CargoPacketID;
 struct CargoPacket;
-struct GoodsEntry;
 
 /** Type of the pool for cargo packets. */
 typedef Pool<CargoPacket, CargoPacketID, 1024, 1048576, true, false> CargoPacketPool;
@@ -304,15 +303,8 @@
  */
 class VehicleCargoList : public CargoList<VehicleCargoList, CargoPacketList> {
 protected:
-<<<<<<< HEAD
-	static UnloadType WillUnloadOld(byte flags, StationID curr_station, StationID source);
-	static UnloadType WillUnloadCargoDist(byte flags, StationID curr_station, StationID next_station, StationID via, StationID source);
-
-	uint TransferPacket(Iterator &c, uint remaining_unload, GoodsEntry *dest, CargoPayment *payment, StationID next);
-=======
 
 	uint TransferPacket(Iterator &c, uint remaining_unload, StationCargoList *dest, CargoPayment *payment, StationID next);
->>>>>>> 15a77988
 	uint DeliverPacket(Iterator &c, uint remaining_unload, CargoPayment *payment);
 	uint KeepPacket(Iterator &c);
 
@@ -336,8 +328,6 @@
 	 * @param cp Packet to be removed from cache
 	 */
 	void RemoveFromCache(const CargoPacket *cp);
-
-	static byte GetUnloadFlags(GoodsEntry *dest, OrderUnloadFlags order_flags);
 
 public:
 	/** the station cargo list needs to control the unloading */
@@ -346,30 +336,6 @@
 	friend class CargoList<VehicleCargoList, CargoPacketList>;
 	/** The vehicles have a cargo list (and we want that saved). */
 	friend const struct SaveLoad *GetVehicleDescription(VehicleType vt);
-	/**
-	 * Moves the given amount of cargo from a vehicle to a station.
-	 * Depending on the value of flags and dest the side effects of this function differ:
-	 *  - dest->acceptance_pickup & GoodsEntry::ACCEPTANCE:
-	 *                        => MoveToStation sets OUF_UNLOAD_IF_POSSIBLE in the flags
-	 *                        packets are accepted here and may be unloaded and/or delivered (=destroyed);
-	 *                        if not using cargodist: all packets are unloaded and delivered
-	 *                        if using cargodist: only packets which have this station as final destination are unloaded and delivered
-	 *                        if using cargodist: other packets may or may not be unloaded, depending on next_station
-	 *                        if not set and using cargodist: packets may still be unloaded, but not delivered.
-	 *  - OUFB_UNLOAD: unload all packets unconditionally;
-	 *                        if OUF_UNLOAD_IF_POSSIBLE set and OUFB_TRANSFER not set: also deliver packets (no matter if using cargodist)
-	 *  - OUFB_TRANSFER: don't deliver any packets;
-	 *                        overrides delivering aspect of OUF_UNLOAD_IF_POSSIBLE
-	 * @param dest         the destination to move the cargo to
-	 * @param max_unload   the maximum amount of cargo entities to move
-	 * @param flags        how to handle the moving (side effects)
-	 * @param curr_station the station where the cargo currently resides
-	 * @param next_station the next unloading station in the vehicle's order list
-	 * @return the number of cargo entities actually moved
-	 */
-	uint MoveToStation(GoodsEntry * dest, uint max_unload, OrderUnloadFlags flags, StationID curr_station, StationID next_station, CargoPayment *payment);
-
-	~VehicleCargoList();
 
 	~VehicleCargoList();
 
@@ -515,15 +481,6 @@
 	StationCargoList() : station(NULL), cargo(INVALID_CARGO) {}
 
 	/**
-	 * Returns source of the first cargo packet in this list
-	 * @return the before mentioned source
-	 */
-	FORCEINLINE StationID Source() const
-	{
-		return this->Empty() ? INVALID_STATION : this->packets.begin()->second.front()->source;
-	}
-
-	/**
 	 * Are two the two CargoPackets mergeable in the context of
 	 * a list of CargoPackets for a Vehicle?
 	 * @param cp1 the first CargoPacket
@@ -538,9 +495,6 @@
 				cp1->source_id       == cp2->source_id;
 	}
 
-<<<<<<< HEAD
-	uint MoveTo(VehicleCargoList *dest, uint cap, StationID next_station, TileIndex load_place = INVALID_TILE, bool reserve = false);
-=======
 	/**
 	 * Moves the given amount of cargo from a vehicle to a station.
 	 * Depending on the value of flags the side effects of this function differ:
@@ -563,7 +517,6 @@
 	uint TakeFrom(VehicleCargoList *source, uint max_unload, OrderUnloadFlags flags, StationID next_station, CargoPayment *payment);
 
 	uint MoveTo(VehicleCargoList *dest, uint cap, StationID next_station, bool reserve = false);
->>>>>>> 15a77988
 
 	/**
 	 * Appends the given cargo packet to the range of packets with the same next station
@@ -578,11 +531,7 @@
 	/**
 	 * route all packets with station "to" as next hop to a different place, except "curr"
 	 */
-<<<<<<< HEAD
-	void RerouteStalePackets(StationID curr, StationID to, GoodsEntry *ge);
-=======
 	void RerouteStalePackets(StationID to);
->>>>>>> 15a77988
 
 	/**
 	 * Truncate where each destination loses roughly the same percentage of its cargo.
@@ -590,12 +539,6 @@
 	 */
 	void RandomTruncate(uint max_remaining);
 
-<<<<<<< HEAD
-	static void InvalidateAllFrom(SourceType src_type, SourceID src);
-
-protected:
-	uint MovePackets(VehicleCargoList *dest, uint cap, Iterator begin, Iterator end, TileIndex load_place, bool reserve);
-=======
 	/**
 	 * Returns source of the first cargo packet in this list
 	 * @return the before mentioned source
@@ -619,7 +562,6 @@
 	UnloadType WillUnloadCargoDist(byte flags, StationID next_station, StationID via, StationID source);
 
 	uint MovePackets(VehicleCargoList *dest, uint cap, Iterator begin, Iterator end, bool reserve);
->>>>>>> 15a77988
 };
 
 #endif /* CARGOPACKET_H */