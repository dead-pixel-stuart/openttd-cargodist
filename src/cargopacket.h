--- conflicted
+++ resolved
@@ -420,12 +420,11 @@
 
 	void AssignTo(Station *station, CargoID cargo);
 
-<<<<<<< HEAD
 	static void InvalidateAllFrom(SourceType src_type, SourceID src);
 
 protected:
-	Station *station;
-	CargoID cargo;
+	Station *station; ///< Station this cargo list belongs to.
+	CargoID cargo;    ///< Cargo type this list holds.
 
 	byte GetUnloadFlags(OrderUnloadFlags order_flags);
 
@@ -433,11 +432,6 @@
 	UnloadType WillUnloadCargoDist(byte flags, StationID next_station, StationID via, StationID source);
 
 	uint MovePackets(VehicleCargoList *dest, uint cap, Iterator begin, Iterator end, bool reserve);
-=======
-private:
-	Station *station; ///< Station this cargo list belongs to.
-	CargoID cargo;    ///< Cargo type this list holds.
->>>>>>> 458138c1
 };
 
 #endif /* CARGOPACKET_H */