/* $Id$ */

/*
 * This file is part of OpenTTD.
 * OpenTTD is free software; you can redistribute it and/or modify it under the terms of the GNU General Public License as published by the Free Software Foundation, version 2.
 * OpenTTD is distributed in the hope that it will be useful, but WITHOUT ANY WARRANTY; without even the implied warranty of MERCHANTABILITY or FITNESS FOR A PARTICULAR PURPOSE.
 * See the GNU General Public License for more details. You should have received a copy of the GNU General Public License along with OpenTTD. If not, see <http://www.gnu.org/licenses/>.
 */

/** @file cargopacket.h Base class for cargo packets. */

#ifndef CARGOPACKET_H
#define CARGOPACKET_H

#include "core/pool_type.hpp"
#include "economy_type.h"
#include "station_type.h"
#include "order_type.h"
#include "cargo_type.h"
#include "cargotype.h"
#include "vehicle_type.h"
#include "core/multimap.hpp"
#include <list>

/** Unique identifier for a single cargo packet. */
typedef uint32 CargoPacketID;
struct CargoPacket;

/** Type of the pool for cargo packets for a little over 16 million packets. */
typedef Pool<CargoPacket, CargoPacketID, 1024, 0xFFF000, PT_NORMAL, true, false> CargoPacketPool;
/** The actual pool with cargo packets. */
extern CargoPacketPool _cargopacket_pool;

template <class Tinst, class Tcont> class CargoList;
class StationCargoList; // forward-declare, so we can use it in VehicleCargoList::Unreserve
class VehicleCargoList; // forward-declare, so we can use it in CargoList::MovePacket
extern const struct SaveLoad *GetCargoPacketDesc();

/**
 * Container for cargo from the same location and time.
 */
struct CargoPacket : CargoPacketPool::PoolItem<&_cargopacket_pool> {
private:
	Money feeder_share;         ///< Value of feeder pickup to be paid for on delivery of cargo.
	uint16 count;               ///< The amount of cargo in this packet.
	byte days_in_transit;       ///< Amount of days this packet has been in transit.
	SourceTypeByte source_type; ///< Type of \c source_id.
	SourceID source_id;         ///< Index of source, INVALID_SOURCE if unknown/invalid.
	StationID source;           ///< The station where the cargo came from first.
	TileIndex source_xy;        ///< The origin of the cargo (first station in feeder chain).
	TileIndex loaded_at_xy;     ///< Location where this cargo has been loaded into the vehicle.

	/** The CargoList caches, thus needs to know about it. */
	template <class Tinst, class Tcont> friend class CargoList;
	friend class VehicleCargoList;
	friend class StationCargoList;
	/** We want this to be saved, right? */
	friend const struct SaveLoad *GetCargoPacketDesc();
public:
	/** Maximum number of items in a single cargo packet. */
	static const uint16 MAX_COUNT = UINT16_MAX;

	CargoPacket();
	CargoPacket(StationID source, TileIndex source_xy, uint16 count, SourceType source_type, SourceID source_id);
	CargoPacket(uint16 count, byte days_in_transit, StationID source, TileIndex source_xy, TileIndex loaded_at_xy, Money feeder_share = 0, SourceType source_type = ST_INDUSTRY, SourceID source_id = INVALID_SOURCE);

	/** Destroy the packet. */
	~CargoPacket() { }

	CargoPacket *Split(uint new_size);
	void Merge(CargoPacket *cp);

	/**
	 * Gets the number of 'items' in this packet.
	 * @return Item count.
	 */
	FORCEINLINE uint16 Count() const
	{
		return this->count;
	}

	/**
	 * Gets the amount of money already paid to earlier vehicles in
	 * the feeder chain.
	 * @return Feeder share.
	 */
	FORCEINLINE Money FeederShare() const
	{
		return this->feeder_share;
	}

	/**
	 * Gets the number of days this cargo has been in transit.
	 * This number isn't really in days, but in 2.5 days (185 ticks) and
	 * it is capped at 255.
	 * @return Length this cargo has been in transit.
	 */
	FORCEINLINE byte DaysInTransit() const
	{
		return this->days_in_transit;
	}

	/**
	 * Gets the type of the cargo's source. industry, town or head quarter.
	 * @return Source type.
	 */
	FORCEINLINE SourceType SourceSubsidyType() const
	{
		return this->source_type;
	}

	/**
	 * Gets the ID of the cargo's source. An IndustryID, TownID or CompanyID.
	 * @return Source ID.
	 */
	FORCEINLINE SourceID SourceSubsidyID() const
	{
		return this->source_id;
	}

	/**
	 * Gets the ID of the station where the cargo was loaded for the first time.
	 * @return StationID.
	 */
	FORCEINLINE SourceID SourceStation() const
	{
		return this->source;
	}

	/**
	 * Gets the coordinates of the cargo's source station.
	 * @return Source station's coordinates.
	 */
	FORCEINLINE TileIndex SourceStationXY() const
	{
		return this->source_xy;
	}

	/**
	 * Gets the coordinates of the cargo's last loading station.
	 * @return Last loading station's coordinates.
	 */
	FORCEINLINE TileIndex LoadedAtXY() const
	{
		return this->loaded_at_xy;
	}

	static void InvalidateAllFrom(SourceType src_type, SourceID src);
	static void InvalidateAllFrom(StationID sid);
	static void AfterLoad();
};

/**
 * Iterate over all _valid_ cargo packets from the given start.
 * @param var   Variable used as "iterator".
 * @param start Cargo packet ID of the first packet to iterate over.
 */
#define FOR_ALL_CARGOPACKETS_FROM(var, start) FOR_ALL_ITEMS_FROM(CargoPacket, cargopacket_index, var, start)

/**
 * Iterate over all _valid_ cargo packets from the begin of the pool.
 * @param var   Variable used as "iterator".
 */
#define FOR_ALL_CARGOPACKETS(var) FOR_ALL_CARGOPACKETS_FROM(var, 0)

/** Kind of actions that could be done with packets on unloading */
enum UnloadType {
	UL_KEEP     = 0,      ///< keep cargo on vehicle
	UL_DELIVER  = 1 << 0, ///< deliver cargo
	UL_TRANSFER = 1 << 1, ///< transfer cargo
	UL_ACCEPTED = 1 << 2, ///< cargo is accepted
};

/**
 * Simple collection class for a list of cargo packets.
 * @tparam Tinst Actual instantation of this cargo list.
 */
template <class Tinst, class Tcont>
class CargoList {
public:
	/** Iterator for our container. */
	typedef typename Tcont::iterator Iterator;
	/** Const iterator for our container. */
	typedef typename Tcont::const_iterator ConstIterator;
	/** Reverse iterator for our container. */
	typedef typename Tcont::reverse_iterator ReverseIterator;
	/** Const reverse iterator for our container. */
	typedef typename Tcont::const_reverse_iterator ConstReverseIterator;

protected:
	uint count;                 ///< Cache for the number of cargo entities.
	uint cargo_days_in_transit; ///< Cache for the sum of number of days in transit of each entity; comparable to man-hours.

	Tcont packets;              ///< The cargo packets in this list.

	void AddToCache(const CargoPacket *cp);

	void RemoveFromCache(const CargoPacket *cp);

	CargoPacket *RemovePacket(Iterator &it, uint cap, TileIndex load_place = INVALID_TILE);

	uint MovePacket(StationCargoList *dest, StationID next, Iterator &it, uint cap);

	uint MovePacket(VehicleCargoList *dest, Iterator &it, uint cap, TileIndex load_place = INVALID_TILE, bool reserved = false);

public:
	/** Create the cargo list. */
	CargoList() {}

	~CargoList();

	void OnCleanPool();

	/**
	 * Returns a pointer to the cargo packet list (so you can iterate over it etc).
	 * @return Pointer to the packet list.
	 */
	FORCEINLINE const Tcont *Packets() const
	{
		return &this->packets;
	}

	/**
	 * Checks whether this list is empty.
	 * @return True if and only if the list is empty.
	 */
	FORCEINLINE bool Empty() const
	{
		return this->count == 0;
	}

	/**
	 * Returns the number of cargo entities in this list.
	 * @return The before mentioned number.
	 */
	FORCEINLINE uint Count() const
	{
		return this->count;
	}

	/**
	 * Returns average number of days in transit for a cargo entity.
	 * @return The before mentioned number.
	 */
	FORCEINLINE uint DaysInTransit() const
	{
		return this->count == 0 ? 0 : this->cargo_days_in_transit / this->count;
	}

	void Append(CargoPacket *cp, bool update_cache = true);
	void Truncate(uint max_remaining);

	void InvalidateCache();
};

typedef std::list<CargoPacket *> CargoPacketList;

/**
 * CargoList that is used for vehicles.
 */
class VehicleCargoList : public CargoList<VehicleCargoList, CargoPacketList> {
protected:
	uint TransferPacket(Iterator &c, uint remaining_unload, StationCargoList *dest, CargoPayment *payment, StationID next);
	uint DeliverPacket(Iterator &c, uint remaining_unload, CargoPayment *payment);
	uint KeepPacket(Iterator &c);

	/** The (direct) parent of this class. */
	typedef CargoList<VehicleCargoList, CargoPacketList> Parent;

	CargoPacketList reserved; ///< Packets reserved for unloading in this list.
	Money feeder_share;       ///< Cache for the feeder share.
	uint reserved_count;      ///< Cache for the number of reserved cargo entities.

	void AddToCache(const CargoPacket *cp);
	void RemoveFromCache(const CargoPacket *cp);

public:
	/** The station cargo list needs to control the unloading. */
	friend class StationCargoList;
	/** The super class ought to know what it's doing. */
	friend class CargoList<VehicleCargoList, CargoPacketList>;
	/** The vehicles have a cargo list (and we want that saved). */
	friend const struct SaveLoad *GetVehicleDescription(VehicleType vt);

<<<<<<< HEAD
	~VehicleCargoList();
=======
	void OnCleanPool();
>>>>>>> f0a6aac6

	/**
	 * Returns total sum of the feeder share for all packets.
	 * @return The before mentioned number.
	 */
	FORCEINLINE Money FeederShare() const
	{
		return this->feeder_share;
	}

	void Append(CargoPacket *cp, bool update_cache = true);

	/**
	 * Returns sum of cargo on board the vehicle (ie not only
	 * reserved).
	 * @return Cargo on board the vehicle.
	 */
	FORCEINLINE uint OnboardCount() const
	{
		return this->count - this->reserved_count;
	}

	/**
	 * Returns sum of cargo reserved for the vehicle.
	 * @return Cargo reserved for the vehicle.
	 */
	FORCEINLINE uint ReservedCount() const
	{
		return this->reserved_count;
	}

	/**
	 * Returns a pointer to the reserved cargo list.
	 * @return Pointer to the reserved list.
	 */
	FORCEINLINE const CargoPacketList *Reserved() const
	{
		return &this->reserved;
	}

	/**
	 * Returns source of the first cargo packet in this list.
	 * If the regular packets list is empty but there are packets
	 * in the reservation list it returns the source of the first
	 * reserved packet.
	 * @return The before mentioned source.
	 */
	FORCEINLINE StationID Source() const
	{
		if (this->Empty()) {
			return INVALID_STATION;
		} else if (this->packets.empty()) {
			return this->reserved.front()->source;
		} else {
			return this->packets.front()->source;
		}
	}

	void Reserve(CargoPacket *cp);

	void Unreserve(StationID next, StationCargoList *dest);

	uint LoadReserved(uint count);

	void SwapReserved();

	void AgeCargo();

	void InvalidateCache();

	uint MoveTo(VehicleCargoList *dest, uint cap);

	/**
	 * Are two the two CargoPackets mergeable in the context of
	 * a list of CargoPackets for a Vehicle?
	 * @param cp1 First CargoPacket.
	 * @param cp2 Second CargoPacket.
	 * @return True if they are mergeable.
	 */
	static bool AreMergable(const CargoPacket *cp1, const CargoPacket *cp2)
	{
		return cp1->source_xy    == cp2->source_xy &&
				cp1->days_in_transit == cp2->days_in_transit &&
				cp1->source_type     == cp2->source_type &&
				cp1->source_id       == cp2->source_id &&
				cp1->loaded_at_xy    == cp2->loaded_at_xy;
	}
};

typedef MultiMap<StationID, CargoPacket *> StationCargoPacketMap;

/**
 * CargoList that is used for stations.
 */
class StationCargoList : public CargoList<StationCargoList, StationCargoPacketMap> {
public:
	/** The super class ought to know what it's doing. */
	friend class CargoList<StationCargoList, StationCargoPacketMap>;
	/** The stations, via GoodsEntry, have a CargoList. */
	friend const struct SaveLoad *GetGoodsDesc();

	StationCargoList() : station(NULL), cargo(INVALID_CARGO) {}

	/**
	 * Are two the two CargoPackets mergeable in the context of
	 * a list of CargoPackets for a Vehicle?
	 * @param cp1 First CargoPacket.
	 * @param cp2 Second CargoPacket.
	 * @return True if they are mergeable.
	 */
	static bool AreMergable(const CargoPacket *cp1, const CargoPacket *cp2)
	{
		return cp1->source_xy    == cp2->source_xy &&
				cp1->days_in_transit == cp2->days_in_transit &&
				cp1->source_type     == cp2->source_type &&
				cp1->source_id       == cp2->source_id;
	}

	uint TakeFrom(VehicleCargoList *source, uint max_unload, OrderUnloadFlags flags, StationID next_station, bool has_stopped, CargoPayment *payment);

	uint MoveTo(VehicleCargoList *dest, uint cap, StationID next_station, bool reserve = false);

	void Append(StationID next, CargoPacket *cp);

	void RerouteStalePackets(StationID to);

	void RandomTruncate(uint max_remaining);

	/**
	 * Returns source of the first cargo packet in this list.
	 * @return The before mentioned source.
	 */
	FORCEINLINE StationID Source() const
	{
		return this->Empty() ? INVALID_STATION : this->packets.begin()->second.front()->source;
	}

	void AssignTo(Station *station, CargoID cargo);

	static void InvalidateAllFrom(SourceType src_type, SourceID src);

protected:
	Station *station; ///< Station this cargo list belongs to.
	CargoID cargo;    ///< Cargo type this list holds.

	byte GetUnloadFlags(OrderUnloadFlags order_flags);

	UnloadType WillUnloadOld(byte flags, StationID source);
	UnloadType WillUnloadCargoDist(byte flags, StationID next_station, StationID via, StationID source);

	uint MovePackets(VehicleCargoList *dest, uint cap, Iterator begin, Iterator end, bool reserve);
};

#endif /* CARGOPACKET_H */<|MERGE_RESOLUTION|>--- conflicted
+++ resolved
@@ -282,11 +282,9 @@
 	/** The vehicles have a cargo list (and we want that saved). */
 	friend const struct SaveLoad *GetVehicleDescription(VehicleType vt);
 
-<<<<<<< HEAD
 	~VehicleCargoList();
-=======
+
 	void OnCleanPool();
->>>>>>> f0a6aac6
 
 	/**
 	 * Returns total sum of the feeder share for all packets.
