--- conflicted
+++ resolved
@@ -392,15 +392,6 @@
 		return &this->reserved;
 	}
 
-<<<<<<< HEAD
-    /**
-     * Returns source of the first cargo packet in this list
-     * If the regular packets list is empty but there are packets
-     * in the reservation list it returns the source of the first
-     * reserved packet.
-     * @return the before mentioned source
-     */
-=======
 	/**
 	 * Returns source of the first cargo packet in this list
 	 * If the regular packets list is empty but there are packets
@@ -408,7 +399,6 @@
 	 * reserved packet.
 	 * @return the before mentioned source
 	 */
->>>>>>> 268cf9ce
 	FORCEINLINE StationID Source() const
 	{
 		if (this->Empty()) {
