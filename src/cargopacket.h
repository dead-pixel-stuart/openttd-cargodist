--- conflicted
+++ resolved
@@ -31,14 +31,9 @@
 /** The actual pool with cargo packets */
 extern CargoPacketPool _cargopacket_pool;
 
-<<<<<<< HEAD
 template <class Tinst, class Tcont> class CargoList;
-class StationCargoList;
-class VehicleCargoList;
-=======
-template <class Tinst> class CargoList;
 class StationCargoList; // forward-declare, so we can use it in VehicleCargoList::Unreserve
->>>>>>> 413699c8
+class VehicleCargoList; // forward-declare, so we can use it in CargoList::MovePacket
 extern const struct SaveLoad *GetCargoPacketDesc();
 
 /**
@@ -58,7 +53,6 @@
 	/** The CargoList caches, thus needs to know about it. */
 	template <class Tinst, class Tcont> friend class CargoList;
 	friend class VehicleCargoList;
-	friend class ReservationList;
 	friend class StationCargoList;
 	/** We want this to be saved, right? */
 	friend const struct SaveLoad *GetCargoPacketDesc();
@@ -196,15 +190,13 @@
  */
 #define FOR_ALL_CARGOPACKETS(var) FOR_ALL_CARGOPACKETS_FROM(var, 0)
 
+/** Kind of actions that could be done with packets on unloading */
 enum UnloadType {
 	UL_KEEP     = 0,      ///< keep cargo on vehicle
 	UL_DELIVER  = 1 << 0, ///< deliver cargo
 	UL_TRANSFER = 1 << 1, ///< transfer cargo
 	UL_ACCEPTED = 1 << 2, ///< cargo is accepted
 };
-
-class StationCargoList;
-class VehicleCargoList;
 
 /**
  * Simple collection class for a list of cargo packets
@@ -226,13 +218,7 @@
 	uint count;                 ///< Cache for the number of cargo entities
 	uint cargo_days_in_transit; ///< Cache for the sum of number of days in transit of each entity; comparable to man-hours
 
-<<<<<<< HEAD
-	Tcont packets;               ///< The cargo packets in this list
-=======
-	List packets;               ///< The cargo packets in this list
-
-	void MergeOrPush(CargoPacket *cp);
->>>>>>> 413699c8
+	Tcont packets;              ///< The cargo packets in this list
 
 	/**
 	 * Update the cache to reflect adding of this packet.
@@ -248,7 +234,7 @@
 	 */
 	void RemoveFromCache(const CargoPacket *cp);
 
-	CargoPacket *MovePacket(Iterator &it, uint cap, TileIndex load_place = INVALID_TILE);
+	CargoPacket *RemovePacket(Iterator &it, uint cap, TileIndex load_place = INVALID_TILE);
 
 	uint MovePacket(StationCargoList *dest, StationID next, Iterator &it, uint cap);
 
@@ -322,28 +308,12 @@
 	/** The (direct) parent of this class */
 	typedef CargoList<VehicleCargoList, CargoPacketList> Parent;
 
-<<<<<<< HEAD
 	CargoPacketList reserved; ///< The packets reserved for unloading in this list
 	Money feeder_share;       ///< Cache for the feeder share
-	uint reserved_count;      ///< count(reserved)
-=======
-	List reserved;       ///< The packets reserved for unloading in this list
-	Money feeder_share;  ///< Cache for the feeder share
-	uint reserved_count; ///< Cache for the number of reserved cargo entities
->>>>>>> 413699c8
-
-	/**
-	 * Update the cache to reflect adding of this packet.
-	 * Increases count, feeder share and days_in_transit
-	 * @param cp a new packet to be inserted
-	 */
+	uint reserved_count;      ///< Cache for the number of reserved cargo entities
+
 	void AddToCache(const CargoPacket *cp);
 
-	/**
-	 * Update the cached values to reflect the removal of this packet.
-	 * Decreases count, feeder share and days_in_transit
-	 * @param cp Packet to be removed from cache
-	 */
 	void RemoveFromCache(const CargoPacket *cp);
 
 public:
@@ -365,21 +335,8 @@
 		return this->feeder_share;
 	}
 
-	/**
-	 * tries to merge the packet with another one in the packets list.
-	 * if no fitting packet is found, appends it.
-	 * @param cp the packet to be inserted
-	 */
 	void MergeOrPush(CargoPacket *cp);
 
-	/**
-	 * Appends the given cargo packet
-	 * @warning After appending this packet may not exist anymore!
-	 * @note Do not use the cargo packet anymore after it has been appended to this CargoList!
-	 * @param cp the cargo packet to add
-	 * @param check_merge if true, check existing packets in the list for mergability
-	 * @pre cp != NULL
-	 */
 	void Append(CargoPacket *cp);
 
 	/**
@@ -430,29 +387,11 @@
 
 	void Reserve(CargoPacket *cp);
 
-<<<<<<< HEAD
-	/**
-	 * Returns all reserved cargo to the station
-	 */
 	void Unreserve(StationID next, StationCargoList *dest);
 
-	/**
-	 * load packets from the reserved list
-	 * @params count the number of cargo to load
-	 * @return true if there are still packets that might be loaded from the reservation list
-	 */
 	uint LoadReserved(uint count);
 
-	/**
-	 * swap the reserved and packets lists when starting to load cargo.
-	 * @pre this->packets.empty()
-	 */
 	void SwapReserved();
-=======
-	void Unreserve(StationCargoList *dest);
-
-	bool LoadReserved(uint count);
->>>>>>> 413699c8
 
 	/**
 	 * Ages the all cargo in this list
@@ -462,11 +401,6 @@
 	/** Invalidates the cached data and rebuild it */
 	void InvalidateCache();
 
-	/**
-	 * Moves the given amount of cargo to another vehicle (during autoreplace).
-	 * @param dest         the destination to move the cargo to
-	 * @param max_load     the maximum amount of cargo entities to move
-	 */
 	uint MoveTo(VehicleCargoList *dest, uint cap);
 
 	/**
@@ -515,48 +449,14 @@
 				cp1->source_id       == cp2->source_id;
 	}
 
-	/**
-	 * Moves the given amount of cargo from a vehicle to a station.
-	 * Depending on the value of flags the side effects of this function differ:
-	 * 	- OUFB_UNLOAD_IF_POSSIBLE and dest->acceptance_pickup & GoodsEntry::ACCEPTANCE:
-	 *  	packets are accepted here and may be unloaded and/or delivered (=destroyed);
-	 *  	if not using cargodist: all packets are unloaded and delivered
-	 *  	if using cargodist: only packets which have this station as final destination are unloaded and delivered
-	 *  	if using cargodist: other packets may or may not be unloaded, depending on next_station
-	 *  	if GoodsEntry::ACCEPTANCE is not set and using cargodist: packets may still be unloaded, but not delivered.
-	 *  - OUFB_UNLOAD: unload all packets unconditionally;
-	 *  	if OUF_UNLOAD_IF_POSSIBLE set and OUFB_TRANSFER not set: also deliver packets (no matter if using cargodist)
-	 *  - OUFB_TRANSFER: don't deliver any packets;
-	 *  	overrides delivering aspect of OUFB_UNLOAD_IF_POSSIBLE
-	 * @param source       the vehicle cargo list to take the cargo from
-	 * @param max_unload   the maximum amount of cargo entities to move
-	 * @param flags        how to handle the moving (side effects)
-	 * @param next_station the next unloading station in the vehicle's order list
-	 * @return the number of cargo entities actually moved
-	 */
 	uint TakeFrom(VehicleCargoList *source, uint max_unload, OrderUnloadFlags flags, StationID next_station, CargoPayment *payment);
 
 	uint MoveTo(VehicleCargoList *dest, uint cap, StationID next_station, bool reserve = false);
 
-	/**
-	 * Appends the given cargo packet to the range of packets with the same next station
-	 * @warning After appending this packet may not exist anymore!
-	 * @note Do not use the cargo packet anymore after it has been appended to this CargoList!
-	 * @param next the next hop
-	 * @param cp the cargo packet to add
-	 * @pre cp != NULL
-	 */
 	void Append(StationID next, CargoPacket *cp);
 
-	/**
-	 * route all packets with station "to" as next hop to a different place, except "curr"
-	 */
 	void RerouteStalePackets(StationID to);
 
-	/**
-	 * Truncate where each destination loses roughly the same percentage of its cargo.
-	 * This is done by randomizing the selection of packets to be removed.
-	 */
 	void RandomTruncate(uint max_remaining);
 
 	/**
