--- conflicted
+++ resolved
@@ -19,12 +19,8 @@
 #include "order_type.h"
 #include "cargo_type.h"
 #include "vehicle_type.h"
-<<<<<<< HEAD
 #include "core/multimap.hpp"
 #include <set>
-=======
-#include <list>
->>>>>>> f78b957e
 
 /** Unique identifier for a single cargo packet. */
 typedef uint32 CargoPacketID;
@@ -36,13 +32,9 @@
 /** The actual pool with cargo packets */
 extern CargoPacketPool _cargopacket_pool;
 
-<<<<<<< HEAD
 template <class LIST> class CargoList;
 class StationCargoList;
 class VehicleCargoList;
-=======
-class CargoList;
->>>>>>> f78b957e
 extern const struct SaveLoad *GetCargoPacketDesc();
 
 /**
@@ -50,55 +42,29 @@
  */
 struct CargoPacket : CargoPacketPool::PoolItem<&_cargopacket_pool> {
 private:
-<<<<<<< HEAD
-	/* These fields are all involved in the cargo list's cache or in the vehicle cargo list's set.
-	 * They can only be modified by CargoList which knows about that.
-	 */
-	Money feeder_share;         ///< Value of feeder pickup to be paid for on delivery of cargo
-	uint16 count;               ///< The amount of cargo in this packet
-	byte days_in_transit;       ///< Amount of days this packet has been in transit
-	SourceTypeByte source_type; ///< Type of #source_id
-	SourceID source_id;         ///< Index of source, INVALID_SOURCE if unknown/invalid
-	TileIndex source_xy;        ///< The origin of the cargo (first station in feeder chain)
-
-public:
-	/* CargoLists need to be able to modify their own packets */
-	template<class LIST> friend class CargoList;
-	friend class VehicleCargoList;
-	friend class StationCargoList;
-
-	/* we have to do some evil things when save/loading */
-	friend const struct SaveLoad *GetCargoPacketDesc();
-	friend bool AfterLoadGame();
-
-	static const uint16 MAX_COUNT = 65535;
-
-	/*
-	 * source and loaded_at_xy don't mess with the cargo list's cache
-	 * so it's OK to modify them.
-	 */
-	StationID source;           ///< The station where the cargo came from first
-=======
 	/* Variables used by the CargoList cache. Only let them be modified via
 	 * the proper accessor functions and/or CargoList itself. */
 	Money feeder_share;     ///< Value of feeder pickup to be paid for on delivery of cargo
 	uint16 count;           ///< The amount of cargo in this packet
 	byte days_in_transit;   ///< Amount of days this packet has been in transit
 
+	/* Variables used for sorting cargo lists. These need to be private, too. */
+	SourceTypeByte source_type; ///< Type of \c source_id
+	SourceID source_id;         ///< Index of source, INVALID_SOURCE if unknown/invalid
+	TileIndex source_xy;        ///< The origin of the cargo (first station in feeder chain)
+
 	/** The CargoList caches, thus needs to know about it. */
-	friend class CargoList;
+	template<class LIST> friend class CargoList;
+	friend class VehicleCargoList;
+	friend class StationCargoList;
 	/** We want this to be saved, right? */
 	friend const struct SaveLoad *GetCargoPacketDesc();
+	friend bool AfterLoadGame();
 public:
 	/** Maximum number of items in a single cargo packet. */
 	static const uint16 MAX_COUNT = UINT16_MAX;
 
-	SourceTypeByte source_type; ///< Type of \c source_id
-	SourceID source_id;         ///< Index of source, INVALID_SOURCE if unknown/invalid
 	StationID source;           ///< The station where the cargo came from first
-	StationID next;         ///< The next hop where this cargo is trying to go
-	TileIndex source_xy;        ///< The origin of the cargo (first station in feeder chain)
->>>>>>> f78b957e
 	TileIndex loaded_at_xy;     ///< Location where this cargo has been loaded into the vehicle
 
 	/**
@@ -175,16 +141,10 @@
 	 */
 	FORCEINLINE bool SameSource(const CargoPacket *cp) const
 	{
-<<<<<<< HEAD
-		return this->source_xy == cp->source_xy && this->days_in_transit == cp->days_in_transit &&
-				this->source_type == cp->source_type && this->source_id == cp->source_id;
-=======
 		return this->source_xy    == cp->source_xy &&
 				this->days_in_transit == cp->days_in_transit &&
-				this->next            == cp->next &&
 				this->source_type     == cp->source_type &&
 				this->source_id       == cp->source_id;
->>>>>>> f78b957e
 	}
 	
 	CargoPacket *Split(uint new_size);
@@ -193,9 +153,6 @@
 	static void InvalidateAllFrom(SourceType src_type, SourceID src);
 
 	/* read-only accessors for the private fields */
-	FORCEINLINE uint16 GetCount() const {return count;}
-	FORCEINLINE Money GetFeederShare() const {return feeder_share;}
-	FORCEINLINE byte GetDaysInTransit() const {return days_in_transit;}
 	FORCEINLINE SourceTypeByte GetSourceType() const {return source_type;}
 	FORCEINLINE SourceID GetSourceID() const {return source_id;}
 	FORCEINLINE TileIndex GetSourceXY() const {return source_xy;}
@@ -215,11 +172,7 @@
 #define FOR_ALL_CARGOPACKETS(var) FOR_ALL_CARGOPACKETS_FROM(var, 0)
 
 extern const struct SaveLoad *GetGoodsDesc();
-<<<<<<< HEAD
-extern const struct SaveLoad *GetVehicleDescription(VehicleType vt);
-=======
 extern const SaveLoad *GetVehicleDescription(VehicleType vt);
->>>>>>> f78b957e
 
 enum UnloadType {
 	UL_KEEP     = 0,      ///< keep cargo on vehicle
@@ -260,19 +213,18 @@
 template<class LIST>
 class CargoList {
 public:
-<<<<<<< HEAD
 	typedef typename LIST::iterator Iterator;
 	typedef typename LIST::const_iterator ConstIterator;
-=======
-	/** List of cargo packets */
-	typedef std::list<CargoPacket *> List;
 
 private:
+	CargoPacket *MovePacket(Iterator &it, uint cap, TileIndex load_place = INVALID_TILE);
+
+protected:
 	Money feeder_share;         ///< Cache for the feeder share
 	uint count;                 ///< Cache for the number of cargo entities
 	uint cargo_days_in_transit; ///< Cache for the sum of number of days in transit of each entity; comparable to man-hours
 
-	List packets;               ///< The cargo packets in this list
+	LIST packets;               ///< The cargo packets in this list
 
 	/**
 	 * Update the cache to reflect adding of this packet.
@@ -288,21 +240,17 @@
 	 */
 	void RemoveFromCache(const CargoPacket *cp);
 
-	void DeliverPacket(List::iterator & c, uint & remaining_unload, CargoPayment *payment);
-	CargoPacket * TransferPacket(List::iterator & c, uint & remaining_unload, GoodsEntry * dest, CargoPayment *payment);
-	UnloadType WillUnloadOld(const UnloadDescription & ul, const CargoPacket * p) const;
-	UnloadType WillUnloadCargoDist(const UnloadDescription & ul, const CargoPacket * p) const;
-	uint LoadPackets(List * dest, uint cap, StationID next_station, List * rejected = NULL, TileIndex load_place = INVALID_TILE);
+	uint MovePacket(StationCargoList *dest, StationID next, Iterator &it, uint cap, TileIndex load_place = INVALID_TILE);
+	uint MovePacket(VehicleCargoList *dest, Iterator &it, uint cap, TileIndex load_place = INVALID_TILE);
 
 public:
 	/** The stations, via GoodsEntry, have a CargoList. */
->>>>>>> f78b957e
 	friend const struct SaveLoad *GetGoodsDesc();
 	/** The vehicles have a cargo list too. */
 	friend const SaveLoad *GetVehicleDescription(VehicleType vt);
 
 	/** Create the cargo list */
-	FORCEINLINE CargoList() : count(0), feeder_share(0), days_in_transit(0) {}
+	FORCEINLINE CargoList() { this->InvalidateCache(); }
 	/** And destroy it ("frees" all cargo packets) */
 	virtual ~CargoList();
 
@@ -310,32 +258,19 @@
 	 * Returns a pointer to the cargo packet list (so you can iterate over it etc).
 	 * @return pointer to the packet list
 	 */
-<<<<<<< HEAD
-	FORCEINLINE const LIST *Packets() const { return &this->packets; }
-=======
-	FORCEINLINE const CargoList::List *Packets() const
+	FORCEINLINE const LIST *Packets() const
 	{
 		return &this->packets;
 	}
-
-	/**
-	 * Ages the all cargo in this list
-	 */
-	void AgeCargo();
->>>>>>> f78b957e
 
 	/**
 	 * Checks whether this list is empty
 	 * @return true if and only if the list is empty
 	 */
-<<<<<<< HEAD
-	FORCEINLINE bool Empty() const { return this->packets.empty(); }
-=======
 	FORCEINLINE bool Empty() const
 	{
 		return this->count == 0;
 	}
->>>>>>> f78b957e
 
 	/**
 	 * Returns the number of cargo entities in this list
@@ -359,86 +294,41 @@
 	 * Returns source of the first cargo packet in this list
 	 * @return the before mentioned source
 	 */
-<<<<<<< HEAD
-	FORCEINLINE StationID Source() const { return Empty() ? INVALID_STATION : (*(ConstIterator(packets.begin())))->source; }
-=======
 	FORCEINLINE StationID Source() const
 	{
-		return this->Empty() ? INVALID_STATION : this->packets.front()->source;
-	}
->>>>>>> f78b957e
+		return this->Empty() ? INVALID_STATION : (*(ConstIterator(packets.begin())))->source;
+	}
 
 	/**
 	 * Returns average number of days in transit for a cargo entity
 	 * @return the before mentioned number
 	 */
-<<<<<<< HEAD
-	FORCEINLINE uint DaysInTransit() const { return this->days_in_transit / this->count; }
-=======
 	FORCEINLINE uint DaysInTransit() const
 	{
 		return this->count == 0 ? 0 : this->cargo_days_in_transit / this->count;
 	}
-
->>>>>>> f78b957e
-
-	/**
-	 * Truncates the cargo in this list to the given amount. It leaves the
-	 * first count cargo entities and removes the rest.
-	 * @param count the maximum amount of entities to be in the list after the command
-	 */
-	void Truncate(uint count);
-
-	/**
-	 * send all packets to the specified station and update the flow stats at the GoodsEntry accordingly
-	 */
-	void UpdateFlows(StationID next, GoodsEntry * ge);
-
-<<<<<<< HEAD
-	/** Make sure the cache is consistent with the actual packets */
-	void ValidateCache();
-	/** Invalidates the cached data and rebuild it */
-	void InvalidateCache();
-
-protected:
-
-	LIST packets;         ///< The cargo packets in this list
-
-	uint count;           ///< Cache for the number of cargo entities
-	Money feeder_share;   ///< Cache for the feeder share
-	uint days_in_transit; ///< Cache for the added number of days in transit of all packets
-
-	uint MovePacket(StationCargoList *dest, StationID next, Iterator &it, uint cap, TileIndex load_place = INVALID_TILE);
-	uint MovePacket(VehicleCargoList *dest, Iterator &it, uint cap, TileIndex load_place = INVALID_TILE);
-
-	/*
-	 * Update the cache to reflect adding of this packet.
-	 * Increases count, feeder share and days_in_transit
-	 * @param cp a new packet to be inserted
-	 */
-	void AddToCache(CargoPacket *cp);
-
-	/*
-	 * Update the cached values to reflect the removal of this packet.
-	 * Decreases count, feeder share and days_in_transit
-	 * @param cp Packet to be removed from cache
-	 */
-	void RemoveFromCache(CargoPacket *cp);
-=======
+	
 	/**
 	 * Truncates the cargo in this list to the given amount. It leaves the
 	 * first count cargo entities and removes the rest.
 	 * @param max_remaining the maximum amount of entities to be in the list after the command
 	 */
 	void Truncate(uint max_remaining);
->>>>>>> f78b957e
-
-private:
-	CargoPacket *MovePacket(Iterator &it, uint cap, TileIndex load_place = INVALID_TILE);
-};
-
-/**
- * unsorted CargoList
+
+	/**
+	 * send all packets to the specified station and update the flow stats at the GoodsEntry accordingly
+	 */
+	void UpdateFlows(StationID next, GoodsEntry * ge);
+
+	/** Invalidates the cached data and rebuild it */
+	void InvalidateCache();
+	
+	/** Make sure the cache is consistent with the actual packets */
+	void ValidateCache();
+};
+
+/**
+ * CargoList sorted by SameSource
  */
 class VehicleCargoList : public CargoList<CargoPacketSet> {
 protected:
@@ -529,5 +419,4 @@
 	uint MovePackets(VehicleCargoList *dest, uint cap, Iterator begin, Iterator end, TileIndex load_place);
 };
 
-
 #endif /* CARGOPACKET_H */