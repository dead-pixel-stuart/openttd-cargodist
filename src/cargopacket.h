/* $Id$ */

/*
 * This file is part of OpenTTD.
 * OpenTTD is free software; you can redistribute it and/or modify it under the terms of the GNU General Public License as published by the Free Software Foundation, version 2.
 * OpenTTD is distributed in the hope that it will be useful, but WITHOUT ANY WARRANTY; without even the implied warranty of MERCHANTABILITY or FITNESS FOR A PARTICULAR PURPOSE.
 * See the GNU General Public License for more details. You should have received a copy of the GNU General Public License along with OpenTTD. If not, see <http://www.gnu.org/licenses/>.
 */

/** @file cargopacket.h Base class for cargo packets. */

#ifndef CARGOPACKET_H
#define CARGOPACKET_H

#include "core/pool_type.hpp"
#include "economy_type.h"
#include "tile_type.h"
#include "station_type.h"
#include "order_type.h"
#include "cargo_type.h"
#include "vehicle_type.h"
#include "core/multimap.hpp"
#include <list>

/** Unique identifier for a single cargo packet. */
typedef uint32 CargoPacketID;
struct CargoPacket;
struct GoodsEntry;

/** Type of the pool for cargo packets. */
typedef Pool<CargoPacket, CargoPacketID, 1024, 1048576, true, false> CargoPacketPool;
/** The actual pool with cargo packets */
extern CargoPacketPool _cargopacket_pool;

template <class Tinst, class Tcont> class CargoList;
class StationCargoList;
class VehicleCargoList;
extern const struct SaveLoad *GetCargoPacketDesc();

/**
 * Container for cargo from the same location and time
 */
struct CargoPacket : CargoPacketPool::PoolItem<&_cargopacket_pool> {
private:
	Money feeder_share;         ///< Value of feeder pickup to be paid for on delivery of cargo
	uint16 count;               ///< The amount of cargo in this packet
	byte days_in_transit;       ///< Amount of days this packet has been in transit
	SourceTypeByte source_type; ///< Type of \c source_id
	SourceID source_id;         ///< Index of source, INVALID_SOURCE if unknown/invalid
	StationID source;           ///< The station where the cargo came from first
	TileIndex source_xy;        ///< The origin of the cargo (first station in feeder chain)
	TileIndex loaded_at_xy;     ///< Location where this cargo has been loaded into the vehicle

	/** The CargoList caches, thus needs to know about it. */
	template <class Tinst, class Tcont> friend class CargoList;
	friend class VehicleCargoList;
	friend class ReservationList;
	friend class StationCargoList;
	/** We want this to be saved, right? */
	friend const struct SaveLoad *GetCargoPacketDesc();
public:
	/** Maximum number of items in a single cargo packet. */
	static const uint16 MAX_COUNT = UINT16_MAX;

	/**
	 * Create a new packet for savegame loading.
	 */
	CargoPacket();

	/**
	 * Creates a new cargo packet
	 * @param source      the source station of the packet
	 * @param source_xy   the source location of the packet
	 * @param count       the number of cargo entities to put in this packet
	 * @param source_type the 'type' of source the packet comes from (for subsidies)
	 * @param source_id   the actual source of the packet (for subsidies)
	 * @pre count != 0
	 */
	CargoPacket(StationID source, TileIndex source_xy, uint16 count, SourceType source_type, SourceID source_id);

	/**
	 * Creates a new cargo packet. Initializes the fields that cannot be changed later.
	 * Used when loading or splitting packets.
	 * @param count           the number of cargo entities to put in this packet
	 * @param days_in_transit number of days the cargo has been in transit
	 * @param source          the station the cargo was initially loaded
	 * @param source_xy       the station location the cargo was initially loaded
	 * @param loaded_at_xy    the location the cargo was loaded last
	 * @param feeder_share    feeder share the packet has already accumulated
	 * @param source_type     the 'type' of source the packet comes from (for subsidies)
	 * @param source_id       the actual source of the packet (for subsidies)
	 */
	CargoPacket(uint16 count, byte days_in_transit, StationID source, TileIndex source_xy, TileIndex loaded_at_xy, Money feeder_share = 0, SourceType source_type = ST_INDUSTRY, SourceID source_id = INVALID_SOURCE);

	/** Destroy the packet */
	~CargoPacket() { }


	/**
	 * Gets the number of 'items' in this packet.
	 * @return the item count
	 */
	FORCEINLINE uint16 Count() const
	{
		return this->count;
	}

	/**
	 * Gets the amount of money already paid to earlier vehicles in
	 * the feeder chain.
	 * @return the feeder share
	 */
	FORCEINLINE Money FeederShare() const
	{
		return this->feeder_share;
	}

	/**
	 * Gets the number of days this cargo has been in transit.
	 * This number isn't really in days, but in 2.5 days (185 ticks) and
	 * it is capped at 255.
	 * @return the length this cargo has been in transit
	 */
	FORCEINLINE byte DaysInTransit() const
	{
		return this->days_in_transit;
	}

	/**
	 * Gets the type of the cargo's source. industry, town or head quarter
	 * @return the source type
	 */
	FORCEINLINE SourceType SourceSubsidyType() const
	{
		return this->source_type;
	}

	/**
	 * Gets the ID of the cargo's source. An IndustryID, TownID or CompanyID
	 * @return the source ID
	 */
	FORCEINLINE SourceID SourceSubsidyID() const
	{
		return this->source_id;
	}

	/**
	 * Gets the ID of the station where the cargo was loaded for the first time
	 * @return the StationID
	 */
	FORCEINLINE SourceID SourceStation() const
	{
		return this->source;
	}

	/**
	 * Gets the coordinates of the cargo's source station
	 * @return the source station's coordinates
	 */
	FORCEINLINE TileIndex SourceStationXY() const
	{
		return this->source_xy;
	}

	/**
	 * Gets the coordinates of the cargo's last loading station
	 * @return the last loading station's coordinates
	 */
	FORCEINLINE TileIndex LoadedAtXY() const
	{
		return this->loaded_at_xy;
	}

	CargoPacket *Split(uint new_size);
	void Merge(CargoPacket *other);

	static void InvalidateAllFrom(SourceType src_type, SourceID src);
	static void InvalidateAllFrom(StationID sid);
	static void AfterLoad();
};

/**
 * Iterate over all _valid_ cargo packets from the given start
 * @param var   the variable used as "iterator"
 * @param start the cargo packet ID of the first packet to iterate over
 */
#define FOR_ALL_CARGOPACKETS_FROM(var, start) FOR_ALL_ITEMS_FROM(CargoPacket, cargopacket_index, var, start)

/**
 * Iterate over all _valid_ cargo packets from the begin of the pool
 * @param var   the variable used as "iterator"
 */
#define FOR_ALL_CARGOPACKETS(var) FOR_ALL_CARGOPACKETS_FROM(var, 0)

enum UnloadType {
	UL_KEEP     = 0,      ///< keep cargo on vehicle
	UL_DELIVER  = 1 << 0, ///< deliver cargo
	UL_TRANSFER = 1 << 1, ///< transfer cargo
	UL_ACCEPTED = 1 << 2, ///< cargo is accepted
};

class StationCargoList;
class VehicleCargoList;

/**
 * Simple collection class for a list of cargo packets
 * @tparam Tinst The actual instantation of this cargo list
 */
template <class Tinst, class Tcont>
class CargoList {
public:
	/** The iterator for our container */
	typedef typename Tcont::iterator Iterator;
	/** The const iterator for our container */
	typedef typename Tcont::const_iterator ConstIterator;
	/** The reverse iterator for our container */
	typedef typename Tcont::reverse_iterator ReverseIterator;
	/** The const reverse iterator for our container */
	typedef typename Tcont::const_reverse_iterator ConstReverseIterator;

protected:
	uint count;                 ///< Cache for the number of cargo entities
	uint cargo_days_in_transit; ///< Cache for the sum of number of days in transit of each entity; comparable to man-hours

	Tcont packets;               ///< The cargo packets in this list

	/**
	 * Update the cache to reflect adding of this packet.
	 * Increases count and days_in_transit
	 * @param cp a new packet to be inserted
	 */
	void AddToCache(const CargoPacket *cp);

	/**
	 * Update the cached values to reflect the removal of this packet.
	 * Decreases count and days_in_transit
	 * @param cp Packet to be removed from cache
	 */
	void RemoveFromCache(const CargoPacket *cp);

	CargoPacket *MovePacket(Iterator &it, uint cap, TileIndex load_place = INVALID_TILE);

	uint MovePacket(StationCargoList *dest, StationID next, Iterator &it, uint cap);

	uint MovePacket(VehicleCargoList *dest, Iterator &it, uint cap, TileIndex load_place = INVALID_TILE, bool reserved = false);

public:
	/** Create the cargo list */
	CargoList() {}
	/** And destroy it ("frees" all cargo packets) */
	~CargoList();

	/**
	 * Returns a pointer to the cargo packet list (so you can iterate over it etc).
	 * @return pointer to the packet list
	 */
	FORCEINLINE const Tcont *Packets() const
	{
		return &this->packets;
	}

	/**
	 * Checks whether this list is empty
	 * @return true if and only if the list is empty
	 */
	FORCEINLINE bool Empty() const
	{
		return this->count == 0;
	}

	/**
	 * Returns the number of cargo entities in this list
	 * @return the before mentioned number
	 */
	FORCEINLINE uint Count() const
	{
		return this->count;
	}

	/**
<<<<<<< HEAD
	 * Returns source of the first cargo packet in this list
	 * @return the before mentioned source
	 */
	FORCEINLINE StationID Source() const
	{
		return this->Empty() ? INVALID_STATION : (*(ConstIterator(packets.begin())))->source;
	}

	/**
=======
>>>>>>> 5dbd698e
	 * Returns average number of days in transit for a cargo entity
	 * @return the before mentioned number
	 */
	FORCEINLINE uint DaysInTransit() const
	{
		return this->count == 0 ? 0 : this->cargo_days_in_transit / this->count;
	}

	/**
	 * Truncates the cargo in this list to the given amount. It leaves the
	 * first count cargo entities and removes the rest.
	 * @param max_remaining the maximum amount of entities to be in the list after the command
	 */
	void Truncate(uint max_remaining);

	/** Invalidates the cached data and rebuild it */
	void InvalidateCache();
};

typedef std::list<CargoPacket *> CargoPacketList;

/**
 * CargoList that is used for vehicles.
 */
class VehicleCargoList : public CargoList<VehicleCargoList, CargoPacketList> {
protected:
	static UnloadType WillUnloadOld(byte flags, StationID curr_station, StationID source);
	static UnloadType WillUnloadCargoDist(byte flags, StationID curr_station, StationID next_station, StationID via, StationID source);

	uint TransferPacket(Iterator &c, uint remaining_unload, GoodsEntry *dest, CargoPayment *payment, StationID next);
	uint DeliverPacket(Iterator &c, uint remaining_unload, CargoPayment *payment);
	uint KeepPacket(Iterator &c);

	/** The (direct) parent of this class */
	typedef CargoList<VehicleCargoList, CargoPacketList> Parent;

	CargoPacketList reserved; ///< The packets reserved for unloading in this list
	Money feeder_share;       ///< Cache for the feeder share
	uint reserved_count;      ///< count(reserved)

	/**
	 * Update the cache to reflect adding of this packet.
	 * Increases count, feeder share and days_in_transit
	 * @param cp a new packet to be inserted
	 */
	void AddToCache(const CargoPacket *cp);

	/**
	 * Update the cached values to reflect the removal of this packet.
	 * Decreases count, feeder share and days_in_transit
	 * @param cp Packet to be removed from cache
	 */
	void RemoveFromCache(const CargoPacket *cp);

	static byte GetUnloadFlags(GoodsEntry *dest, OrderUnloadFlags order_flags);

public:
	/** The super class ought to know what it's doing */
	friend class CargoList<VehicleCargoList, CargoPacketList>;
	/** The vehicles have a cargo list (and we want that saved). */
	friend const struct SaveLoad *GetVehicleDescription(VehicleType vt);
	/**
	 * Moves the given amount of cargo from a vehicle to a station.
	 * Depending on the value of flags and dest the side effects of this function differ:
	 *  - dest->acceptance_pickup & GoodsEntry::ACCEPTANCE:
	 *                        => MoveToStation sets OUF_UNLOAD_IF_POSSIBLE in the flags
	 *                        packets are accepted here and may be unloaded and/or delivered (=destroyed);
	 *                        if not using cargodist: all packets are unloaded and delivered
	 *                        if using cargodist: only packets which have this station as final destination are unloaded and delivered
	 *                        if using cargodist: other packets may or may not be unloaded, depending on next_station
	 *                        if not set and using cargodist: packets may still be unloaded, but not delivered.
	 *  - OUFB_UNLOAD: unload all packets unconditionally;
	 *                        if OUF_UNLOAD_IF_POSSIBLE set and OUFB_TRANSFER not set: also deliver packets (no matter if using cargodist)
	 *  - OUFB_TRANSFER: don't deliver any packets;
	 *                        overrides delivering aspect of OUF_UNLOAD_IF_POSSIBLE
	 * @param dest         the destination to move the cargo to
	 * @param max_unload   the maximum amount of cargo entities to move
	 * @param flags        how to handle the moving (side effects)
	 * @param curr_station the station where the cargo currently resides
	 * @param next_station the next unloading station in the vehicle's order list
	 * @return the number of cargo entities actually moved
	 */
	uint MoveToStation(GoodsEntry * dest, uint max_unload, OrderUnloadFlags flags, StationID curr_station, StationID next_station, CargoPayment *payment);

	~VehicleCargoList();

	/**
	 * Returns total sum of the feeder share for all packets
	 * @return the before mentioned number
	 */
	FORCEINLINE Money FeederShare() const
	{
		return this->feeder_share;
	}

	/**
	 * tries to merge the packet with another one in the packets list.
	 * if no fitting packet is found, appends it.
	 * @param cp the packet to be inserted
	 */
	void MergeOrPush(CargoPacket *cp);

	/**
	 * Appends the given cargo packet
	 * @warning After appending this packet may not exist anymore!
	 * @note Do not use the cargo packet anymore after it has been appended to this CargoList!
	 * @param cp the cargo packet to add
	 * @param check_merge if true, check existing packets in the list for mergability
	 * @pre cp != NULL
	 */
	void Append(CargoPacket *cp);

	/**
	 * Returns sum of cargo on board the vehicle (ie not only
	 * reserved)
	 * @return cargo on board the vehicle
	 */
	FORCEINLINE uint OnboardCount() const
	{
		return this->count - this->reserved_count;
	}

	/**
	 * Returns sum of cargo reserved for the vehicle
	 * @return cargo reserved for the vehicle
	 */
	FORCEINLINE uint ReservedCount() const
	{
		return this->reserved_count;
	}

	/**
	 * Returns a pointer to the reserved cargo list (so you can iterate over it etc).
	 * @return pointer to the reserved list
	 */
	FORCEINLINE const CargoPacketList *Reserved() const
	{
		return &this->reserved;
	}

	/**
<<<<<<< HEAD
=======
	 * Returns source of the first cargo packet in this list
	 * If the regular packets list is empty but there are packets
	 * in the reservation list it returns the source of the first
	 * reserved packet.
	 * @return the before mentioned source
	 */
	FORCEINLINE StationID Source() const
	{
		if (this->Empty()) {
			return INVALID_STATION;
		} else if (this->packets.empty()) {
			return this->reserved.front()->source;
		} else {
			return this->packets.front()->source;
		}
	}

	/**
>>>>>>> 5dbd698e
	 * Reserves a packet for later loading
	 */
	void Reserve(CargoPacket *cp);

	/**
	 * Returns all reserved cargo to the station
	 */
	void Unreserve(StationID next, StationCargoList *dest);

	/**
	 * load packets from the reserved list
	 * @params count the number of cargo to load
	 * @return true if there are still packets that might be loaded from the reservation list
	 */
	uint LoadReserved(uint count);

	/**
	 * swap the reserved and packets lists when starting to load cargo.
	 * @pre this->packets.empty()
	 */
	void SwapReserved();

	/**
	 * Ages the all cargo in this list
	 */
	void AgeCargo();

	/** Invalidates the cached data and rebuild it */
	void InvalidateCache();

	/**
	 * Moves the given amount of cargo to another vehicle (during autoreplace).
	 * @param dest         the destination to move the cargo to
	 * @param max_load     the maximum amount of cargo entities to move
	 */
	uint MoveTo(VehicleCargoList *dest, uint cap);

	/**
	 * Are two the two CargoPackets mergeable in the context of
	 * a list of CargoPackets for a Vehicle?
	 * @param cp1 the first CargoPacket
	 * @param cp2 the second CargoPacket
	 * @return true if they are mergeable
	 */
	static bool AreMergable(const CargoPacket *cp1, const CargoPacket *cp2)
	{
		return cp1->source_xy    == cp2->source_xy &&
				cp1->days_in_transit == cp2->days_in_transit &&
				cp1->source_type     == cp2->source_type &&
				cp1->source_id       == cp2->source_id &&
				cp1->loaded_at_xy    == cp2->loaded_at_xy;
	}
};

typedef MultiMap<StationID, CargoPacket *> StationCargoPacketMap;

/**
 * CargoList that is used for stations.
 */
class StationCargoList : public CargoList<StationCargoList, StationCargoPacketMap> {
public:
	/** The super class ought to know what it's doing */
	friend class CargoList<StationCargoList, StationCargoPacketMap>;
	/** The stations, via GoodsEntry, have a CargoList. */
	friend const struct SaveLoad *GetGoodsDesc();

	/**
	 * Returns source of the first cargo packet in this list
	 * @return the before mentioned source
	 */
	FORCEINLINE StationID Source() const
	{
		return this->Empty() ? INVALID_STATION : this->packets.begin()->second.front()->source;
	}

	/**
	 * Are two the two CargoPackets mergeable in the context of
	 * a list of CargoPackets for a Vehicle?
	 * @param cp1 the first CargoPacket
	 * @param cp2 the second CargoPacket
	 * @return true if they are mergeable
	 */
	static bool AreMergable(const CargoPacket *cp1, const CargoPacket *cp2)
	{
		return cp1->source_xy    == cp2->source_xy &&
				cp1->days_in_transit == cp2->days_in_transit &&
				cp1->source_type     == cp2->source_type &&
				cp1->source_id       == cp2->source_id;
	}

	uint MoveTo(VehicleCargoList *dest, uint cap, StationID next_station, TileIndex load_place = INVALID_TILE, bool reserve = false);

	/**
	 * Appends the given cargo packet to the range of packets with the same next station
	 * @warning After appending this packet may not exist anymore!
	 * @note Do not use the cargo packet anymore after it has been appended to this CargoList!
	 * @param next the next hop
	 * @param cp the cargo packet to add
	 * @pre cp != NULL
	 */
	void Append(StationID next, CargoPacket *cp);

	/**
	 * route all packets with station "to" as next hop to a different place, except "curr"
	 */
	void RerouteStalePackets(StationID curr, StationID to, GoodsEntry * ge);

	static void InvalidateAllFrom(SourceType src_type, SourceID src);

protected:
	uint MovePackets(VehicleCargoList *dest, uint cap, Iterator begin, Iterator end, TileIndex load_place, bool reserve);
};

#endif /* CARGOPACKET_H */<|MERGE_RESOLUTION|>--- conflicted
+++ resolved
@@ -278,18 +278,6 @@
 	}
 
 	/**
-<<<<<<< HEAD
-	 * Returns source of the first cargo packet in this list
-	 * @return the before mentioned source
-	 */
-	FORCEINLINE StationID Source() const
-	{
-		return this->Empty() ? INVALID_STATION : (*(ConstIterator(packets.begin())))->source;
-	}
-
-	/**
-=======
->>>>>>> 5dbd698e
 	 * Returns average number of days in transit for a cargo entity
 	 * @return the before mentioned number
 	 */
@@ -431,8 +419,6 @@
 	}
 
 	/**
-<<<<<<< HEAD
-=======
 	 * Returns source of the first cargo packet in this list
 	 * If the regular packets list is empty but there are packets
 	 * in the reservation list it returns the source of the first
@@ -451,7 +437,6 @@
 	}
 
 	/**
->>>>>>> 5dbd698e
 	 * Reserves a packet for later loading
 	 */
 	void Reserve(CargoPacket *cp);
