/* $Id$ */

/** @file cargopacket.h Base class for cargo packets. */

#ifndef CARGOPACKET_H
#define CARGOPACKET_H

#include "core/pool_type.hpp"
#include "economy_type.h"
#include "tile_type.h"
#include "station_type.h"
<<<<<<< HEAD
#include "order_type.h"
=======
#include "cargo_type.h"
>>>>>>> 3067cf26
#include <list>

typedef uint32 CargoPacketID;
struct CargoPacket;
struct GoodsEntry;
class Payment;

/** We want to use a pool */
typedef Pool<CargoPacket, CargoPacketID, 1024, 1048576> CargoPacketPool;
extern CargoPacketPool _cargopacket_pool;

/**
 * Container for cargo from the same location and time
 */
struct CargoPacket : CargoPacketPool::PoolItem<&_cargopacket_pool> {
	Money feeder_share;     ///< Value of feeder pickup to be paid for on delivery of cargo
	TileIndex source_xy;    ///< The origin of the cargo (first station in feeder chain)
	TileIndex loaded_at_xy; ///< Location where this cargo has been loaded into the vehicle
	StationID source;       ///< The station where the cargo came from first
	StationID next;         ///< The next hop where this cargo is trying to go

	uint16 count;           ///< The amount of cargo in this packet
	byte days_in_transit;   ///< Amount of days this packet has been in transit

	SourceTypeByte source_type; ///< Type of #source_id
	SourceID source_id;         ///< Index of source, INVALID_SOURCE if unknown/invalid

	/**
	 * Creates a new cargo packet
	 * @param source the source of the packet
	 * @param count  the number of cargo entities to put in this packet
	 * @pre count != 0 || source == INVALID_STATION
	 */
<<<<<<< HEAD
	CargoPacket(StationID source = INVALID_STATION, StationID next = INVALID_STATION, uint16 count = 0);
=======
	CargoPacket(StationID source = INVALID_STATION, uint16 count = 0, SourceType source_type = ST_INDUSTRY, SourceID source_id = INVALID_SOURCE);
>>>>>>> 3067cf26

	/** Destroy the packet */
	~CargoPacket() { }

	/**
	 * Checks whether the cargo packet is from (exactly) the same source
	 * in time and location.
	 * @param cp the cargo packet to compare to
	 * @return true if and only if days_in_transit and source_xy are equal
	 */
	FORCEINLINE bool SameSource(const CargoPacket *cp) const
	{
<<<<<<< HEAD
		return this->source_xy == cp->source_xy && this->days_in_transit == cp->days_in_transit && this->next == cp->next;
	}
	
	CargoPacket * Split(uint new_size);
=======
		return this->source_xy == cp->source_xy && this->days_in_transit == cp->days_in_transit &&
				this->source_type == cp->source_type && this->source_id == cp->source_id;
	}

	static void InvalidateAllFrom(SourceType src_type, SourceID src);
>>>>>>> 3067cf26
};

/**
 * Iterate over all _valid_ cargo packets from the given start
 * @param var   the variable used as "iterator"
 * @param start the cargo packet ID of the first packet to iterate over
 */
#define FOR_ALL_CARGOPACKETS_FROM(var, start) FOR_ALL_ITEMS_FROM(CargoPacket, cargopacket_index, var, start)

/**
 * Iterate over all _valid_ cargo packets from the begin of the pool
 * @param var   the variable used as "iterator"
 */
#define FOR_ALL_CARGOPACKETS(var) FOR_ALL_CARGOPACKETS_FROM(var, 0)

extern const struct SaveLoad *GetGoodsDesc();

enum UnloadType {
	UL_KEEP     = 0,      ///< keep cargo on vehicle
	UL_DELIVER  = 1 << 0, ///< deliver cargo
	UL_TRANSFER = 1 << 1, ///< transfer cargo
	UL_ACCEPTED = 1 << 2, ///< cargo is accepted
};

struct UnloadDescription {
	UnloadDescription(GoodsEntry * d, StationID curr, StationID next, OrderUnloadFlags f);
	GoodsEntry * dest;
	/**
	 * station we are trying to unload at now
	 */
	StationID curr_station;
	/**
	 * station the vehicle will unload at next
	 */
	StationID next_station;
	/**
	 * delivery flags
	 */
	byte flags;
};

/**
 * Simple collection class for a list of cargo packets
 */
class CargoList {
public:
	/** List of cargo packets */
	typedef std::list<CargoPacket *> List;

private:
	List packets;         ///< The cargo packets in this list

	bool empty;           ///< Cache for whether this list is empty or not
	uint count;           ///< Cache for the number of cargo entities
	Money feeder_share;   ///< Cache for the feeder share
	StationID source;     ///< Cache for the source of the packet
	uint days_in_transit; ///< Cache for the number of days in transit

	void DeliverPacket(List::iterator & c, uint & remaining_unload, CargoPayment *payment);
	CargoPacket * TransferPacket(List::iterator & c, uint & remaining_unload, GoodsEntry * dest, CargoPayment *payment);
	UnloadType WillUnloadOld(const UnloadDescription & ul, const CargoPacket * p) const;
	UnloadType WillUnloadCargoDist(const UnloadDescription & ul, const CargoPacket * p) const;
	uint LoadPackets(List * dest, uint cap, StationID next_station, List * rejected = NULL, TileIndex load_place = INVALID_TILE);

public:
	friend const struct SaveLoad *GetGoodsDesc();

	/** Create the cargo list */
	FORCEINLINE CargoList() { this->InvalidateCache(); }
	/** And destroy it ("frees" all cargo packets) */
	~CargoList();

	/**
	 * Returns a pointer to the cargo packet list (so you can iterate over it etc).
	 * @return pointer to the packet list
	 */
	FORCEINLINE const CargoList::List *Packets() const { return &this->packets; }

	/**
	 * Ages the all cargo in this list
	 */
	void AgeCargo();

	/**
	 * Checks whether this list is empty
	 * @return true if and only if the list is empty
	 */
	FORCEINLINE bool Empty() const { return this->empty; }

	/**
	 * Returns the number of cargo entities in this list
	 * @return the before mentioned number
	 */
	FORCEINLINE uint Count() const { return this->count; }

	/**
	 * Returns total sum of the feeder share for all packets
	 * @return the before mentioned number
	 */
	FORCEINLINE Money FeederShare() const { return this->feeder_share; }

	/**
	 * Returns source of the first cargo packet in this list
	 * @return the before mentioned source
	 */
	FORCEINLINE StationID Source() const { return this->source; }

	/**
	 * Returns average number of days in transit for a cargo entity
	 * @return the before mentioned number
	 */
	FORCEINLINE uint DaysInTransit() const { return this->days_in_transit; }


	/**
	 * Appends the given cargo packet
	 * @warning After appending this packet may not exist anymore!
	 * @note Do not use the cargo packet anymore after it has been appended to this CargoList!
	 * @param cp the cargo packet to add
	 * @pre cp != NULL
	 */
	void Append(CargoPacket *cp);

	/**
	 * imports a complete CargoList by splicing its elements into this one
	 * runs in constant time.
	 */
	void Import(List & list);

	/**
	 * Truncates the cargo in this list to the given amount. It leaves the
	 * first count cargo entities and removes the rest.
	 * @param count the maximum amount of entities to be in the list after the command
	 */
	void Truncate(uint count);

	/**
	 * Moves the given amount of cargo from a vehicle to a station.
	 * Depending on the value of flags and dest the side effects of this function differ:
	 *  - dest->acceptance_pickup & GoodsEntry::ACCEPTANCE:
	 *                        => MoveToStation sets OUF_UNLOAD_IF_POSSIBLE in the flags
	 *                        packets are accepted here and may be unloaded and/or delivered (=destroyed);
	 *                        if not using cargodist: all packets are unloaded and delivered
	 *                        if using cargodist: only packets which have this station as final destination are unloaded and delivered
	 *                        if using cargodist: other packets may or may not be unloaded, depending on next_station
	 *                        if not set and using cargodist: packets may still be unloaded, but not delivered.
	 *  - OUFB_UNLOAD: unload all packets unconditionally;
	 *                        if OUF_UNLOAD_IF_POSSIBLE set and OUFB_TRANSFER not set: also deliver packets (no matter if using cargodist)
	 *  - OUFB_TRANSFER: don't deliver any packets;
	 *                        overrides delivering aspect of OUF_UNLOAD_IF_POSSIBLE
	 * @param dest         the destination to move the cargo to
	 * @param max_unload   the maximum amount of cargo entities to move
	 * @param flags        how to handle the moving (side effects)
	 * @param curr_station the station where the cargo currently resides
	 * @param next_station the next unloading station in the vehicle's order list
	 * @return the number of cargo entities actually moved
	 */
	uint MoveToStation(GoodsEntry * dest, uint max_unload, OrderUnloadFlags flags, StationID curr_station, StationID next_station, CargoPayment *payment);

	UnloadType WillUnload(const UnloadDescription & ul, const CargoPacket * p) const;

	/**
	 * Moves the given amount of cargo to a vehicle.
	 * @param dest         the destination to move the cargo to
	 * @param max_load     the maximum amount of cargo entities to move
	 * @param force_load   if set, move cargo unconditionally,
	 *                     else only move if CargoPacket::next==next_station or CargoPacket::next==INVALID_STATION
	 * @param load_place   The place where the loading takes/took place;
	 *                     if load_place != INVALID_TILE CargoPacket::loaded_at_xy will be set accordingly
	 */
	uint MoveToVehicle(CargoList *dest, uint max_load, StationID next_station = INVALID_STATION, List * rejected = NULL, TileIndex load_place = INVALID_TILE);

	/**
	 * route all packets with station "to" as next hop to a different place, except "curr"
	 */
	void RerouteStalePackets(StationID curr, StationID to, GoodsEntry * ge);

	void ReservePacketsForLoading(List * reserved, uint cap, StationID next_station, List * rejected)
		{LoadPackets(reserved, cap, next_station, rejected);}

	/**
	 * send all packets to the specified station and update the flow stats at the GoodsEntry accordingly
	 */
	void UpdateFlows(StationID next, GoodsEntry * ge);

	/** Invalidates the cached data and rebuild it */
	void InvalidateCache();
};

#endif /* CARGOPACKET_H */<|MERGE_RESOLUTION|>--- conflicted
+++ resolved
@@ -9,11 +9,8 @@
 #include "economy_type.h"
 #include "tile_type.h"
 #include "station_type.h"
-<<<<<<< HEAD
 #include "order_type.h"
-=======
 #include "cargo_type.h"
->>>>>>> 3067cf26
 #include <list>
 
 typedef uint32 CargoPacketID;
@@ -47,11 +44,7 @@
 	 * @param count  the number of cargo entities to put in this packet
 	 * @pre count != 0 || source == INVALID_STATION
 	 */
-<<<<<<< HEAD
-	CargoPacket(StationID source = INVALID_STATION, StationID next = INVALID_STATION, uint16 count = 0);
-=======
-	CargoPacket(StationID source = INVALID_STATION, uint16 count = 0, SourceType source_type = ST_INDUSTRY, SourceID source_id = INVALID_SOURCE);
->>>>>>> 3067cf26
+	CargoPacket(StationID source = INVALID_STATION, StationID next = INVALID_STATION, uint16 count = 0, SourceType source_type = ST_INDUSTRY, SourceID source_id = INVALID_SOURCE);
 
 	/** Destroy the packet */
 	~CargoPacket() { }
@@ -64,18 +57,13 @@
 	 */
 	FORCEINLINE bool SameSource(const CargoPacket *cp) const
 	{
-<<<<<<< HEAD
-		return this->source_xy == cp->source_xy && this->days_in_transit == cp->days_in_transit && this->next == cp->next;
+		return this->source_xy == cp->source_xy && this->days_in_transit == cp->days_in_transit && this->next == cp->next &&
+				this->source_type == cp->source_type && this->source_id == cp->source_id;
 	}
 	
 	CargoPacket * Split(uint new_size);
-=======
-		return this->source_xy == cp->source_xy && this->days_in_transit == cp->days_in_transit &&
-				this->source_type == cp->source_type && this->source_id == cp->source_id;
-	}
 
 	static void InvalidateAllFrom(SourceType src_type, SourceID src);
->>>>>>> 3067cf26
 };
 
 /**
