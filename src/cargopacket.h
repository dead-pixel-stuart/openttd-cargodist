/* $Id$ */

/*
 * This file is part of OpenTTD.
 * OpenTTD is free software; you can redistribute it and/or modify it under the terms of the GNU General Public License as published by the Free Software Foundation, version 2.
 * OpenTTD is distributed in the hope that it will be useful, but WITHOUT ANY WARRANTY; without even the implied warranty of MERCHANTABILITY or FITNESS FOR A PARTICULAR PURPOSE.
 * See the GNU General Public License for more details. You should have received a copy of the GNU General Public License along with OpenTTD. If not, see <http://www.gnu.org/licenses/>.
 */

/** @file cargopacket.h Base class for cargo packets. */

#ifndef CARGOPACKET_H
#define CARGOPACKET_H

#include "core/pool_type.hpp"
#include "economy_type.h"
#include "station_type.h"
#include "order_type.h"
#include "cargo_type.h"
#include "cargotype.h"
#include "vehicle_type.h"
#include "core/multimap.hpp"
#include <list>

/** Unique identifier for a single cargo packet. */
typedef uint32 CargoPacketID;
struct CargoPacket;

/** Type of the pool for cargo packets for a little over 16 million packets. */
typedef Pool<CargoPacket, CargoPacketID, 1024, 0xFFF000, true, false> CargoPacketPool;
/** The actual pool with cargo packets. */
extern CargoPacketPool _cargopacket_pool;

template <class Tinst, class Tcont> class CargoList;
class StationCargoList; // forward-declare, so we can use it in VehicleCargoList::Unreserve
class VehicleCargoList; // forward-declare, so we can use it in CargoList::MovePacket
extern const struct SaveLoad *GetCargoPacketDesc();

/**
 * Container for cargo from the same location and time.
 */
struct CargoPacket : CargoPacketPool::PoolItem<&_cargopacket_pool> {
private:
	Money feeder_share;         ///< Value of feeder pickup to be paid for on delivery of cargo.
	uint16 count;               ///< The amount of cargo in this packet.
	byte days_in_transit;       ///< Amount of days this packet has been in transit.
	SourceTypeByte source_type; ///< Type of \c source_id.
	SourceID source_id;         ///< Index of source, INVALID_SOURCE if unknown/invalid.
	StationID source;           ///< The station where the cargo came from first.
	TileIndex source_xy;        ///< The origin of the cargo (first station in feeder chain).
	TileIndex loaded_at_xy;     ///< Location where this cargo has been loaded into the vehicle.

	/** The CargoList caches, thus needs to know about it. */
	template <class Tinst, class Tcont> friend class CargoList;
	friend class VehicleCargoList;
	friend class StationCargoList;
	/** We want this to be saved, right? */
	friend const struct SaveLoad *GetCargoPacketDesc();
public:
	/** Maximum number of items in a single cargo packet. */
	static const uint16 MAX_COUNT = UINT16_MAX;

	CargoPacket();
	CargoPacket(StationID source, TileIndex source_xy, uint16 count, SourceType source_type, SourceID source_id);
	CargoPacket(uint16 count, byte days_in_transit, StationID source, TileIndex source_xy, TileIndex loaded_at_xy, Money feeder_share = 0, SourceType source_type = ST_INDUSTRY, SourceID source_id = INVALID_SOURCE);

	/** Destroy the packet. */
	~CargoPacket() { }

	CargoPacket *Split(uint new_size);
	void Merge(CargoPacket *cp);

	/**
	 * Gets the number of 'items' in this packet.
	 * @return Item count.
	 */
	FORCEINLINE uint16 Count() const
	{
		return this->count;
	}

	/**
	 * Gets the amount of money already paid to earlier vehicles in
	 * the feeder chain.
	 * @return Feeder share.
	 */
	FORCEINLINE Money FeederShare() const
	{
		return this->feeder_share;
	}

	/**
	 * Gets the number of days this cargo has been in transit.
	 * This number isn't really in days, but in 2.5 days (185 ticks) and
	 * it is capped at 255.
	 * @return Length this cargo has been in transit.
	 */
	FORCEINLINE byte DaysInTransit() const
	{
		return this->days_in_transit;
	}

	/**
	 * Gets the type of the cargo's source. industry, town or head quarter.
	 * @return Source type.
	 */
	FORCEINLINE SourceType SourceSubsidyType() const
	{
		return this->source_type;
	}

	/**
	 * Gets the ID of the cargo's source. An IndustryID, TownID or CompanyID.
	 * @return Source ID.
	 */
	FORCEINLINE SourceID SourceSubsidyID() const
	{
		return this->source_id;
	}

	/**
	 * Gets the ID of the station where the cargo was loaded for the first time.
	 * @return StationID.
	 */
	FORCEINLINE SourceID SourceStation() const
	{
		return this->source;
	}

	/**
	 * Gets the coordinates of the cargo's source station.
	 * @return Source station's coordinates.
	 */
	FORCEINLINE TileIndex SourceStationXY() const
	{
		return this->source_xy;
	}

	/**
	 * Gets the coordinates of the cargo's last loading station.
	 * @return Last loading station's coordinates.
	 */
	FORCEINLINE TileIndex LoadedAtXY() const
	{
		return this->loaded_at_xy;
	}

	static void InvalidateAllFrom(SourceType src_type, SourceID src);
	static void InvalidateAllFrom(StationID sid);
	static void AfterLoad();
};

/**
 * Iterate over all _valid_ cargo packets from the given start.
 * @param var   Variable used as "iterator".
 * @param start Cargo packet ID of the first packet to iterate over.
 */
#define FOR_ALL_CARGOPACKETS_FROM(var, start) FOR_ALL_ITEMS_FROM(CargoPacket, cargopacket_index, var, start)

/**
 * Iterate over all _valid_ cargo packets from the begin of the pool.
 * @param var   Variable used as "iterator".
 */
#define FOR_ALL_CARGOPACKETS(var) FOR_ALL_CARGOPACKETS_FROM(var, 0)

/** Kind of actions that could be done with packets on unloading */
enum UnloadType {
	UL_KEEP     = 0,      ///< keep cargo on vehicle
	UL_DELIVER  = 1 << 0, ///< deliver cargo
	UL_TRANSFER = 1 << 1, ///< transfer cargo
	UL_ACCEPTED = 1 << 2, ///< cargo is accepted
};

/**
 * Simple collection class for a list of cargo packets.
 * @tparam Tinst Actual instantation of this cargo list.
 */
template <class Tinst, class Tcont>
class CargoList {
public:
	/** Iterator for our container. */
	typedef typename Tcont::iterator Iterator;
	/** Const iterator for our container. */
	typedef typename Tcont::const_iterator ConstIterator;
	/** Reverse iterator for our container. */
	typedef typename Tcont::reverse_iterator ReverseIterator;
	/** Const reverse iterator for our container. */
	typedef typename Tcont::const_reverse_iterator ConstReverseIterator;

protected:
	uint count;                 ///< Cache for the number of cargo entities.
	uint cargo_days_in_transit; ///< Cache for the sum of number of days in transit of each entity; comparable to man-hours.

	Tcont packets;              ///< The cargo packets in this list.

	void AddToCache(const CargoPacket *cp);

	void RemoveFromCache(const CargoPacket *cp);

	CargoPacket *RemovePacket(Iterator &it, uint cap, TileIndex load_place = INVALID_TILE);

	uint MovePacket(StationCargoList *dest, StationID next, Iterator &it, uint cap);

	uint MovePacket(VehicleCargoList *dest, Iterator &it, uint cap, TileIndex load_place = INVALID_TILE, bool reserved = false);

public:
	/** Create the cargo list. */
	CargoList() {}

	~CargoList();

	/**
	 * Returns a pointer to the cargo packet list (so you can iterate over it etc).
	 * @return Pointer to the packet list.
	 */
	FORCEINLINE const Tcont *Packets() const
	{
		return &this->packets;
	}

	/**
	 * Checks whether this list is empty.
	 * @return True if and only if the list is empty.
	 */
	FORCEINLINE bool Empty() const
	{
		return this->count == 0;
	}

	/**
	 * Returns the number of cargo entities in this list.
	 * @return The before mentioned number.
	 */
	FORCEINLINE uint Count() const
	{
		return this->count;
	}

	/**
	 * Returns average number of days in transit for a cargo entity.
	 * @return The before mentioned number.
	 */
	FORCEINLINE uint DaysInTransit() const
	{
		return this->count == 0 ? 0 : this->cargo_days_in_transit / this->count;
	}

	void Append(CargoPacket *cp, bool update_cache = true);
	void Truncate(uint max_remaining);

	void InvalidateCache();
};

typedef std::list<CargoPacket *> CargoPacketList;

/**
 * CargoList that is used for vehicles.
 */
class VehicleCargoList : public CargoList<VehicleCargoList, CargoPacketList> {
protected:
	uint TransferPacket(Iterator &c, uint remaining_unload, StationCargoList *dest, CargoPayment *payment, StationID next);
	uint DeliverPacket(Iterator &c, uint remaining_unload, CargoPayment *payment);
	uint KeepPacket(Iterator &c);

	/** The (direct) parent of this class. */
	typedef CargoList<VehicleCargoList, CargoPacketList> Parent;

	CargoPacketList reserved; ///< Packets reserved for unloading in this list.
	Money feeder_share;       ///< Cache for the feeder share.
	uint reserved_count;      ///< Cache for the number of reserved cargo entities.

	void AddToCache(const CargoPacket *cp);
	void RemoveFromCache(const CargoPacket *cp);

public:
	/** The station cargo list needs to control the unloading. */
	friend class StationCargoList;
	/** The super class ought to know what it's doing. */
	friend class CargoList<VehicleCargoList, CargoPacketList>;
	/** The vehicles have a cargo list (and we want that saved). */
	friend const struct SaveLoad *GetVehicleDescription(VehicleType vt);

	~VehicleCargoList();

	/**
	 * Returns total sum of the feeder share for all packets.
	 * @return The before mentioned number.
	 */
	FORCEINLINE Money FeederShare() const
	{
		return this->feeder_share;
	}

	void Append(CargoPacket *cp, bool update_cache = true);

	/**
	 * Returns sum of cargo on board the vehicle (ie not only
	 * reserved).
	 * @return Cargo on board the vehicle.
	 */
	FORCEINLINE uint OnboardCount() const
	{
		return this->count - this->reserved_count;
	}

	/**
	 * Returns sum of cargo reserved for the vehicle.
	 * @return Cargo reserved for the vehicle.
	 */
	FORCEINLINE uint ReservedCount() const
	{
		return this->reserved_count;
	}

	/**
	 * Returns a pointer to the reserved cargo list.
	 * @return Pointer to the reserved list.
	 */
	FORCEINLINE const CargoPacketList *Reserved() const
	{
		return &this->reserved;
	}

	/**
	 * Returns source of the first cargo packet in this list.
	 * If the regular packets list is empty but there are packets
	 * in the reservation list it returns the source of the first
	 * reserved packet.
	 * @return The before mentioned source.
	 */
	FORCEINLINE StationID Source() const
	{
		if (this->Empty()) {
			return INVALID_STATION;
		} else if (this->packets.empty()) {
			return this->reserved.front()->source;
		} else {
			return this->packets.front()->source;
		}
	}

	void Reserve(CargoPacket *cp);

	void Unreserve(StationID next, StationCargoList *dest);

	uint LoadReserved(uint count);

	void SwapReserved();

	void AgeCargo();

	void InvalidateCache();

	uint MoveTo(VehicleCargoList *dest, uint cap);

	/**
	 * Are two the two CargoPackets mergeable in the context of
	 * a list of CargoPackets for a Vehicle?
	 * @param cp1 First CargoPacket.
	 * @param cp2 Second CargoPacket.
	 * @return True if they are mergeable.
	 */
	static bool AreMergable(const CargoPacket *cp1, const CargoPacket *cp2)
	{
		return cp1->source_xy    == cp2->source_xy &&
				cp1->days_in_transit == cp2->days_in_transit &&
				cp1->source_type     == cp2->source_type &&
				cp1->source_id       == cp2->source_id &&
				cp1->loaded_at_xy    == cp2->loaded_at_xy;
	}
};

typedef MultiMap<StationID, CargoPacket *> StationCargoPacketMap;

/**
 * CargoList that is used for stations.
 */
class StationCargoList : public CargoList<StationCargoList, StationCargoPacketMap> {
public:
	/** The super class ought to know what it's doing. */
	friend class CargoList<StationCargoList, StationCargoPacketMap>;
	/** The stations, via GoodsEntry, have a CargoList. */
	friend const struct SaveLoad *GetGoodsDesc();

	StationCargoList() : station(NULL), cargo(INVALID_CARGO) {}

	/**
	 * Are two the two CargoPackets mergeable in the context of
	 * a list of CargoPackets for a Vehicle?
	 * @param cp1 First CargoPacket.
	 * @param cp2 Second CargoPacket.
	 * @return True if they are mergeable.
	 */
	static bool AreMergable(const CargoPacket *cp1, const CargoPacket *cp2)
	{
		return cp1->source_xy    == cp2->source_xy &&
				cp1->days_in_transit == cp2->days_in_transit &&
				cp1->source_type     == cp2->source_type &&
				cp1->source_id       == cp2->source_id;
	}

	uint TakeFrom(VehicleCargoList *source, uint max_unload, OrderUnloadFlags flags, StationID next_station, bool has_stopped, CargoPayment *payment);

	uint MoveTo(VehicleCargoList *dest, uint cap, StationID next_station, bool reserve = false);

	void Append(StationID next, CargoPacket *cp);

	void RerouteStalePackets(StationID to);

	void RandomTruncate(uint max_remaining);

	/**
	 * Returns source of the first cargo packet in this list.
	 * @return The before mentioned source.
	 */
	FORCEINLINE StationID Source() const
	{
		return this->Empty() ? INVALID_STATION : this->packets.begin()->second.front()->source;
	}

	void AssignTo(Station *station, CargoID cargo);

	static void InvalidateAllFrom(SourceType src_type, SourceID src);

protected:
<<<<<<< HEAD
	Station *station;
	CargoID cargo;
=======
	Station *station; ///< Station this cargo list belongs to.
	CargoID cargo;    ///< Cargo type this list holds.
>>>>>>> 1a4be541

	byte GetUnloadFlags(OrderUnloadFlags order_flags);

	UnloadType WillUnloadOld(byte flags, StationID source);
	UnloadType WillUnloadCargoDist(byte flags, StationID next_station, StationID via, StationID source);

	uint MovePackets(VehicleCargoList *dest, uint cap, Iterator begin, Iterator end, bool reserve);
};

#endif /* CARGOPACKET_H */<|MERGE_RESOLUTION|>--- conflicted
+++ resolved
@@ -423,13 +423,8 @@
 	static void InvalidateAllFrom(SourceType src_type, SourceID src);
 
 protected:
-<<<<<<< HEAD
-	Station *station;
-	CargoID cargo;
-=======
 	Station *station; ///< Station this cargo list belongs to.
 	CargoID cargo;    ///< Cargo type this list holds.
->>>>>>> 1a4be541
 
 	byte GetUnloadFlags(OrderUnloadFlags order_flags);
 
