--- conflicted
+++ resolved
@@ -175,19 +175,13 @@
 		return;
 	}
 
-<<<<<<< HEAD
 	Component * comp = job->GetComponent();
 
 	for(NodeID node_id = 0; node_id < comp->GetSize(); ++node_id) {
 		Node & node = comp->GetNode(node_id);
-		StationID station_id = node.station;
-		FlowStatMap & station_flows = GetStation(station_id)->goods[cargo].flows;
+		FlowStatMap & station_flows = GetStation(node.station)->goods[cargo].flows;
 		node.ExportFlows(station_flows);
-		station_colours[station_id] += USHRT_MAX / 2;
-		if (station_id < current_station) current_station = station_id;
-	}
-=======
->>>>>>> 9be0f9ef
+	}
 	delete job;
 	jobs.pop_front();
 }
