--- conflicted
+++ resolved
@@ -206,15 +206,6 @@
 	job->Run();
 }
 
-<<<<<<< HEAD
-void LinkGraph::SpawnComponentThread(Component * c) {
-	LinkGraphJob * job = new LinkGraphJob(c);
-	job->AddHandler(new DemandCalculator(cargo));
-	job->AddHandler(new MultiCommodityFlow);
-	ThreadObject::New(&(RunLinkGraphJob), job, &c->GetThread());
-}
-
-
 void Path::Fork(Path * base, float cap, float dist) {
 	capacity = min(base->capacity, cap);
 	distance = base->distance + dist;
@@ -248,9 +239,10 @@
 	capacity(source ? std::numeric_limits<float>::max() : 0),
 	flow(0), node(n), num_children(0), parent(NULL)
 {}
-=======
+
 void LinkGraphJob::SpawnThread(CargoID cargo) {
 	AddHandler(new DemandCalculator(cargo));
+	AddHandler(new MultiCommodityFlow());
 	if (!ThreadObject::New(&(RunLinkGraphJob), this, &thread)) {
 		thread = NULL;
 		// Of course this will hang a bit.
@@ -274,5 +266,4 @@
 	thread(NULL),
 	join_time(join),
 	component(c)
-{}
->>>>>>> 473a97b5
+{}