/*
 * graph.cpp
 *
 *  Created on: 28.02.2009
 *      Author: alve
 */


#include "linkgraph.h"
#include "settings_type.h"
#include "station_func.h"
#include "date_func.h"
#include "variables.h"
#include "map_func.h"
#include "demands.h"
#include "core/bitmath_func.hpp"
#include <queue>

LinkGraph _link_graphs[NUM_CARGO];

typedef std::map<StationID, NodeID> ReverseNodeIndex;

void LinkGraph::NextLinkGraphComponent()
{
	StationID last_station = current_station;
	ReverseNodeIndex index;
	NodeID node = 0;
	std::queue<Station *> search_queue;
	LinkGraphComponent * component = NULL;
	while (true) {
		// find first station of next component
		if (station_colours[current_station] == 0 && IsValidStationID(current_station)) {
			Station * station = GetStation(current_station);
			LinkStatMap & links = station->goods[cargo].link_stats;
			if (!links.empty()) {
				if (++current_colour == UINT16_MAX) {
					current_colour = 1;
				}
				search_queue.push(station);
				station_colours[current_station] = current_colour;
				component = new LinkGraphComponent(cargo, current_colour);
				GoodsEntry & good = station->goods[cargo];
				node = component->AddNode(current_station, good.supply, HasBit(good.acceptance_pickup, GoodsEntry::ACCEPTANCE));
				index[current_station++] = node;
				break; // found a station
			}
		}
		if (++current_station == GetMaxStationIndex()) {
			current_station = 0;
			InitColours();
		}
		if (current_station == last_station) {
			return;
		}
	}
	// find all stations belonging to the current component
	while(!search_queue.empty()) {
		Station * target = search_queue.front();
		StationID target_id = target->index;
		search_queue.pop();
		GoodsEntry & good = target->goods[cargo];
		LinkStatMap & links = good.link_stats;
		for(LinkStatMap::iterator i = links.begin(); i != links.end(); ++i) {
			StationID source_id = i->first;
			Station * source = GetStation(i->first);
			LinkStat & link_stat = i->second;
			if (station_colours[source_id] != current_colour) {
				station_colours[source_id] = current_colour;
				search_queue.push(source);
				GoodsEntry & good = source->goods[cargo];
				node = component->AddNode(source_id, good.supply, HasBit(good.acceptance_pickup, GoodsEntry::ACCEPTANCE));
				index[source_id] = node;
			} else {
				node = index[source_id];
			}
			component->AddEdge(node, index[target_id], link_stat.capacity);
		}
	}
	// here the list of nodes and edges for this component is complete.
	component->CalculateDistances();
	LinkGraphJob * job = new LinkGraphJob(component);
	job->SpawnThread(cargo);
	jobs.push_back(job);
}

void LinkGraph::InitColours()
{
	memset(station_colours, 0, Station_POOL_MAX_BLOCKS * sizeof(uint16));
}


void OnTick_LinkGraph()
{
	bool spawn = (_tick_counter + LinkGraph::COMPONENTS_SPAWN_TICK) % DAY_TICKS == 0;
	bool join =  (_tick_counter + LinkGraph::COMPONENTS_JOIN_TICK)  % DAY_TICKS == 0;
	if (spawn || join) {
		for(CargoID cargo = CT_BEGIN; cargo != CT_END; ++cargo) {
			if ((_date + cargo) % _settings_game.linkgraph.recalc_interval == 0) {
				LinkGraph & graph = _link_graphs[cargo];
				if (spawn) {
					graph.NextLinkGraphComponent();
				} else {
					graph.Join();
				}
			}
		}
	}
}

LinkGraph::LinkGraph()  : current_colour(1), current_station(0), cargo(CT_INVALID)
{
	for (CargoID i = CT_BEGIN; i != CT_END; ++i) {
		if (this == &(_link_graphs[i])) {
			cargo = i;
		}
	}
	InitColours();
}

uint LinkGraphComponent::AddNode(StationID st, uint supply, uint demand) {
	nodes.push_back(Node(st, supply, demand));
	for(NodeID i = 0; i < num_nodes; ++i) {
		edges[i].push_back(Edge());
	}
	edges.push_back(std::vector<Edge>(++num_nodes));
	return num_nodes - 1;
}

void LinkGraphComponent::AddEdge(NodeID from, NodeID to, uint capacity) {
	edges[from][to].capacity = capacity;
}

void LinkGraphComponent::CalculateDistances() {
	for(NodeID i = 0; i < num_nodes; ++i) {
		for(NodeID j = 0; j < i; ++j) {
			Station * st1 = GetStation(nodes[i].station);
			Station * st2 = GetStation(nodes[j].station);
			uint distance = DistanceManhattan(st1->xy, st2->xy);
			edges[i][j].distance = distance;
			edges[j][i].distance = distance;
		}
	}
}

void LinkGraphComponent::SetSize(uint size) {
	num_nodes = size;
	nodes.resize(num_nodes);
	edges.resize(num_nodes, std::vector<Edge>(num_nodes));
}

<<<<<<< HEAD
Component::Component(CargoID car, colour col) :
	settings(_settings_game.linkgraph),
=======
LinkGraphComponent::LinkGraphComponent(CargoID car, colour col) :
>>>>>>> f3fd78f1
	cargo(car),
	num_nodes(0),
	component_colour(col)
{
}

void LinkGraph::Join() {
	if (jobs.empty()) {
		return;
	}
<<<<<<< HEAD
	LinkGraphJob * job = jobs.front();
=======
	LinkGraphComponent * comp = components.front();
>>>>>>> f3fd78f1

	if (job->GetJoinDate() > _date) {
		return;
	}
	job->Join();

	delete job;
	jobs.pop_front();
}

<<<<<<< HEAD
void LinkGraph::AddComponent(Component * component, uint join) {
=======
void LinkGraph::AddLinkGraphComponent(LinkGraphComponent * component) {
	 components.push_back(component);
>>>>>>> f3fd78f1
	 colour component_colour = component->GetColour();
	 for(NodeID i = 0; i < component->GetSize(); ++i) {
		 station_colours[component->GetNode(i).station] = component_colour;
	 }
	 LinkGraphJob * job = new LinkGraphJob(component, join);
	 job->SpawnThread(cargo);
	 jobs.push_back(job);
}

void LinkGraphJob::Run() {
	for (HandlerList::iterator i = handlers.begin(); i != handlers.end(); ++i) {
		ComponentHandler * handler = *i;
		handler->Run(component);
	}
}

LinkGraphJob::~LinkGraphJob() {
	for (HandlerList::iterator i = handlers.begin(); i != handlers.end(); ++i) {
		ComponentHandler * handler = *i;
		delete handler;
	}
	handlers.clear();
	delete component;
	delete thread;
}

void RunLinkGraphJob(void * j) {
	LinkGraphJob * job = (LinkGraphJob *)j;
	job->Run();
}

void LinkGraphJob::SpawnThread(CargoID cargo) {
	join_date = _date + component->GetSettings().recalc_interval,
	AddHandler(new DemandCalculator);
	if (!ThreadObject::New(&(RunLinkGraphJob), this, &thread)) {
		thread = NULL;
		// Of course this will hang a bit.
		// On the other hand, if you want to play games which make this hang noticably
		// on a platform without threads then you'll probably get other problems first.
		// OK:
		// If someone comes and tells me that this hangs for him/her, I'll implement a
		// smaller grained "Step" method for all handlers and add some more ticks where
		// "Step" is called. No problem in principle.
		RunLinkGraphJob(this);
	}
}

LinkGraphJob::LinkGraphJob(Component * c) :
	thread(NULL),
	join_date(0),
	component(c)
{}

LinkGraphJob::LinkGraphJob(Component * c, Date join) :
	thread(NULL),
	join_date(join),
	component(c)
{}

void LinkGraph::Clear() {
<<<<<<< HEAD
	for (JobList::iterator i = jobs.begin(); i != jobs.end(); ++i) {
		LinkGraphJob * job = *i;
		job->Join();
		delete job;
=======
	for(LinkGraphComponentList::iterator i = components.begin(); i != components.end(); ++i) {
		delete *i;
>>>>>>> f3fd78f1
	}
	jobs.clear();
	InitColours();
	current_colour = 1;
	current_station = 0;
}

void InitializeLinkGraphs() {
	for (CargoID c = CT_BEGIN; c != CT_END; ++c) _link_graphs[c].Clear();
}<|MERGE_RESOLUTION|>--- conflicted
+++ resolved
@@ -148,12 +148,8 @@
 	edges.resize(num_nodes, std::vector<Edge>(num_nodes));
 }
 
-<<<<<<< HEAD
-Component::Component(CargoID car, colour col) :
+LinkGraphComponent::LinkGraphComponent(CargoID car, colour col) :
 	settings(_settings_game.linkgraph),
-=======
-LinkGraphComponent::LinkGraphComponent(CargoID car, colour col) :
->>>>>>> f3fd78f1
 	cargo(car),
 	num_nodes(0),
 	component_colour(col)
@@ -164,11 +160,7 @@
 	if (jobs.empty()) {
 		return;
 	}
-<<<<<<< HEAD
 	LinkGraphJob * job = jobs.front();
-=======
-	LinkGraphComponent * comp = components.front();
->>>>>>> f3fd78f1
 
 	if (job->GetJoinDate() > _date) {
 		return;
@@ -179,12 +171,7 @@
 	jobs.pop_front();
 }
 
-<<<<<<< HEAD
-void LinkGraph::AddComponent(Component * component, uint join) {
-=======
-void LinkGraph::AddLinkGraphComponent(LinkGraphComponent * component) {
-	 components.push_back(component);
->>>>>>> f3fd78f1
+void LinkGraph::AddLinkGraphComponent(LinkGraphComponent * component, uint join) {
 	 colour component_colour = component->GetColour();
 	 for(NodeID i = 0; i < component->GetSize(); ++i) {
 		 station_colours[component->GetNode(i).station] = component_colour;
@@ -232,28 +219,23 @@
 	}
 }
 
-LinkGraphJob::LinkGraphJob(Component * c) :
+LinkGraphJob::LinkGraphJob(LinkGraphComponent * c) :
 	thread(NULL),
 	join_date(0),
 	component(c)
 {}
 
-LinkGraphJob::LinkGraphJob(Component * c, Date join) :
+LinkGraphJob::LinkGraphJob(LinkGraphComponent * c, Date join) :
 	thread(NULL),
 	join_date(join),
 	component(c)
 {}
 
 void LinkGraph::Clear() {
-<<<<<<< HEAD
 	for (JobList::iterator i = jobs.begin(); i != jobs.end(); ++i) {
 		LinkGraphJob * job = *i;
 		job->Join();
 		delete job;
-=======
-	for(LinkGraphComponentList::iterator i = components.begin(); i != components.end(); ++i) {
-		delete *i;
->>>>>>> f3fd78f1
 	}
 	jobs.clear();
 	InitColours();
