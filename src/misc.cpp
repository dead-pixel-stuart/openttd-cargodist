/* $Id$ */

/*
 * This file is part of OpenTTD.
 * OpenTTD is free software; you can redistribute it and/or modify it under the terms of the GNU General Public License as published by the Free Software Foundation, version 2.
 * OpenTTD is distributed in the hope that it will be useful, but WITHOUT ANY WARRANTY; without even the implied warranty of MERCHANTABILITY or FITNESS FOR A PARTICULAR PURPOSE.
 * See the GNU General Public License for more details. You should have received a copy of the GNU General Public License along with OpenTTD. If not, see <http://www.gnu.org/licenses/>.
 */

/** @file misc.cpp Misc functions that shouldn't be here. */

#include "stdafx.h"
#include "openttd.h"
#include "landscape.h"
#include "news_func.h"
#include "variables.h"
#include "ai/ai.hpp"
#include "newgrf_house.h"
#include "cargotype.h"
#include "group.h"
#include "economy_func.h"
#include "functions.h"
#include "map_func.h"
#include "date_func.h"
#include "vehicle_func.h"
#include "texteff.hpp"
#include "gfx_func.h"
#include "gamelog.h"
#include "animated_tile_func.h"
#include "settings_type.h"
#include "tilehighlight_func.h"
#include "network/network_func.h"
#include "window_func.h"

#include "table/sprites.h"

extern TileIndex _cur_tileloop_tile;
extern void MakeNewgameSettingsLive();

void InitializeSound();
void InitializeVehicles();
void InitializeDepots();
void InitializeEngineRenews();
void InitializeOrders();
void InitializeClearLand();
void InitializeRailGui();
void InitializeRoadGui();
void InitializeAirportGui();
void InitializeDockGui();
void InitializeIndustries();
void InitializeTowns();
void InitializeSubsidies();
void InitializeTrees();
void InitializeSigns();
void InitializeStations();
void InitializeRoadStops();
void InitializeCargoPackets();
void InitializeCompanies();
void InitializeCheats();
void InitializeNPF();
void InitializeOldNames();
void InitializeLinkGraphs();

void InitializeGame(uint size_x, uint size_y, bool reset_date, bool reset_settings)
{
	/* Make sure there isn't any window that can influence anything
	 * related to the new game we're about to start/load. */
	UnInitWindowSystem();

	AllocateMap(size_x, size_y);

	SetObjectToPlace(SPR_CURSOR_ZZZ, PAL_NONE, HT_NONE, WC_MAIN_WINDOW, 0);

	_pause_mode = PM_UNPAUSED;
	_fast_forward = 0;
	_tick_counter = 0;
	_realtime_tick = 0;
	_date_fract = 0;
	_cur_tileloop_tile = 0;
	_thd.redsq = INVALID_TILE;
	if (reset_settings) MakeNewgameSettingsLive();

	InitializeSound();

	if (reset_date) {
		SetDate(ConvertYMDToDate(_settings_game.game_creation.starting_year, 0, 1));
		InitializeOldNames();
	}

	InitializeEngineRenews();
	InitializeVehicles();
	InitializeDepots();
	InitializeOrders();
	InitializeGroup();

	InitNewsItemStructs();
	InitializeLandscape();
	InitializeClearLand();
	InitializeRailGui();
	InitializeRoadGui();
	InitializeAirportGui();
	InitializeDockGui();
	InitializeTowns();
	InitializeSubsidies();
	InitializeTrees();
	InitializeSigns();
	InitializeStations();
	InitializeRoadStops();
	InitializeCargoPackets();
	InitializeIndustries();
	InitializeBuildingCounts();

	InitializeNPF();

	InitializeCompanies();
	AI::Initialize();
	InitializeCheats();

	InitTextEffects();
#ifdef ENABLE_NETWORK
	NetworkInitChatMessage();
#endif /* ENABLE_NETWORK */
	InitializeAnimatedTiles();

<<<<<<< HEAD
	InitializeLandscapeVariables(false);
	InitializeLinkGraphs();
=======
	InitializeEconomy();
>>>>>>> 1bb1a738

	ResetObjectToPlace();

	GamelogReset();
	GamelogStartAction(GLAT_START);
	GamelogRevision();
	GamelogMode();
	GamelogGRFAddList(_grfconfig);
	GamelogStopAction();
}<|MERGE_RESOLUTION|>--- conflicted
+++ resolved
@@ -122,12 +122,8 @@
 #endif /* ENABLE_NETWORK */
 	InitializeAnimatedTiles();
 
-<<<<<<< HEAD
-	InitializeLandscapeVariables(false);
 	InitializeLinkGraphs();
-=======
 	InitializeEconomy();
->>>>>>> 1bb1a738
 
 	ResetObjectToPlace();
 
