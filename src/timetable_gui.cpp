/* $Id$ */

/*
 * This file is part of OpenTTD.
 * OpenTTD is free software; you can redistribute it and/or modify it under the terms of the GNU General Public License as published by the Free Software Foundation, version 2.
 * OpenTTD is distributed in the hope that it will be useful, but WITHOUT ANY WARRANTY; without even the implied warranty of MERCHANTABILITY or FITNESS FOR A PARTICULAR PURPOSE.
 * See the GNU General Public License for more details. You should have received a copy of the GNU General Public License along with OpenTTD. If not, see <http://www.gnu.org/licenses/>.
 */

/** @file timetable_gui.cpp GUI for time tabling. */

#include "stdafx.h"
#include "command_func.h"
#include "gui.h"
#include "window_gui.h"
#include "window_func.h"
#include "textbuf_gui.h"
#include "strings_func.h"
#include "vehicle_base.h"
#include "string_func.h"
#include "gfx_func.h"
#include "company_func.h"
#include "date_func.h"
#include "date_gui.h"
#include "vehicle_gui.h"
#include "settings_type.h"

#include "table/sprites.h"
#include "table/strings.h"

enum TimetableViewWindowWidgets {
	TTV_CAPTION,
	TTV_ORDER_VIEW,
	TTV_TIMETABLE_PANEL,
	TTV_ARRIVAL_DEPARTURE_PANEL,      ///< Panel with the expected/scheduled arrivals
	TTV_SCROLLBAR,
	TTV_SUMMARY_PANEL,
	TTV_START_DATE,
	TTV_CHANGE_TIME,
	TTV_CLEAR_TIME,
	TTV_RESET_LATENESS,
	TTV_AUTOFILL,
	TTV_EXPECTED,                    ///< Toggle between expected and scheduled arrivals
	TTV_SHARED_ORDER_LIST,           ///< Show the shared order list
	TTV_ARRIVAL_DEPARTURE_SELECTION, ///< Disable/hide the arrival departure panel
	TTV_EXPECTED_SELECTION,          ///< Disable/hide the expected selection button
};

/** Container for the arrival/departure dates of a vehicle */
struct TimetableArrivalDeparture {
	Ticks arrival;   ///< The arrival time
	Ticks departure; ///< The departure time
};

/**
 * Set the timetable parameters in the format as described by the setting.
 * @param param1 the first DParam to fill
 * @param param2 the second DParam to fill
 * @param ticks  the number of ticks to 'draw'
 */
void SetTimetableParams(int param1, int param2, Ticks ticks)
{
	if (_settings_client.gui.timetable_in_ticks) {
		SetDParam(param1, STR_TIMETABLE_TICKS);
		SetDParam(param2, ticks);
	} else {
		SetDParam(param1, STR_TIMETABLE_DAYS);
		SetDParam(param2, ticks / DAY_TICKS);
	}
}

/**
 * Sets the arrival or departure string and parameters.
 * @param param1 the first DParam to fill
 * @param param2 the second DParam to fill
 * @param ticks  the number of ticks to 'draw'
 */
static void SetArrivalDepartParams(int param1, int param2, Ticks ticks)
{
	SetDParam(param1, STR_JUST_DATE_TINY);
	SetDParam(param2, _date + (ticks / DAY_TICKS));
}

/**
 * Check whether it is possible to determine how long the order takes.
 * @param order the order to check.
 * @param travelling whether we are interested in the travel or the wait part.
 * @return true if the travel/wait time can be used.
 */
static bool CanDetermineTimeTaken(const Order *order, bool travelling)
{
	/* Current order is conditional */
	if (order->IsType(OT_CONDITIONAL) || order->IsType(OT_AUTOMATIC)) return false;
	/* No travel time and we have not already finished travelling */
	if (travelling && order->travel_time == 0) return false;
	/* No wait time but we are loading at this timetabled station */
	if (!travelling && order->wait_time == 0 && order->IsType(OT_GOTO_STATION) && !(order->GetNonStopType() & ONSF_NO_STOP_AT_DESTINATION_STATION)) return false;

	return true;
}


/**
 * Fill the table with arrivals and departures
 * @param v Vehicle which must have at least 2 orders.
 * @param start order index to start at
 * @param travelling Are we still in the travelling part of the start order
 * @param table Fill in arrival and departures including intermediate orders
 * @param offset Add this value to result and all arrivals and departures
 */
static void FillTimetableArrivalDepartureTable(const Vehicle *v, VehicleOrderID start, bool travelling, TimetableArrivalDeparture *table, Ticks offset)
{
	assert(table != NULL);
	assert(v->GetNumOrders() >= 2);
	assert(start < v->GetNumOrders());

	Ticks sum = offset;
	VehicleOrderID i = start;
	const Order *order = v->GetOrder(i);

	/* Pre-initialize with unknown time */
	for (int i = 0; i < v->GetNumOrders(); ++i) {
		table[i].arrival = table[i].departure = INVALID_TICKS;
	}

	/* Cyclically loop over all orders until we reach the current one again.
	 * As we may start at the current order, do a post-checking loop */
	do {
		/* Automatic orders don't influence the overall timetable;
		 * they just add some untimetabled entries, but the time till
		 * the next non-automatic order can still be known. */
		if (!order->IsType(OT_AUTOMATIC)) {
			if (travelling || i != start) {
				if (!CanDetermineTimeTaken(order, true)) return;
				sum += order->travel_time;
				table[i].arrival = sum;
			}

			if (!CanDetermineTimeTaken(order, false)) return;
			sum += order->wait_time;
			table[i].departure = sum;
		}

		++i;
		order = order->next;
		if (i >= v->GetNumOrders()) {
			i = 0;
			assert(order == NULL);
			order = v->orders.list->GetFirstOrder();
		}
	} while (i != start);

	/* When loading at a scheduled station we still have to treat the
	 * travelling part of the first order. */
	if (!travelling) {
		if (!CanDetermineTimeTaken(order, true)) return;
		sum += order->travel_time;
		table[i].arrival = sum;
	}
}


/**
 * Callback for when a time has been chosen to start the time table
 * @param window the window related to the setting of the date
 * @param date the actually chosen date
 */
static void ChangeTimetableStartCallback(const Window *w, Date date)
{
	DoCommandP(0, w->window_number, date, CMD_SET_TIMETABLE_START | CMD_MSG(STR_ERROR_CAN_T_TIMETABLE_VEHICLE));
}


struct TimetableWindow : Window {
	int sel_index;
	const Vehicle *vehicle; ///< Vehicle monitored by the window.
	bool show_expected;     ///< Whether we show expected arrival or scheduled
	uint deparr_time_width; ///< The width of the departure/arrival time
	uint deparr_abbr_width; ///< The width of the departure/arrival abbreviation
	Scrollbar *vscroll;

	TimetableWindow(const WindowDesc *desc, WindowNumber window_number) :
			Window(),
			sel_index(-1),
			vehicle(Vehicle::Get(window_number)),
			show_expected(true)
	{
		this->CreateNestedTree(desc);
		this->vscroll = this->GetScrollbar(TTV_SCROLLBAR);
		this->UpdateSelectionStates();
		this->FinishInitNested(desc, window_number);

		this->owner = this->vehicle->owner;
	}

	/**
	 * Build the arrival-departure list for a given vehicle
	 * @param v the vehicle to make the list for
	 * @param table the table to fill
	 * @return if next arrival will be early
	 */
	static bool BuildArrivalDepartureList(const Vehicle *v, TimetableArrivalDeparture *table)
	{
		assert(HasBit(v->vehicle_flags, VF_TIMETABLE_STARTED));

		bool travelling = (!v->current_order.IsType(OT_LOADING) || v->current_order.GetNonStopType() == ONSF_STOP_EVERYWHERE);
		Ticks start_time = _date_fract - v->current_order_time;

		FillTimetableArrivalDepartureTable(v, v->cur_order_index % v->GetNumOrders(), travelling, table, start_time);

		return (travelling && v->lateness_counter < 0);
	}

	virtual void UpdateWidgetSize(int widget, Dimension *size, const Dimension &padding, Dimension *fill, Dimension *resize)
	{
		switch (widget) {
			case TTV_ARRIVAL_DEPARTURE_PANEL:
				SetDParam(0, MAX_YEAR * DAYS_IN_YEAR);
				this->deparr_time_width = GetStringBoundingBox(STR_JUST_DATE_TINY).width;
				this->deparr_abbr_width = max(GetStringBoundingBox(STR_TIMETABLE_ARRIVAL_ABBREVIATION).width, GetStringBoundingBox(STR_TIMETABLE_DEPARTURE_ABBREVIATION).width);
				size->width = WD_FRAMERECT_LEFT + this->deparr_abbr_width + 10 + this->deparr_time_width + WD_FRAMERECT_RIGHT;
				/* FALL THROUGH */
			case TTV_ARRIVAL_DEPARTURE_SELECTION:
			case TTV_TIMETABLE_PANEL:
				resize->height = FONT_HEIGHT_NORMAL;
				size->height = WD_FRAMERECT_TOP + 8 * resize->height + WD_FRAMERECT_BOTTOM;
				break;

			case TTV_SUMMARY_PANEL:
				size->height = WD_FRAMERECT_TOP + 2 * FONT_HEIGHT_NORMAL + WD_FRAMERECT_BOTTOM;
				break;
		}
	}

	int GetOrderFromTimetableWndPt(int y, const Vehicle *v)
	{
		int sel = (y - this->GetWidget<NWidgetBase>(TTV_TIMETABLE_PANEL)->pos_y - WD_FRAMERECT_TOP) / FONT_HEIGHT_NORMAL;

		if ((uint)sel >= this->vscroll->GetCapacity()) return INVALID_ORDER;

		sel += this->vscroll->GetPosition();

		return (sel < v->GetNumOrders() * 2 && sel >= 0) ? sel : INVALID_ORDER;
	}

	virtual void OnInvalidateData(int data)
	{
		switch (data) {
			case 0:
				/* Autoreplace replaced the vehicle */
				this->vehicle = Vehicle::Get(this->window_number);
				break;

			case -1:
				/* Removed / replaced all orders (after deleting / sharing) */
				if (this->sel_index == -1) break;

				this->DeleteChildWindows();
				this->sel_index = -1;
				break;

			case -2:
				this->UpdateSelectionStates();
				this->ReInit();
				break;

			default: {
				/* Moving an order. If one of these is INVALID_VEH_ORDER_ID, then
				 * the order is being created / removed */
				if (this->sel_index == -1) break;

				VehicleOrderID from = GB(data, 0, 8);
				VehicleOrderID to   = GB(data, 8, 8);

				if (from == to) break; // no need to change anything

				/* if from == INVALID_VEH_ORDER_ID, one order was added; if to == INVALID_VEH_ORDER_ID, one order was removed */
				uint old_num_orders = this->vehicle->GetNumOrders() - (uint)(from == INVALID_VEH_ORDER_ID) + (uint)(to == INVALID_VEH_ORDER_ID);

				VehicleOrderID selected_order = (this->sel_index + 1) / 2;
				if (selected_order == old_num_orders) selected_order = 0; // when last travel time is selected, it belongs to order 0

				bool travel = HasBit(this->sel_index, 0);

				if (from != selected_order) {
					/* Moving from preceding order? */
					selected_order -= (int)(from <= selected_order);
					/* Moving to   preceding order? */
					selected_order += (int)(to   <= selected_order);
				} else {
					/* Now we are modifying the selected order */
					if (to == INVALID_VEH_ORDER_ID) {
						/* Deleting selected order */
						this->DeleteChildWindows();
						this->sel_index = -1;
						break;
					} else {
						/* Moving selected order */
						selected_order = to;
					}
				}

				/* recompute new sel_index */
				this->sel_index = 2 * selected_order - (int)travel;
				/* travel time of first order needs special handling */
				if (this->sel_index == -1) this->sel_index = this->vehicle->GetNumOrders() * 2 - 1;
				break;
			}
		}
	}


	virtual void OnPaint()
	{
		const Vehicle *v = this->vehicle;
		int selected = this->sel_index;

		this->vscroll->SetCount(v->GetNumOrders() * 2);

		if (v->owner == _local_company) {
			bool disable = true;
			if (selected != -1) {
				const Order *order = v->GetOrder(((selected + 1) / 2) % v->GetNumOrders());
				if (selected % 2 == 1) {
					disable = order != NULL && (order->IsType(OT_CONDITIONAL) || order->IsType(OT_AUTOMATIC));
				} else {
					disable = order == NULL || ((!order->IsType(OT_GOTO_STATION) || (order->GetNonStopType() & ONSF_NO_STOP_AT_DESTINATION_STATION)) && !order->IsType(OT_CONDITIONAL));
				}
			}

			this->SetWidgetDisabledState(TTV_CHANGE_TIME, disable);
			this->SetWidgetDisabledState(TTV_CLEAR_TIME, disable);
			this->SetWidgetDisabledState(TTV_SHARED_ORDER_LIST, !v->IsOrderListShared());

			this->EnableWidget(TTV_START_DATE);
			this->EnableWidget(TTV_RESET_LATENESS);
			this->EnableWidget(TTV_AUTOFILL);
		} else {
			this->DisableWidget(TTV_START_DATE);
			this->DisableWidget(TTV_CHANGE_TIME);
			this->DisableWidget(TTV_CLEAR_TIME);
			this->DisableWidget(TTV_RESET_LATENESS);
			this->DisableWidget(TTV_AUTOFILL);
			this->DisableWidget(TTV_SHARED_ORDER_LIST);
		}

		this->SetWidgetLoweredState(TTV_AUTOFILL, HasBit(v->vehicle_flags, VF_AUTOFILL_TIMETABLE));

		this->DrawWidgets();
	}

	virtual void SetStringParameters(int widget) const
	{
		switch (widget) {
			case TTV_CAPTION: SetDParam(0, this->vehicle->index); break;
			case TTV_EXPECTED: SetDParam(0, this->show_expected ? STR_TIMETABLE_EXPECTED : STR_TIMETABLE_SCHEDULED); break;
		}
	}

	virtual void DrawWidget(const Rect &r, int widget) const
	{
		const Vehicle *v = this->vehicle;
		int selected = this->sel_index;

		switch (widget) {
			case TTV_TIMETABLE_PANEL: {
				int y = r.top + WD_FRAMERECT_TOP;
				int i = this->vscroll->GetPosition();
				VehicleOrderID order_id = (i + 1) / 2;
				bool final_order = false;

				bool rtl = _current_text_dir == TD_RTL;
				SetDParam(0, 99);
				int index_column_width = GetStringBoundingBox(STR_ORDER_INDEX).width + GetSpriteSize(rtl ? SPR_ARROW_RIGHT : SPR_ARROW_LEFT).width + 3;
				int middle = rtl ? r.right - WD_FRAMERECT_RIGHT - index_column_width : r.left + WD_FRAMERECT_LEFT + index_column_width;

				const Order *order = v->GetOrder(order_id);
				while (order != NULL) {
					/* Don't draw anything if it extends past the end of the window. */
					if (!this->vscroll->IsVisible(i)) break;

					if (i % 2 == 0) {
						DrawOrderString(v, order, order_id, y, i == selected, true, r.left + WD_FRAMERECT_LEFT, middle, r.right - WD_FRAMERECT_RIGHT);

						order_id++;

						if (order_id >= v->GetNumOrders()) {
							order = v->GetOrder(0);
							final_order = true;
						} else {
							order = order->next;
						}
					} else {
						StringID string;
						TextColour colour = (i == selected) ? TC_WHITE : TC_BLACK;
						if (order->IsType(OT_CONDITIONAL)) {
							string = STR_TIMETABLE_NO_TRAVEL;
						} else if(order->IsType(OT_AUTOMATIC)) {
							string = STR_TIMETABLE_NOT_TIMETABLEABLE;
<<<<<<< HEAD
							colour = (i == selected) ? TC_SILVER : TC_GREY;
=======
							colour = ((i == selected) ? TC_SILVER : TC_GREY) | TC_NO_SHADE;
>>>>>>> 9aea617c
						} else if (order->travel_time == 0) {
							string = STR_TIMETABLE_TRAVEL_NOT_TIMETABLED;
						} else {
							SetTimetableParams(0, 1, order->travel_time);
							string = STR_TIMETABLE_TRAVEL_FOR;
						}

						DrawString(rtl ? r.left + WD_FRAMERECT_LEFT : middle, rtl ? middle : r.right - WD_FRAMERECT_LEFT, y, string, colour);

						if (final_order) break;
					}

					i++;
					y += FONT_HEIGHT_NORMAL;
				}
				break;
			}

			case TTV_ARRIVAL_DEPARTURE_PANEL: {
				/* Arrival and departure times are handled in an all-or-nothing approach,
				 * i.e. are only shown if we can calculate all times.
				 * Excluding order lists with only one order makes some things easier.
				 */
				Ticks total_time = v->orders.list != NULL ? v->orders.list->GetTimetableDurationIncomplete() : 0;
				if (total_time <= 0 || v->GetNumOrders() <= 1 || !HasBit(v->vehicle_flags, VF_TIMETABLE_STARTED)) break;

				TimetableArrivalDeparture *arr_dep = AllocaM(TimetableArrivalDeparture, v->GetNumOrders());
				const VehicleOrderID cur_order = v->cur_order_index % v->GetNumOrders();

				VehicleOrderID earlyID = BuildArrivalDepartureList(v, arr_dep) ? cur_order : (VehicleOrderID)INVALID_VEH_ORDER_ID;

				int y = r.top + WD_FRAMERECT_TOP;

				bool show_late = this->show_expected && v->lateness_counter > DAY_TICKS;
				Ticks offset = show_late ? 0 : -v->lateness_counter;

				bool rtl = _current_text_dir == TD_RTL;
				int abbr_left  = rtl ? r.right - WD_FRAMERECT_RIGHT - this->deparr_abbr_width : r.left + WD_FRAMERECT_LEFT;
				int abbr_right = rtl ? r.right - WD_FRAMERECT_RIGHT : r.left + WD_FRAMERECT_LEFT + this->deparr_abbr_width;
				int time_left  = rtl ? r.left + WD_FRAMERECT_LEFT : r.right - WD_FRAMERECT_RIGHT - this->deparr_time_width;
				int time_right = rtl ? r.left + WD_FRAMERECT_LEFT + this->deparr_time_width : r.right - WD_FRAMERECT_RIGHT;

				for (int i = this->vscroll->GetPosition(); i / 2 < v->GetNumOrders(); ++i) { // note: i is also incremented in the loop
					/* Don't draw anything if it extends past the end of the window. */
					if (!this->vscroll->IsVisible(i)) break;

					if (i % 2 == 0) {
						if (arr_dep[i / 2].arrival != INVALID_TICKS) {
							DrawString(abbr_left, abbr_right, y, STR_TIMETABLE_ARRIVAL_ABBREVIATION, i == selected ? TC_WHITE : TC_BLACK);
							if (this->show_expected && i / 2 == earlyID) {
								SetArrivalDepartParams(0, 1, arr_dep[i / 2].arrival);
								DrawString(time_left, time_right, y, STR_GREEN_STRING, i == selected ? TC_WHITE : TC_BLACK);
							} else {
								SetArrivalDepartParams(0, 1, arr_dep[i / 2].arrival + offset);
								DrawString(time_left, time_right, y, show_late ? STR_RED_STRING : STR_JUST_STRING, i == selected ? TC_WHITE : TC_BLACK);
							}
						}
					} else {
						if (arr_dep[i / 2].departure != INVALID_TICKS) {
							DrawString(abbr_left, abbr_right, y, STR_TIMETABLE_DEPARTURE_ABBREVIATION, i == selected ? TC_WHITE : TC_BLACK);
							SetArrivalDepartParams(0, 1, arr_dep[i/2].departure + offset);
							DrawString(time_left, time_right, y, show_late ? STR_RED_STRING : STR_JUST_STRING, i == selected ? TC_WHITE : TC_BLACK);
						}
					}
					y += FONT_HEIGHT_NORMAL;
				}
				break;
			}

			case TTV_SUMMARY_PANEL: {
				int y = r.top + WD_FRAMERECT_TOP;

				Ticks total_time = v->orders.list != NULL ? v->orders.list->GetTimetableDurationIncomplete() : 0;
				if (total_time != 0) {
					SetTimetableParams(0, 1, total_time);
					DrawString(r.left + WD_FRAMERECT_LEFT, r.right - WD_FRAMERECT_RIGHT, y, v->orders.list->IsCompleteTimetable() ? STR_TIMETABLE_TOTAL_TIME : STR_TIMETABLE_TOTAL_TIME_INCOMPLETE);
				}
				y += FONT_HEIGHT_NORMAL;

				if (v->timetable_start != 0) {
					/* We are running towards the first station so we can start the
					 * timetable at the given time. */
					SetDParam(0, STR_JUST_DATE_TINY);
					SetDParam(1, v->timetable_start);
					DrawString(r.left + WD_FRAMERECT_LEFT, r.right - WD_FRAMERECT_RIGHT, y, STR_TIMETABLE_STATUS_START_AT);
				} else if (!HasBit(v->vehicle_flags, VF_TIMETABLE_STARTED)) {
					/* We aren't running on a timetable yet, so how can we be "on time"
					 * when we aren't even "on service"/"on duty"? */
					DrawString(r.left + WD_FRAMERECT_LEFT, r.right - WD_FRAMERECT_RIGHT, y, STR_TIMETABLE_STATUS_NOT_STARTED);
				} else if (v->lateness_counter == 0 || (!_settings_client.gui.timetable_in_ticks && v->lateness_counter / DAY_TICKS == 0)) {
					DrawString(r.left + WD_FRAMERECT_LEFT, r.right - WD_FRAMERECT_RIGHT, y, STR_TIMETABLE_STATUS_ON_TIME);
				} else {
					SetTimetableParams(0, 1, abs(v->lateness_counter));
					DrawString(r.left + WD_FRAMERECT_LEFT, r.right - WD_FRAMERECT_RIGHT, y, v->lateness_counter < 0 ? STR_TIMETABLE_STATUS_EARLY : STR_TIMETABLE_STATUS_LATE);
				}
				break;
			}
		}
	}

	static inline uint32 PackTimetableArgs(const Vehicle *v, uint selected)
	{
		uint order_number = (selected + 1) / 2;
		uint is_journey   = (selected % 2 == 1) ? 1 : 0;

		if (order_number >= v->GetNumOrders()) order_number = 0;

		return v->index | (order_number << 20) | (is_journey << 28);
	}

	virtual void OnClick(Point pt, int widget, int click_count)
	{
		const Vehicle *v = this->vehicle;

		switch (widget) {
			case TTV_ORDER_VIEW: // Order view button
				ShowOrdersWindow(v);
				break;

			case TTV_TIMETABLE_PANEL: { // Main panel.
				int selected = GetOrderFromTimetableWndPt(pt.y, v);

				this->DeleteChildWindows();
				this->sel_index = (selected == INVALID_ORDER || selected == this->sel_index) ? -1 : selected;
				break;
			}

			case TTV_START_DATE: // Change the date that the timetable starts.
				ShowSetDateWindow(this, v->index, _date, _cur_year, _cur_year + 15, ChangeTimetableStartCallback);
				break;

			case TTV_CHANGE_TIME: { // "Wait For" button.
				int selected = this->sel_index;
				VehicleOrderID real = (selected + 1) / 2;

				if (real >= v->GetNumOrders()) real = 0;

				const Order *order = v->GetOrder(real);
				StringID current = STR_EMPTY;

				if (order != NULL) {
					uint time = (selected % 2 == 1) ? order->travel_time : order->wait_time;
					if (!_settings_client.gui.timetable_in_ticks) time /= DAY_TICKS;

					if (time != 0) {
						SetDParam(0, time);
						current = STR_JUST_INT;
					}
				}

				ShowQueryString(current, STR_TIMETABLE_CHANGE_TIME, 31, 150, this, CS_NUMERAL, QSF_NONE);
				break;
			}

			case TTV_CLEAR_TIME: { // Clear waiting time button.
				uint32 p1 = PackTimetableArgs(v, this->sel_index);
				DoCommandP(0, p1, 0, CMD_CHANGE_TIMETABLE | CMD_MSG(STR_ERROR_CAN_T_TIMETABLE_VEHICLE));
				break;
			}

			case TTV_RESET_LATENESS: // Reset the vehicle's late counter.
				DoCommandP(0, v->index, 0, CMD_SET_VEHICLE_ON_TIME | CMD_MSG(STR_ERROR_CAN_T_TIMETABLE_VEHICLE));
				break;

			case TTV_AUTOFILL: { // Autofill the timetable.
				uint32 p2 = 0;
				if (!HasBit(v->vehicle_flags, VF_AUTOFILL_TIMETABLE)) SetBit(p2, 0);
				if (_ctrl_pressed) SetBit(p2, 1);
				DoCommandP(0, v->index, p2, CMD_AUTOFILL_TIMETABLE | CMD_MSG(STR_ERROR_CAN_T_TIMETABLE_VEHICLE));
				break;
			}

			case TTV_EXPECTED:
				this->show_expected = !this->show_expected;
				break;

			case TTV_SHARED_ORDER_LIST:
				ShowVehicleListWindow(v);
				break;
		}

		this->SetDirty();
	}

	virtual void OnQueryTextFinished(char *str)
	{
		if (str == NULL) return;

		const Vehicle *v = this->vehicle;

		uint32 p1 = PackTimetableArgs(v, this->sel_index);

		uint64 time = StrEmpty(str) ? 0 : strtoul(str, NULL, 10);
		if (!_settings_client.gui.timetable_in_ticks) time *= DAY_TICKS;

		uint32 p2 = minu(time, UINT16_MAX);

		DoCommandP(0, p1, p2, CMD_CHANGE_TIMETABLE | CMD_MSG(STR_ERROR_CAN_T_TIMETABLE_VEHICLE));
	}

	virtual void OnResize()
	{
		/* Update the scroll bar */
		this->vscroll->SetCapacityFromWidget(this, TTV_TIMETABLE_PANEL, WD_FRAMERECT_TOP + WD_FRAMERECT_BOTTOM);
	}

	/**
	 * Update the selection state of the arrival/departure data
	 */
	void UpdateSelectionStates()
	{
		this->GetWidget<NWidgetStacked>(TTV_ARRIVAL_DEPARTURE_SELECTION)->SetDisplayedPlane(_settings_client.gui.timetable_arrival_departure ? 0 : SZSP_NONE);
		this->GetWidget<NWidgetStacked>(TTV_EXPECTED_SELECTION)->SetDisplayedPlane(_settings_client.gui.timetable_arrival_departure ? 0 : 1);
	}
};

static const NWidgetPart _nested_timetable_widgets[] = {
	NWidget(NWID_HORIZONTAL),
		NWidget(WWT_CLOSEBOX, COLOUR_GREY),
		NWidget(WWT_CAPTION, COLOUR_GREY, TTV_CAPTION), SetDataTip(STR_TIMETABLE_TITLE, STR_TOOLTIP_WINDOW_TITLE_DRAG_THIS),
		NWidget(WWT_PUSHTXTBTN, COLOUR_GREY, TTV_ORDER_VIEW), SetMinimalSize(61, 14), SetDataTip( STR_TIMETABLE_ORDER_VIEW, STR_TIMETABLE_ORDER_VIEW_TOOLTIP),
		NWidget(WWT_SHADEBOX, COLOUR_GREY),
		NWidget(WWT_STICKYBOX, COLOUR_GREY),
	EndContainer(),
	NWidget(NWID_HORIZONTAL),
		NWidget(WWT_PANEL, COLOUR_GREY, TTV_TIMETABLE_PANEL), SetMinimalSize(388, 82), SetResize(1, 10), SetDataTip(STR_NULL, STR_TIMETABLE_TOOLTIP), SetScrollbar(TTV_SCROLLBAR), EndContainer(),
		NWidget(NWID_SELECTION, INVALID_COLOUR, TTV_ARRIVAL_DEPARTURE_SELECTION),
			NWidget(WWT_PANEL, COLOUR_GREY, TTV_ARRIVAL_DEPARTURE_PANEL), SetMinimalSize(110, 0), SetFill(0, 1), SetDataTip(STR_NULL, STR_TIMETABLE_TOOLTIP), SetScrollbar(TTV_SCROLLBAR), EndContainer(),
		EndContainer(),
		NWidget(NWID_VSCROLLBAR, COLOUR_GREY, TTV_SCROLLBAR),
	EndContainer(),
	NWidget(WWT_PANEL, COLOUR_GREY, TTV_SUMMARY_PANEL), SetMinimalSize(400, 22), SetResize(1, 0), EndContainer(),
	NWidget(NWID_HORIZONTAL),
		NWidget(NWID_HORIZONTAL, NC_EQUALSIZE),
			NWidget(NWID_VERTICAL, NC_EQUALSIZE),
				NWidget(WWT_PUSHTXTBTN, COLOUR_GREY, TTV_CHANGE_TIME), SetResize(1, 0), SetFill(1, 1), SetDataTip(STR_TIMETABLE_CHANGE_TIME, STR_TIMETABLE_WAIT_TIME_TOOLTIP),
				NWidget(WWT_PUSHTXTBTN, COLOUR_GREY, TTV_CLEAR_TIME), SetResize(1, 0), SetFill(1, 1), SetDataTip(STR_TIMETABLE_CLEAR_TIME, STR_TIMETABLE_CLEAR_TIME_TOOLTIP),
			EndContainer(),
			NWidget(NWID_VERTICAL, NC_EQUALSIZE),
				NWidget(WWT_PUSHTXTBTN, COLOUR_GREY, TTV_START_DATE), SetResize(1, 0), SetFill(1, 1), SetDataTip(STR_TIMETABLE_STARTING_DATE, STR_TIMETABLE_STARTING_DATE_TOOLTIP),
				NWidget(WWT_PUSHTXTBTN, COLOUR_GREY, TTV_RESET_LATENESS), SetResize(1, 0), SetFill(1, 1), SetDataTip(STR_TIMETABLE_RESET_LATENESS, STR_TIMETABLE_RESET_LATENESS_TOOLTIP),
			EndContainer(),
			NWidget(NWID_VERTICAL, NC_EQUALSIZE),
				NWidget(WWT_PUSHTXTBTN, COLOUR_GREY, TTV_AUTOFILL), SetResize(1, 0), SetFill(1, 1), SetDataTip(STR_TIMETABLE_AUTOFILL, STR_TIMETABLE_AUTOFILL_TOOLTIP),
				NWidget(NWID_SELECTION, INVALID_COLOUR, TTV_EXPECTED_SELECTION),
					NWidget(WWT_PUSHTXTBTN, COLOUR_GREY, TTV_EXPECTED), SetResize(1, 0), SetFill(1, 1), SetDataTip(STR_BLACK_STRING, STR_TIMETABLE_EXPECTED_TOOLTIP),
					NWidget(WWT_PANEL, COLOUR_GREY), SetResize(1, 0), SetFill(1, 1), EndContainer(),
				EndContainer(),
			EndContainer(),
		EndContainer(),
		NWidget(NWID_VERTICAL, NC_EQUALSIZE),
			NWidget(WWT_PUSHIMGBTN, COLOUR_GREY, TTV_SHARED_ORDER_LIST), SetFill(0, 1), SetDataTip(SPR_SHARED_ORDERS_ICON, STR_ORDERS_VEH_WITH_SHARED_ORDERS_LIST_TOOLTIP),
			NWidget(WWT_RESIZEBOX, COLOUR_GREY), SetFill(0, 1),
		EndContainer(),
	EndContainer(),
};

static const WindowDesc _timetable_desc(
	WDP_AUTO, 400, 130,
	WC_VEHICLE_TIMETABLE, WC_VEHICLE_VIEW,
	WDF_UNCLICK_BUTTONS | WDF_CONSTRUCTION,
	_nested_timetable_widgets, lengthof(_nested_timetable_widgets)
);

void ShowTimetableWindow(const Vehicle *v)
{
	DeleteWindowById(WC_VEHICLE_DETAILS, v->index, false);
	DeleteWindowById(WC_VEHICLE_ORDERS, v->index, false);
	AllocateWindowDescFront<TimetableWindow>(&_timetable_desc, v->index);
}<|MERGE_RESOLUTION|>--- conflicted
+++ resolved
@@ -397,11 +397,7 @@
 							string = STR_TIMETABLE_NO_TRAVEL;
 						} else if(order->IsType(OT_AUTOMATIC)) {
 							string = STR_TIMETABLE_NOT_TIMETABLEABLE;
-<<<<<<< HEAD
-							colour = (i == selected) ? TC_SILVER : TC_GREY;
-=======
 							colour = ((i == selected) ? TC_SILVER : TC_GREY) | TC_NO_SHADE;
->>>>>>> 9aea617c
 						} else if (order->travel_time == 0) {
 							string = STR_TIMETABLE_TRAVEL_NOT_TIMETABLED;
 						} else {
