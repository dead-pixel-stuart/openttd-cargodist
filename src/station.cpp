--- conflicted
+++ resolved
@@ -76,16 +76,10 @@
 			GoodsEntry & ge = st->goods[c];
 			ge.link_stats.erase(this->index);
 			DeleteStaleFlows(st->index, c, this->index);
-<<<<<<< HEAD
 			ge.cargo.RerouteStalePackets(this->index, this->index, &ge);
 		}
 	}
-	
-=======
-		}
-	}
-
->>>>>>> 86fe10c9
+
 	Vehicle *v;
 	FOR_ALL_VEHICLES(v) {
 		/* Forget about this station if this station is removed */
