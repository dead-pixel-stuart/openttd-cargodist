--- conflicted
+++ resolved
@@ -1330,12 +1330,7 @@
 		v->next = (Vehicle *)(size_t)_old_next_ptr;
 
 		if (_cargo_count != 0) {
-<<<<<<< HEAD
-			CargoPacket *cp = new CargoPacket(_cargo_count, _cargo_days);
-			cp->next         = INVALID_STATION;
-=======
 			CargoPacket *cp = new CargoPacket(_cargo_count, _cargo_days, 0, (_cargo_source != 0xFF) ? Station::Get(_cargo_source)->xy : 0);
->>>>>>> 5b972abd
 			cp->source       = (_cargo_source == 0xFF) ? INVALID_STATION : _cargo_source;
 			cp->loaded_at_xy = cp->GetSourceXY();
 			v->cargo.Append(cp);
