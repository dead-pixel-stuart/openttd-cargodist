--- conflicted
+++ resolved
@@ -1330,17 +1330,13 @@
 		v->next = (Vehicle *)(size_t)_old_next_ptr;
 
 		if (_cargo_count != 0) {
-<<<<<<< HEAD
-			CargoPacket *cp = new CargoPacket((_cargo_source == 0xFF) ? INVALID_STATION : _cargo_source, INVALID_STATION, _cargo_count);
-			cp->days_in_transit = _cargo_days;
-=======
 			CargoPacket *cp = new CargoPacket(_cargo_count, _cargo_days);
+			cp->next         = INVALID_STATION;
 			cp->source       = (_cargo_source == 0xFF) ? INVALID_STATION : _cargo_source;
 			cp->source_xy    = (cp->source != INVALID_STATION) ? Station::Get(cp->source)->xy : 0;
 			cp->loaded_at_xy = cp->source_xy;
 			cp->source_type  = ST_INDUSTRY;
 			cp->source_id    = INVALID_SOURCE;
->>>>>>> 428f9be8
 			v->cargo.Append(cp);
 		}
 	}
