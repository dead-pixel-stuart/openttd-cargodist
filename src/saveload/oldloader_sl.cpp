--- conflicted
+++ resolved
@@ -710,13 +710,8 @@
 
 	SB(ge->acceptance_pickup, GoodsEntry::ACCEPTANCE, 1, HasBit(_waiting_acceptance, 15));
 	SB(ge->acceptance_pickup, GoodsEntry::PICKUP, 1, _cargo_source != 0xFF);
-<<<<<<< HEAD
-	if (GB(_waiting_acceptance, 0, 12) != 0) {
+	if (GB(_waiting_acceptance, 0, 12) != 0 && CargoPacket::CanAllocateItem()) {
 		ge->cargo.Append(INVALID_STATION, new CargoPacket(GB(_waiting_acceptance, 0, 12), _cargo_days, (_cargo_source == 0xFF) ? INVALID_STATION : _cargo_source, 0, 0));
-=======
-	if (GB(_waiting_acceptance, 0, 12) != 0 && CargoPacket::CanAllocateItem()) {
-		ge->cargo.Append(new CargoPacket(GB(_waiting_acceptance, 0, 12), _cargo_days, (_cargo_source == 0xFF) ? INVALID_STATION : _cargo_source, 0, 0));
->>>>>>> e6b0428a
 	}
 
 	return true;
