/* $Id$ */

/*
 * This file is part of OpenTTD.
 * OpenTTD is free software; you can redistribute it and/or modify it under the terms of the GNU General Public License as published by the Free Software Foundation, version 2.
 * OpenTTD is distributed in the hope that it will be useful, but WITHOUT ANY WARRANTY; without even the implied warranty of MERCHANTABILITY or FITNESS FOR A PARTICULAR PURPOSE.
 * See the GNU General Public License for more details. You should have received a copy of the GNU General Public License along with OpenTTD. If not, see <http://www.gnu.org/licenses/>.
 */

/**
 * @file saveload.cpp
 * All actions handling saving and loading goes on in this file. The general actions
 * are as follows for saving a game (loading is analogous):
 * <ol>
 * <li>initialize the writer by creating a temporary memory-buffer for it
 * <li>go through all to-be saved elements, each 'chunk' (#ChunkHandler) prefixed by a label
 * <li>use their description array (#SaveLoad) to know what elements to save and in what version
 *    of the game it was active (used when loading)
 * <li>write all data byte-by-byte to the temporary buffer so it is endian-safe
 * <li>when the buffer is full; flush it to the output (eg save to file) (_sl.buf, _sl.bufp, _sl.bufe)
 * <li>repeat this until everything is done, and flush any remaining output to file
 * </ol>
 */
#include "../stdafx.h"
#include "../debug.h"
#include "../station_base.h"
#include "../thread/thread.h"
#include "../town.h"
#include "../network/network.h"
#include "../window_func.h"
#include "../strings_func.h"
#include "../core/endian_func.hpp"
#include "../vehicle_base.h"
#include "../company_func.h"
#include "../date_func.h"
#include "../autoreplace_base.h"
#include "../roadstop_base.h"
#include "../statusbar_gui.h"
#include "../fileio_func.h"
#include "../gamelog.h"
#include "../string_func.h"
#include "../engine_base.h"
#include "../fios.h"
#include "../gui.h"

#include "table/strings.h"

#include "saveload_internal.h"
#include "saveload_filter.h"

/*
 * Previous savegame versions, the trunk revision where they were
 * introduced and the released version that had that particular
 * savegame version.
 * Up to savegame version 18 there is a minor version as well.
 *
 *    1.0         0.1.x, 0.2.x
 *    2.0         0.3.0
 *    2.1         0.3.1, 0.3.2
 *    3.x         lost
 *    4.0     1
 *    4.1   122   0.3.3, 0.3.4
 *    4.2  1222   0.3.5
 *    4.3  1417
 *    4.4  1426
 *    5.0  1429
 *    5.1  1440
 *    5.2  1525   0.3.6
 *    6.0  1721
 *    6.1  1768
 *    7.0  1770
 *    8.0  1786
 *    9.0  1909
 *   10.0  2030
 *   11.0  2033
 *   11.1  2041
 *   12.1  2046
 *   13.1  2080   0.4.0, 0.4.0.1
 *   14.0  2441
 *   15.0  2499
 *   16.0  2817
 *   16.1  3155
 *   17.0  3212
 *   17.1  3218
 *   18    3227
 *   19    3396
 *   20    3403
 *   21    3472   0.4.x
 *   22    3726
 *   23    3915
 *   24    4150
 *   25    4259
 *   26    4466
 *   27    4757
 *   28    4987
 *   29    5070
 *   30    5946
 *   31    5999
 *   32    6001
 *   33    6440
 *   34    6455
 *   35    6602
 *   36    6624
 *   37    7182
 *   38    7195
 *   39    7269
 *   40    7326
 *   41    7348   0.5.x
 *   42    7573
 *   43    7642
 *   44    8144
 *   45    8501
 *   46    8705
 *   47    8735
 *   48    8935
 *   49    8969
 *   50    8973
 *   51    8978
 *   52    9066
 *   53    9316
 *   54    9613
 *   55    9638
 *   56    9667
 *   57    9691
 *   58    9762
 *   59    9779
 *   60    9874
 *   61    9892
 *   62    9905
 *   63    9956
 *   64   10006
 *   65   10210
 *   66   10211
 *   67   10236
 *   68   10266
 *   69   10319
 *   70   10541
 *   71   10567
 *   72   10601
 *   73   10903
 *   74   11030
 *   75   11107
 *   76   11139
 *   77   11172
 *   78   11176
 *   79   11188
 *   80   11228
 *   81   11244
 *   82   11410
 *   83   11589
 *   84   11822
 *   85   11874
 *   86   12042
 *   87   12129
 *   88   12134
 *   89   12160
 *   90   12293
 *   91   12347
 *   92   12381   0.6.x
 *   93   12648
 *   94   12816
 *   95   12924
 *   96   13226
 *   97   13256
 *   98   13375
 *   99   13838
 *  100   13952
 *  101   14233
 *  102   14332
 *  103   14598
 *  104   14735
 *  105   14803
 *  106   14919
 *  107   15027
 *  108   15045
 *  109   15075
 *  110   15148
 *  111   15190
 *  112   15290
 *  113   15340
 *  114   15601
 *  115   15695
 *  116   15893   0.7.x
 *  117   16037
 *  118   16129
 *  119   16242
 *  120   16439
 *  121   16694
 *  122   16855
 *  123   16909
 *  124   16993
 *  125   17113
 *  126   17433
 *  127   17439
 *  128   18281
 *  129   18292
 *  130   18404
 *  131   18481
 *  132   18522
 *  133   18674
 *  134   18703
 *  135   18719
 *  136   18764
 *  137   18912
 *  138   18942   1.0.x
 *  139   19346
 *  140   19382
 *  141   19799
 *  142   20003
 *  143   20048
 *  144   20334
 *  145   20376
 *  146   20446
 *  147   20621
 *  148   20659
 *  149   20832
 *  150   20857
 *  151   20918
 *  152   21171
 *  153   21263
 *  154   21426
 *  155   21453
 *  156   21728
 *  157   21862
 *  158   21933
 *  159   21962
 *  160   21974   1.1.x
 *  161   22567
 *  162   22713
 *  163   22767
 *  164   23290
 *  165   23304
 */
<<<<<<< HEAD
extern const uint16 SAVEGAME_VERSION = SL_CAPACITIES; ///< Current savegame version of OpenTTD.
=======
extern const uint16 SAVEGAME_VERSION = 165; ///< Current savegame version of OpenTTD.
>>>>>>> 6804faea

SavegameType _savegame_type; ///< type of savegame we are loading

uint32 _ttdp_version;     ///< version of TTDP savegame (if applicable)
uint16 _sl_version;       ///< the major savegame version identifier
byte   _sl_minor_version; ///< the minor savegame version, DO NOT USE!
char _savegame_format[8]; ///< how to compress savegames
bool _do_autosave;        ///< are we doing an autosave at the moment?

/** What are we currently doing? */
enum SaveLoadAction {
	SLA_LOAD,        ///< loading
	SLA_SAVE,        ///< saving
	SLA_PTRS,        ///< fixing pointers
	SLA_NULL,        ///< null all pointers (on loading error)
	SLA_LOAD_CHECK,  ///< partial loading into #_load_check_data
};

enum NeedLength {
	NL_NONE = 0,       ///< not working in NeedLength mode
	NL_WANTLENGTH = 1, ///< writing length and data
	NL_CALCLENGTH = 2, ///< need to calculate the length
};

/** Save in chunks of 128 KiB. */
static const size_t MEMORY_CHUNK_SIZE = 128 * 1024;

/** A buffer for reading (and buffering) savegame data. */
struct ReadBuffer {
	byte buf[MEMORY_CHUNK_SIZE]; ///< Buffer we're going to read from.
	byte *bufp;                  ///< Location we're at reading the buffer.
	byte *bufe;                  ///< End of the buffer we can read from.
	LoadFilter *reader;          ///< The filter used to actually read.
	size_t read;                 ///< The amount of read bytes so far from the filter.

	/**
	 * Initialise our variables.
	 * @param reader The filter to actually read data.
	 */
	ReadBuffer(LoadFilter *reader) : bufp(NULL), bufe(NULL), reader(reader), read(0)
	{
	}

	FORCEINLINE byte ReadByte()
	{
		if (this->bufp == this->bufe) {
			size_t len = this->reader->Read(this->buf, lengthof(this->buf));
			if (len == 0) SlErrorCorrupt("Unexpected end of chunk");

			this->read += len;
			this->bufp = this->buf;
			this->bufe = this->buf + len;
		}

		return *this->bufp++;
	}

	/**
	 * Get the size of the memory dump made so far.
	 * @return The size.
	 */
	size_t GetSize() const
	{
		return this->read - (this->bufe - this->bufp);
	}
};


/** Container for dumping the savegame (quickly) to memory. */
struct MemoryDumper {
	AutoFreeSmallVector<byte *, 16> blocks; ///< Buffer with blocks of allocated memory.
	byte *buf;                              ///< Buffer we're going to write to.
	byte *bufe;                             ///< End of the buffer we write to.

	/** Initialise our variables. */
	MemoryDumper() : buf(NULL), bufe(NULL)
	{
	}

	/**
	 * Write a single byte into the dumper.
	 * @param b The byte to write.
	 */
	FORCEINLINE void WriteByte(byte b)
	{
		/* Are we at the end of this chunk? */
		if (this->buf == this->bufe) {
			this->buf = CallocT<byte>(MEMORY_CHUNK_SIZE);
			*this->blocks.Append() = this->buf;
			this->bufe = this->buf + MEMORY_CHUNK_SIZE;
		}

		*this->buf++ = b;
	}

	/**
	 * Flush this dumper into a writer.
	 * @param writer The filter we want to use.
	 */
	void Flush(SaveFilter *writer)
	{
		uint i = 0;
		size_t t = this->GetSize();

		while (t > 0) {
			size_t to_write = min(MEMORY_CHUNK_SIZE, t);

			writer->Write(this->blocks[i++], to_write);
			t -= to_write;
		}

		writer->Finish();
	}

	/**
	 * Get the size of the memory dump made so far.
	 * @return The size.
	 */
	size_t GetSize() const
	{
		return this->blocks.Length() * MEMORY_CHUNK_SIZE - (this->bufe - this->buf);
	}
};

/** The saveload struct, containing reader-writer functions, buffer, version, etc. */
struct SaveLoadParams {
	SaveLoadAction action;               ///< are we doing a save or a load atm.
	NeedLength need_length;              ///< working in NeedLength (Autolength) mode?
	byte block_mode;                     ///< ???
	bool error;                          ///< did an error occur or not

	size_t obj_len;                      ///< the length of the current object we are busy with
	int array_index, last_array_index;   ///< in the case of an array, the current and last positions

	MemoryDumper *dumper;                ///< Memory dumper to write the savegame to.
	SaveFilter *sf;                      ///< Filter to write the savegame to.

	ReadBuffer *reader;                  ///< Savegame reading buffer.
	LoadFilter *lf;                      ///< Filter to read the savegame from.

	StringID error_str;                  ///< the translatable error message to show
	char *extra_msg;                     ///< the error message

	byte ff_state;                       ///< The state of fast-forward when saving started.
	bool saveinprogress;                 ///< Whether there is currently a save in progress.
};

static SaveLoadParams _sl; ///< Parameters used for/at saveload.

/* these define the chunks */
extern const ChunkHandler _gamelog_chunk_handlers[];
extern const ChunkHandler _map_chunk_handlers[];
extern const ChunkHandler _misc_chunk_handlers[];
extern const ChunkHandler _name_chunk_handlers[];
extern const ChunkHandler _cheat_chunk_handlers[] ;
extern const ChunkHandler _setting_chunk_handlers[];
extern const ChunkHandler _company_chunk_handlers[];
extern const ChunkHandler _engine_chunk_handlers[];
extern const ChunkHandler _veh_chunk_handlers[];
extern const ChunkHandler _waypoint_chunk_handlers[];
extern const ChunkHandler _depot_chunk_handlers[];
extern const ChunkHandler _order_chunk_handlers[];
extern const ChunkHandler _town_chunk_handlers[];
extern const ChunkHandler _sign_chunk_handlers[];
extern const ChunkHandler _station_chunk_handlers[];
extern const ChunkHandler _industry_chunk_handlers[];
extern const ChunkHandler _economy_chunk_handlers[];
extern const ChunkHandler _subsidy_chunk_handlers[];
extern const ChunkHandler _ai_chunk_handlers[];
extern const ChunkHandler _animated_tile_chunk_handlers[];
extern const ChunkHandler _newgrf_chunk_handlers[];
extern const ChunkHandler _group_chunk_handlers[];
extern const ChunkHandler _cargopacket_chunk_handlers[];
extern const ChunkHandler _autoreplace_chunk_handlers[];
extern const ChunkHandler _labelmaps_chunk_handlers[];
extern const ChunkHandler _airport_chunk_handlers[];
extern const ChunkHandler _object_chunk_handlers[];
extern const ChunkHandler _persistent_storage_chunk_handlers[];

/** Array of all chunks in a savegame, \c NULL terminated. */
static const ChunkHandler * const _chunk_handlers[] = {
	_gamelog_chunk_handlers,
	_map_chunk_handlers,
	_misc_chunk_handlers,
	_name_chunk_handlers,
	_cheat_chunk_handlers,
	_setting_chunk_handlers,
	_veh_chunk_handlers,
	_waypoint_chunk_handlers,
	_depot_chunk_handlers,
	_order_chunk_handlers,
	_industry_chunk_handlers,
	_economy_chunk_handlers,
	_subsidy_chunk_handlers,
	_engine_chunk_handlers,
	_town_chunk_handlers,
	_sign_chunk_handlers,
	_station_chunk_handlers,
	_company_chunk_handlers,
	_ai_chunk_handlers,
	_animated_tile_chunk_handlers,
	_newgrf_chunk_handlers,
	_group_chunk_handlers,
	_cargopacket_chunk_handlers,
	_autoreplace_chunk_handlers,
	_labelmaps_chunk_handlers,
	_airport_chunk_handlers,
	_object_chunk_handlers,
	_persistent_storage_chunk_handlers,
	NULL,
};

/**
 * Iterate over all chunk handlers.
 * @param ch the chunk handler iterator
 */
#define FOR_ALL_CHUNK_HANDLERS(ch) \
	for (const ChunkHandler * const *chsc = _chunk_handlers; *chsc != NULL; chsc++) \
		for (const ChunkHandler *ch = *chsc; ch != NULL; ch = (ch->flags & CH_LAST) ? NULL : ch + 1)

/** Null all pointers (convert index -> NULL) */
static void SlNullPointers()
{
	_sl.action = SLA_NULL;

	/* We don't want any savegame conversion code to run
	 * during NULLing; especially those that try to get
	 * pointers from other pools. */
	_sl_version = SAVEGAME_VERSION;

	DEBUG(sl, 1, "Nulling pointers");

	FOR_ALL_CHUNK_HANDLERS(ch) {
		if (ch->ptrs_proc != NULL) {
			DEBUG(sl, 2, "Nulling pointers for %c%c%c%c", ch->id >> 24, ch->id >> 16, ch->id >> 8, ch->id);
			ch->ptrs_proc();
		}
	}

	DEBUG(sl, 1, "All pointers nulled");

	assert(_sl.action == SLA_NULL);
}

/**
 * Error handler. Sets everything up to show an error message and to clean
 * up the mess of a partial savegame load.
 * @param string The translatable error message to show.
 * @param extra_msg An extra error message coming from one of the APIs.
 * @note This function does never return as it throws an exception to
 *       break out of all the saveload code.
 */
void NORETURN SlError(StringID string, const char *extra_msg)
{
	/* Distinguish between loading into _load_check_data vs. normal save/load. */
	if (_sl.action == SLA_LOAD_CHECK) {
		_load_check_data.error = string;
		free(_load_check_data.error_data);
		_load_check_data.error_data = (extra_msg == NULL) ? NULL : strdup(extra_msg);
	} else {
		_sl.error_str = string;
		free(_sl.extra_msg);
		_sl.extra_msg = (extra_msg == NULL) ? NULL : strdup(extra_msg);
	}

	/* We have to NULL all pointers here; we might be in a state where
	 * the pointers are actually filled with indices, which means that
	 * when we access them during cleaning the pool dereferences of
	 * those indices will be made with segmentation faults as result. */
	if (_sl.action == SLA_LOAD || _sl.action == SLA_PTRS) SlNullPointers();
	throw std::exception();
}

/**
 * Error handler for corrupt savegames. Sets everything up to show the
 * error message and to clean up the mess of a partial savegame load.
 * @param msg Location the corruption has been spotted.
 * @note This function does never return as it throws an exception to
 *       break out of all the saveload code.
 */
void NORETURN SlErrorCorrupt(const char *msg)
{
	SlError(STR_GAME_SAVELOAD_ERROR_BROKEN_SAVEGAME, msg);
}


typedef void (*AsyncSaveFinishProc)();                ///< Callback for when the savegame loading is finished.
static AsyncSaveFinishProc _async_save_finish = NULL; ///< Callback to call when the savegame loading is finished.
static ThreadObject *_save_thread;                    ///< The thread we're using to compress and write a savegame

/**
 * Called by save thread to tell we finished saving.
 * @param proc The callback to call when saving is done.
 */
static void SetAsyncSaveFinish(AsyncSaveFinishProc proc)
{
	if (_exit_game) return;
	while (_async_save_finish != NULL) CSleep(10);

	_async_save_finish = proc;
}

/**
 * Handle async save finishes.
 */
void ProcessAsyncSaveFinish()
{
	if (_async_save_finish == NULL) return;

	_async_save_finish();

	_async_save_finish = NULL;

	if (_save_thread != NULL) {
		_save_thread->Join();
		delete _save_thread;
		_save_thread = NULL;
	}
}

/**
 * Wrapper for reading a byte from the buffer.
 * @return The read byte.
 */
byte SlReadByte()
{
	return _sl.reader->ReadByte();
}

/**
 * Wrapper for writing a byte to the dumper.
 * @param b The byte to write.
 */
void SlWriteByte(byte b)
{
	_sl.dumper->WriteByte(b);
}

static inline int SlReadUint16()
{
	int x = SlReadByte() << 8;
	return x | SlReadByte();
}

static inline uint32 SlReadUint32()
{
	uint32 x = SlReadUint16() << 16;
	return x | SlReadUint16();
}

static inline uint64 SlReadUint64()
{
	uint32 x = SlReadUint32();
	uint32 y = SlReadUint32();
	return (uint64)x << 32 | y;
}

static inline void SlWriteUint16(uint16 v)
{
	SlWriteByte(GB(v, 8, 8));
	SlWriteByte(GB(v, 0, 8));
}

static inline void SlWriteUint32(uint32 v)
{
	SlWriteUint16(GB(v, 16, 16));
	SlWriteUint16(GB(v,  0, 16));
}

static inline void SlWriteUint64(uint64 x)
{
	SlWriteUint32((uint32)(x >> 32));
	SlWriteUint32((uint32)x);
}

/**
 * Read in bytes from the file/data structure but don't do
 * anything with them, discarding them in effect
 * @param length The amount of bytes that is being treated this way
 */
static inline void SlSkipBytes(size_t length)
{
	for (; length != 0; length--) SlReadByte();
}

/**
 * Read in the header descriptor of an object or an array.
 * If the highest bit is set (7), then the index is bigger than 127
 * elements, so use the next byte to read in the real value.
 * The actual value is then both bytes added with the first shifted
 * 8 bits to the left, and dropping the highest bit (which only indicated a big index).
 * x = ((x & 0x7F) << 8) + SlReadByte();
 * @return Return the value of the index
 */
static uint SlReadSimpleGamma()
{
	uint i = SlReadByte();
	if (HasBit(i, 7)) {
		i &= ~0x80;
		if (HasBit(i, 6)) {
			i &= ~0x40;
			if (HasBit(i, 5)) {
				i &= ~0x20;
				if (HasBit(i, 4)) {
					SlErrorCorrupt("Unsupported gamma");
				}
				i = (i << 8) | SlReadByte();
			}
			i = (i << 8) | SlReadByte();
		}
		i = (i << 8) | SlReadByte();
	}
	return i;
}

/**
 * Write the header descriptor of an object or an array.
 * If the element is bigger than 127, use 2 bytes for saving
 * and use the highest byte of the first written one as a notice
 * that the length consists of 2 bytes, etc.. like this:
 * 0xxxxxxx
 * 10xxxxxx xxxxxxxx
 * 110xxxxx xxxxxxxx xxxxxxxx
 * 1110xxxx xxxxxxxx xxxxxxxx xxxxxxxx
 * @param i Index being written
 */

static void SlWriteSimpleGamma(size_t i)
{
	if (i >= (1 << 7)) {
		if (i >= (1 << 14)) {
			if (i >= (1 << 21)) {
				assert(i < (1 << 28));
				SlWriteByte((byte)(0xE0 | (i >> 24)));
				SlWriteByte((byte)(i >> 16));
			} else {
				SlWriteByte((byte)(0xC0 | (i >> 16)));
			}
			SlWriteByte((byte)(i >> 8));
		} else {
			SlWriteByte((byte)(0x80 | (i >> 8)));
		}
	}
	SlWriteByte((byte)i);
}

/** Return how many bytes used to encode a gamma value */
static inline uint SlGetGammaLength(size_t i)
{
	return 1 + (i >= (1 << 7)) + (i >= (1 << 14)) + (i >= (1 << 21));
}

static inline uint SlReadSparseIndex()
{
	return SlReadSimpleGamma();
}

static inline void SlWriteSparseIndex(uint index)
{
	SlWriteSimpleGamma(index);
}

static inline uint SlReadArrayLength()
{
	return SlReadSimpleGamma();
}

static inline void SlWriteArrayLength(size_t length)
{
	SlWriteSimpleGamma(length);
}

static inline uint SlGetArrayLength(size_t length)
{
	return SlGetGammaLength(length);
}

/**
 * Return the size in bytes of a certain type of normal/atomic variable
 * as it appears in memory. See VarTypes
 * @param conv VarType type of variable that is used for calculating the size
 * @return Return the size of this type in bytes
 */
static inline uint SlCalcConvMemLen(VarType conv)
{
	static const byte conv_mem_size[] = {1, 1, 1, 2, 2, 4, 4, 8, 8, 0};
	byte length = GB(conv, 4, 4);

	switch (length << 4) {
		case SLE_VAR_STRB:
		case SLE_VAR_STRBQ:
		case SLE_VAR_STR:
		case SLE_VAR_STRQ:
			return SlReadArrayLength();

		default:
			assert(length < lengthof(conv_mem_size));
			return conv_mem_size[length];
	}
}

/**
 * Return the size in bytes of a certain type of normal/atomic variable
 * as it appears in a saved game. See VarTypes
 * @param conv VarType type of variable that is used for calculating the size
 * @return Return the size of this type in bytes
 */
static inline byte SlCalcConvFileLen(VarType conv)
{
	static const byte conv_file_size[] = {1, 1, 2, 2, 4, 4, 8, 8, 2};
	byte length = GB(conv, 0, 4);
	assert(length < lengthof(conv_file_size));
	return conv_file_size[length];
}

/** Return the size in bytes of a reference (pointer) */
static inline size_t SlCalcRefLen()
{
	return IsSavegameVersionBefore(69) ? 2 : 4;
}

void SlSetArrayIndex(uint index)
{
	_sl.need_length = NL_WANTLENGTH;
	_sl.array_index = index;
}

static size_t _next_offs;

/**
 * Iterate through the elements of an array and read the whole thing
 * @return The index of the object, or -1 if we have reached the end of current block
 */
int SlIterateArray()
{
	int index;

	/* After reading in the whole array inside the loop
	 * we must have read in all the data, so we must be at end of current block. */
	if (_next_offs != 0 && _sl.reader->GetSize() != _next_offs) SlErrorCorrupt("Invalid chunk size");

	for (;;) {
		uint length = SlReadArrayLength();
		if (length == 0) {
			_next_offs = 0;
			return -1;
		}

		_sl.obj_len = --length;
		_next_offs = _sl.reader->GetSize() + length;

		switch (_sl.block_mode) {
			case CH_SPARSE_ARRAY: index = (int)SlReadSparseIndex(); break;
			case CH_ARRAY:        index = _sl.array_index++; break;
			default:
				DEBUG(sl, 0, "SlIterateArray error");
				return -1; // error
		}

		if (length != 0) return index;
	}
}

/**
 * Skip an array or sparse array
 */
void SlSkipArray()
{
	while (SlIterateArray() != -1) {
		SlSkipBytes(_next_offs - _sl.reader->GetSize());
	}
}

/**
 * Sets the length of either a RIFF object or the number of items in an array.
 * This lets us load an object or an array of arbitrary size
 * @param length The length of the sought object/array
 */
void SlSetLength(size_t length)
{
	assert(_sl.action == SLA_SAVE);

	switch (_sl.need_length) {
		case NL_WANTLENGTH:
			_sl.need_length = NL_NONE;
			switch (_sl.block_mode) {
				case CH_RIFF:
					/* Ugly encoding of >16M RIFF chunks
					 * The lower 24 bits are normal
					 * The uppermost 4 bits are bits 24:27 */
					assert(length < (1 << 28));
					SlWriteUint32((uint32)((length & 0xFFFFFF) | ((length >> 24) << 28)));
					break;
				case CH_ARRAY:
					assert(_sl.last_array_index <= _sl.array_index);
					while (++_sl.last_array_index <= _sl.array_index) {
						SlWriteArrayLength(1);
					}
					SlWriteArrayLength(length + 1);
					break;
				case CH_SPARSE_ARRAY:
					SlWriteArrayLength(length + 1 + SlGetArrayLength(_sl.array_index)); // Also include length of sparse index.
					SlWriteSparseIndex(_sl.array_index);
					break;
				default: NOT_REACHED();
			}
			break;

		case NL_CALCLENGTH:
			_sl.obj_len += (int)length;
			break;

		default: NOT_REACHED();
	}
}

/**
 * Save/Load bytes. These do not need to be converted to Little/Big Endian
 * so directly write them or read them to/from file
 * @param ptr The source or destination of the object being manipulated
 * @param length number of bytes this fast CopyBytes lasts
 */
static void SlCopyBytes(void *ptr, size_t length)
{
	byte *p = (byte *)ptr;

	switch (_sl.action) {
		case SLA_LOAD_CHECK:
		case SLA_LOAD:
			for (; length != 0; length--) *p++ = SlReadByte();
			break;
		case SLA_SAVE:
			for (; length != 0; length--) SlWriteByte(*p++);
			break;
		default: NOT_REACHED();
	}
}

/** Get the length of the current object */
size_t SlGetFieldLength()
{
	return _sl.obj_len;
}

/**
 * Return a signed-long version of the value of a setting
 * @param ptr pointer to the variable
 * @param conv type of variable, can be a non-clean
 * type, eg one with other flags because it is parsed
 * @return returns the value of the pointer-setting
 */
int64 ReadValue(const void *ptr, VarType conv)
{
	switch (GetVarMemType(conv)) {
		case SLE_VAR_BL:  return (*(const bool *)ptr != 0);
		case SLE_VAR_I8:  return *(const int8  *)ptr;
		case SLE_VAR_U8:  return *(const byte  *)ptr;
		case SLE_VAR_I16: return *(const int16 *)ptr;
		case SLE_VAR_U16: return *(const uint16*)ptr;
		case SLE_VAR_I32: return *(const int32 *)ptr;
		case SLE_VAR_U32: return *(const uint32*)ptr;
		case SLE_VAR_I64: return *(const int64 *)ptr;
		case SLE_VAR_U64: return *(const uint64*)ptr;
		case SLE_VAR_NULL:return 0;
		default: NOT_REACHED();
	}
}

/**
 * Write the value of a setting
 * @param ptr pointer to the variable
 * @param conv type of variable, can be a non-clean type, eg
 *             with other flags. It is parsed upon read
 * @param val the new value being given to the variable
 */
void WriteValue(void *ptr, VarType conv, int64 val)
{
	switch (GetVarMemType(conv)) {
		case SLE_VAR_BL:  *(bool  *)ptr = (val != 0);  break;
		case SLE_VAR_I8:  *(int8  *)ptr = val; break;
		case SLE_VAR_U8:  *(byte  *)ptr = val; break;
		case SLE_VAR_I16: *(int16 *)ptr = val; break;
		case SLE_VAR_U16: *(uint16*)ptr = val; break;
		case SLE_VAR_I32: *(int32 *)ptr = val; break;
		case SLE_VAR_U32: *(uint32*)ptr = val; break;
		case SLE_VAR_I64: *(int64 *)ptr = val; break;
		case SLE_VAR_U64: *(uint64*)ptr = val; break;
		case SLE_VAR_NAME: *(char**)ptr = CopyFromOldName(val); break;
		case SLE_VAR_NULL: break;
		default: NOT_REACHED();
	}
}

/**
 * Handle all conversion and typechecking of variables here.
 * In the case of saving, read in the actual value from the struct
 * and then write them to file, endian safely. Loading a value
 * goes exactly the opposite way
 * @param ptr The object being filled/read
 * @param conv VarType type of the current element of the struct
 */
static void SlSaveLoadConv(void *ptr, VarType conv)
{
	switch (_sl.action) {
		case SLA_SAVE: {
			int64 x = ReadValue(ptr, conv);

			/* Write the value to the file and check if its value is in the desired range */
			switch (GetVarFileType(conv)) {
				case SLE_FILE_I8: assert(x >= -128 && x <= 127);     SlWriteByte(x);break;
				case SLE_FILE_U8: assert(x >= 0 && x <= 255);        SlWriteByte(x);break;
				case SLE_FILE_I16:assert(x >= -32768 && x <= 32767); SlWriteUint16(x);break;
				case SLE_FILE_STRINGID:
				case SLE_FILE_U16:assert(x >= 0 && x <= 65535);      SlWriteUint16(x);break;
				case SLE_FILE_I32:
				case SLE_FILE_U32:                                   SlWriteUint32((uint32)x);break;
				case SLE_FILE_I64:
				case SLE_FILE_U64:                                   SlWriteUint64(x);break;
				default: NOT_REACHED();
			}
			break;
		}
		case SLA_LOAD_CHECK:
		case SLA_LOAD: {
			int64 x;
			/* Read a value from the file */
			switch (GetVarFileType(conv)) {
				case SLE_FILE_I8:  x = (int8  )SlReadByte();   break;
				case SLE_FILE_U8:  x = (byte  )SlReadByte();   break;
				case SLE_FILE_I16: x = (int16 )SlReadUint16(); break;
				case SLE_FILE_U16: x = (uint16)SlReadUint16(); break;
				case SLE_FILE_I32: x = (int32 )SlReadUint32(); break;
				case SLE_FILE_U32: x = (uint32)SlReadUint32(); break;
				case SLE_FILE_I64: x = (int64 )SlReadUint64(); break;
				case SLE_FILE_U64: x = (uint64)SlReadUint64(); break;
				case SLE_FILE_STRINGID: x = RemapOldStringID((uint16)SlReadUint16()); break;
				default: NOT_REACHED();
			}

			/* Write The value to the struct. These ARE endian safe. */
			WriteValue(ptr, conv, x);
			break;
		}
		case SLA_PTRS: break;
		case SLA_NULL: break;
		default: NOT_REACHED();
	}
}

/**
 * Calculate the net length of a string. This is in almost all cases
 * just strlen(), but if the string is not properly terminated, we'll
 * resort to the maximum length of the buffer.
 * @param ptr pointer to the stringbuffer
 * @param length maximum length of the string (buffer). If -1 we don't care
 * about a maximum length, but take string length as it is.
 * @return return the net length of the string
 */
static inline size_t SlCalcNetStringLen(const char *ptr, size_t length)
{
	if (ptr == NULL) return 0;
	return min(strlen(ptr), length - 1);
}

/**
 * Calculate the gross length of the string that it
 * will occupy in the savegame. This includes the real length, returned
 * by SlCalcNetStringLen and the length that the index will occupy.
 * @param ptr pointer to the stringbuffer
 * @param length maximum length of the string (buffer size, etc.)
 * @param conv type of data been used
 * @return return the gross length of the string
 */
static inline size_t SlCalcStringLen(const void *ptr, size_t length, VarType conv)
{
	size_t len;
	const char *str;

	switch (GetVarMemType(conv)) {
		default: NOT_REACHED();
		case SLE_VAR_STR:
		case SLE_VAR_STRQ:
			str = *(const char * const *)ptr;
			len = SIZE_MAX;
			break;
		case SLE_VAR_STRB:
		case SLE_VAR_STRBQ:
			str = (const char *)ptr;
			len = length;
			break;
	}

	len = SlCalcNetStringLen(str, len);
	return len + SlGetArrayLength(len); // also include the length of the index
}

/**
 * Save/Load a string.
 * @param ptr the string being manipulated
 * @param length of the string (full length)
 * @param conv must be SLE_FILE_STRING
 */
static void SlString(void *ptr, size_t length, VarType conv)
{
	switch (_sl.action) {
		case SLA_SAVE: {
			size_t len;
			switch (GetVarMemType(conv)) {
				default: NOT_REACHED();
				case SLE_VAR_STRB:
				case SLE_VAR_STRBQ:
					len = SlCalcNetStringLen((char *)ptr, length);
					break;
				case SLE_VAR_STR:
				case SLE_VAR_STRQ:
					ptr = *(char **)ptr;
					len = SlCalcNetStringLen((char *)ptr, SIZE_MAX);
					break;
			}

			SlWriteArrayLength(len);
			SlCopyBytes(ptr, len);
			break;
		}
		case SLA_LOAD_CHECK:
		case SLA_LOAD: {
			size_t len = SlReadArrayLength();

			switch (GetVarMemType(conv)) {
				default: NOT_REACHED();
				case SLE_VAR_STRB:
				case SLE_VAR_STRBQ:
					if (len >= length) {
						DEBUG(sl, 1, "String length in savegame is bigger than buffer, truncating");
						SlCopyBytes(ptr, length);
						SlSkipBytes(len - length);
						len = length - 1;
					} else {
						SlCopyBytes(ptr, len);
					}
					break;
				case SLE_VAR_STR:
				case SLE_VAR_STRQ: // Malloc'd string, free previous incarnation, and allocate
					free(*(char **)ptr);
					if (len == 0) {
						*(char **)ptr = NULL;
					} else {
						*(char **)ptr = MallocT<char>(len + 1); // terminating '\0'
						ptr = *(char **)ptr;
						SlCopyBytes(ptr, len);
					}
					break;
			}

			((char *)ptr)[len] = '\0'; // properly terminate the string
			str_validate((char *)ptr, (char *)ptr + len);
			break;
		}
		case SLA_PTRS: break;
		case SLA_NULL: break;
		default: NOT_REACHED();
	}
}

/**
 * Return the size in bytes of a certain type of atomic array
 * @param length The length of the array counted in elements
 * @param conv VarType type of the variable that is used in calculating the size
 */
static inline size_t SlCalcArrayLen(size_t length, VarType conv)
{
	return SlCalcConvFileLen(conv) * length;
}

/**
 * Save/Load an array.
 * @param array The array being manipulated
 * @param length The length of the array in elements
 * @param conv VarType type of the atomic array (int, byte, uint64, etc.)
 */
void SlArray(void *array, size_t length, VarType conv)
{
	if (_sl.action == SLA_PTRS || _sl.action == SLA_NULL) return;

	/* Automatically calculate the length? */
	if (_sl.need_length != NL_NONE) {
		SlSetLength(SlCalcArrayLen(length, conv));
		/* Determine length only? */
		if (_sl.need_length == NL_CALCLENGTH) return;
	}

	/* NOTICE - handle some buggy stuff, in really old versions everything was saved
	 * as a byte-type. So detect this, and adjust array size accordingly */
	if (_sl.action != SLA_SAVE && _sl_version == 0) {
		/* all arrays except difficulty settings */
		if (conv == SLE_INT16 || conv == SLE_UINT16 || conv == SLE_STRINGID ||
				conv == SLE_INT32 || conv == SLE_UINT32) {
			SlCopyBytes(array, length * SlCalcConvFileLen(conv));
			return;
		}
		/* used for conversion of Money 32bit->64bit */
		if (conv == (SLE_FILE_I32 | SLE_VAR_I64)) {
			for (uint i = 0; i < length; i++) {
				((int64*)array)[i] = (int32)BSWAP32(SlReadUint32());
			}
			return;
		}
	}

	/* If the size of elements is 1 byte both in file and memory, no special
	 * conversion is needed, use specialized copy-copy function to speed up things */
	if (conv == SLE_INT8 || conv == SLE_UINT8) {
		SlCopyBytes(array, length);
	} else {
		byte *a = (byte*)array;
		byte mem_size = SlCalcConvMemLen(conv);

		for (; length != 0; length --) {
			SlSaveLoadConv(a, conv);
			a += mem_size; // get size
		}
	}
}


/**
 * Pointers cannot be saved to a savegame, so this functions gets
 * the index of the item, and if not available, it hussles with
 * pointers (looks really bad :()
 * Remember that a NULL item has value 0, and all
 * indices have +1, so vehicle 0 is saved as index 1.
 * @param obj The object that we want to get the index of
 * @param rt SLRefType type of the object the index is being sought of
 * @return Return the pointer converted to an index of the type pointed to
 */
static size_t ReferenceToInt(const void *obj, SLRefType rt)
{
	assert(_sl.action == SLA_SAVE);

	if (obj == NULL) return 0;

	switch (rt) {
		case REF_VEHICLE_OLD: // Old vehicles we save as new onces
		case REF_VEHICLE:   return ((const  Vehicle*)obj)->index + 1;
		case REF_STATION:   return ((const  Station*)obj)->index + 1;
		case REF_TOWN:      return ((const     Town*)obj)->index + 1;
		case REF_ORDER:     return ((const    Order*)obj)->index + 1;
		case REF_ROADSTOPS: return ((const RoadStop*)obj)->index + 1;
		case REF_ENGINE_RENEWS: return ((const       EngineRenew*)obj)->index + 1;
		case REF_CARGO_PACKET:  return ((const       CargoPacket*)obj)->index + 1;
		case REF_ORDERLIST:     return ((const         OrderList*)obj)->index + 1;
		case REF_STORAGE:       return ((const PersistentStorage*)obj)->index + 1;
		default: NOT_REACHED();
	}
}

/**
 * Pointers cannot be loaded from a savegame, so this function
 * gets the index from the savegame and returns the appropiate
 * pointer from the already loaded base.
 * Remember that an index of 0 is a NULL pointer so all indices
 * are +1 so vehicle 0 is saved as 1.
 * @param index The index that is being converted to a pointer
 * @param rt SLRefType type of the object the pointer is sought of
 * @return Return the index converted to a pointer of any type
 */
static void *IntToReference(size_t index, SLRefType rt)
{
	assert_compile(sizeof(size_t) <= sizeof(void *));

	assert(_sl.action == SLA_PTRS);

	/* After version 4.3 REF_VEHICLE_OLD is saved as REF_VEHICLE,
	 * and should be loaded like that */
	if (rt == REF_VEHICLE_OLD && !IsSavegameVersionBefore(4, 4)) {
		rt = REF_VEHICLE;
	}

	/* No need to look up NULL pointers, just return immediately */
	if (index == (rt == REF_VEHICLE_OLD ? 0xFFFF : 0)) return NULL;

	/* Correct index. Old vehicles were saved differently:
	 * invalid vehicle was 0xFFFF, now we use 0x0000 for everything invalid. */
	if (rt != REF_VEHICLE_OLD) index--;

	switch (rt) {
		case REF_ORDERLIST:
			if (OrderList::IsValidID(index)) return OrderList::Get(index);
			SlErrorCorrupt("Referencing invalid OrderList");

		case REF_ORDER:
			if (Order::IsValidID(index)) return Order::Get(index);
			/* in old versions, invalid order was used to mark end of order list */
			if (IsSavegameVersionBefore(5, 2)) return NULL;
			SlErrorCorrupt("Referencing invalid Order");

		case REF_VEHICLE_OLD:
		case REF_VEHICLE:
			if (Vehicle::IsValidID(index)) return Vehicle::Get(index);
			SlErrorCorrupt("Referencing invalid Vehicle");

		case REF_STATION:
			if (Station::IsValidID(index)) return Station::Get(index);
			SlErrorCorrupt("Referencing invalid Station");

		case REF_TOWN:
			if (Town::IsValidID(index)) return Town::Get(index);
			SlErrorCorrupt("Referencing invalid Town");

		case REF_ROADSTOPS:
			if (RoadStop::IsValidID(index)) return RoadStop::Get(index);
			SlErrorCorrupt("Referencing invalid RoadStop");

		case REF_ENGINE_RENEWS:
			if (EngineRenew::IsValidID(index)) return EngineRenew::Get(index);
			SlErrorCorrupt("Referencing invalid EngineRenew");

		case REF_CARGO_PACKET:
			if (CargoPacket::IsValidID(index)) return CargoPacket::Get(index);
			SlErrorCorrupt("Referencing invalid CargoPacket");

		case REF_STORAGE:
			if (PersistentStorage::IsValidID(index)) return PersistentStorage::Get(index);
			SlErrorCorrupt("Referencing invalid PersistentStorage");

		default: NOT_REACHED();
	}
}

/**
 * Return the size in bytes of a list
 * @param list The std::list to find the size of
 */
static inline size_t SlCalcListLen(const void *list)
{
	const std::list<void *> *l = (const std::list<void *> *) list;

	int type_size = IsSavegameVersionBefore(69) ? 2 : 4;
	/* Each entry is saved as type_size bytes, plus type_size bytes are used for the length
	 * of the list */
	return l->size() * type_size + type_size;
}


/**
 * Save/Load a list.
 * @param list The list being manipulated
 * @param conv SLRefType type of the list (Vehicle *, Station *, etc)
 */
static void SlList(void *list, SLRefType conv)
{
	/* Automatically calculate the length? */
	if (_sl.need_length != NL_NONE) {
		SlSetLength(SlCalcListLen(list));
		/* Determine length only? */
		if (_sl.need_length == NL_CALCLENGTH) return;
	}

	typedef std::list<void *> PtrList;
	PtrList *l = (PtrList *)list;

	switch (_sl.action) {
		case SLA_SAVE: {
			SlWriteUint32((uint32)l->size());

			PtrList::iterator iter;
			for (iter = l->begin(); iter != l->end(); ++iter) {
				void *ptr = *iter;
				SlWriteUint32((uint32)ReferenceToInt(ptr, conv));
			}
			break;
		}
		case SLA_LOAD_CHECK:
		case SLA_LOAD: {
			size_t length = IsSavegameVersionBefore(69) ? SlReadUint16() : SlReadUint32();

			/* Load each reference and push to the end of the list */
			for (size_t i = 0; i < length; i++) {
				size_t data = IsSavegameVersionBefore(69) ? SlReadUint16() : SlReadUint32();
				l->push_back((void *)data);
			}
			break;
		}
		case SLA_PTRS: {
			PtrList temp = *l;

			l->clear();
			PtrList::iterator iter;
			for (iter = temp.begin(); iter != temp.end(); ++iter) {
				void *ptr = IntToReference((size_t)*iter, conv);
				l->push_back(ptr);
			}
			break;
		}
		case SLA_NULL:
			l->clear();
			break;
		default: NOT_REACHED();
	}
}


/** Are we going to save this object or not? */
static inline bool SlIsObjectValidInSavegame(const SaveLoad *sld)
{
	if (_sl_version < sld->version_from || _sl_version > sld->version_to) return false;
	if (sld->conv & SLF_NOT_IN_SAVE) return false;

	return true;
}

/**
 * Are we going to load this variable when loading a savegame or not?
 * @note If the variable is skipped it is skipped in the savegame
 * bytestream itself as well, so there is no need to skip it somewhere else
 */
static inline bool SlSkipVariableOnLoad(const SaveLoad *sld)
{
	if ((sld->conv & SLF_NO_NETWORK_SYNC) && _sl.action != SLA_SAVE && _networking && !_network_server) {
		SlSkipBytes(SlCalcConvMemLen(sld->conv) * sld->length);
		return true;
	}

	return false;
}

/**
 * Calculate the size of an object.
 * @param object to be measured
 * @param sld The SaveLoad description of the object so we know how to manipulate it
 * @return size of given objetc
 */
size_t SlCalcObjLength(const void *object, const SaveLoad *sld)
{
	size_t length = 0;

	/* Need to determine the length and write a length tag. */
	for (; sld->cmd != SL_END; sld++) {
		length += SlCalcObjMemberLength(object, sld);
	}
	return length;
}

size_t SlCalcObjMemberLength(const void *object, const SaveLoad *sld)
{
	assert(_sl.action == SLA_SAVE);

	switch (sld->cmd) {
		case SL_VAR:
		case SL_REF:
		case SL_ARR:
		case SL_STR:
		case SL_LST:
			/* CONDITIONAL saveload types depend on the savegame version */
			if (!SlIsObjectValidInSavegame(sld)) break;

			switch (sld->cmd) {
				case SL_VAR: return SlCalcConvFileLen(sld->conv);
				case SL_REF: return SlCalcRefLen();
				case SL_ARR: return SlCalcArrayLen(sld->length, sld->conv);
				case SL_STR: return SlCalcStringLen(GetVariableAddress(object, sld), sld->length, sld->conv);
				case SL_LST: return SlCalcListLen(GetVariableAddress(object, sld));
				default: NOT_REACHED();
			}
			break;
		case SL_WRITEBYTE: return 1; // a byte is logically of size 1
		case SL_VEH_INCLUDE: return SlCalcObjLength(object, GetVehicleDescription(VEH_END));
		case SL_ST_INCLUDE: return SlCalcObjLength(object, GetBaseStationDescription());
		default: NOT_REACHED();
	}
	return 0;
}


bool SlObjectMember(void *ptr, const SaveLoad *sld)
{
	VarType conv = GB(sld->conv, 0, 8);
	switch (sld->cmd) {
		case SL_VAR:
		case SL_REF:
		case SL_ARR:
		case SL_STR:
		case SL_LST:
			/* CONDITIONAL saveload types depend on the savegame version */
			if (!SlIsObjectValidInSavegame(sld)) return false;
			if (SlSkipVariableOnLoad(sld)) return false;

			switch (sld->cmd) {
				case SL_VAR: SlSaveLoadConv(ptr, conv); break;
				case SL_REF: // Reference variable, translate
					switch (_sl.action) {
						case SLA_SAVE:
							SlWriteUint32((uint32)ReferenceToInt(*(void **)ptr, (SLRefType)conv));
							break;
						case SLA_LOAD_CHECK:
						case SLA_LOAD:
							*(size_t *)ptr = IsSavegameVersionBefore(69) ? SlReadUint16() : SlReadUint32();
							break;
						case SLA_PTRS:
							*(void **)ptr = IntToReference(*(size_t *)ptr, (SLRefType)conv);
							break;
						case SLA_NULL:
							*(void **)ptr = NULL;
							break;
						default: NOT_REACHED();
					}
					break;
				case SL_ARR: SlArray(ptr, sld->length, conv); break;
				case SL_STR: SlString(ptr, sld->length, conv); break;
				case SL_LST: SlList(ptr, (SLRefType)conv); break;
				default: NOT_REACHED();
			}
			break;

		/* SL_WRITEBYTE translates a value of a variable to another one upon
		 * saving or loading.
		 * XXX - variable renaming abuse
		 * game_value: the value of the variable ingame is abused by sld->version_from
		 * file_value: the value of the variable in the savegame is abused by sld->version_to */
		case SL_WRITEBYTE:
			switch (_sl.action) {
				case SLA_SAVE: SlWriteByte(sld->version_to); break;
				case SLA_LOAD_CHECK:
				case SLA_LOAD: *(byte *)ptr = sld->version_from; break;
				case SLA_PTRS: break;
				case SLA_NULL: break;
				default: NOT_REACHED();
			}
			break;

		/* SL_VEH_INCLUDE loads common code for vehicles */
		case SL_VEH_INCLUDE:
			SlObject(ptr, GetVehicleDescription(VEH_END));
			break;

		case SL_ST_INCLUDE:
			SlObject(ptr, GetBaseStationDescription());
			break;

		default: NOT_REACHED();
	}
	return true;
}

/**
 * Main SaveLoad function.
 * @param object The object that is being saved or loaded
 * @param sld The SaveLoad description of the object so we know how to manipulate it
 */
void SlObject(void *object, const SaveLoad *sld)
{
	/* Automatically calculate the length? */
	if (_sl.need_length != NL_NONE) {
		SlSetLength(SlCalcObjLength(object, sld));
		if (_sl.need_length == NL_CALCLENGTH) return;
	}

	for (; sld->cmd != SL_END; sld++) {
		void *ptr = sld->global ? sld->address : GetVariableAddress(object, sld);
		SlObjectMember(ptr, sld);
	}
}

/**
 * Save or Load (a list of) global variables
 * @param sldg The global variable that is being loaded or saved
 */
void SlGlobList(const SaveLoadGlobVarList *sldg)
{
	SlObject(NULL, (const SaveLoad*)sldg);
}

/**
 * Do something of which I have no idea what it is :P
 * @param proc The callback procedure that is called
 * @param arg The variable that will be used for the callback procedure
 */
void SlAutolength(AutolengthProc *proc, void *arg)
{
	size_t offs;

	assert(_sl.action == SLA_SAVE);

	/* Tell it to calculate the length */
	_sl.need_length = NL_CALCLENGTH;
	_sl.obj_len = 0;
	proc(arg);

	/* Setup length */
	_sl.need_length = NL_WANTLENGTH;
	SlSetLength(_sl.obj_len);

	offs = _sl.dumper->GetSize() + _sl.obj_len;

	/* And write the stuff */
	proc(arg);

	if (offs != _sl.dumper->GetSize()) SlErrorCorrupt("Invalid chunk size");
}

/**
 * Load a chunk of data (eg vehicles, stations, etc.)
 * @param ch The chunkhandler that will be used for the operation
 */
static void SlLoadChunk(const ChunkHandler *ch)
{
	byte m = SlReadByte();
	size_t len;
	size_t endoffs;

	_sl.block_mode = m;
	_sl.obj_len = 0;

	switch (m) {
		case CH_ARRAY:
			_sl.array_index = 0;
			ch->load_proc();
			break;
		case CH_SPARSE_ARRAY:
			ch->load_proc();
			break;
		default:
			if ((m & 0xF) == CH_RIFF) {
				/* Read length */
				len = (SlReadByte() << 16) | ((m >> 4) << 24);
				len += SlReadUint16();
				_sl.obj_len = len;
				endoffs = _sl.reader->GetSize() + len;
				ch->load_proc();
				if (_sl.reader->GetSize() != endoffs) SlErrorCorrupt("Invalid chunk size");
			} else {
				SlErrorCorrupt("Invalid chunk type");
			}
			break;
	}
}

/**
 * Load a chunk of data for checking savegames.
 * If the chunkhandler is NULL, the chunk is skipped.
 * @param ch The chunkhandler that will be used for the operation
 */
static void SlLoadCheckChunk(const ChunkHandler *ch)
{
	byte m = SlReadByte();
	size_t len;
	size_t endoffs;

	_sl.block_mode = m;
	_sl.obj_len = 0;

	switch (m) {
		case CH_ARRAY:
			_sl.array_index = 0;
			if (ch->load_check_proc) {
				ch->load_check_proc();
			} else {
				SlSkipArray();
			}
			break;
		case CH_SPARSE_ARRAY:
			if (ch->load_check_proc) {
				ch->load_check_proc();
			} else {
				SlSkipArray();
			}
			break;
		default:
			if ((m & 0xF) == CH_RIFF) {
				/* Read length */
				len = (SlReadByte() << 16) | ((m >> 4) << 24);
				len += SlReadUint16();
				_sl.obj_len = len;
				endoffs = _sl.reader->GetSize() + len;
				if (ch->load_check_proc) {
					ch->load_check_proc();
				} else {
					SlSkipBytes(len);
				}
				if (_sl.reader->GetSize() != endoffs) SlErrorCorrupt("Invalid chunk size");
			} else {
				SlErrorCorrupt("Invalid chunk type");
			}
			break;
	}
}

/**
 * Stub Chunk handlers to only calculate length and do nothing else.
 * The intended chunk handler that should be called.
 */
static ChunkSaveLoadProc *_stub_save_proc;

/**
 * Stub Chunk handlers to only calculate length and do nothing else.
 * Actually call the intended chunk handler.
 * @param arg ignored parameter.
 */
static inline void SlStubSaveProc2(void *arg)
{
	_stub_save_proc();
}

/**
 * Stub Chunk handlers to only calculate length and do nothing else.
 * Call SlAutoLenth with our stub save proc that will eventually
 * call the intended chunk handler.
 */
static void SlStubSaveProc()
{
	SlAutolength(SlStubSaveProc2, NULL);
}

/**
 * Save a chunk of data (eg. vehicles, stations, etc.). Each chunk is
 * prefixed by an ID identifying it, followed by data, and terminator where appropiate
 * @param ch The chunkhandler that will be used for the operation
 */
static void SlSaveChunk(const ChunkHandler *ch)
{
	ChunkSaveLoadProc *proc = ch->save_proc;

	/* Don't save any chunk information if there is no save handler. */
	if (proc == NULL) return;

	SlWriteUint32(ch->id);
	DEBUG(sl, 2, "Saving chunk %c%c%c%c", ch->id >> 24, ch->id >> 16, ch->id >> 8, ch->id);

	if (ch->flags & CH_AUTO_LENGTH) {
		/* Need to calculate the length. Solve that by calling SlAutoLength in the save_proc. */
		_stub_save_proc = proc;
		proc = SlStubSaveProc;
	}

	_sl.block_mode = ch->flags & CH_TYPE_MASK;
	switch (ch->flags & CH_TYPE_MASK) {
		case CH_RIFF:
			_sl.need_length = NL_WANTLENGTH;
			proc();
			break;
		case CH_ARRAY:
			_sl.last_array_index = 0;
			SlWriteByte(CH_ARRAY);
			proc();
			SlWriteArrayLength(0); // Terminate arrays
			break;
		case CH_SPARSE_ARRAY:
			SlWriteByte(CH_SPARSE_ARRAY);
			proc();
			SlWriteArrayLength(0); // Terminate arrays
			break;
		default: NOT_REACHED();
	}
}

/** Save all chunks */
static void SlSaveChunks()
{
	FOR_ALL_CHUNK_HANDLERS(ch) {
		SlSaveChunk(ch);
	}

	/* Terminator */
	SlWriteUint32(0);
}

/**
 * Find the ChunkHandler that will be used for processing the found
 * chunk in the savegame or in memory
 * @param id the chunk in question
 * @return returns the appropiate chunkhandler
 */
static const ChunkHandler *SlFindChunkHandler(uint32 id)
{
	FOR_ALL_CHUNK_HANDLERS(ch) if (ch->id == id) return ch;
	return NULL;
}

/** Load all chunks */
static void SlLoadChunks()
{
	uint32 id;
	const ChunkHandler *ch;

	for (id = SlReadUint32(); id != 0; id = SlReadUint32()) {
		DEBUG(sl, 2, "Loading chunk %c%c%c%c", id >> 24, id >> 16, id >> 8, id);

		ch = SlFindChunkHandler(id);
		if (ch == NULL) SlErrorCorrupt("Unknown chunk type");
		SlLoadChunk(ch);
	}
}

/** Load all chunks for savegame checking */
static void SlLoadCheckChunks()
{
	uint32 id;
	const ChunkHandler *ch;

	for (id = SlReadUint32(); id != 0; id = SlReadUint32()) {
		DEBUG(sl, 2, "Loading chunk %c%c%c%c", id >> 24, id >> 16, id >> 8, id);

		ch = SlFindChunkHandler(id);
		if (ch == NULL) SlErrorCorrupt("Unknown chunk type");
		SlLoadCheckChunk(ch);
	}
}

/** Fix all pointers (convert index -> pointer) */
static void SlFixPointers()
{
	_sl.action = SLA_PTRS;

	DEBUG(sl, 1, "Fixing pointers");

	FOR_ALL_CHUNK_HANDLERS(ch) {
		if (ch->ptrs_proc != NULL) {
			DEBUG(sl, 2, "Fixing pointers for %c%c%c%c", ch->id >> 24, ch->id >> 16, ch->id >> 8, ch->id);
			ch->ptrs_proc();
		}
	}

	DEBUG(sl, 1, "All pointers fixed");

	assert(_sl.action == SLA_PTRS);
}


/** Yes, simply reading from a file. */
struct FileReader : LoadFilter {
	FILE *file; ///< The file to read from.
	long begin; ///< The begin of the file.

	/**
	 * Create the file reader, so it reads from a specific file.
	 * @param file The file to read from.
	 */
	FileReader(FILE *file) : LoadFilter(NULL), file(file), begin(ftell(file))
	{
	}

	/** Make sure everything is cleaned up. */
	~FileReader()
	{
		if (this->file != NULL) fclose(this->file);
		this->file = NULL;

		/* Make sure we don't double free. */
		_sl.sf = NULL;
	}

	/* virtual */ size_t Read(byte *buf, size_t size)
	{
		/* We're in the process of shutting down, i.e. in "failure" mode. */
		if (this->file == NULL) return 0;

		return fread(buf, 1, size, this->file);
	}

	/* virtual */ void Reset()
	{
		clearerr(this->file);
		fseek(this->file, this->begin, SEEK_SET);
	}
};

/** Yes, simply writing to a file. */
struct FileWriter : SaveFilter {
	FILE *file; ///< The file to write to.

	/**
	 * Create the file writer, so it writes to a specific file.
	 * @param file The file to write to.
	 */
	FileWriter(FILE *file) : SaveFilter(NULL), file(file)
	{
	}

	/** Make sure everything is cleaned up. */
	~FileWriter()
	{
		this->Finish();

		/* Make sure we don't double free. */
		_sl.sf = NULL;
	}

	/* virtual */ void Write(byte *buf, size_t size)
	{
		/* We're in the process of shutting down, i.e. in "failure" mode. */
		if (this->file == NULL) return;

		if (fwrite(buf, 1, size, this->file) != size) SlError(STR_GAME_SAVELOAD_ERROR_FILE_NOT_WRITEABLE);
	}

	/* virtual */ void Finish()
	{
		if (this->file != NULL) fclose(this->file);
		this->file = NULL;
	}
};

/*******************************************
 ********** START OF LZO CODE **************
 *******************************************/

#ifdef WITH_LZO
#include <lzo/lzo1x.h>

/** Buffer size for the LZO compressor */
static const uint LZO_BUFFER_SIZE = 8192;

/** Filter using LZO compression. */
struct LZOLoadFilter : LoadFilter {
	/**
	 * Initialise this filter.
	 * @param chain The next filter in this chain.
	 */
	LZOLoadFilter(LoadFilter *chain) : LoadFilter(chain)
	{
		if (lzo_init() != LZO_E_OK) SlError(STR_GAME_SAVELOAD_ERROR_BROKEN_INTERNAL_ERROR, "cannot initialize decompressor");
	}

	/* virtual */ size_t Read(byte *buf, size_t ssize)
	{
		assert(ssize >= LZO_BUFFER_SIZE);

		/* Buffer size is from the LZO docs plus the chunk header size. */
		byte out[LZO_BUFFER_SIZE + LZO_BUFFER_SIZE / 16 + 64 + 3 + sizeof(uint32) * 2];
		uint32 tmp[2];
		uint32 size;
		lzo_uint len;

		/* Read header*/
		if (this->chain->Read((byte*)tmp, sizeof(tmp)) != sizeof(tmp)) SlError(STR_GAME_SAVELOAD_ERROR_FILE_NOT_READABLE, "File read failed");

		/* Check if size is bad */
		((uint32*)out)[0] = size = tmp[1];

		if (_sl_version != 0) {
			tmp[0] = TO_BE32(tmp[0]);
			size = TO_BE32(size);
		}

		if (size >= sizeof(out)) SlErrorCorrupt("Inconsistent size");

		/* Read block */
		if (this->chain->Read(out + sizeof(uint32), size) != size) SlError(STR_GAME_SAVELOAD_ERROR_FILE_NOT_READABLE);

		/* Verify checksum */
		if (tmp[0] != lzo_adler32(0, out, size + sizeof(uint32))) SlErrorCorrupt("Bad checksum");

		/* Decompress */
		lzo1x_decompress(out + sizeof(uint32) * 1, size, buf, &len, NULL);
		return len;
	}
};

/** Filter using LZO compression. */
struct LZOSaveFilter : SaveFilter {
	/**
	 * Initialise this filter.
	 * @param chain             The next filter in this chain.
	 * @param compression_level The requested level of compression.
	 */
	LZOSaveFilter(SaveFilter *chain, byte compression_level) : SaveFilter(chain)
	{
		if (lzo_init() != LZO_E_OK) SlError(STR_GAME_SAVELOAD_ERROR_BROKEN_INTERNAL_ERROR, "cannot initialize compressor");
	}

	/* virtual */ void Write(byte *buf, size_t size)
	{
		const lzo_bytep in = buf;
		/* Buffer size is from the LZO docs plus the chunk header size. */
		byte out[LZO_BUFFER_SIZE + LZO_BUFFER_SIZE / 16 + 64 + 3 + sizeof(uint32) * 2];
		byte wrkmem[LZO1X_1_MEM_COMPRESS];
		lzo_uint outlen;

		do {
			/* Compress up to LZO_BUFFER_SIZE bytes at once. */
			lzo_uint len = size > LZO_BUFFER_SIZE ? LZO_BUFFER_SIZE : (lzo_uint)size;
			lzo1x_1_compress(in, len, out + sizeof(uint32) * 2, &outlen, wrkmem);
			((uint32*)out)[1] = TO_BE32((uint32)outlen);
			((uint32*)out)[0] = TO_BE32(lzo_adler32(0, out + sizeof(uint32), outlen + sizeof(uint32)));
			this->chain->Write(out, outlen + sizeof(uint32) * 2);

			/* Move to next data chunk. */
			size -= len;
			in += len;
		} while (size > 0);
	}
};

#endif /* WITH_LZO */

/*********************************************
 ******** START OF NOCOMP CODE (uncompressed)*
 *********************************************/

/** Filter without any compression. */
struct NoCompLoadFilter : LoadFilter {
	/**
	 * Initialise this filter.
	 * @param chain The next filter in this chain.
	 */
	NoCompLoadFilter(LoadFilter *chain) : LoadFilter(chain)
	{
	}

	/* virtual */ size_t Read(byte *buf, size_t size)
	{
		return this->chain->Read(buf, size);
	}
};

/** Filter without any compression. */
struct NoCompSaveFilter : SaveFilter {
	/**
	 * Initialise this filter.
	 * @param chain             The next filter in this chain.
	 * @param compression_level The requested level of compression.
	 */
	NoCompSaveFilter(SaveFilter *chain, byte compression_level) : SaveFilter(chain)
	{
	}

	/* virtual */ void Write(byte *buf, size_t size)
	{
		this->chain->Write(buf, size);
	}
};

/********************************************
 ********** START OF ZLIB CODE **************
 ********************************************/

#if defined(WITH_ZLIB)
#include <zlib.h>

/** Filter using Zlib compression. */
struct ZlibLoadFilter : LoadFilter {
	z_stream z;                        ///< Stream state we are reading from.
	byte fread_buf[MEMORY_CHUNK_SIZE]; ///< Buffer for reading from the file.

	/**
	 * Initialise this filter.
	 * @param chain The next filter in this chain.
	 */
	ZlibLoadFilter(LoadFilter *chain) : LoadFilter(chain)
	{
		memset(&this->z, 0, sizeof(this->z));
		if (inflateInit(&this->z) != Z_OK) SlError(STR_GAME_SAVELOAD_ERROR_BROKEN_INTERNAL_ERROR, "cannot initialize decompressor");
	}

	/** Clean everything up. */
	~ZlibLoadFilter()
	{
		inflateEnd(&this->z);
	}

	/* virtual */ size_t Read(byte *buf, size_t size)
	{
		this->z.next_out  = buf;
		this->z.avail_out = (uint)size;

		do {
			/* read more bytes from the file? */
			if (this->z.avail_in == 0) {
				this->z.next_in = this->fread_buf;
				this->z.avail_in = (uint)this->chain->Read(this->fread_buf, sizeof(this->fread_buf));
			}

			/* inflate the data */
			int r = inflate(&this->z, 0);
			if (r == Z_STREAM_END) break;

			if (r != Z_OK) SlError(STR_GAME_SAVELOAD_ERROR_BROKEN_INTERNAL_ERROR, "inflate() failed");
		} while (this->z.avail_out != 0);

		return size - this->z.avail_out;
	}
};

/** Filter using Zlib compression. */
struct ZlibSaveFilter : SaveFilter {
	z_stream z; ///< Stream state we are writing to.

	/**
	 * Initialise this filter.
	 * @param chain             The next filter in this chain.
	 * @param compression_level The requested level of compression.
	 */
	ZlibSaveFilter(SaveFilter *chain, byte compression_level) : SaveFilter(chain)
	{
		memset(&this->z, 0, sizeof(this->z));
		if (deflateInit(&this->z, compression_level) != Z_OK) SlError(STR_GAME_SAVELOAD_ERROR_BROKEN_INTERNAL_ERROR, "cannot initialize compressor");
	}

	/** Clean up what we allocated. */
	~ZlibSaveFilter()
	{
		deflateEnd(&this->z);
	}

	/**
	 * Helper loop for writing the data.
	 * @param p    The bytes to write.
	 * @param len  Amount of bytes to write.
	 * @param mode Mode for deflate.
	 */
	void WriteLoop(byte *p, size_t len, int mode)
	{
		byte buf[MEMORY_CHUNK_SIZE]; // output buffer
		uint n;
		this->z.next_in = p;
		this->z.avail_in = (uInt)len;
		do {
			this->z.next_out = buf;
			this->z.avail_out = sizeof(buf);

			/**
			 * For the poor next soul who sees many valgrind warnings of the
			 * "Conditional jump or move depends on uninitialised value(s)" kind:
			 * According to the author of zlib it is not a bug and it won't be fixed.
			 * http://groups.google.com/group/comp.compression/browse_thread/thread/b154b8def8c2a3ef/cdf9b8729ce17ee2
			 * [Mark Adler, Feb 24 2004, 'zlib-1.2.1 valgrind warnings' in the newgroup comp.compression]
			 */
			int r = deflate(&this->z, mode);

			/* bytes were emitted? */
			if ((n = sizeof(buf) - this->z.avail_out) != 0) {
				this->chain->Write(buf, n);
			}
			if (r == Z_STREAM_END) break;

			if (r != Z_OK) SlError(STR_GAME_SAVELOAD_ERROR_BROKEN_INTERNAL_ERROR, "zlib returned error code");
		} while (this->z.avail_in || !this->z.avail_out);
	}

	/* virtual */ void Write(byte *buf, size_t size)
	{
		this->WriteLoop(buf, size, 0);
	}

	/* virtual */ void Finish()
	{
		this->WriteLoop(NULL, 0, Z_FINISH);
		this->chain->Finish();
	}
};

#endif /* WITH_ZLIB */

/********************************************
 ********** START OF LZMA CODE **************
 ********************************************/

#if defined(WITH_LZMA)
#include <lzma.h>

/**
 * Have a copy of an initialised LZMA stream. We need this as it's
 * impossible to "re"-assign LZMA_STREAM_INIT to a variable in some
 * compilers, i.e. LZMA_STREAM_INIT can't be used to set something.
 * This var has to be used instead.
 */
static const lzma_stream _lzma_init = LZMA_STREAM_INIT;

/** Filter without any compression. */
struct LZMALoadFilter : LoadFilter {
	lzma_stream lzma;                  ///< Stream state that we are reading from.
	byte fread_buf[MEMORY_CHUNK_SIZE]; ///< Buffer for reading from the file.

	/**
	 * Initialise this filter.
	 * @param chain The next filter in this chain.
	 */
	LZMALoadFilter(LoadFilter *chain) : LoadFilter(chain), lzma(_lzma_init)
	{
		/* Allow saves up to 256 MB uncompressed */
		if (lzma_auto_decoder(&this->lzma, 1 << 28, 0) != LZMA_OK) SlError(STR_GAME_SAVELOAD_ERROR_BROKEN_INTERNAL_ERROR, "cannot initialize decompressor");
	}

	/** Clean everything up. */
	~LZMALoadFilter()
	{
		lzma_end(&this->lzma);
	}

	/* virtual */ size_t Read(byte *buf, size_t size)
	{
		this->lzma.next_out  = buf;
		this->lzma.avail_out = size;

		do {
			/* read more bytes from the file? */
			if (this->lzma.avail_in == 0) {
				this->lzma.next_in  = this->fread_buf;
				this->lzma.avail_in = this->chain->Read(this->fread_buf, sizeof(this->fread_buf));
			}

			/* inflate the data */
			lzma_ret r = lzma_code(&this->lzma, LZMA_RUN);
			if (r == LZMA_STREAM_END) break;
			if (r != LZMA_OK) SlError(STR_GAME_SAVELOAD_ERROR_BROKEN_INTERNAL_ERROR, "liblzma returned error code");
		} while (this->lzma.avail_out != 0);

		return size - this->lzma.avail_out;
	}
};

/** Filter using LZMA compression. */
struct LZMASaveFilter : SaveFilter {
	lzma_stream lzma; ///< Stream state that we are writing to.

	/**
	 * Initialise this filter.
	 * @param chain             The next filter in this chain.
	 * @param compression_level The requested level of compression.
	 */
	LZMASaveFilter(SaveFilter *chain, byte compression_level) : SaveFilter(chain), lzma(_lzma_init)
	{
		if (lzma_easy_encoder(&this->lzma, compression_level, LZMA_CHECK_CRC32) != LZMA_OK) SlError(STR_GAME_SAVELOAD_ERROR_BROKEN_INTERNAL_ERROR, "cannot initialize compressor");
	}

	/** Clean up what we allocated. */
	~LZMASaveFilter()
	{
		lzma_end(&this->lzma);
	}

	/**
	 * Helper loop for writing the data.
	 * @param p      The bytes to write.
	 * @param len    Amount of bytes to write.
	 * @param action Action for lzma_code.
	 */
	void WriteLoop(byte *p, size_t len, lzma_action action)
	{
		byte buf[MEMORY_CHUNK_SIZE]; // output buffer
		size_t n;
		this->lzma.next_in = p;
		this->lzma.avail_in = len;
		do {
			this->lzma.next_out = buf;
			this->lzma.avail_out = sizeof(buf);

			lzma_ret r = lzma_code(&this->lzma, action);

			/* bytes were emitted? */
			if ((n = sizeof(buf) - this->lzma.avail_out) != 0) {
				this->chain->Write(buf, n);
			}
			if (r == LZMA_STREAM_END) break;
			if (r != LZMA_OK) SlError(STR_GAME_SAVELOAD_ERROR_BROKEN_INTERNAL_ERROR, "liblzma returned error code");
		} while (this->lzma.avail_in || !this->lzma.avail_out);
	}

	/* virtual */ void Write(byte *buf, size_t size)
	{
		this->WriteLoop(buf, size, LZMA_RUN);
	}

	/* virtual */ void Finish()
	{
		this->WriteLoop(NULL, 0, LZMA_FINISH);
		this->chain->Finish();
	}
};

#endif /* WITH_LZMA */

/*******************************************
 ************* END OF CODE *****************
 *******************************************/

/** The format for a reader/writer type of a savegame */
struct SaveLoadFormat {
	const char *name;                     ///< name of the compressor/decompressor (debug-only)
	uint32 tag;                           ///< the 4-letter tag by which it is identified in the savegame

	LoadFilter *(*init_load)(LoadFilter *chain);                    ///< Constructor for the load filter.
	SaveFilter *(*init_write)(SaveFilter *chain, byte compression); ///< Constructor for the save filter.

	byte min_compression;                 ///< the minimum compression level of this format
	byte default_compression;             ///< the default compression level of this format
	byte max_compression;                 ///< the maximum compression level of this format
};

/** The different saveload formats known/understood by OpenTTD. */
static const SaveLoadFormat _saveload_formats[] = {
#if defined(WITH_LZO)
	/* Roughly 75% larger than zlib level 6 at only ~7% of the CPU usage. */
	{"lzo",    TO_BE32X('OTTD'), CreateLoadFilter<LZOLoadFilter>,    CreateSaveFilter<LZOSaveFilter>,    0, 0, 0},
#else
	{"lzo",    TO_BE32X('OTTD'), NULL,                               NULL,                               0, 0, 0},
#endif
	/* Roughly 5 times larger at only 1% of the CPU usage over zlib level 6. */
	{"none",   TO_BE32X('OTTN'), CreateLoadFilter<NoCompLoadFilter>, CreateSaveFilter<NoCompSaveFilter>, 0, 0, 0},
#if defined(WITH_ZLIB)
	/* After level 6 the speed reduction is significant (1.5x to 2.5x slower per level), but the reduction in filesize is
	 * fairly insignificant (~1% for each step). Lower levels become ~5-10% bigger by each level than level 6 while level
	 * 1 is "only" 3 times as fast. Level 0 results in uncompressed savegames at about 8 times the cost of "none". */
	{"zlib",   TO_BE32X('OTTZ'), CreateLoadFilter<ZlibLoadFilter>,   CreateSaveFilter<ZlibSaveFilter>,   0, 6, 9},
#else
	{"zlib",   TO_BE32X('OTTZ'), NULL,                               NULL,                               0, 0, 0},
#endif
#if defined(WITH_LZMA)
	/* Level 2 compression is speed wise as fast as zlib level 6 compression (old default), but results in ~10% smaller saves.
	 * Higher compression levels are possible, and might improve savegame size by up to 25%, but are also up to 10 times slower.
	 * The next significant reduction in file size is at level 4, but that is already 4 times slower. Level 3 is primarily 50%
	 * slower while not improving the filesize, while level 0 and 1 are faster, but don't reduce savegame size much.
	 * It's OTTX and not e.g. OTTL because liblzma is part of xz-utils and .tar.xz is prefered over .tar.lzma. */
	{"lzma",   TO_BE32X('OTTX'), CreateLoadFilter<LZMALoadFilter>,   CreateSaveFilter<LZMASaveFilter>,   0, 2, 9},
#else
	{"lzma",   TO_BE32X('OTTX'), NULL,                               NULL,                               0, 0, 0},
#endif
};

/**
 * Return the savegameformat of the game. Whether it was created with ZLIB compression
 * uncompressed, or another type
 * @param s Name of the savegame format. If NULL it picks the first available one
 * @param compression_level Output for telling what compression level we want.
 * @return Pointer to SaveLoadFormat struct giving all characteristics of this type of savegame
 */
static const SaveLoadFormat *GetSavegameFormat(char *s, byte *compression_level)
{
	const SaveLoadFormat *def = lastof(_saveload_formats);

	/* find default savegame format, the highest one with which files can be written */
	while (!def->init_write) def--;

	if (!StrEmpty(s)) {
		/* Get the ":..." of the compression level out of the way */
		char *complevel = strrchr(s, ':');
		if (complevel != NULL) *complevel = '\0';

		for (const SaveLoadFormat *slf = &_saveload_formats[0]; slf != endof(_saveload_formats); slf++) {
			if (slf->init_write != NULL && strcmp(s, slf->name) == 0) {
				*compression_level = slf->default_compression;
				if (complevel != NULL) {
					/* There is a compression level in the string.
					 * First restore the : we removed to do proper name matching,
					 * then move the the begin of the actual version. */
					*complevel = ':';
					complevel++;

					/* Get the version and determine whether all went fine. */
					char *end;
					long level = strtol(complevel, &end, 10);
					if (end == complevel || level != Clamp(level, slf->min_compression, slf->max_compression)) {
						ShowInfoF("Compression level '%s' is not valid.", complevel);
					} else {
						*compression_level = level;
					}
				}
				return slf;
			}
		}

		ShowInfoF("Savegame format '%s' is not available. Reverting to '%s'.", s, def->name);

		/* Restore the string by adding the : back */
		if (complevel != NULL) *complevel = ':';
	}
	*compression_level = def->default_compression;
	return def;
}

/* actual loader/saver function */
void InitializeGame(uint size_x, uint size_y, bool reset_date, bool reset_settings);
extern bool AfterLoadGame();
extern bool LoadOldSaveGame(const char *file);

/**
 * Clear/free saveload state.
 */
static inline void ClearSaveLoadState()
{
	delete _sl.dumper;
	_sl.dumper = NULL;

	delete _sl.sf;
	_sl.sf = NULL;

	delete _sl.reader;
	_sl.reader = NULL;

	delete _sl.lf;
	_sl.lf = NULL;
}

/**
 * Update the gui accordingly when starting saving
 * and set locks on saveload. Also turn off fast-forward cause with that
 * saving takes Aaaaages
 */
static void SaveFileStart()
{
	_sl.ff_state = _fast_forward;
	_fast_forward = 0;
	if (_cursor.sprite == SPR_CURSOR_MOUSE) SetMouseCursor(SPR_CURSOR_ZZZ, PAL_NONE);

	InvalidateWindowData(WC_STATUS_BAR, 0, SBI_SAVELOAD_START);
	_sl.saveinprogress = true;
}

/** Update the gui accordingly when saving is done and release locks on saveload. */
static void SaveFileDone()
{
	if (_game_mode != GM_MENU) _fast_forward = _sl.ff_state;
	if (_cursor.sprite == SPR_CURSOR_ZZZ) SetMouseCursor(SPR_CURSOR_MOUSE, PAL_NONE);

	InvalidateWindowData(WC_STATUS_BAR, 0, SBI_SAVELOAD_FINISH);
	_sl.saveinprogress = false;
}

/** Set the error message from outside of the actual loading/saving of the game (AfterLoadGame and friends) */
void SetSaveLoadError(StringID str)
{
	_sl.error_str = str;
}

/** Get the string representation of the error message */
const char *GetSaveLoadErrorString()
{
	SetDParam(0, _sl.error_str);
	SetDParamStr(1, _sl.extra_msg);

	static char err_str[512];
	GetString(err_str, _sl.action == SLA_SAVE ? STR_ERROR_GAME_SAVE_FAILED : STR_ERROR_GAME_LOAD_FAILED, lastof(err_str));
	return err_str;
}

/** Show a gui message when saving has failed */
static void SaveFileError()
{
	SetDParamStr(0, GetSaveLoadErrorString());
	ShowErrorMessage(STR_JUST_RAW_STRING, INVALID_STRING_ID, WL_ERROR);
	SaveFileDone();
}

/**
 * We have written the whole game into memory, _memory_savegame, now find
 * and appropiate compressor and start writing to file.
 */
static SaveOrLoadResult SaveFileToDisk(bool threaded)
{
	try {
		byte compression;
		const SaveLoadFormat *fmt = GetSavegameFormat(_savegame_format, &compression);

		/* We have written our stuff to memory, now write it to file! */
		uint32 hdr[2] = { fmt->tag, TO_BE32(SAVEGAME_VERSION << 16) };
		_sl.sf->Write((byte*)hdr, sizeof(hdr));

		_sl.sf = fmt->init_write(_sl.sf, compression);
		_sl.dumper->Flush(_sl.sf);

		ClearSaveLoadState();

		if (threaded) SetAsyncSaveFinish(SaveFileDone);

		return SL_OK;
	} catch (...) {
		ClearSaveLoadState();

		AsyncSaveFinishProc asfp = SaveFileDone;

		/* We don't want to shout when saving is just
		 * cancelled due to a client disconnecting. */
		if (_sl.error_str != STR_NETWORK_ERROR_LOSTCONNECTION) {
			/* Skip the "colour" character */
			DEBUG(sl, 0, "%s", GetSaveLoadErrorString() + 3);
			asfp = SaveFileError;
		}

		if (threaded) {
			SetAsyncSaveFinish(asfp);
		} else {
			asfp();
		}
		return SL_ERROR;
	}
}

/** Thread run function for saving the file to disk. */
static void SaveFileToDiskThread(void *arg)
{
	SaveFileToDisk(true);
}

void WaitTillSaved()
{
	if (_save_thread == NULL) return;

	_save_thread->Join();
	delete _save_thread;
	_save_thread = NULL;

	/* Make sure every other state is handled properly as well. */
	ProcessAsyncSaveFinish();
}

/**
 * Actually perform the saving of the savegame.
 * General tactic is to first save the game to memory, then write it to file
 * using the writer, either in threaded mode if possible, or single-threaded.
 * @param writer   The filter to write the savegame to.
 * @param threaded Whether to try to perform the saving asynchroniously.
 * @return Return the result of the action. #SL_OK or #SL_ERROR
 */
static SaveOrLoadResult DoSave(SaveFilter *writer, bool threaded)
{
	assert(!_sl.saveinprogress);

	_sl.dumper = new MemoryDumper();
	_sl.sf = writer;

	_sl_version = SAVEGAME_VERSION;

	SaveViewportBeforeSaveGame();
	SlSaveChunks();

	SaveFileStart();
	if (!threaded || !ThreadObject::New(&SaveFileToDiskThread, NULL, &_save_thread)) {
		if (threaded) DEBUG(sl, 1, "Cannot create savegame thread, reverting to single-threaded mode...");

		SaveOrLoadResult result = SaveFileToDisk(false);
		SaveFileDone();

		return result;
	}

	return SL_OK;
}

/**
 * Save the game using a (writer) filter.
 * @param writer   The filter to write the savegame to.
 * @param threaded Whether to try to perform the saving asynchroniously.
 * @return Return the result of the action. #SL_OK or #SL_ERROR
 */
SaveOrLoadResult SaveWithFilter(SaveFilter *writer, bool threaded)
{
	try {
		_sl.action = SLA_SAVE;
		return DoSave(writer, threaded);
	} catch (...) {
		ClearSaveLoadState();
		return SL_ERROR;
	}
}

/**
 * Actually perform the loading of a "non-old" savegame.
 * @param reader     The filter to read the savegame from.
 * @param load_check Whether to perform the checking ("preview") or actually load the game.
 * @return Return the result of the action. #SL_OK or #SL_REINIT ("unload" the game)
 */
static SaveOrLoadResult DoLoad(LoadFilter *reader, bool load_check)
{
	_sl.lf = reader;

	if (load_check) {
		/* Clear previous check data */
		_load_check_data.Clear();
		/* Mark SL_LOAD_CHECK as supported for this savegame. */
		_load_check_data.checkable = true;
	}

	uint32 hdr[2];
	if (_sl.lf->Read((byte*)hdr, sizeof(hdr)) != sizeof(hdr)) SlError(STR_GAME_SAVELOAD_ERROR_FILE_NOT_READABLE);

	/* see if we have any loader for this type. */
	const SaveLoadFormat *fmt = _saveload_formats;
	for (;;) {
		/* No loader found, treat as version 0 and use LZO format */
		if (fmt == endof(_saveload_formats)) {
			DEBUG(sl, 0, "Unknown savegame type, trying to load it as the buggy format");
			_sl.lf->Reset();
			_sl_version = 0;
			_sl_minor_version = 0;

			/* Try to find the LZO savegame format; it uses 'OTTD' as tag. */
			fmt = _saveload_formats;
			for (;;) {
				if (fmt == endof(_saveload_formats)) {
					/* Who removed LZO support? Bad bad boy! */
					NOT_REACHED();
				}
				if (fmt->tag == TO_BE32X('OTTD')) break;
				fmt++;
			}
			break;
		}

		if (fmt->tag == hdr[0]) {
			/* check version number */
			_sl_version = TO_BE32(hdr[1]) >> 16;
			/* Minor is not used anymore from version 18.0, but it is still needed
			 * in versions before that (4 cases) which can't be removed easy.
			 * Therefor it is loaded, but never saved (or, it saves a 0 in any scenario).
			 * So never EVER use this minor version again. -- TrueLight -- 22-11-2005 */
			_sl_minor_version = (TO_BE32(hdr[1]) >> 8) & 0xFF;

			DEBUG(sl, 1, "Loading savegame version %d", _sl_version);

			/* Is the version higher than the current? */
			if (_sl_version > SAVEGAME_VERSION) SlError(STR_GAME_SAVELOAD_ERROR_TOO_NEW_SAVEGAME);
			break;
		}

		fmt++;
	}

	/* loader for this savegame type is not implemented? */
	if (fmt->init_load == NULL) {
		char err_str[64];
		snprintf(err_str, lengthof(err_str), "Loader for '%s' is not available.", fmt->name);
		SlError(STR_GAME_SAVELOAD_ERROR_BROKEN_INTERNAL_ERROR, err_str);
	}

	_sl.lf = fmt->init_load(_sl.lf);
	_sl.reader = new ReadBuffer(_sl.lf);
	_next_offs = 0;

	if (!load_check) {
		/* Old maps were hardcoded to 256x256 and thus did not contain
		 * any mapsize information. Pre-initialize to 256x256 to not to
		 * confuse old games */
		InitializeGame(256, 256, true, true);

		GamelogReset();

		if (IsSavegameVersionBefore(4)) {
			/*
			 * NewGRFs were introduced between 0.3,4 and 0.3.5, which both
			 * shared savegame version 4. Anything before that 'obviously'
			 * does not have any NewGRFs. Between the introduction and
			 * savegame version 41 (just before 0.5) the NewGRF settings
			 * were not stored in the savegame and they were loaded by
			 * using the settings from the main menu.
			 * So, to recap:
			 * - savegame version  <  4:  do not load any NewGRFs.
			 * - savegame version >= 41:  load NewGRFs from savegame, which is
			 *                            already done at this stage by
			 *                            overwriting the main menu settings.
			 * - other savegame versions: use main menu settings.
			 *
			 * This means that users *can* crash savegame version 4..40
			 * savegames if they set incompatible NewGRFs in the main menu,
			 * but can't crash anymore for savegame version < 4 savegames.
			 *
			 * Note: this is done here because AfterLoadGame is also called
			 * for TTO/TTD/TTDP savegames which have their own NewGRF logic.
			 */
			ClearGRFConfigList(&_grfconfig);
		}
	}

	if (load_check) {
		/* Load chunks into _load_check_data.
		 * No pools are loaded. References are not possible, and thus do not need resolving. */
		SlLoadCheckChunks();
	} else {
		/* Load chunks and resolve references */
		SlLoadChunks();
		SlFixPointers();
	}

	ClearSaveLoadState();

	_savegame_type = SGT_OTTD;

	if (load_check) {
		/* The only part from AfterLoadGame() we need */
		_load_check_data.grf_compatibility = IsGoodGRFConfigList(_load_check_data.grfconfig);
	} else {
		GamelogStartAction(GLAT_LOAD);

		/* After loading fix up savegame for any internal changes that
		 * might have occurred since then. If it fails, load back the old game. */
		if (!AfterLoadGame()) {
			GamelogStopAction();
			return SL_REINIT;
		}

		GamelogStopAction();
	}

	return SL_OK;
}

/**
 * Load the game using a (reader) filter.
 * @param reader   The filter to read the savegame from.
 * @return Return the result of the action. #SL_OK or #SL_REINIT ("unload" the game)
 */
SaveOrLoadResult LoadWithFilter(LoadFilter *reader)
{
	try {
		_sl.action = SLA_LOAD;
		return DoLoad(reader, false);
	} catch (...) {
		ClearSaveLoadState();
		return SL_REINIT;
	}
}

/**
 * Main Save or Load function where the high-level saveload functions are
 * handled. It opens the savegame, selects format and checks versions
 * @param filename The name of the savegame being created/loaded
 * @param mode Save or load mode. Load can also be a TTD(Patch) game. Use #SL_LOAD, #SL_OLD_LOAD, #SL_LOAD_CHECK, or #SL_SAVE.
 * @param sb The sub directory to save the savegame in
 * @param threaded True when threaded saving is allowed
 * @return Return the result of the action. #SL_OK, #SL_ERROR, or #SL_REINIT ("unload" the game)
 */
SaveOrLoadResult SaveOrLoad(const char *filename, int mode, Subdirectory sb, bool threaded)
{
	/* An instance of saving is already active, so don't go saving again */
	if (_sl.saveinprogress && mode == SL_SAVE && threaded) {
		/* if not an autosave, but a user action, show error message */
		if (!_do_autosave) ShowErrorMessage(STR_ERROR_SAVE_STILL_IN_PROGRESS, INVALID_STRING_ID, WL_ERROR);
		return SL_OK;
	}
	WaitTillSaved();

	/* Load a TTDLX or TTDPatch game */
	if (mode == SL_OLD_LOAD) {
		InitializeGame(256, 256, true, true); // set a mapsize of 256x256 for TTDPatch games or it might get confused

		/* TTD/TTO savegames have no NewGRFs, TTDP savegame have them
		 * and if so a new NewGRF list will be made in LoadOldSaveGame.
		 * Note: this is done here because AfterLoadGame is also called
		 * for OTTD savegames which have their own NewGRF logic. */
		ClearGRFConfigList(&_grfconfig);
		GamelogReset();
		if (!LoadOldSaveGame(filename)) return SL_REINIT;
		_sl_version = 0;
		_sl_minor_version = 0;
		GamelogStartAction(GLAT_LOAD);
		if (!AfterLoadGame()) {
			GamelogStopAction();
			return SL_REINIT;
		}
		GamelogStopAction();
		return SL_OK;
	}

	switch (mode) {
		case SL_LOAD_CHECK: _sl.action = SLA_LOAD_CHECK; break;
		case SL_LOAD: _sl.action = SLA_LOAD; break;
		case SL_SAVE: _sl.action = SLA_SAVE; break;
		default: NOT_REACHED();
	}

	try {
		FILE *fh = (mode == SL_SAVE) ? FioFOpenFile(filename, "wb", sb) : FioFOpenFile(filename, "rb", sb);

		/* Make it a little easier to load savegames from the console */
		if (fh == NULL && mode != SL_SAVE) fh = FioFOpenFile(filename, "rb", SAVE_DIR);
		if (fh == NULL && mode != SL_SAVE) fh = FioFOpenFile(filename, "rb", BASE_DIR);

		if (fh == NULL) {
			SlError(mode == SL_SAVE ? STR_GAME_SAVELOAD_ERROR_FILE_NOT_WRITEABLE : STR_GAME_SAVELOAD_ERROR_FILE_NOT_READABLE);
		}

		if (mode == SL_SAVE) { // SAVE game
			DEBUG(desync, 1, "save: %08x; %02x; %s", _date, _date_fract, filename);
			if (_network_server || !_settings_client.gui.threaded_saves) threaded = false;

			return DoSave(new FileWriter(fh), threaded);
		}

		/* LOAD game */
		assert(mode == SL_LOAD || mode == SL_LOAD_CHECK);
		DEBUG(desync, 1, "load: %s", filename);
		return DoLoad(new FileReader(fh), mode == SL_LOAD_CHECK);
	} catch (...) {
		ClearSaveLoadState();

		/* Skip the "colour" character */
		if (mode != SL_LOAD_CHECK) DEBUG(sl, 0, "%s", GetSaveLoadErrorString() + 3);

		/* A saver/loader exception!! reinitialize all variables to prevent crash! */
		return (mode == SL_LOAD) ? SL_REINIT : SL_ERROR;
	}
}

/** Do a save when exiting the game (_settings_client.gui.autosave_on_exit) */
void DoExitSave()
{
	SaveOrLoad("exit.sav", SL_SAVE, AUTOSAVE_DIR);
}

/**
 * Fill the buffer with the default name for a savegame *or* screenshot.
 * @param buf the buffer to write to.
 * @param last the last element in the buffer.
 */
void GenerateDefaultSaveName(char *buf, const char *last)
{
	/* Check if we have a name for this map, which is the name of the first
	 * available company. When there's no company available we'll use
	 * 'Spectator' as "company" name. */
	CompanyID cid = _local_company;
	if (!Company::IsValidID(cid)) {
		const Company *c;
		FOR_ALL_COMPANIES(c) {
			cid = c->index;
			break;
		}
	}

	SetDParam(0, cid);

	/* Insert current date */
	switch (_settings_client.gui.date_format_in_default_names) {
		case 0: SetDParam(1, STR_JUST_DATE_LONG); break;
		case 1: SetDParam(1, STR_JUST_DATE_TINY); break;
		case 2: SetDParam(1, STR_JUST_DATE_ISO); break;
		default: NOT_REACHED();
	}
	SetDParam(2, _date);

	/* Get the correct string (special string for when there's not company) */
	GetString(buf, !Company::IsValidID(cid) ? STR_SAVEGAME_NAME_SPECTATOR : STR_SAVEGAME_NAME_DEFAULT, last);
	SanitizeFilename(buf);
}

#if 0
/**
 * Function to get the type of the savegame by looking at the file header.
 * NOTICE: Not used right now, but could be used if extensions of savegames are garbled
 * @param file Savegame to be checked
 * @return SL_OLD_LOAD or SL_LOAD of the file
 */
int GetSavegameType(char *file)
{
	const SaveLoadFormat *fmt;
	uint32 hdr;
	FILE *f;
	int mode = SL_OLD_LOAD;

	f = fopen(file, "rb");
	if (fread(&hdr, sizeof(hdr), 1, f) != 1) {
		DEBUG(sl, 0, "Savegame is obsolete or invalid format");
		mode = SL_LOAD; // don't try to get filename, just show name as it is written
	} else {
		/* see if we have any loader for this type. */
		for (fmt = _saveload_formats; fmt != endof(_saveload_formats); fmt++) {
			if (fmt->tag == hdr) {
				mode = SL_LOAD; // new type of savegame
				break;
			}
		}
	}

	fclose(f);
	return mode;
}
#endif<|MERGE_RESOLUTION|>--- conflicted
+++ resolved
@@ -231,11 +231,7 @@
  *  164   23290
  *  165   23304
  */
-<<<<<<< HEAD
 extern const uint16 SAVEGAME_VERSION = SL_CAPACITIES; ///< Current savegame version of OpenTTD.
-=======
-extern const uint16 SAVEGAME_VERSION = 165; ///< Current savegame version of OpenTTD.
->>>>>>> 6804faea
 
 SavegameType _savegame_type; ///< type of savegame we are loading
 
