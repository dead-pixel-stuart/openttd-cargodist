/* $Id$ */

/*
 * This file is part of OpenTTD.
 * OpenTTD is free software; you can redistribute it and/or modify it under the terms of the GNU General Public License as published by the Free Software Foundation, version 2.
 * OpenTTD is distributed in the hope that it will be useful, but WITHOUT ANY WARRANTY; without even the implied warranty of MERCHANTABILITY or FITNESS FOR A PARTICULAR PURPOSE.
 * See the GNU General Public License for more details. You should have received a copy of the GNU General Public License along with OpenTTD. If not, see <http://www.gnu.org/licenses/>.
 */

/**
 * @file saveload.cpp
 * All actions handling saving and loading goes on in this file. The general actions
 * are as follows for saving a game (loading is analogous):
 * <ol>
 * <li>initialize the writer by creating a temporary memory-buffer for it
 * <li>go through all to-be saved elements, each 'chunk' (#ChunkHandler) prefixed by a label
 * <li>use their description array (#SaveLoad) to know what elements to save and in what version
 *    of the game it was active (used when loading)
 * <li>write all data byte-by-byte to the temporary buffer so it is endian-safe
 * <li>when the buffer is full; flush it to the output (eg save to file) (_sl.buf, _sl.bufp, _sl.bufe)
 * <li>repeat this until everything is done, and flush any remaining output to file
 * </ol>
 */
#include "../stdafx.h"
#include "../debug.h"
#include "../station_base.h"
#include "../thread/thread.h"
#include "../town.h"
#include "../network/network.h"
#include "../window_func.h"
#include "../strings_func.h"
#include "../core/endian_func.hpp"
#include "../vehicle_base.h"
#include "../company_func.h"
#include "../date_func.h"
#include "../autoreplace_base.h"
#include "../roadstop_base.h"
#include "../statusbar_gui.h"
#include "../fileio_func.h"
#include "../gamelog.h"
#include "../string_func.h"
#include "../engine_base.h"
#include "../fios.h"
#include "../gui.h"

#include "table/strings.h"

#include "saveload_internal.h"
#include "saveload_filter.h"

/*
 * Previous savegame versions, the trunk revision where they were
 * introduced and the released version that had that particular
 * savegame version.
 * Up to savegame version 18 there is a minor version as well.
 *
 *    1.0         0.1.x, 0.2.x
 *    2.0         0.3.0
 *    2.1         0.3.1, 0.3.2
 *    3.x         lost
 *    4.0     1
 *    4.1   122   0.3.3, 0.3.4
 *    4.2  1222   0.3.5
 *    4.3  1417
 *    4.4  1426
 *    5.0  1429
 *    5.1  1440
 *    5.2  1525   0.3.6
 *    6.0  1721
 *    6.1  1768
 *    7.0  1770
 *    8.0  1786
 *    9.0  1909
 *   10.0  2030
 *   11.0  2033
 *   11.1  2041
 *   12.1  2046
 *   13.1  2080   0.4.0, 0.4.0.1
 *   14.0  2441
 *   15.0  2499
 *   16.0  2817
 *   16.1  3155
 *   17.0  3212
 *   17.1  3218
 *   18    3227
 *   19    3396
 *   20    3403
 *   21    3472   0.4.x
 *   22    3726
 *   23    3915
 *   24    4150
 *   25    4259
 *   26    4466
 *   27    4757
 *   28    4987
 *   29    5070
 *   30    5946
 *   31    5999
 *   32    6001
 *   33    6440
 *   34    6455
 *   35    6602
 *   36    6624
 *   37    7182
 *   38    7195
 *   39    7269
 *   40    7326
 *   41    7348   0.5.x
 *   42    7573
 *   43    7642
 *   44    8144
 *   45    8501
 *   46    8705
 *   47    8735
 *   48    8935
 *   49    8969
 *   50    8973
 *   51    8978
 *   52    9066
 *   53    9316
 *   54    9613
 *   55    9638
 *   56    9667
 *   57    9691
 *   58    9762
 *   59    9779
 *   60    9874
 *   61    9892
 *   62    9905
 *   63    9956
 *   64   10006
 *   65   10210
 *   66   10211
 *   67   10236
 *   68   10266
 *   69   10319
 *   70   10541
 *   71   10567
 *   72   10601
 *   73   10903
 *   74   11030
 *   75   11107
 *   76   11139
 *   77   11172
 *   78   11176
 *   79   11188
 *   80   11228
 *   81   11244
 *   82   11410
 *   83   11589
 *   84   11822
 *   85   11874
 *   86   12042
 *   87   12129
 *   88   12134
 *   89   12160
 *   90   12293
 *   91   12347
 *   92   12381   0.6.x
 *   93   12648
 *   94   12816
 *   95   12924
 *   96   13226
 *   97   13256
 *   98   13375
 *   99   13838
 *  100   13952
 *  101   14233
 *  102   14332
 *  103   14598
 *  104   14735
 *  105   14803
 *  106   14919
 *  107   15027
 *  108   15045
 *  109   15075
 *  110   15148
 *  111   15190
 *  112   15290
 *  113   15340
 *  114   15601
 *  115   15695
 *  116   15893   0.7.x
 *  117   16037
 *  118   16129
 *  119   16242
 *  120   16439
 *  121   16694
 *  122   16855
 *  123   16909
 *  124   16993
 *  125   17113
 *  126   17433
 *  127   17439
 *  128   18281
 *  129   18292
 *  130   18404
 *  131   18481
 *  132   18522
 *  133   18674
 *  134   18703
 *  135   18719
 *  136   18764
 *  137   18912
 *  138   18942   1.0.x
 *  139   19346
 *  140   19382
 *  141   19799
 *  142   20003
 *  143   20048
 *  144   20334
 *  145   20376
 *  146   20446
 *  147   20621
 *  148   20659
 *  149   20832
 *  150   20857
 *  151   20918
 *  152   21171
 *  153   21263
 *  154   21426
 *  155   21453
 *  156   21728
 *  157   21862
 *  158   21933
 *  159   21962
 *  160   21974
 *  161   22567
 *  162   22713
 */
<<<<<<< HEAD
extern const uint16 SAVEGAME_VERSION = SL_CARGOMAP; ///< Current savegame version of OpenTTD.
=======
extern const uint16 SAVEGAME_VERSION = SL_FLOWMAP; ///< Current savegame version of OpenTTD.
>>>>>>> 5291c648

SavegameType _savegame_type; ///< type of savegame we are loading

uint32 _ttdp_version;     ///< version of TTDP savegame (if applicable)
uint16 _sl_version;       ///< the major savegame version identifier
byte   _sl_minor_version; ///< the minor savegame version, DO NOT USE!
char _savegame_format[8]; ///< how to compress savegames
bool _do_autosave;        ///< are we doing an autosave at the moment?

/** What are we currently doing? */
enum SaveLoadAction {
	SLA_LOAD,        ///< loading
	SLA_SAVE,        ///< saving
	SLA_PTRS,        ///< fixing pointers
	SLA_NULL,        ///< null all pointers (on loading error)
	SLA_LOAD_CHECK,  ///< partial loading into #_load_check_data
};

enum NeedLength {
	NL_NONE = 0,       ///< not working in NeedLength mode
	NL_WANTLENGTH = 1, ///< writing length and data
	NL_CALCLENGTH = 2, ///< need to calculate the length
};

/** Save in chunks of 128 KiB. */
static const size_t MEMORY_CHUNK_SIZE = 128 * 1024;

/** A buffer for reading (and buffering) savegame data. */
struct ReadBuffer {
	byte buf[MEMORY_CHUNK_SIZE]; ///< Buffer we're going to read from.
	byte *bufp;                  ///< Location we're at reading the buffer.
	byte *bufe;                  ///< End of the buffer we can read from.
	LoadFilter *reader;          ///< The filter used to actually read.
	size_t read;                 ///< The amount of read bytes so far from the filter.

	/**
	 * Initialise our variables.
	 * @param reader The filter to actually read data.
	 */
	ReadBuffer(LoadFilter *reader) : bufp(NULL), bufe(NULL), reader(reader), read(0)
	{
	}

	FORCEINLINE byte ReadByte()
	{
		if (this->bufp == this->bufe) {
			size_t len = this->reader->Read(this->buf, lengthof(this->buf));
			if (len == 0) SlErrorCorrupt("Unexpected end of chunk");

			this->read += len;
			this->bufp = this->buf;
			this->bufe = this->buf + len;
		}

		return *this->bufp++;
	}

	/**
	 * Get the size of the memory dump made so far.
	 * @return The size.
	 */
	size_t GetSize() const
	{
		return this->read - (this->bufe - this->bufp);
	}
};


/** Container for dumping the savegame (quickly) to memory. */
struct MemoryDumper {
	AutoFreeSmallVector<byte *, 16> blocks; ///< Buffer with blocks of allocated memory.
	byte *buf;                              ///< Buffer we're going to write to.
	byte *bufe;                             ///< End of the buffer we write to.

	/** Initialise our variables. */
	MemoryDumper() : buf(NULL), bufe(NULL)
	{
	}

	/**
	 * Write a single byte into the dumper.
	 * @param b The byte to write.
	 */
	FORCEINLINE void WriteByte(byte b)
	{
		/* Are we at the end of this chunk? */
		if (this->buf == this->bufe) {
			this->buf = CallocT<byte>(MEMORY_CHUNK_SIZE);
			*this->blocks.Append() = this->buf;
			this->bufe = this->buf + MEMORY_CHUNK_SIZE;
		}

		*this->buf++ = b;
	}

	/**
	 * Flush this dumper into a writer.
	 * @param writer The filter we want to use.
	 */
	void Flush(SaveFilter *writer)
	{
		uint i = 0;
		size_t t = this->GetSize();

		while (t > 0) {
			size_t to_write = min(MEMORY_CHUNK_SIZE, t);

			writer->Write(this->blocks[i++], to_write);
			t -= to_write;
		}

		writer->Finish();
	}

	/**
	 * Get the size of the memory dump made so far.
	 * @return The size.
	 */
	size_t GetSize() const
	{
		return this->blocks.Length() * MEMORY_CHUNK_SIZE - (this->bufe - this->buf);
	}
};

/** The saveload struct, containing reader-writer functions, buffer, version, etc. */
struct SaveLoadParams {
	SaveLoadAction action;               ///< are we doing a save or a load atm.
	NeedLength need_length;              ///< working in NeedLength (Autolength) mode?
	byte block_mode;                     ///< ???
	bool error;                          ///< did an error occur or not

	size_t obj_len;                      ///< the length of the current object we are busy with
	int array_index, last_array_index;   ///< in the case of an array, the current and last positions

	MemoryDumper *dumper;                ///< Memory dumper to write the savegame to.
	SaveFilter *sf;                      ///< Filter to write the savegame to.

	ReadBuffer *reader;                  ///< Savegame reading buffer.
	LoadFilter *lf;                      ///< Filter to read the savegame from.

	StringID error_str;                  ///< the translatable error message to show
	char *extra_msg;                     ///< the error message

	byte ff_state;                       ///< The state of fast-forward when saving started.
	bool saveinprogress;                 ///< Whether there is currently a save in progress.
};

static SaveLoadParams _sl; ///< Parameters used for/at saveload.

/* these define the chunks */
extern const ChunkHandler _gamelog_chunk_handlers[];
extern const ChunkHandler _map_chunk_handlers[];
extern const ChunkHandler _misc_chunk_handlers[];
extern const ChunkHandler _name_chunk_handlers[];
extern const ChunkHandler _cheat_chunk_handlers[] ;
extern const ChunkHandler _setting_chunk_handlers[];
extern const ChunkHandler _company_chunk_handlers[];
extern const ChunkHandler _engine_chunk_handlers[];
extern const ChunkHandler _veh_chunk_handlers[];
extern const ChunkHandler _waypoint_chunk_handlers[];
extern const ChunkHandler _depot_chunk_handlers[];
extern const ChunkHandler _order_chunk_handlers[];
extern const ChunkHandler _town_chunk_handlers[];
extern const ChunkHandler _sign_chunk_handlers[];
extern const ChunkHandler _station_chunk_handlers[];
extern const ChunkHandler _industry_chunk_handlers[];
extern const ChunkHandler _economy_chunk_handlers[];
extern const ChunkHandler _subsidy_chunk_handlers[];
extern const ChunkHandler _ai_chunk_handlers[];
extern const ChunkHandler _animated_tile_chunk_handlers[];
extern const ChunkHandler _newgrf_chunk_handlers[];
extern const ChunkHandler _group_chunk_handlers[];
extern const ChunkHandler _cargopacket_chunk_handlers[];
extern const ChunkHandler _autoreplace_chunk_handlers[];
extern const ChunkHandler _labelmaps_chunk_handlers[];
extern const ChunkHandler _linkgraph_chunk_handlers[];
extern const ChunkHandler _airport_chunk_handlers[];
extern const ChunkHandler _object_chunk_handlers[];
extern const ChunkHandler _persistent_storage_chunk_handlers[];

/** Array of all chunks in a savegame, \c NULL terminated. */
static const ChunkHandler * const _chunk_handlers[] = {
	_gamelog_chunk_handlers,
	_map_chunk_handlers,
	_misc_chunk_handlers,
	_name_chunk_handlers,
	_cheat_chunk_handlers,
	_setting_chunk_handlers,
	_veh_chunk_handlers,
	_waypoint_chunk_handlers,
	_depot_chunk_handlers,
	_order_chunk_handlers,
	_industry_chunk_handlers,
	_economy_chunk_handlers,
	_subsidy_chunk_handlers,
	_engine_chunk_handlers,
	_town_chunk_handlers,
	_sign_chunk_handlers,
	_station_chunk_handlers,
	_company_chunk_handlers,
	_ai_chunk_handlers,
	_animated_tile_chunk_handlers,
	_newgrf_chunk_handlers,
	_group_chunk_handlers,
	_cargopacket_chunk_handlers,
	_autoreplace_chunk_handlers,
	_labelmaps_chunk_handlers,
	_linkgraph_chunk_handlers,
	_airport_chunk_handlers,
	_object_chunk_handlers,
	_persistent_storage_chunk_handlers,
	NULL,
};

/**
 * Iterate over all chunk handlers.
 * @param ch the chunk handler iterator
 */
#define FOR_ALL_CHUNK_HANDLERS(ch) \
	for (const ChunkHandler * const *chsc = _chunk_handlers; *chsc != NULL; chsc++) \
		for (const ChunkHandler *ch = *chsc; ch != NULL; ch = (ch->flags & CH_LAST) ? NULL : ch + 1)

/** Null all pointers (convert index -> NULL) */
static void SlNullPointers()
{
	_sl.action = SLA_NULL;

	/* We don't want any savegame conversion code to run
	 * during NULLing; especially those that try to get
	 * pointers from other pools. */
	_sl_version = SAVEGAME_VERSION;

	DEBUG(sl, 1, "Nulling pointers");

	FOR_ALL_CHUNK_HANDLERS(ch) {
		if (ch->ptrs_proc != NULL) {
			DEBUG(sl, 2, "Nulling pointers for %c%c%c%c", ch->id >> 24, ch->id >> 16, ch->id >> 8, ch->id);
			ch->ptrs_proc();
		}
	}

	DEBUG(sl, 1, "All pointers nulled");

	assert(_sl.action == SLA_NULL);
}

/**
 * Error handler. Sets everything up to show an error message and to clean
 * up the mess of a partial savegame load.
 * @param string The translatable error message to show.
 * @param extra_msg An extra error message coming from one of the APIs.
 * @note This function does never return as it throws an exception to
 *       break out of all the saveload code.
 */
void NORETURN SlError(StringID string, const char *extra_msg)
{
	/* Distinguish between loading into _load_check_data vs. normal save/load. */
	if (_sl.action == SLA_LOAD_CHECK) {
		_load_check_data.error = string;
		free(_load_check_data.error_data);
		_load_check_data.error_data = (extra_msg == NULL) ? NULL : strdup(extra_msg);
	} else {
		_sl.error_str = string;
		free(_sl.extra_msg);
		_sl.extra_msg = (extra_msg == NULL) ? NULL : strdup(extra_msg);
	}

	/* We have to NULL all pointers here; we might be in a state where
	 * the pointers are actually filled with indices, which means that
	 * when we access them during cleaning the pool dereferences of
	 * those indices will be made with segmentation faults as result. */
	if (_sl.action == SLA_LOAD || _sl.action == SLA_PTRS) SlNullPointers();
	throw std::exception();
}

/**
 * Error handler for corrupt savegames. Sets everything up to show the
 * error message and to clean up the mess of a partial savegame load.
 * @param msg Location the corruption has been spotted.
 * @note This function does never return as it throws an exception to
 *       break out of all the saveload code.
 */
void NORETURN SlErrorCorrupt(const char *msg)
{
	SlError(STR_GAME_SAVELOAD_ERROR_BROKEN_SAVEGAME, msg);
}


typedef void (*AsyncSaveFinishProc)();                ///< Callback for when the savegame loading is finished.
static AsyncSaveFinishProc _async_save_finish = NULL; ///< Callback to call when the savegame loading is finished.
static ThreadObject *_save_thread;                    ///< The thread we're using to compress and write a savegame

/**
 * Called by save thread to tell we finished saving.
 * @param proc The callback to call when saving is done.
 */
static void SetAsyncSaveFinish(AsyncSaveFinishProc proc)
{
	if (_exit_game) return;
	while (_async_save_finish != NULL) CSleep(10);

	_async_save_finish = proc;
}

/**
 * Handle async save finishes.
 */
void ProcessAsyncSaveFinish()
{
	if (_async_save_finish == NULL) return;

	_async_save_finish();

	_async_save_finish = NULL;

	if (_save_thread != NULL) {
		_save_thread->Join();
		delete _save_thread;
		_save_thread = NULL;
	}
}

/**
 * Wrapper for reading a byte from the buffer.
 * @return The read byte.
 */
byte SlReadByte()
{
	return _sl.reader->ReadByte();
}

/**
 * Wrapper for writing a byte to the dumper.
 * @param b The byte to write.
 */
void SlWriteByte(byte b)
{
	_sl.dumper->WriteByte(b);
}

static inline int SlReadUint16()
{
	int x = SlReadByte() << 8;
	return x | SlReadByte();
}

static inline uint32 SlReadUint32()
{
	uint32 x = SlReadUint16() << 16;
	return x | SlReadUint16();
}

static inline uint64 SlReadUint64()
{
	uint32 x = SlReadUint32();
	uint32 y = SlReadUint32();
	return (uint64)x << 32 | y;
}

static inline void SlWriteUint16(uint16 v)
{
	SlWriteByte(GB(v, 8, 8));
	SlWriteByte(GB(v, 0, 8));
}

static inline void SlWriteUint32(uint32 v)
{
	SlWriteUint16(GB(v, 16, 16));
	SlWriteUint16(GB(v,  0, 16));
}

static inline void SlWriteUint64(uint64 x)
{
	SlWriteUint32((uint32)(x >> 32));
	SlWriteUint32((uint32)x);
}

/**
 * Read in bytes from the file/data structure but don't do
 * anything with them, discarding them in effect
 * @param length The amount of bytes that is being treated this way
 */
static inline void SlSkipBytes(size_t length)
{
	for (; length != 0; length--) SlReadByte();
}

/**
 * Read in the header descriptor of an object or an array.
 * If the highest bit is set (7), then the index is bigger than 127
 * elements, so use the next byte to read in the real value.
 * The actual value is then both bytes added with the first shifted
 * 8 bits to the left, and dropping the highest bit (which only indicated a big index).
 * x = ((x & 0x7F) << 8) + SlReadByte();
 * @return Return the value of the index
 */
static uint SlReadSimpleGamma()
{
	uint i = SlReadByte();
	if (HasBit(i, 7)) {
		i &= ~0x80;
		if (HasBit(i, 6)) {
			i &= ~0x40;
			if (HasBit(i, 5)) {
				i &= ~0x20;
				if (HasBit(i, 4)) {
					SlErrorCorrupt("Unsupported gamma");
				}
				i = (i << 8) | SlReadByte();
			}
			i = (i << 8) | SlReadByte();
		}
		i = (i << 8) | SlReadByte();
	}
	return i;
}

/**
 * Write the header descriptor of an object or an array.
 * If the element is bigger than 127, use 2 bytes for saving
 * and use the highest byte of the first written one as a notice
 * that the length consists of 2 bytes, etc.. like this:
 * 0xxxxxxx
 * 10xxxxxx xxxxxxxx
 * 110xxxxx xxxxxxxx xxxxxxxx
 * 1110xxxx xxxxxxxx xxxxxxxx xxxxxxxx
 * @param i Index being written
 */

static void SlWriteSimpleGamma(size_t i)
{
	if (i >= (1 << 7)) {
		if (i >= (1 << 14)) {
			if (i >= (1 << 21)) {
				assert(i < (1 << 28));
				SlWriteByte((byte)(0xE0 | (i >> 24)));
				SlWriteByte((byte)(i >> 16));
			} else {
				SlWriteByte((byte)(0xC0 | (i >> 16)));
			}
			SlWriteByte((byte)(i >> 8));
		} else {
			SlWriteByte((byte)(0x80 | (i >> 8)));
		}
	}
	SlWriteByte((byte)i);
}

/** Return how many bytes used to encode a gamma value */
static inline uint SlGetGammaLength(size_t i)
{
	return 1 + (i >= (1 << 7)) + (i >= (1 << 14)) + (i >= (1 << 21));
}

static inline uint SlReadSparseIndex()
{
	return SlReadSimpleGamma();
}

static inline void SlWriteSparseIndex(uint index)
{
	SlWriteSimpleGamma(index);
}

static inline uint SlReadArrayLength()
{
	return SlReadSimpleGamma();
}

static inline void SlWriteArrayLength(size_t length)
{
	SlWriteSimpleGamma(length);
}

static inline uint SlGetArrayLength(size_t length)
{
	return SlGetGammaLength(length);
}

/**
 * Return the size in bytes of a certain type of normal/atomic variable
 * as it appears in memory. See VarTypes
 * @param conv VarType type of variable that is used for calculating the size
 * @return Return the size of this type in bytes
 */
static inline uint SlCalcConvMemLen(VarType conv)
{
	static const byte conv_mem_size[] = {1, 1, 1, 2, 2, 4, 4, 8, 8, 0};
	byte length = GB(conv, 4, 4);

	switch (length << 4) {
		case SLE_VAR_STRB:
		case SLE_VAR_STRBQ:
		case SLE_VAR_STR:
		case SLE_VAR_STRQ:
			return SlReadArrayLength();

		default:
			assert(length < lengthof(conv_mem_size));
			return conv_mem_size[length];
	}
}

/**
 * Return the size in bytes of a certain type of normal/atomic variable
 * as it appears in a saved game. See VarTypes
 * @param conv VarType type of variable that is used for calculating the size
 * @return Return the size of this type in bytes
 */
static inline byte SlCalcConvFileLen(VarType conv)
{
	static const byte conv_file_size[] = {1, 1, 2, 2, 4, 4, 8, 8, 2};
	byte length = GB(conv, 0, 4);
	assert(length < lengthof(conv_file_size));
	return conv_file_size[length];
}

/** Return the size in bytes of a reference (pointer) */
static inline size_t SlCalcRefLen()
{
	return IsSavegameVersionBefore(69) ? 2 : 4;
}

void SlSetArrayIndex(uint index)
{
	_sl.need_length = NL_WANTLENGTH;
	_sl.array_index = index;
}

static size_t _next_offs;

/**
 * Iterate through the elements of an array and read the whole thing
 * @return The index of the object, or -1 if we have reached the end of current block
 */
int SlIterateArray()
{
	int index;

	/* After reading in the whole array inside the loop
	 * we must have read in all the data, so we must be at end of current block. */
	if (_next_offs != 0 && _sl.reader->GetSize() != _next_offs) SlErrorCorrupt("Invalid chunk size");

	for (;;) {
		uint length = SlReadArrayLength();
		if (length == 0) {
			_next_offs = 0;
			return -1;
		}

		_sl.obj_len = --length;
		_next_offs = _sl.reader->GetSize() + length;

		switch (_sl.block_mode) {
			case CH_SPARSE_ARRAY: index = (int)SlReadSparseIndex(); break;
			case CH_ARRAY:        index = _sl.array_index++; break;
			default:
				DEBUG(sl, 0, "SlIterateArray error");
				return -1; // error
		}

		if (length != 0) return index;
	}
}

/**
 * Skip an array or sparse array
 */
void SlSkipArray()
{
	while (SlIterateArray() != -1) {
		SlSkipBytes(_next_offs - _sl.reader->GetSize());
	}
}

/**
 * Sets the length of either a RIFF object or the number of items in an array.
 * This lets us load an object or an array of arbitrary size
 * @param length The length of the sought object/array
 */
void SlSetLength(size_t length)
{
	assert(_sl.action == SLA_SAVE);

	switch (_sl.need_length) {
		case NL_WANTLENGTH:
			_sl.need_length = NL_NONE;
			switch (_sl.block_mode) {
				case CH_RIFF:
					/* Ugly encoding of >16M RIFF chunks
					 * The lower 24 bits are normal
					 * The uppermost 4 bits are bits 24:27 */
					assert(length < (1 << 28));
					SlWriteUint32((uint32)((length & 0xFFFFFF) | ((length >> 24) << 28)));
					break;
				case CH_ARRAY:
					assert(_sl.last_array_index <= _sl.array_index);
					while (++_sl.last_array_index <= _sl.array_index) {
						SlWriteArrayLength(1);
					}
					SlWriteArrayLength(length + 1);
					break;
				case CH_SPARSE_ARRAY:
					SlWriteArrayLength(length + 1 + SlGetArrayLength(_sl.array_index)); // Also include length of sparse index.
					SlWriteSparseIndex(_sl.array_index);
					break;
				default: NOT_REACHED();
			}
			break;

		case NL_CALCLENGTH:
			_sl.obj_len += (int)length;
			break;

		default: NOT_REACHED();
	}
}

/**
 * Save/Load bytes. These do not need to be converted to Little/Big Endian
 * so directly write them or read them to/from file
 * @param ptr The source or destination of the object being manipulated
 * @param length number of bytes this fast CopyBytes lasts
 */
static void SlCopyBytes(void *ptr, size_t length)
{
	byte *p = (byte *)ptr;

	switch (_sl.action) {
		case SLA_LOAD_CHECK:
		case SLA_LOAD:
			for (; length != 0; length--) *p++ = SlReadByte();
			break;
		case SLA_SAVE:
			for (; length != 0; length--) SlWriteByte(*p++);
			break;
		default: NOT_REACHED();
	}
}

/** Get the length of the current object */
size_t SlGetFieldLength()
{
	return _sl.obj_len;
}

/**
 * Return a signed-long version of the value of a setting
 * @param ptr pointer to the variable
 * @param conv type of variable, can be a non-clean
 * type, eg one with other flags because it is parsed
 * @return returns the value of the pointer-setting
 */
int64 ReadValue(const void *ptr, VarType conv)
{
	switch (GetVarMemType(conv)) {
		case SLE_VAR_BL:  return (*(bool *)ptr != 0);
		case SLE_VAR_I8:  return *(int8  *)ptr;
		case SLE_VAR_U8:  return *(byte  *)ptr;
		case SLE_VAR_I16: return *(int16 *)ptr;
		case SLE_VAR_U16: return *(uint16*)ptr;
		case SLE_VAR_I32: return *(int32 *)ptr;
		case SLE_VAR_U32: return *(uint32*)ptr;
		case SLE_VAR_I64: return *(int64 *)ptr;
		case SLE_VAR_U64: return *(uint64*)ptr;
		case SLE_VAR_NULL:return 0;
		default: NOT_REACHED();
	}
}

/**
 * Write the value of a setting
 * @param ptr pointer to the variable
 * @param conv type of variable, can be a non-clean type, eg
 *             with other flags. It is parsed upon read
 * @param val the new value being given to the variable
 */
void WriteValue(void *ptr, VarType conv, int64 val)
{
	switch (GetVarMemType(conv)) {
		case SLE_VAR_BL:  *(bool  *)ptr = (val != 0);  break;
		case SLE_VAR_I8:  *(int8  *)ptr = val; break;
		case SLE_VAR_U8:  *(byte  *)ptr = val; break;
		case SLE_VAR_I16: *(int16 *)ptr = val; break;
		case SLE_VAR_U16: *(uint16*)ptr = val; break;
		case SLE_VAR_I32: *(int32 *)ptr = val; break;
		case SLE_VAR_U32: *(uint32*)ptr = val; break;
		case SLE_VAR_I64: *(int64 *)ptr = val; break;
		case SLE_VAR_U64: *(uint64*)ptr = val; break;
		case SLE_VAR_NAME: *(char**)ptr = CopyFromOldName(val); break;
		case SLE_VAR_NULL: break;
		default: NOT_REACHED();
	}
}

/**
 * Handle all conversion and typechecking of variables here.
 * In the case of saving, read in the actual value from the struct
 * and then write them to file, endian safely. Loading a value
 * goes exactly the opposite way
 * @param ptr The object being filled/read
 * @param conv VarType type of the current element of the struct
 */
static void SlSaveLoadConv(void *ptr, VarType conv)
{
	switch (_sl.action) {
		case SLA_SAVE: {
			int64 x = ReadValue(ptr, conv);

			/* Write the value to the file and check if its value is in the desired range */
			switch (GetVarFileType(conv)) {
				case SLE_FILE_I8: assert(x >= -128 && x <= 127);     SlWriteByte(x);break;
				case SLE_FILE_U8: assert(x >= 0 && x <= 255);        SlWriteByte(x);break;
				case SLE_FILE_I16:assert(x >= -32768 && x <= 32767); SlWriteUint16(x);break;
				case SLE_FILE_STRINGID:
				case SLE_FILE_U16:assert(x >= 0 && x <= 65535);      SlWriteUint16(x);break;
				case SLE_FILE_I32:
				case SLE_FILE_U32:                                   SlWriteUint32((uint32)x);break;
				case SLE_FILE_I64:
				case SLE_FILE_U64:                                   SlWriteUint64(x);break;
				default: NOT_REACHED();
			}
			break;
		}
		case SLA_LOAD_CHECK:
		case SLA_LOAD: {
			int64 x;
			/* Read a value from the file */
			switch (GetVarFileType(conv)) {
				case SLE_FILE_I8:  x = (int8  )SlReadByte();   break;
				case SLE_FILE_U8:  x = (byte  )SlReadByte();   break;
				case SLE_FILE_I16: x = (int16 )SlReadUint16(); break;
				case SLE_FILE_U16: x = (uint16)SlReadUint16(); break;
				case SLE_FILE_I32: x = (int32 )SlReadUint32(); break;
				case SLE_FILE_U32: x = (uint32)SlReadUint32(); break;
				case SLE_FILE_I64: x = (int64 )SlReadUint64(); break;
				case SLE_FILE_U64: x = (uint64)SlReadUint64(); break;
				case SLE_FILE_STRINGID: x = RemapOldStringID((uint16)SlReadUint16()); break;
				default: NOT_REACHED();
			}

			/* Write The value to the struct. These ARE endian safe. */
			WriteValue(ptr, conv, x);
			break;
		}
		case SLA_PTRS: break;
		case SLA_NULL: break;
		default: NOT_REACHED();
	}
}

/**
 * Calculate the net length of a string. This is in almost all cases
 * just strlen(), but if the string is not properly terminated, we'll
 * resort to the maximum length of the buffer.
 * @param ptr pointer to the stringbuffer
 * @param length maximum length of the string (buffer). If -1 we don't care
 * about a maximum length, but take string length as it is.
 * @return return the net length of the string
 */
static inline size_t SlCalcNetStringLen(const char *ptr, size_t length)
{
	if (ptr == NULL) return 0;
	return min(strlen(ptr), length - 1);
}

/**
 * Calculate the gross length of the string that it
 * will occupy in the savegame. This includes the real length, returned
 * by SlCalcNetStringLen and the length that the index will occupy.
 * @param ptr pointer to the stringbuffer
 * @param length maximum length of the string (buffer size, etc.)
 * @param conv type of data been used
 * @return return the gross length of the string
 */
static inline size_t SlCalcStringLen(const void *ptr, size_t length, VarType conv)
{
	size_t len;
	const char *str;

	switch (GetVarMemType(conv)) {
		default: NOT_REACHED();
		case SLE_VAR_STR:
		case SLE_VAR_STRQ:
			str = *(const char**)ptr;
			len = SIZE_MAX;
			break;
		case SLE_VAR_STRB:
		case SLE_VAR_STRBQ:
			str = (const char*)ptr;
			len = length;
			break;
	}

	len = SlCalcNetStringLen(str, len);
	return len + SlGetArrayLength(len); // also include the length of the index
}

/**
 * Save/Load a string.
 * @param ptr the string being manipulated
 * @param length of the string (full length)
 * @param conv must be SLE_FILE_STRING
 */
static void SlString(void *ptr, size_t length, VarType conv)
{
	switch (_sl.action) {
		case SLA_SAVE: {
			size_t len;
			switch (GetVarMemType(conv)) {
				default: NOT_REACHED();
				case SLE_VAR_STRB:
				case SLE_VAR_STRBQ:
					len = SlCalcNetStringLen((char *)ptr, length);
					break;
				case SLE_VAR_STR:
				case SLE_VAR_STRQ:
					ptr = *(char **)ptr;
					len = SlCalcNetStringLen((char *)ptr, SIZE_MAX);
					break;
			}

			SlWriteArrayLength(len);
			SlCopyBytes(ptr, len);
			break;
		}
		case SLA_LOAD_CHECK:
		case SLA_LOAD: {
			size_t len = SlReadArrayLength();

			switch (GetVarMemType(conv)) {
				default: NOT_REACHED();
				case SLE_VAR_STRB:
				case SLE_VAR_STRBQ:
					if (len >= length) {
						DEBUG(sl, 1, "String length in savegame is bigger than buffer, truncating");
						SlCopyBytes(ptr, length);
						SlSkipBytes(len - length);
						len = length - 1;
					} else {
						SlCopyBytes(ptr, len);
					}
					break;
				case SLE_VAR_STR:
				case SLE_VAR_STRQ: // Malloc'd string, free previous incarnation, and allocate
					free(*(char **)ptr);
					if (len == 0) {
						*(char **)ptr = NULL;
					} else {
						*(char **)ptr = MallocT<char>(len + 1); // terminating '\0'
						ptr = *(char **)ptr;
						SlCopyBytes(ptr, len);
					}
					break;
			}

			((char *)ptr)[len] = '\0'; // properly terminate the string
			str_validate((char *)ptr, (char *)ptr + len);
			break;
		}
		case SLA_PTRS: break;
		case SLA_NULL: break;
		default: NOT_REACHED();
	}
}

/**
 * Return the size in bytes of a certain type of atomic array
 * @param length The length of the array counted in elements
 * @param conv VarType type of the variable that is used in calculating the size
 */
static inline size_t SlCalcArrayLen(size_t length, VarType conv)
{
	return SlCalcConvFileLen(conv) * length;
}

/**
 * Save/Load an array.
 * @param array The array being manipulated
 * @param length The length of the array in elements
 * @param conv VarType type of the atomic array (int, byte, uint64, etc.)
 */
void SlArray(void *array, size_t length, VarType conv)
{
	if (_sl.action == SLA_PTRS || _sl.action == SLA_NULL) return;

	/* Automatically calculate the length? */
	if (_sl.need_length != NL_NONE) {
		SlSetLength(SlCalcArrayLen(length, conv));
		/* Determine length only? */
		if (_sl.need_length == NL_CALCLENGTH) return;
	}

	/* NOTICE - handle some buggy stuff, in really old versions everything was saved
	 * as a byte-type. So detect this, and adjust array size accordingly */
	if (_sl.action != SLA_SAVE && _sl_version == 0) {
		/* all arrays except difficulty settings */
		if (conv == SLE_INT16 || conv == SLE_UINT16 || conv == SLE_STRINGID ||
				conv == SLE_INT32 || conv == SLE_UINT32) {
			SlCopyBytes(array, length * SlCalcConvFileLen(conv));
			return;
		}
		/* used for conversion of Money 32bit->64bit */
		if (conv == (SLE_FILE_I32 | SLE_VAR_I64)) {
			for (uint i = 0; i < length; i++) {
				((int64*)array)[i] = (int32)BSWAP32(SlReadUint32());
			}
			return;
		}
	}

	/* If the size of elements is 1 byte both in file and memory, no special
	 * conversion is needed, use specialized copy-copy function to speed up things */
	if (conv == SLE_INT8 || conv == SLE_UINT8) {
		SlCopyBytes(array, length);
	} else {
		byte *a = (byte*)array;
		byte mem_size = SlCalcConvMemLen(conv);

		for (; length != 0; length --) {
			SlSaveLoadConv(a, conv);
			a += mem_size; // get size
		}
	}
}


/**
 * Pointers cannot be saved to a savegame, so this functions gets
 * the index of the item, and if not available, it hussles with
 * pointers (looks really bad :()
 * Remember that a NULL item has value 0, and all
 * indices have +1, so vehicle 0 is saved as index 1.
 * @param obj The object that we want to get the index of
 * @param rt SLRefType type of the object the index is being sought of
 * @return Return the pointer converted to an index of the type pointed to
 */
static size_t ReferenceToInt(const void *obj, SLRefType rt)
{
	assert(_sl.action == SLA_SAVE);

	if (obj == NULL) return 0;

	switch (rt) {
		case REF_VEHICLE_OLD: // Old vehicles we save as new onces
		case REF_VEHICLE:   return ((const  Vehicle*)obj)->index + 1;
		case REF_STATION:   return ((const  Station*)obj)->index + 1;
		case REF_TOWN:      return ((const     Town*)obj)->index + 1;
		case REF_ORDER:     return ((const    Order*)obj)->index + 1;
		case REF_ROADSTOPS: return ((const RoadStop*)obj)->index + 1;
		case REF_ENGINE_RENEWS: return ((const       EngineRenew*)obj)->index + 1;
		case REF_CARGO_PACKET:  return ((const       CargoPacket*)obj)->index + 1;
		case REF_ORDERLIST:     return ((const         OrderList*)obj)->index + 1;
		case REF_STORAGE:       return ((const PersistentStorage*)obj)->index + 1;
		default: NOT_REACHED();
	}
}

/**
 * Pointers cannot be loaded from a savegame, so this function
 * gets the index from the savegame and returns the appropiate
 * pointer from the already loaded base.
 * Remember that an index of 0 is a NULL pointer so all indices
 * are +1 so vehicle 0 is saved as 1.
 * @param index The index that is being converted to a pointer
 * @param rt SLRefType type of the object the pointer is sought of
 * @return Return the index converted to a pointer of any type
 */
static void *IntToReference(size_t index, SLRefType rt)
{
	assert_compile(sizeof(size_t) <= sizeof(void *));

	assert(_sl.action == SLA_PTRS);

	/* After version 4.3 REF_VEHICLE_OLD is saved as REF_VEHICLE,
	 * and should be loaded like that */
	if (rt == REF_VEHICLE_OLD && !IsSavegameVersionBefore(4, 4)) {
		rt = REF_VEHICLE;
	}

	/* No need to look up NULL pointers, just return immediately */
	if (index == (rt == REF_VEHICLE_OLD ? 0xFFFF : 0)) return NULL;

	/* Correct index. Old vehicles were saved differently:
	 * invalid vehicle was 0xFFFF, now we use 0x0000 for everything invalid. */
	if (rt != REF_VEHICLE_OLD) index--;

	switch (rt) {
		case REF_ORDERLIST:
			if (OrderList::IsValidID(index)) return OrderList::Get(index);
			SlErrorCorrupt("Referencing invalid OrderList");

		case REF_ORDER:
			if (Order::IsValidID(index)) return Order::Get(index);
			/* in old versions, invalid order was used to mark end of order list */
			if (IsSavegameVersionBefore(5, 2)) return NULL;
			SlErrorCorrupt("Referencing invalid Order");

		case REF_VEHICLE_OLD:
		case REF_VEHICLE:
			if (Vehicle::IsValidID(index)) return Vehicle::Get(index);
			SlErrorCorrupt("Referencing invalid Vehicle");

		case REF_STATION:
			if (Station::IsValidID(index)) return Station::Get(index);
			SlErrorCorrupt("Referencing invalid Station");

		case REF_TOWN:
			if (Town::IsValidID(index)) return Town::Get(index);
			SlErrorCorrupt("Referencing invalid Town");

		case REF_ROADSTOPS:
			if (RoadStop::IsValidID(index)) return RoadStop::Get(index);
			SlErrorCorrupt("Referencing invalid RoadStop");

		case REF_ENGINE_RENEWS:
			if (EngineRenew::IsValidID(index)) return EngineRenew::Get(index);
			SlErrorCorrupt("Referencing invalid EngineRenew");

		case REF_CARGO_PACKET:
			if (CargoPacket::IsValidID(index)) return CargoPacket::Get(index);
			SlErrorCorrupt("Referencing invalid CargoPacket");

		case REF_STORAGE:
			if (PersistentStorage::IsValidID(index)) return PersistentStorage::Get(index);
			SlErrorCorrupt("Referencing invalid PersistentStorage");

		default: NOT_REACHED();
	}
}

/**
 * Return the size in bytes of a list
 * @param list The std::list to find the size of
 */
static inline size_t SlCalcListLen(const void *list)
{
	std::list<void *> *l = (std::list<void *> *) list;

	int type_size = IsSavegameVersionBefore(69) ? 2 : 4;
	/* Each entry is saved as type_size bytes, plus type_size bytes are used for the length
	 * of the list */
	return l->size() * type_size + type_size;
}


/**
 * Save/Load a list.
 * @param list The list being manipulated
 * @param conv SLRefType type of the list (Vehicle *, Station *, etc)
 */
static void SlList(void *list, SLRefType conv)
{
	/* Automatically calculate the length? */
	if (_sl.need_length != NL_NONE) {
		SlSetLength(SlCalcListLen(list));
		/* Determine length only? */
		if (_sl.need_length == NL_CALCLENGTH) return;
	}

	typedef std::list<void *> PtrList;
	PtrList *l = (PtrList *)list;

	switch (_sl.action) {
		case SLA_SAVE: {
			SlWriteUint32((uint32)l->size());

			PtrList::iterator iter;
			for (iter = l->begin(); iter != l->end(); ++iter) {
				void *ptr = *iter;
				SlWriteUint32((uint32)ReferenceToInt(ptr, conv));
			}
			break;
		}
		case SLA_LOAD_CHECK:
		case SLA_LOAD: {
			size_t length = IsSavegameVersionBefore(69) ? SlReadUint16() : SlReadUint32();

			/* Load each reference and push to the end of the list */
			for (size_t i = 0; i < length; i++) {
				size_t data = IsSavegameVersionBefore(69) ? SlReadUint16() : SlReadUint32();
				l->push_back((void *)data);
			}
			break;
		}
		case SLA_PTRS: {
			PtrList temp = *l;

			l->clear();
			PtrList::iterator iter;
			for (iter = temp.begin(); iter != temp.end(); ++iter) {
				void *ptr = IntToReference((size_t)*iter, conv);
				l->push_back(ptr);
			}
			break;
		}
		case SLA_NULL:
			l->clear();
			break;
		default: NOT_REACHED();
	}
}


/** Are we going to save this object or not? */
static inline bool SlIsObjectValidInSavegame(const SaveLoad *sld)
{
	if (_sl_version < sld->version_from || _sl_version > sld->version_to) return false;
	if (sld->conv & SLF_NOT_IN_SAVE) return false;

	return true;
}

/**
 * Are we going to load this variable when loading a savegame or not?
 * @note If the variable is skipped it is skipped in the savegame
 * bytestream itself as well, so there is no need to skip it somewhere else
 */
static inline bool SlSkipVariableOnLoad(const SaveLoad *sld)
{
	if ((sld->conv & SLF_NO_NETWORK_SYNC) && _sl.action != SLA_SAVE && _networking && !_network_server) {
		SlSkipBytes(SlCalcConvMemLen(sld->conv) * sld->length);
		return true;
	}

	return false;
}

/**
 * Calculate the size of an object.
 * @param object to be measured
 * @param sld The SaveLoad description of the object so we know how to manipulate it
 * @return size of given objetc
 */
size_t SlCalcObjLength(const void *object, const SaveLoad *sld)
{
	size_t length = 0;

	/* Need to determine the length and write a length tag. */
	for (; sld->cmd != SL_END; sld++) {
		length += SlCalcObjMemberLength(object, sld);
	}
	return length;
}

size_t SlCalcObjMemberLength(const void *object, const SaveLoad *sld)
{
	assert(_sl.action == SLA_SAVE);

	switch (sld->cmd) {
		case SL_VAR:
		case SL_REF:
		case SL_ARR:
		case SL_STR:
		case SL_LST:
			/* CONDITIONAL saveload types depend on the savegame version */
			if (!SlIsObjectValidInSavegame(sld)) break;

			switch (sld->cmd) {
				case SL_VAR: return SlCalcConvFileLen(sld->conv);
				case SL_REF: return SlCalcRefLen();
				case SL_ARR: return SlCalcArrayLen(sld->length, sld->conv);
				case SL_STR: return SlCalcStringLen(GetVariableAddress(object, sld), sld->length, sld->conv);
				case SL_LST: return SlCalcListLen(GetVariableAddress(object, sld));
				default: NOT_REACHED();
			}
			break;
		case SL_WRITEBYTE: return 1; // a byte is logically of size 1
		case SL_VEH_INCLUDE: return SlCalcObjLength(object, GetVehicleDescription(VEH_END));
		case SL_ST_INCLUDE: return SlCalcObjLength(object, GetBaseStationDescription());
		default: NOT_REACHED();
	}
	return 0;
}


bool SlObjectMember(void *ptr, const SaveLoad *sld)
{
	VarType conv = GB(sld->conv, 0, 8);
	switch (sld->cmd) {
		case SL_VAR:
		case SL_REF:
		case SL_ARR:
		case SL_STR:
		case SL_LST:
			/* CONDITIONAL saveload types depend on the savegame version */
			if (!SlIsObjectValidInSavegame(sld)) return false;
			if (SlSkipVariableOnLoad(sld)) return false;

			switch (sld->cmd) {
				case SL_VAR: SlSaveLoadConv(ptr, conv); break;
				case SL_REF: // Reference variable, translate
					switch (_sl.action) {
						case SLA_SAVE:
							SlWriteUint32((uint32)ReferenceToInt(*(void **)ptr, (SLRefType)conv));
							break;
						case SLA_LOAD_CHECK:
						case SLA_LOAD:
							*(size_t *)ptr = IsSavegameVersionBefore(69) ? SlReadUint16() : SlReadUint32();
							break;
						case SLA_PTRS:
							*(void **)ptr = IntToReference(*(size_t *)ptr, (SLRefType)conv);
							break;
						case SLA_NULL:
							*(void **)ptr = NULL;
							break;
						default: NOT_REACHED();
					}
					break;
				case SL_ARR: SlArray(ptr, sld->length, conv); break;
				case SL_STR: SlString(ptr, sld->length, conv); break;
				case SL_LST: SlList(ptr, (SLRefType)conv); break;
				default: NOT_REACHED();
			}
			break;

		/* SL_WRITEBYTE translates a value of a variable to another one upon
		 * saving or loading.
		 * XXX - variable renaming abuse
		 * game_value: the value of the variable ingame is abused by sld->version_from
		 * file_value: the value of the variable in the savegame is abused by sld->version_to */
		case SL_WRITEBYTE:
			switch (_sl.action) {
				case SLA_SAVE: SlWriteByte(sld->version_to); break;
				case SLA_LOAD_CHECK:
				case SLA_LOAD: *(byte *)ptr = sld->version_from; break;
				case SLA_PTRS: break;
				case SLA_NULL: break;
				default: NOT_REACHED();
			}
			break;

		/* SL_VEH_INCLUDE loads common code for vehicles */
		case SL_VEH_INCLUDE:
			SlObject(ptr, GetVehicleDescription(VEH_END));
			break;

		case SL_ST_INCLUDE:
			SlObject(ptr, GetBaseStationDescription());
			break;

		default: NOT_REACHED();
	}
	return true;
}

/**
 * Main SaveLoad function.
 * @param object The object that is being saved or loaded
 * @param sld The SaveLoad description of the object so we know how to manipulate it
 */
void SlObject(void *object, const SaveLoad *sld)
{
	/* Automatically calculate the length? */
	if (_sl.need_length != NL_NONE) {
		SlSetLength(SlCalcObjLength(object, sld));
		if (_sl.need_length == NL_CALCLENGTH) return;
	}

	for (; sld->cmd != SL_END; sld++) {
		void *ptr = sld->global ? sld->address : GetVariableAddress(object, sld);
		SlObjectMember(ptr, sld);
	}
}

/**
 * Save or Load (a list of) global variables
 * @param sldg The global variable that is being loaded or saved
 */
void SlGlobList(const SaveLoadGlobVarList *sldg)
{
	SlObject(NULL, (const SaveLoad*)sldg);
}

/**
 * Do something of which I have no idea what it is :P
 * @param proc The callback procedure that is called
 * @param arg The variable that will be used for the callback procedure
 */
void SlAutolength(AutolengthProc *proc, void *arg)
{
	size_t offs;

	assert(_sl.action == SLA_SAVE);

	/* Tell it to calculate the length */
	_sl.need_length = NL_CALCLENGTH;
	_sl.obj_len = 0;
	proc(arg);

	/* Setup length */
	_sl.need_length = NL_WANTLENGTH;
	SlSetLength(_sl.obj_len);

	offs = _sl.dumper->GetSize() + _sl.obj_len;

	/* And write the stuff */
	proc(arg);

	if (offs != _sl.dumper->GetSize()) SlErrorCorrupt("Invalid chunk size");
}

/**
 * Load a chunk of data (eg vehicles, stations, etc.)
 * @param ch The chunkhandler that will be used for the operation
 */
static void SlLoadChunk(const ChunkHandler *ch)
{
	byte m = SlReadByte();
	size_t len;
	size_t endoffs;

	_sl.block_mode = m;
	_sl.obj_len = 0;

	switch (m) {
		case CH_ARRAY:
			_sl.array_index = 0;
			ch->load_proc();
			break;
		case CH_SPARSE_ARRAY:
			ch->load_proc();
			break;
		default:
			if ((m & 0xF) == CH_RIFF) {
				/* Read length */
				len = (SlReadByte() << 16) | ((m >> 4) << 24);
				len += SlReadUint16();
				_sl.obj_len = len;
				endoffs = _sl.reader->GetSize() + len;
				ch->load_proc();
				if (_sl.reader->GetSize() != endoffs) SlErrorCorrupt("Invalid chunk size");
			} else {
				SlErrorCorrupt("Invalid chunk type");
			}
			break;
	}
}

/**
 * Load a chunk of data for checking savegames.
 * If the chunkhandler is NULL, the chunk is skipped.
 * @param ch The chunkhandler that will be used for the operation
 */
static void SlLoadCheckChunk(const ChunkHandler *ch)
{
	byte m = SlReadByte();
	size_t len;
	size_t endoffs;

	_sl.block_mode = m;
	_sl.obj_len = 0;

	switch (m) {
		case CH_ARRAY:
			_sl.array_index = 0;
			if (ch->load_check_proc) {
				ch->load_check_proc();
			} else {
				SlSkipArray();
			}
			break;
		case CH_SPARSE_ARRAY:
			if (ch->load_check_proc) {
				ch->load_check_proc();
			} else {
				SlSkipArray();
			}
			break;
		default:
			if ((m & 0xF) == CH_RIFF) {
				/* Read length */
				len = (SlReadByte() << 16) | ((m >> 4) << 24);
				len += SlReadUint16();
				_sl.obj_len = len;
				endoffs = _sl.reader->GetSize() + len;
				if (ch->load_check_proc) {
					ch->load_check_proc();
				} else {
					SlSkipBytes(len);
				}
				if (_sl.reader->GetSize() != endoffs) SlErrorCorrupt("Invalid chunk size");
			} else {
				SlErrorCorrupt("Invalid chunk type");
			}
			break;
	}
}

/**
 * Stub Chunk handlers to only calculate length and do nothing else.
 * The intended chunk handler that should be called.
 */
static ChunkSaveLoadProc *_stub_save_proc;

/**
 * Stub Chunk handlers to only calculate length and do nothing else.
 * Actually call the intended chunk handler.
 * @param arg ignored parameter.
 */
static inline void SlStubSaveProc2(void *arg)
{
	_stub_save_proc();
}

/**
 * Stub Chunk handlers to only calculate length and do nothing else.
 * Call SlAutoLenth with our stub save proc that will eventually
 * call the intended chunk handler.
 */
static void SlStubSaveProc()
{
	SlAutolength(SlStubSaveProc2, NULL);
}

/**
 * Save a chunk of data (eg. vehicles, stations, etc.). Each chunk is
 * prefixed by an ID identifying it, followed by data, and terminator where appropiate
 * @param ch The chunkhandler that will be used for the operation
 */
static void SlSaveChunk(const ChunkHandler *ch)
{
	ChunkSaveLoadProc *proc = ch->save_proc;

	/* Don't save any chunk information if there is no save handler. */
	if (proc == NULL) return;

	SlWriteUint32(ch->id);
	DEBUG(sl, 2, "Saving chunk %c%c%c%c", ch->id >> 24, ch->id >> 16, ch->id >> 8, ch->id);

	if (ch->flags & CH_AUTO_LENGTH) {
		/* Need to calculate the length. Solve that by calling SlAutoLength in the save_proc. */
		_stub_save_proc = proc;
		proc = SlStubSaveProc;
	}

	_sl.block_mode = ch->flags & CH_TYPE_MASK;
	switch (ch->flags & CH_TYPE_MASK) {
		case CH_RIFF:
			_sl.need_length = NL_WANTLENGTH;
			proc();
			break;
		case CH_ARRAY:
			_sl.last_array_index = 0;
			SlWriteByte(CH_ARRAY);
			proc();
			SlWriteArrayLength(0); // Terminate arrays
			break;
		case CH_SPARSE_ARRAY:
			SlWriteByte(CH_SPARSE_ARRAY);
			proc();
			SlWriteArrayLength(0); // Terminate arrays
			break;
		default: NOT_REACHED();
	}
}

/** Save all chunks */
static void SlSaveChunks()
{
	FOR_ALL_CHUNK_HANDLERS(ch) {
		SlSaveChunk(ch);
	}

	/* Terminator */
	SlWriteUint32(0);
}

/**
 * Find the ChunkHandler that will be used for processing the found
 * chunk in the savegame or in memory
 * @param id the chunk in question
 * @return returns the appropiate chunkhandler
 */
static const ChunkHandler *SlFindChunkHandler(uint32 id)
{
	FOR_ALL_CHUNK_HANDLERS(ch) if (ch->id == id) return ch;
	return NULL;
}

/** Load all chunks */
static void SlLoadChunks()
{
	uint32 id;
	const ChunkHandler *ch;

	for (id = SlReadUint32(); id != 0; id = SlReadUint32()) {
		DEBUG(sl, 2, "Loading chunk %c%c%c%c", id >> 24, id >> 16, id >> 8, id);

		ch = SlFindChunkHandler(id);
		if (ch == NULL) SlErrorCorrupt("Unknown chunk type");
		SlLoadChunk(ch);
	}
}

/** Load all chunks for savegame checking */
static void SlLoadCheckChunks()
{
	uint32 id;
	const ChunkHandler *ch;

	for (id = SlReadUint32(); id != 0; id = SlReadUint32()) {
		DEBUG(sl, 2, "Loading chunk %c%c%c%c", id >> 24, id >> 16, id >> 8, id);

		ch = SlFindChunkHandler(id);
		if (ch == NULL) SlErrorCorrupt("Unknown chunk type");
		SlLoadCheckChunk(ch);
	}
}

/** Fix all pointers (convert index -> pointer) */
static void SlFixPointers()
{
	_sl.action = SLA_PTRS;

	DEBUG(sl, 1, "Fixing pointers");

	FOR_ALL_CHUNK_HANDLERS(ch) {
		if (ch->ptrs_proc != NULL) {
			DEBUG(sl, 2, "Fixing pointers for %c%c%c%c", ch->id >> 24, ch->id >> 16, ch->id >> 8, ch->id);
			ch->ptrs_proc();
		}
	}

	DEBUG(sl, 1, "All pointers fixed");

	assert(_sl.action == SLA_PTRS);
}


/** Yes, simply reading from a file. */
struct FileReader : LoadFilter {
	FILE *file; ///< The file to read from.
	long begin; ///< The begin of the file.

	/**
	 * Create the file reader, so it reads from a specific file.
	 * @param file The file to read from.
	 */
	FileReader(FILE *file) : LoadFilter(NULL), file(file), begin(ftell(file))
	{
	}

	/** Make sure everything is cleaned up. */
	~FileReader()
	{
		if (this->file != NULL) fclose(this->file);
		this->file = NULL;

		/* Make sure we don't double free. */
		_sl.sf = NULL;
	}

	/* virtual */ size_t Read(byte *buf, size_t size)
	{
		/* We're in the process of shutting down, i.e. in "failure" mode. */
		if (this->file == NULL) return 0;

		return fread(buf, 1, size, this->file);
	}

	/* virtual */ void Reset()
	{
		clearerr(this->file);
		fseek(this->file, this->begin, SEEK_SET);
	}
};

/** Yes, simply writing to a file. */
struct FileWriter : SaveFilter {
	FILE *file; ///< The file to write to.

	/**
	 * Create the file writer, so it writes to a specific file.
	 * @param file The file to write to.
	 */
	FileWriter(FILE *file) : SaveFilter(NULL), file(file)
	{
	}

	/** Make sure everything is cleaned up. */
	~FileWriter()
	{
		this->Finish();

		/* Make sure we don't double free. */
		_sl.sf = NULL;
	}

	/* virtual */ void Write(byte *buf, size_t size)
	{
		/* We're in the process of shutting down, i.e. in "failure" mode. */
		if (this->file == NULL) return;

		if (fwrite(buf, 1, size, this->file) != size) SlError(STR_GAME_SAVELOAD_ERROR_FILE_NOT_WRITEABLE);
	}

	/* virtual */ void Finish()
	{
		if (this->file != NULL) fclose(this->file);
		this->file = NULL;
	}
};

/*******************************************
 ********** START OF LZO CODE **************
 *******************************************/

#ifdef WITH_LZO
#include <lzo/lzo1x.h>

/** Buffer size for the LZO compressor */
static const uint LZO_BUFFER_SIZE = 8192;

/** Filter using LZO compression. */
struct LZOLoadFilter : LoadFilter {
	/**
	 * Initialise this filter.
	 * @param chain The next filter in this chain.
	 */
	LZOLoadFilter(LoadFilter *chain) : LoadFilter(chain)
	{
		if (lzo_init() != LZO_E_OK) SlError(STR_GAME_SAVELOAD_ERROR_BROKEN_INTERNAL_ERROR, "cannot initialize decompressor");
	}

	/* virtual */ size_t Read(byte *buf, size_t ssize)
	{
		assert(ssize >= LZO_BUFFER_SIZE);

		/* Buffer size is from the LZO docs plus the chunk header size. */
		byte out[LZO_BUFFER_SIZE + LZO_BUFFER_SIZE / 16 + 64 + 3 + sizeof(uint32) * 2];
		uint32 tmp[2];
		uint32 size;
		lzo_uint len;

		/* Read header*/
		if (this->chain->Read((byte*)tmp, sizeof(tmp)) != sizeof(tmp)) SlError(STR_GAME_SAVELOAD_ERROR_FILE_NOT_READABLE, "File read failed");

		/* Check if size is bad */
		((uint32*)out)[0] = size = tmp[1];

		if (_sl_version != 0) {
			tmp[0] = TO_BE32(tmp[0]);
			size = TO_BE32(size);
		}

		if (size >= sizeof(out)) SlErrorCorrupt("Inconsistent size");

		/* Read block */
		if (this->chain->Read(out + sizeof(uint32), size) != size) SlError(STR_GAME_SAVELOAD_ERROR_FILE_NOT_READABLE);

		/* Verify checksum */
		if (tmp[0] != lzo_adler32(0, out, size + sizeof(uint32))) SlErrorCorrupt("Bad checksum");

		/* Decompress */
		lzo1x_decompress(out + sizeof(uint32) * 1, size, buf, &len, NULL);
		return len;
	}
};

/** Filter using LZO compression. */
struct LZOSaveFilter : SaveFilter {
	/**
	 * Initialise this filter.
	 * @param chain             The next filter in this chain.
	 * @param compression_level The requested level of compression.
	 */
	LZOSaveFilter(SaveFilter *chain, byte compression_level) : SaveFilter(chain)
	{
		if (lzo_init() != LZO_E_OK) SlError(STR_GAME_SAVELOAD_ERROR_BROKEN_INTERNAL_ERROR, "cannot initialize compressor");
	}

	/* virtual */ void Write(byte *buf, size_t size)
	{
		const lzo_bytep in = buf;
		/* Buffer size is from the LZO docs plus the chunk header size. */
		byte out[LZO_BUFFER_SIZE + LZO_BUFFER_SIZE / 16 + 64 + 3 + sizeof(uint32) * 2];
		byte wrkmem[LZO1X_1_MEM_COMPRESS];
		lzo_uint outlen;

		do {
			/* Compress up to LZO_BUFFER_SIZE bytes at once. */
			lzo_uint len = size > LZO_BUFFER_SIZE ? LZO_BUFFER_SIZE : (lzo_uint)size;
			lzo1x_1_compress(in, len, out + sizeof(uint32) * 2, &outlen, wrkmem);
			((uint32*)out)[1] = TO_BE32((uint32)outlen);
			((uint32*)out)[0] = TO_BE32(lzo_adler32(0, out + sizeof(uint32), outlen + sizeof(uint32)));
			this->chain->Write(out, outlen + sizeof(uint32) * 2);

			/* Move to next data chunk. */
			size -= len;
			in += len;
		} while (size > 0);
	}
};

#endif /* WITH_LZO */

/*********************************************
 ******** START OF NOCOMP CODE (uncompressed)*
 *********************************************/

/** Filter without any compression. */
struct NoCompLoadFilter : LoadFilter {
	/**
	 * Initialise this filter.
	 * @param chain The next filter in this chain.
	 */
	NoCompLoadFilter(LoadFilter *chain) : LoadFilter(chain)
	{
	}

	/* virtual */ size_t Read(byte *buf, size_t size)
	{
		return this->chain->Read(buf, size);
	}
};

/** Filter without any compression. */
struct NoCompSaveFilter : SaveFilter {
	/**
	 * Initialise this filter.
	 * @param chain             The next filter in this chain.
	 * @param compression_level The requested level of compression.
	 */
	NoCompSaveFilter(SaveFilter *chain, byte compression_level) : SaveFilter(chain)
	{
	}

	/* virtual */ void Write(byte *buf, size_t size)
	{
		this->chain->Write(buf, size);
	}
};

/********************************************
 ********** START OF ZLIB CODE **************
 ********************************************/

#if defined(WITH_ZLIB)
#include <zlib.h>

/** Filter using Zlib compression. */
struct ZlibLoadFilter : LoadFilter {
	z_stream z;                        ///< Stream state we are reading from.
	byte fread_buf[MEMORY_CHUNK_SIZE]; ///< Buffer for reading from the file.

	/**
	 * Initialise this filter.
	 * @param chain The next filter in this chain.
	 */
	ZlibLoadFilter(LoadFilter *chain) : LoadFilter(chain)
	{
		memset(&this->z, 0, sizeof(this->z));
		if (inflateInit(&this->z) != Z_OK) SlError(STR_GAME_SAVELOAD_ERROR_BROKEN_INTERNAL_ERROR, "cannot initialize decompressor");
	}

	/** Clean everything up. */
	~ZlibLoadFilter()
	{
		inflateEnd(&this->z);
	}

	/* virtual */ size_t Read(byte *buf, size_t size)
	{
		this->z.next_out  = buf;
		this->z.avail_out = (uint)size;

		do {
			/* read more bytes from the file? */
			if (this->z.avail_in == 0) {
				this->z.next_in = this->fread_buf;
				this->z.avail_in = (uint)this->chain->Read(this->fread_buf, sizeof(this->fread_buf));
			}

			/* inflate the data */
			int r = inflate(&this->z, 0);
			if (r == Z_STREAM_END) break;

			if (r != Z_OK) SlError(STR_GAME_SAVELOAD_ERROR_BROKEN_INTERNAL_ERROR, "inflate() failed");
		} while (this->z.avail_out != 0);

		return size - this->z.avail_out;
	}
};

/** Filter using Zlib compression. */
struct ZlibSaveFilter : SaveFilter {
	z_stream z; ///< Stream state we are writing to.

	/**
	 * Initialise this filter.
	 * @param chain             The next filter in this chain.
	 * @param compression_level The requested level of compression.
	 */
	ZlibSaveFilter(SaveFilter *chain, byte compression_level) : SaveFilter(chain)
	{
		memset(&this->z, 0, sizeof(this->z));
		if (deflateInit(&this->z, compression_level) != Z_OK) SlError(STR_GAME_SAVELOAD_ERROR_BROKEN_INTERNAL_ERROR, "cannot initialize compressor");
	}

	/** Clean up what we allocated. */
	~ZlibSaveFilter()
	{
		deflateEnd(&this->z);
	}

	/**
	 * Helper loop for writing the data.
	 * @param p    The bytes to write.
	 * @param len  Amount of bytes to write.
	 * @param mode Mode for deflate.
	 */
	void WriteLoop(byte *p, size_t len, int mode)
	{
		byte buf[MEMORY_CHUNK_SIZE]; // output buffer
		uint n;
		this->z.next_in = p;
		this->z.avail_in = (uInt)len;
		do {
			this->z.next_out = buf;
			this->z.avail_out = sizeof(buf);

			/**
			 * For the poor next soul who sees many valgrind warnings of the
			 * "Conditional jump or move depends on uninitialised value(s)" kind:
			 * According to the author of zlib it is not a bug and it won't be fixed.
			 * http://groups.google.com/group/comp.compression/browse_thread/thread/b154b8def8c2a3ef/cdf9b8729ce17ee2
			 * [Mark Adler, Feb 24 2004, 'zlib-1.2.1 valgrind warnings' in the newgroup comp.compression]
			 */
			int r = deflate(&this->z, mode);

			/* bytes were emitted? */
			if ((n = sizeof(buf) - this->z.avail_out) != 0) {
				this->chain->Write(buf, n);
			}
			if (r == Z_STREAM_END) break;

			if (r != Z_OK) SlError(STR_GAME_SAVELOAD_ERROR_BROKEN_INTERNAL_ERROR, "zlib returned error code");
		} while (this->z.avail_in || !this->z.avail_out);
	}

	/* virtual */ void Write(byte *buf, size_t size)
	{
		this->WriteLoop(buf, size, 0);
	}

	/* virtual */ void Finish()
	{
		this->WriteLoop(NULL, 0, Z_FINISH);
		this->chain->Finish();
	}
};

#endif /* WITH_ZLIB */

/********************************************
 ********** START OF LZMA CODE **************
 ********************************************/

#if defined(WITH_LZMA)
#include <lzma.h>

/**
 * Have a copy of an initialised LZMA stream. We need this as it's
 * impossible to "re"-assign LZMA_STREAM_INIT to a variable in some
 * compilers, i.e. LZMA_STREAM_INIT can't be used to set something.
 * This var has to be used instead.
 */
static const lzma_stream _lzma_init = LZMA_STREAM_INIT;

/** Filter without any compression. */
struct LZMALoadFilter : LoadFilter {
	lzma_stream lzma;                  ///< Stream state that we are reading from.
	byte fread_buf[MEMORY_CHUNK_SIZE]; ///< Buffer for reading from the file.

	/**
	 * Initialise this filter.
	 * @param chain The next filter in this chain.
	 */
	LZMALoadFilter(LoadFilter *chain) : LoadFilter(chain), lzma(_lzma_init)
	{
		/* Allow saves up to 256 MB uncompressed */
		if (lzma_auto_decoder(&this->lzma, 1 << 28, 0) != LZMA_OK) SlError(STR_GAME_SAVELOAD_ERROR_BROKEN_INTERNAL_ERROR, "cannot initialize decompressor");
	}

	/** Clean everything up. */
	~LZMALoadFilter()
	{
		lzma_end(&this->lzma);
	}

	/* virtual */ size_t Read(byte *buf, size_t size)
	{
		this->lzma.next_out  = buf;
		this->lzma.avail_out = size;

		do {
			/* read more bytes from the file? */
			if (this->lzma.avail_in == 0) {
				this->lzma.next_in  = this->fread_buf;
				this->lzma.avail_in = this->chain->Read(this->fread_buf, sizeof(this->fread_buf));
			}

			/* inflate the data */
			lzma_ret r = lzma_code(&this->lzma, LZMA_RUN);
			if (r == LZMA_STREAM_END) break;
			if (r != LZMA_OK) SlError(STR_GAME_SAVELOAD_ERROR_BROKEN_INTERNAL_ERROR, "liblzma returned error code");
		} while (this->lzma.avail_out != 0);

		return size - this->lzma.avail_out;
	}
};

/** Filter using LZMA compression. */
struct LZMASaveFilter : SaveFilter {
	lzma_stream lzma; ///< Stream state that we are writing to.

	/**
	 * Initialise this filter.
	 * @param chain             The next filter in this chain.
	 * @param compression_level The requested level of compression.
	 */
	LZMASaveFilter(SaveFilter *chain, byte compression_level) : SaveFilter(chain), lzma(_lzma_init)
	{
		if (lzma_easy_encoder(&this->lzma, compression_level, LZMA_CHECK_CRC32) != LZMA_OK) SlError(STR_GAME_SAVELOAD_ERROR_BROKEN_INTERNAL_ERROR, "cannot initialize compressor");
	}

	/** Clean up what we allocated. */
	~LZMASaveFilter()
	{
		lzma_end(&this->lzma);
	}

	/**
	 * Helper loop for writing the data.
	 * @param p      The bytes to write.
	 * @param len    Amount of bytes to write.
	 * @param action Action for lzma_code.
	 */
	void WriteLoop(byte *p, size_t len, lzma_action action)
	{
		byte buf[MEMORY_CHUNK_SIZE]; // output buffer
		size_t n;
		this->lzma.next_in = p;
		this->lzma.avail_in = len;
		do {
			this->lzma.next_out = buf;
			this->lzma.avail_out = sizeof(buf);

			lzma_ret r = lzma_code(&this->lzma, action);

			/* bytes were emitted? */
			if ((n = sizeof(buf) - this->lzma.avail_out) != 0) {
				this->chain->Write(buf, n);
			}
			if (r == LZMA_STREAM_END) break;
			if (r != LZMA_OK) SlError(STR_GAME_SAVELOAD_ERROR_BROKEN_INTERNAL_ERROR, "liblzma returned error code");
		} while (this->lzma.avail_in || !this->lzma.avail_out);
	}

	/* virtual */ void Write(byte *buf, size_t size)
	{
		this->WriteLoop(buf, size, LZMA_RUN);
	}

	/* virtual */ void Finish()
	{
		this->WriteLoop(NULL, 0, LZMA_FINISH);
		this->chain->Finish();
	}
};

#endif /* WITH_LZMA */

/*******************************************
 ************* END OF CODE *****************
 *******************************************/

/** The format for a reader/writer type of a savegame */
struct SaveLoadFormat {
	const char *name;                     ///< name of the compressor/decompressor (debug-only)
	uint32 tag;                           ///< the 4-letter tag by which it is identified in the savegame

	LoadFilter *(*init_load)(LoadFilter *chain);                    ///< Constructor for the load filter.
	SaveFilter *(*init_write)(SaveFilter *chain, byte compression); ///< Constructor for the save filter.

	byte min_compression;                 ///< the minimum compression level of this format
	byte default_compression;             ///< the default compression level of this format
	byte max_compression;                 ///< the maximum compression level of this format
};

/** The different saveload formats known/understood by OpenTTD. */
static const SaveLoadFormat _saveload_formats[] = {
#if defined(WITH_LZO)
	/* Roughly 75% larger than zlib level 6 at only ~7% of the CPU usage. */
	{"lzo",    TO_BE32X('OTTD'), CreateLoadFilter<LZOLoadFilter>,    CreateSaveFilter<LZOSaveFilter>,    0, 0, 0},
#else
	{"lzo",    TO_BE32X('OTTD'), NULL,                               NULL,                               0, 0, 0},
#endif
	/* Roughly 5 times larger at only 1% of the CPU usage over zlib level 6. */
	{"none",   TO_BE32X('OTTN'), CreateLoadFilter<NoCompLoadFilter>, CreateSaveFilter<NoCompSaveFilter>, 0, 0, 0},
#if defined(WITH_ZLIB)
	/* After level 6 the speed reduction is significant (1.5x to 2.5x slower per level), but the reduction in filesize is
	 * fairly insignificant (~1% for each step). Lower levels become ~5-10% bigger by each level than level 6 while level
	 * 1 is "only" 3 times as fast. Level 0 results in uncompressed savegames at about 8 times the cost of "none". */
	{"zlib",   TO_BE32X('OTTZ'), CreateLoadFilter<ZlibLoadFilter>,   CreateSaveFilter<ZlibSaveFilter>,   0, 6, 9},
#else
	{"zlib",   TO_BE32X('OTTZ'), NULL,                               NULL,                               0, 0, 0},
#endif
#if defined(WITH_LZMA)
	/* Level 2 compression is speed wise as fast as zlib level 6 compression (old default), but results in ~10% smaller saves.
	 * Higher compression levels are possible, and might improve savegame size by up to 25%, but are also up to 10 times slower.
	 * The next significant reduction in file size is at level 4, but that is already 4 times slower. Level 3 is primarily 50%
	 * slower while not improving the filesize, while level 0 and 1 are faster, but don't reduce savegame size much.
	 * It's OTTX and not e.g. OTTL because liblzma is part of xz-utils and .tar.xz is prefered over .tar.lzma. */
	{"lzma",   TO_BE32X('OTTX'), CreateLoadFilter<LZMALoadFilter>,   CreateSaveFilter<LZMASaveFilter>,   0, 2, 9},
#else
	{"lzma",   TO_BE32X('OTTX'), NULL,                               NULL,                               0, 0, 0},
#endif
};

/**
 * Return the savegameformat of the game. Whether it was created with ZLIB compression
 * uncompressed, or another type
 * @param s Name of the savegame format. If NULL it picks the first available one
 * @param compression_level Output for telling what compression level we want.
 * @return Pointer to SaveLoadFormat struct giving all characteristics of this type of savegame
 */
static const SaveLoadFormat *GetSavegameFormat(char *s, byte *compression_level)
{
	const SaveLoadFormat *def = lastof(_saveload_formats);

	/* find default savegame format, the highest one with which files can be written */
	while (!def->init_write) def--;

	if (!StrEmpty(s)) {
		/* Get the ":..." of the compression level out of the way */
		char *complevel = strrchr(s, ':');
		if (complevel != NULL) *complevel = '\0';

		for (const SaveLoadFormat *slf = &_saveload_formats[0]; slf != endof(_saveload_formats); slf++) {
			if (slf->init_write != NULL && strcmp(s, slf->name) == 0) {
				*compression_level = slf->default_compression;
				if (complevel != NULL) {
					/* There is a compression level in the string.
					 * First restore the : we removed to do proper name matching,
					 * then move the the begin of the actual version. */
					*complevel = ':';
					complevel++;

					/* Get the version and determine whether all went fine. */
					char *end;
					long level = strtol(complevel, &end, 10);
					if (end == complevel || level != Clamp(level, slf->min_compression, slf->max_compression)) {
						ShowInfoF("Compression level '%s' is not valid.", complevel);
					} else {
						*compression_level = level;
					}
				}
				return slf;
			}
		}

		ShowInfoF("Savegame format '%s' is not available. Reverting to '%s'.", s, def->name);

		/* Restore the string by adding the : back */
		if (complevel != NULL) *complevel = ':';
	}
	*compression_level = def->default_compression;
	return def;
}

/* actual loader/saver function */
void InitializeGame(uint size_x, uint size_y, bool reset_date, bool reset_settings);
extern bool AfterLoadGame();
extern bool LoadOldSaveGame(const char *file);

/**
 * Clear/free saveload state.
 */
static inline void ClearSaveLoadState()
{
	delete _sl.dumper;
	_sl.dumper = NULL;

	delete _sl.sf;
	_sl.sf = NULL;

	delete _sl.reader;
	_sl.reader = NULL;

	delete _sl.lf;
	_sl.lf = NULL;
}

/**
 * Update the gui accordingly when starting saving
 * and set locks on saveload. Also turn off fast-forward cause with that
 * saving takes Aaaaages
 */
static void SaveFileStart()
{
	_sl.ff_state = _fast_forward;
	_fast_forward = 0;
	if (_cursor.sprite == SPR_CURSOR_MOUSE) SetMouseCursor(SPR_CURSOR_ZZZ, PAL_NONE);

	InvalidateWindowData(WC_STATUS_BAR, 0, SBI_SAVELOAD_START);
	_sl.saveinprogress = true;
}

/** Update the gui accordingly when saving is done and release locks on saveload. */
static void SaveFileDone()
{
	if (_game_mode != GM_MENU) _fast_forward = _sl.ff_state;
	if (_cursor.sprite == SPR_CURSOR_ZZZ) SetMouseCursor(SPR_CURSOR_MOUSE, PAL_NONE);

	InvalidateWindowData(WC_STATUS_BAR, 0, SBI_SAVELOAD_FINISH);
	_sl.saveinprogress = false;
}

/** Set the error message from outside of the actual loading/saving of the game (AfterLoadGame and friends) */
void SetSaveLoadError(StringID str)
{
	_sl.error_str = str;
}

/** Get the string representation of the error message */
const char *GetSaveLoadErrorString()
{
	SetDParam(0, _sl.error_str);
	SetDParamStr(1, _sl.extra_msg);

	static char err_str[512];
	GetString(err_str, _sl.action == SLA_SAVE ? STR_ERROR_GAME_SAVE_FAILED : STR_ERROR_GAME_LOAD_FAILED, lastof(err_str));
	return err_str;
}

/** Show a gui message when saving has failed */
static void SaveFileError()
{
	SetDParamStr(0, GetSaveLoadErrorString());
	ShowErrorMessage(STR_JUST_RAW_STRING, INVALID_STRING_ID, WL_ERROR);
	SaveFileDone();
}

/**
 * We have written the whole game into memory, _memory_savegame, now find
 * and appropiate compressor and start writing to file.
 */
static SaveOrLoadResult SaveFileToDisk(bool threaded)
{
	try {
		byte compression;
		const SaveLoadFormat *fmt = GetSavegameFormat(_savegame_format, &compression);

		/* We have written our stuff to memory, now write it to file! */
		uint32 hdr[2] = { fmt->tag, TO_BE32(SAVEGAME_VERSION << 16) };
		_sl.sf->Write((byte*)hdr, sizeof(hdr));

		_sl.sf = fmt->init_write(_sl.sf, compression);
		_sl.dumper->Flush(_sl.sf);

		ClearSaveLoadState();

		if (threaded) SetAsyncSaveFinish(SaveFileDone);

		return SL_OK;
	} catch (...) {
		ClearSaveLoadState();

		AsyncSaveFinishProc asfp = SaveFileDone;

		/* We don't want to shout when saving is just
		 * cancelled due to a client disconnecting. */
		if (_sl.error_str != STR_NETWORK_ERROR_LOSTCONNECTION) {
			/* Skip the "colour" character */
			DEBUG(sl, 0, "%s", GetSaveLoadErrorString() + 3);
			asfp = SaveFileError;
		}

		if (threaded) {
			SetAsyncSaveFinish(asfp);
		} else {
			asfp();
		}
		return SL_ERROR;
	}
}

/** Thread run function for saving the file to disk. */
static void SaveFileToDiskThread(void *arg)
{
	SaveFileToDisk(true);
}

void WaitTillSaved()
{
	if (_save_thread == NULL) return;

	_save_thread->Join();
	delete _save_thread;
	_save_thread = NULL;

	/* Make sure every other state is handled properly as well. */
	ProcessAsyncSaveFinish();
}

/**
 * Actually perform the saving of the savegame.
 * General tactic is to first save the game to memory, then write it to file
 * using the writer, either in threaded mode if possible, or single-threaded.
 * @param writer   The filter to write the savegame to.
 * @param threaded Whether to try to perform the saving asynchroniously.
 * @return Return the result of the action. #SL_OK or #SL_ERROR
 */
static SaveOrLoadResult DoSave(SaveFilter *writer, bool threaded)
{
	assert(!_sl.saveinprogress);

	_sl.dumper = new MemoryDumper();
	_sl.sf = writer;

	_sl_version = SAVEGAME_VERSION;

	SaveViewportBeforeSaveGame();
	SlSaveChunks();

	SaveFileStart();
	if (!threaded || !ThreadObject::New(&SaveFileToDiskThread, NULL, &_save_thread)) {
		if (threaded) DEBUG(sl, 1, "Cannot create savegame thread, reverting to single-threaded mode...");

		SaveOrLoadResult result = SaveFileToDisk(false);
		SaveFileDone();

		return result;
	}

	return SL_OK;
}

/**
 * Save the game using a (writer) filter.
 * @param writer   The filter to write the savegame to.
 * @param threaded Whether to try to perform the saving asynchroniously.
 * @return Return the result of the action. #SL_OK or #SL_ERROR
 */
SaveOrLoadResult SaveWithFilter(SaveFilter *writer, bool threaded)
{
	try {
		_sl.action = SLA_SAVE;
		return DoSave(writer, threaded);
	} catch (...) {
		ClearSaveLoadState();
		return SL_ERROR;
	}
}

/**
 * Actually perform the loading of a "non-old" savegame.
 * @param reader     The filter to read the savegame from.
 * @param load_check Whether to perform the checking ("preview") or actually load the game.
 * @return Return the result of the action. #SL_OK or #SL_REINIT ("unload" the game)
 */
static SaveOrLoadResult DoLoad(LoadFilter *reader, bool load_check)
{
	_sl.lf = reader;

	if (load_check) {
		/* Clear previous check data */
		_load_check_data.Clear();
		/* Mark SL_LOAD_CHECK as supported for this savegame. */
		_load_check_data.checkable = true;
	}

	uint32 hdr[2];
	if (_sl.lf->Read((byte*)hdr, sizeof(hdr)) != sizeof(hdr)) SlError(STR_GAME_SAVELOAD_ERROR_FILE_NOT_READABLE);

	/* see if we have any loader for this type. */
	const SaveLoadFormat *fmt = _saveload_formats;
	for (;;) {
		/* No loader found, treat as version 0 and use LZO format */
		if (fmt == endof(_saveload_formats)) {
			DEBUG(sl, 0, "Unknown savegame type, trying to load it as the buggy format");
			_sl.lf->Reset();
			_sl_version = 0;
			_sl_minor_version = 0;

			/* Try to find the LZO savegame format; it uses 'OTTD' as tag. */
			fmt = _saveload_formats;
			for (;;) {
				if (fmt == endof(_saveload_formats)) {
					/* Who removed LZO support? Bad bad boy! */
					NOT_REACHED();
				}
				if (fmt->tag == TO_BE32X('OTTD')) break;
				fmt++;
			}
			break;
		}

		if (fmt->tag == hdr[0]) {
			/* check version number */
			_sl_version = TO_BE32(hdr[1]) >> 16;
			/* Minor is not used anymore from version 18.0, but it is still needed
			 * in versions before that (4 cases) which can't be removed easy.
			 * Therefor it is loaded, but never saved (or, it saves a 0 in any scenario).
			 * So never EVER use this minor version again. -- TrueLight -- 22-11-2005 */
			_sl_minor_version = (TO_BE32(hdr[1]) >> 8) & 0xFF;

			DEBUG(sl, 1, "Loading savegame version %d", _sl_version);

			/* Is the version higher than the current? */
			if (_sl_version > SAVEGAME_VERSION) SlError(STR_GAME_SAVELOAD_ERROR_TOO_NEW_SAVEGAME);
			break;
		}

		fmt++;
	}

	/* loader for this savegame type is not implemented? */
	if (fmt->init_load == NULL) {
		char err_str[64];
		snprintf(err_str, lengthof(err_str), "Loader for '%s' is not available.", fmt->name);
		SlError(STR_GAME_SAVELOAD_ERROR_BROKEN_INTERNAL_ERROR, err_str);
	}

	_sl.lf = fmt->init_load(_sl.lf);
	_sl.reader = new ReadBuffer(_sl.lf);
	_next_offs = 0;

	if (!load_check) {
		/* Old maps were hardcoded to 256x256 and thus did not contain
		 * any mapsize information. Pre-initialize to 256x256 to not to
		 * confuse old games */
		InitializeGame(256, 256, true, true);

		GamelogReset();

		if (IsSavegameVersionBefore(4)) {
			/*
			 * NewGRFs were introduced between 0.3,4 and 0.3.5, which both
			 * shared savegame version 4. Anything before that 'obviously'
			 * does not have any NewGRFs. Between the introduction and
			 * savegame version 41 (just before 0.5) the NewGRF settings
			 * were not stored in the savegame and they were loaded by
			 * using the settings from the main menu.
			 * So, to recap:
			 * - savegame version  <  4:  do not load any NewGRFs.
			 * - savegame version >= 41:  load NewGRFs from savegame, which is
			 *                            already done at this stage by
			 *                            overwriting the main menu settings.
			 * - other savegame versions: use main menu settings.
			 *
			 * This means that users *can* crash savegame version 4..40
			 * savegames if they set incompatible NewGRFs in the main menu,
			 * but can't crash anymore for savegame version < 4 savegames.
			 *
			 * Note: this is done here because AfterLoadGame is also called
			 * for TTO/TTD/TTDP savegames which have their own NewGRF logic.
			 */
			ClearGRFConfigList(&_grfconfig);
		}
	}

	if (load_check) {
		/* Load chunks into _load_check_data.
		 * No pools are loaded. References are not possible, and thus do not need resolving. */
		SlLoadCheckChunks();
	} else {
		/* Load chunks and resolve references */
		SlLoadChunks();
		SlFixPointers();
	}

	ClearSaveLoadState();

	_savegame_type = SGT_OTTD;

	if (load_check) {
		/* The only part from AfterLoadGame() we need */
		_load_check_data.grf_compatibility = IsGoodGRFConfigList(_load_check_data.grfconfig);
	} else {
		GamelogStartAction(GLAT_LOAD);

		/* After loading fix up savegame for any internal changes that
		 * might have occurred since then. If it fails, load back the old game. */
		if (!AfterLoadGame()) {
			GamelogStopAction();
			return SL_REINIT;
		}

		GamelogStopAction();
	}

	return SL_OK;
}

/**
 * Load the game using a (reader) filter.
 * @param reader   The filter to read the savegame from.
 * @return Return the result of the action. #SL_OK or #SL_REINIT ("unload" the game)
 */
SaveOrLoadResult LoadWithFilter(LoadFilter *reader)
{
	try {
		_sl.action = SLA_LOAD;
		return DoLoad(reader, false);
	} catch (...) {
		ClearSaveLoadState();
		return SL_REINIT;
	}
}

/**
 * Main Save or Load function where the high-level saveload functions are
 * handled. It opens the savegame, selects format and checks versions
 * @param filename The name of the savegame being created/loaded
 * @param mode Save or load mode. Load can also be a TTD(Patch) game. Use #SL_LOAD, #SL_OLD_LOAD, #SL_LOAD_CHECK, or #SL_SAVE.
 * @param sb The sub directory to save the savegame in
 * @param threaded True when threaded saving is allowed
 * @return Return the result of the action. #SL_OK, #SL_ERROR, or #SL_REINIT ("unload" the game)
 */
SaveOrLoadResult SaveOrLoad(const char *filename, int mode, Subdirectory sb, bool threaded)
{
	/* An instance of saving is already active, so don't go saving again */
	if (_sl.saveinprogress && mode == SL_SAVE && threaded) {
		/* if not an autosave, but a user action, show error message */
		if (!_do_autosave) ShowErrorMessage(STR_ERROR_SAVE_STILL_IN_PROGRESS, INVALID_STRING_ID, WL_ERROR);
		return SL_OK;
	}
	WaitTillSaved();

	/* Load a TTDLX or TTDPatch game */
	if (mode == SL_OLD_LOAD) {
		InitializeGame(256, 256, true, true); // set a mapsize of 256x256 for TTDPatch games or it might get confused

		/* TTD/TTO savegames have no NewGRFs, TTDP savegame have them
		 * and if so a new NewGRF list will be made in LoadOldSaveGame.
		 * Note: this is done here because AfterLoadGame is also called
		 * for OTTD savegames which have their own NewGRF logic. */
		ClearGRFConfigList(&_grfconfig);
		GamelogReset();
		if (!LoadOldSaveGame(filename)) return SL_REINIT;
		_sl_version = 0;
		_sl_minor_version = 0;
		GamelogStartAction(GLAT_LOAD);
		if (!AfterLoadGame()) {
			GamelogStopAction();
			return SL_REINIT;
		}
		GamelogStopAction();
		return SL_OK;
	}

	switch (mode) {
		case SL_LOAD_CHECK: _sl.action = SLA_LOAD_CHECK; break;
		case SL_LOAD: _sl.action = SLA_LOAD; break;
		case SL_SAVE: _sl.action = SLA_SAVE; break;
		default: NOT_REACHED();
	}

	try {
		FILE *fh = (mode == SL_SAVE) ? FioFOpenFile(filename, "wb", sb) : FioFOpenFile(filename, "rb", sb);

		/* Make it a little easier to load savegames from the console */
		if (fh == NULL && mode != SL_SAVE) fh = FioFOpenFile(filename, "rb", SAVE_DIR);
		if (fh == NULL && mode != SL_SAVE) fh = FioFOpenFile(filename, "rb", BASE_DIR);

		if (fh == NULL) {
			SlError(mode == SL_SAVE ? STR_GAME_SAVELOAD_ERROR_FILE_NOT_WRITEABLE : STR_GAME_SAVELOAD_ERROR_FILE_NOT_READABLE);
		}

		if (mode == SL_SAVE) { // SAVE game
			DEBUG(desync, 1, "save: %08x; %02x; %s", _date, _date_fract, filename);
			if (_network_server || !_settings_client.gui.threaded_saves) threaded = false;

			return DoSave(new FileWriter(fh), threaded);
		}

		/* LOAD game */
		assert(mode == SL_LOAD || mode == SL_LOAD_CHECK);
		DEBUG(desync, 1, "load: %s", filename);
		return DoLoad(new FileReader(fh), mode == SL_LOAD_CHECK);
	} catch (...) {
		ClearSaveLoadState();

		/* Skip the "colour" character */
		if (mode != SL_LOAD_CHECK) DEBUG(sl, 0, "%s", GetSaveLoadErrorString() + 3);

		/* A saver/loader exception!! reinitialize all variables to prevent crash! */
		return (mode == SL_LOAD) ? SL_REINIT : SL_ERROR;
	}
}

/** Do a save when exiting the game (_settings_client.gui.autosave_on_exit) */
void DoExitSave()
{
	SaveOrLoad("exit.sav", SL_SAVE, AUTOSAVE_DIR);
}

/**
 * Fill the buffer with the default name for a savegame *or* screenshot.
 * @param buf the buffer to write to.
 * @param last the last element in the buffer.
 */
void GenerateDefaultSaveName(char *buf, const char *last)
{
	/* Check if we have a name for this map, which is the name of the first
	 * available company. When there's no company available we'll use
	 * 'Spectator' as "company" name. */
	CompanyID cid = _local_company;
	if (!Company::IsValidID(cid)) {
		const Company *c;
		FOR_ALL_COMPANIES(c) {
			cid = c->index;
			break;
		}
	}

	SetDParam(0, cid);

	/* Insert current date */
	switch (_settings_client.gui.date_format_in_default_names) {
		case 0: SetDParam(1, STR_JUST_DATE_LONG); break;
		case 1: SetDParam(1, STR_JUST_DATE_TINY); break;
		case 2: SetDParam(1, STR_JUST_DATE_ISO); break;
		default: NOT_REACHED();
	}
	SetDParam(2, _date);

	/* Get the correct string (special string for when there's not company) */
	GetString(buf, !Company::IsValidID(cid) ? STR_SAVEGAME_NAME_SPECTATOR : STR_SAVEGAME_NAME_DEFAULT, last);
	SanitizeFilename(buf);
}

#if 0
/**
 * Function to get the type of the savegame by looking at the file header.
 * NOTICE: Not used right now, but could be used if extensions of savegames are garbled
 * @param file Savegame to be checked
 * @return SL_OLD_LOAD or SL_LOAD of the file
 */
int GetSavegameType(char *file)
{
	const SaveLoadFormat *fmt;
	uint32 hdr;
	FILE *f;
	int mode = SL_OLD_LOAD;

	f = fopen(file, "rb");
	if (fread(&hdr, sizeof(hdr), 1, f) != 1) {
		DEBUG(sl, 0, "Savegame is obsolete or invalid format");
		mode = SL_LOAD; // don't try to get filename, just show name as it is written
	} else {
		/* see if we have any loader for this type. */
		for (fmt = _saveload_formats; fmt != endof(_saveload_formats); fmt++) {
			if (fmt->tag == hdr) {
				mode = SL_LOAD; // new type of savegame
				break;
			}
		}
	}

	fclose(f);
	return mode;
}
#endif<|MERGE_RESOLUTION|>--- conflicted
+++ resolved
@@ -228,11 +228,7 @@
  *  161   22567
  *  162   22713
  */
-<<<<<<< HEAD
 extern const uint16 SAVEGAME_VERSION = SL_CARGOMAP; ///< Current savegame version of OpenTTD.
-=======
-extern const uint16 SAVEGAME_VERSION = SL_FLOWMAP; ///< Current savegame version of OpenTTD.
->>>>>>> 5291c648
 
 SavegameType _savegame_type; ///< type of savegame we are loading
 
