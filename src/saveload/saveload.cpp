/* $Id$ */

/*
 * This file is part of OpenTTD.
 * OpenTTD is free software; you can redistribute it and/or modify it under the terms of the GNU General Public License as published by the Free Software Foundation, version 2.
 * OpenTTD is distributed in the hope that it will be useful, but WITHOUT ANY WARRANTY; without even the implied warranty of MERCHANTABILITY or FITNESS FOR A PARTICULAR PURPOSE.
 * See the GNU General Public License for more details. You should have received a copy of the GNU General Public License along with OpenTTD. If not, see <http://www.gnu.org/licenses/>.
 */

/**
 * @file saveload.cpp
 * All actions handling saving and loading goes on in this file. The general actions
 * are as follows for saving a game (loading is analogous):
 * <ol>
 * <li>initialize the writer by creating a temporary memory-buffer for it
 * <li>go through all to-be saved elements, each 'chunk' (#ChunkHandler) prefixed by a label
 * <li>use their description array (#SaveLoad) to know what elements to save and in what version
 *    of the game it was active (used when loading)
 * <li>write all data byte-by-byte to the temporary buffer so it is endian-safe
 * <li>when the buffer is full; flush it to the output (eg save to file) (_sl.buf, _sl.bufp, _sl.bufe)
 * <li>repeat this until everything is done, and flush any remaining output to file
 * </ol>
 */
#include "../stdafx.h"
#include "../debug.h"
#include "../station_base.h"
#include "../thread/thread.h"
#include "../town.h"
#include "../network/network.h"
#include "../window_func.h"
#include "../strings_func.h"
#include "../core/endian_func.hpp"
#include "../vehicle_base.h"
#include "../company_func.h"
#include "../date_func.h"
#include "../autoreplace_base.h"
#include "../roadstop_base.h"
#include "../statusbar_gui.h"
#include "../fileio_func.h"
#include "../gamelog.h"
#include "../string_func.h"
#include "../engine_base.h"
#include "../fios.h"
#include "../gui.h"

#include "table/strings.h"

#include "saveload_internal.h"
#include "saveload_filter.h"

/*
 * Previous savegame versions, the trunk revision where they were
 * introduced and the released version that had that particular
 * savegame version.
 * Up to savegame version 18 there is a minor version as well.
 *
 *    1.0         0.1.x, 0.2.x
 *    2.0         0.3.0
 *    2.1         0.3.1, 0.3.2
 *    3.x         lost
 *    4.0     1
 *    4.1   122   0.3.3, 0.3.4
 *    4.2  1222   0.3.5
 *    4.3  1417
 *    4.4  1426
 *    5.0  1429
 *    5.1  1440
 *    5.2  1525   0.3.6
 *    6.0  1721
 *    6.1  1768
 *    7.0  1770
 *    8.0  1786
 *    9.0  1909
 *   10.0  2030
 *   11.0  2033
 *   11.1  2041
 *   12.1  2046
 *   13.1  2080   0.4.0, 0.4.0.1
 *   14.0  2441
 *   15.0  2499
 *   16.0  2817
 *   16.1  3155
 *   17.0  3212
 *   17.1  3218
 *   18    3227
 *   19    3396
 *   20    3403
 *   21    3472   0.4.x
 *   22    3726
 *   23    3915
 *   24    4150
 *   25    4259
 *   26    4466
 *   27    4757
 *   28    4987
 *   29    5070
 *   30    5946
 *   31    5999
 *   32    6001
 *   33    6440
 *   34    6455
 *   35    6602
 *   36    6624
 *   37    7182
 *   38    7195
 *   39    7269
 *   40    7326
 *   41    7348   0.5.x
 *   42    7573
 *   43    7642
 *   44    8144
 *   45    8501
 *   46    8705
 *   47    8735
 *   48    8935
 *   49    8969
 *   50    8973
 *   51    8978
 *   52    9066
 *   53    9316
 *   54    9613
 *   55    9638
 *   56    9667
 *   57    9691
 *   58    9762
 *   59    9779
 *   60    9874
 *   61    9892
 *   62    9905
 *   63    9956
 *   64   10006
 *   65   10210
 *   66   10211
 *   67   10236
 *   68   10266
 *   69   10319
 *   70   10541
 *   71   10567
 *   72   10601
 *   73   10903
 *   74   11030
 *   75   11107
 *   76   11139
 *   77   11172
 *   78   11176
 *   79   11188
 *   80   11228
 *   81   11244
 *   82   11410
 *   83   11589
 *   84   11822
 *   85   11874
 *   86   12042
 *   87   12129
 *   88   12134
 *   89   12160
 *   90   12293
 *   91   12347
 *   92   12381   0.6.x
 *   93   12648
 *   94   12816
 *   95   12924
 *   96   13226
 *   97   13256
 *   98   13375
 *   99   13838
 *  100   13952
 *  101   14233
 *  102   14332
 *  103   14598
 *  104   14735
 *  105   14803
 *  106   14919
 *  107   15027
 *  108   15045
 *  109   15075
 *  110   15148
 *  111   15190
 *  112   15290
 *  113   15340
 *  114   15601
 *  115   15695
 *  116   15893   0.7.x
 *  117   16037
 *  118   16129
 *  119   16242
 *  120   16439
 *  121   16694
 *  122   16855
 *  123   16909
 *  124   16993
 *  125   17113
 *  126   17433
 *  127   17439
 *  128   18281
 *  129   18292
 *  130   18404
 *  131   18481
 *  132   18522
 *  133   18674
 *  134   18703
 *  135   18719
 *  136   18764
 *  137   18912
 *  138   18942   1.0.x
 *  139   19346
 *  140   19382
 *  141   19799
 *  142   20003
 *  143   20048
 *  144   20334
 *  145   20376
 *  146   20446
 *  147   20621
 *  148   20659
 *  149   20832
 *  150   20857
 *  151   20918
 *  152   21171
 *  153   21263
 *  154   21426
 *  155   21453
 *  156   21728
 *  157   21862
 */
<<<<<<< HEAD
extern const uint16 SAVEGAME_VERSION = SL_CAPACITIES; ///< Current savegame version of OpenTTD.
=======
extern const uint16 SAVEGAME_VERSION = 157; ///< Current savegame version of OpenTTD.
>>>>>>> b1fa8c75

SavegameType _savegame_type; ///< type of savegame we are loading

uint32 _ttdp_version;     ///< version of TTDP savegame (if applicable)
uint16 _sl_version;       ///< the major savegame version identifier
byte   _sl_minor_version; ///< the minor savegame version, DO NOT USE!
char _savegame_format[8]; ///< how to compress savegames
bool _do_autosave;        ///< are we doing an autosave at the moment?

/** What are we currently doing? */
enum SaveLoadAction {
	SLA_LOAD,        ///< loading
	SLA_SAVE,        ///< saving
	SLA_PTRS,        ///< fixing pointers
	SLA_NULL,        ///< null all pointers (on loading error)
	SLA_LOAD_CHECK,  ///< partial loading into #_load_check_data
};

enum NeedLength {
	NL_NONE = 0,       ///< not working in NeedLength mode
	NL_WANTLENGTH = 1, ///< writing length and data
	NL_CALCLENGTH = 2, ///< need to calculate the length
};

/** Save in chunks of 128 KiB. */
static const size_t MEMORY_CHUNK_SIZE = 128 * 1024;

/** A buffer for reading (and buffering) savegame data. */
struct ReadBuffer {
	byte buf[MEMORY_CHUNK_SIZE]; ///< Buffer we're going to read from.
	byte *bufp;                  ///< Location we're at reading the buffer.
	byte *bufe;                  ///< End of the buffer we can read from.
	LoadFilter *reader;          ///< The filter used to actually read.
	size_t read;                 ///< The amount of read bytes so far from the filter.

	/**
	 * Initialise our variables.
	 * @param reader The filter to actually read data.
	 */
	ReadBuffer(LoadFilter *reader) : bufp(NULL), bufe(NULL), reader(reader), read(0)
	{
	}

	FORCEINLINE byte ReadByte()
	{
		if (this->bufp == this->bufe) {
			size_t len = this->reader->Read(this->buf, lengthof(this->buf));
			if (len == 0) SlErrorCorrupt("Unexpected end of chunk");

			this->read += len;
			this->bufp = this->buf;
			this->bufe = this->buf + len;
		}

		return *this->bufp++;
	}

	/**
	 * Get the size of the memory dump made so far.
	 * @return The size.
	 */
	size_t GetSize() const
	{
		return this->read - (this->bufe - this->bufp);
	}
};


/** Container for dumping the savegame (quickly) to memory. */
struct MemoryDumper {
	AutoFreeSmallVector<byte *, 16> blocks; ///< Buffer with blocks of allocated memory.
	byte *buf;                              ///< Buffer we're going to write to.
	byte *bufe;                             ///< End of the buffer we write to.

	/** Initialise our variables. */
	MemoryDumper() : buf(NULL), bufe(NULL)
	{
	}

	/**
	 * Write a single byte into the dumper.
	 * @param b The byte to write.
	 */
	FORCEINLINE void WriteByte(byte b)
	{
		/* Are we at the end of this chunk? */
		if (this->buf == this->bufe) {
			this->buf = CallocT<byte>(MEMORY_CHUNK_SIZE);
			*this->blocks.Append() = this->buf;
			this->bufe = this->buf + MEMORY_CHUNK_SIZE;
		}

		*this->buf++ = b;
	}

	/**
	 * Flush this dumper into a writer.
	 * @param writer The filter we want to use.
	 */
	void Flush(SaveFilter *writer)
	{
		uint i = 0;
		size_t t = this->GetSize();

		while (t > 0) {
			size_t to_write = min(MEMORY_CHUNK_SIZE, t);

			writer->Write(this->blocks[i++], to_write);
			t -= to_write;
		}

		writer->Finish();
	}

	/**
	 * Get the size of the memory dump made so far.
	 * @return The size.
	 */
	size_t GetSize() const
	{
		return this->blocks.Length() * MEMORY_CHUNK_SIZE - (this->bufe - this->buf);
	}
};

/** The saveload struct, containing reader-writer functions, buffer, version, etc. */
struct SaveLoadParams {
	SaveLoadAction action;               ///< are we doing a save or a load atm.
	NeedLength need_length;              ///< working in NeedLength (Autolength) mode?
	byte block_mode;                     ///< ???
	bool error;                          ///< did an error occur or not

	size_t obj_len;                      ///< the length of the current object we are busy with
	int array_index, last_array_index;   ///< in the case of an array, the current and last positions

	MemoryDumper *dumper;                ///< Memory dumper to write the savegame to.
	SaveFilter *sf;                      ///< Filter to write the savegame to.

	ReadBuffer *reader;                  ///< Savegame reading buffer.
	LoadFilter *lf;                      ///< Filter to read the savegame from.

	StringID error_str;                  ///< the translatable error message to show
	char *extra_msg;                     ///< the error message

	byte ff_state;                       ///< The state of fast-forward when saving started.
	bool saveinprogress;                 ///< Whether there is currently a save in progress.
};

static SaveLoadParams _sl; ///< Parameters used for/at saveload.

/* these define the chunks */
extern const ChunkHandler _gamelog_chunk_handlers[];
extern const ChunkHandler _map_chunk_handlers[];
extern const ChunkHandler _misc_chunk_handlers[];
extern const ChunkHandler _name_chunk_handlers[];
extern const ChunkHandler _cheat_chunk_handlers[] ;
extern const ChunkHandler _setting_chunk_handlers[];
extern const ChunkHandler _company_chunk_handlers[];
extern const ChunkHandler _engine_chunk_handlers[];
extern const ChunkHandler _veh_chunk_handlers[];
extern const ChunkHandler _waypoint_chunk_handlers[];
extern const ChunkHandler _depot_chunk_handlers[];
extern const ChunkHandler _order_chunk_handlers[];
extern const ChunkHandler _town_chunk_handlers[];
extern const ChunkHandler _sign_chunk_handlers[];
extern const ChunkHandler _station_chunk_handlers[];
extern const ChunkHandler _industry_chunk_handlers[];
extern const ChunkHandler _economy_chunk_handlers[];
extern const ChunkHandler _subsidy_chunk_handlers[];
extern const ChunkHandler _ai_chunk_handlers[];
extern const ChunkHandler _animated_tile_chunk_handlers[];
extern const ChunkHandler _newgrf_chunk_handlers[];
extern const ChunkHandler _group_chunk_handlers[];
extern const ChunkHandler _cargopacket_chunk_handlers[];
extern const ChunkHandler _autoreplace_chunk_handlers[];
extern const ChunkHandler _labelmaps_chunk_handlers[];
extern const ChunkHandler _airport_chunk_handlers[];
extern const ChunkHandler _object_chunk_handlers[];

/** Array of all chunks in a savegame, \c NULL terminated. */
static const ChunkHandler * const _chunk_handlers[] = {
	_gamelog_chunk_handlers,
	_map_chunk_handlers,
	_misc_chunk_handlers,
	_name_chunk_handlers,
	_cheat_chunk_handlers,
	_setting_chunk_handlers,
	_veh_chunk_handlers,
	_waypoint_chunk_handlers,
	_depot_chunk_handlers,
	_order_chunk_handlers,
	_industry_chunk_handlers,
	_economy_chunk_handlers,
	_subsidy_chunk_handlers,
	_engine_chunk_handlers,
	_town_chunk_handlers,
	_sign_chunk_handlers,
	_station_chunk_handlers,
	_company_chunk_handlers,
	_ai_chunk_handlers,
	_animated_tile_chunk_handlers,
	_newgrf_chunk_handlers,
	_group_chunk_handlers,
	_cargopacket_chunk_handlers,
	_autoreplace_chunk_handlers,
	_labelmaps_chunk_handlers,
	_airport_chunk_handlers,
	_object_chunk_handlers,
	NULL,
};

/**
 * Iterate over all chunk handlers.
 * @param ch the chunk handler iterator
 */
#define FOR_ALL_CHUNK_HANDLERS(ch) \
	for (const ChunkHandler * const *chsc = _chunk_handlers; *chsc != NULL; chsc++) \
		for (const ChunkHandler *ch = *chsc; ch != NULL; ch = (ch->flags & CH_LAST) ? NULL : ch + 1)

/** Null all pointers (convert index -> NULL) */
static void SlNullPointers()
{
	_sl.action = SLA_NULL;

	DEBUG(sl, 1, "Nulling pointers");

	FOR_ALL_CHUNK_HANDLERS(ch) {
		if (ch->ptrs_proc != NULL) {
			DEBUG(sl, 2, "Nulling pointers for %c%c%c%c", ch->id >> 24, ch->id >> 16, ch->id >> 8, ch->id);
			ch->ptrs_proc();
		}
	}

	DEBUG(sl, 1, "All pointers nulled");

	assert(_sl.action == SLA_NULL);
}

/**
 * Error handler. Sets everything up to show an error message and to clean
 * up the mess of a partial savegame load.
 * @param string The translatable error message to show.
 * @param extra_msg An extra error message coming from one of the APIs.
 * @note This function does never return as it throws an exception to
 *       break out of all the saveload code.
 */
static void NORETURN SlError(StringID string, const char *extra_msg = NULL)
{
	/* Distinguish between loading into _load_check_data vs. normal save/load. */
	if (_sl.action == SLA_LOAD_CHECK) {
		_load_check_data.error = string;
		free(_load_check_data.error_data);
		_load_check_data.error_data = (extra_msg == NULL) ? NULL : strdup(extra_msg);
	} else {
		_sl.error_str = string;
		free(_sl.extra_msg);
		_sl.extra_msg = (extra_msg == NULL) ? NULL : strdup(extra_msg);
		/* We have to NULL all pointers here; we might be in a state where
		 * the pointers are actually filled with indices, which means that
		 * when we access them during cleaning the pool dereferences of
		 * those indices will be made with segmentation faults as result. */
	}
	if (_sl.action == SLA_LOAD || _sl.action == SLA_PTRS) SlNullPointers();
	throw std::exception();
}

/**
 * Error handler for corrupt savegames. Sets everything up to show the
 * error message and to clean up the mess of a partial savegame load.
 * @param msg Location the corruption has been spotted.
 * @note This function does never return as it throws an exception to
 *       break out of all the saveload code.
 */
void NORETURN SlErrorCorrupt(const char *msg)
{
	SlError(STR_GAME_SAVELOAD_ERROR_BROKEN_SAVEGAME, msg);
}


typedef void (*AsyncSaveFinishProc)();                ///< Callback for when the savegame loading is finished.
static AsyncSaveFinishProc _async_save_finish = NULL; ///< Callback to call when the savegame loading is finished.
static ThreadObject *_save_thread;                    ///< The thread we're using to compress and write a savegame

/**
 * Called by save thread to tell we finished saving.
 * @param proc The callback to call when saving is done.
 */
static void SetAsyncSaveFinish(AsyncSaveFinishProc proc)
{
	if (_exit_game) return;
	while (_async_save_finish != NULL) CSleep(10);

	_async_save_finish = proc;
}

/**
 * Handle async save finishes.
 */
void ProcessAsyncSaveFinish()
{
	if (_async_save_finish == NULL) return;

	_async_save_finish();

	_async_save_finish = NULL;

	if (_save_thread != NULL) {
		_save_thread->Join();
		delete _save_thread;
		_save_thread = NULL;
	}
}

/**
 * Wrapper for reading a byte from the buffer.
 * @return The read byte.
 */
byte SlReadByte()
{
	return _sl.reader->ReadByte();
}

/**
 * Wrapper for writing a byte to the dumper.
 * @param b The byte to write.
 */
void SlWriteByte(byte b)
{
	_sl.dumper->WriteByte(b);
}

static inline int SlReadUint16()
{
	int x = SlReadByte() << 8;
	return x | SlReadByte();
}

static inline uint32 SlReadUint32()
{
	uint32 x = SlReadUint16() << 16;
	return x | SlReadUint16();
}

static inline uint64 SlReadUint64()
{
	uint32 x = SlReadUint32();
	uint32 y = SlReadUint32();
	return (uint64)x << 32 | y;
}

static inline void SlWriteUint16(uint16 v)
{
	SlWriteByte(GB(v, 8, 8));
	SlWriteByte(GB(v, 0, 8));
}

static inline void SlWriteUint32(uint32 v)
{
	SlWriteUint16(GB(v, 16, 16));
	SlWriteUint16(GB(v,  0, 16));
}

static inline void SlWriteUint64(uint64 x)
{
	SlWriteUint32((uint32)(x >> 32));
	SlWriteUint32((uint32)x);
}

/**
 * Read in bytes from the file/data structure but don't do
 * anything with them, discarding them in effect
 * @param length The amount of bytes that is being treated this way
 */
static inline void SlSkipBytes(size_t length)
{
	for (; length != 0; length--) SlReadByte();
}

/**
 * Read in the header descriptor of an object or an array.
 * If the highest bit is set (7), then the index is bigger than 127
 * elements, so use the next byte to read in the real value.
 * The actual value is then both bytes added with the first shifted
 * 8 bits to the left, and dropping the highest bit (which only indicated a big index).
 * x = ((x & 0x7F) << 8) + SlReadByte();
 * @return Return the value of the index
 */
static uint SlReadSimpleGamma()
{
	uint i = SlReadByte();
	if (HasBit(i, 7)) {
		i &= ~0x80;
		if (HasBit(i, 6)) {
			i &= ~0x40;
			if (HasBit(i, 5)) {
				i &= ~0x20;
				if (HasBit(i, 4)) {
					SlErrorCorrupt("Unsupported gamma");
				}
				i = (i << 8) | SlReadByte();
			}
			i = (i << 8) | SlReadByte();
		}
		i = (i << 8) | SlReadByte();
	}
	return i;
}

/**
 * Write the header descriptor of an object or an array.
 * If the element is bigger than 127, use 2 bytes for saving
 * and use the highest byte of the first written one as a notice
 * that the length consists of 2 bytes, etc.. like this:
 * 0xxxxxxx
 * 10xxxxxx xxxxxxxx
 * 110xxxxx xxxxxxxx xxxxxxxx
 * 1110xxxx xxxxxxxx xxxxxxxx xxxxxxxx
 * @param i Index being written
 */

static void SlWriteSimpleGamma(size_t i)
{
	if (i >= (1 << 7)) {
		if (i >= (1 << 14)) {
			if (i >= (1 << 21)) {
				assert(i < (1 << 28));
				SlWriteByte((byte)(0xE0 | (i >> 24)));
				SlWriteByte((byte)(i >> 16));
			} else {
				SlWriteByte((byte)(0xC0 | (i >> 16)));
			}
			SlWriteByte((byte)(i >> 8));
		} else {
			SlWriteByte((byte)(0x80 | (i >> 8)));
		}
	}
	SlWriteByte((byte)i);
}

/** Return how many bytes used to encode a gamma value */
static inline uint SlGetGammaLength(size_t i)
{
	return 1 + (i >= (1 << 7)) + (i >= (1 << 14)) + (i >= (1 << 21));
}

static inline uint SlReadSparseIndex()
{
	return SlReadSimpleGamma();
}

static inline void SlWriteSparseIndex(uint index)
{
	SlWriteSimpleGamma(index);
}

static inline uint SlReadArrayLength()
{
	return SlReadSimpleGamma();
}

static inline void SlWriteArrayLength(size_t length)
{
	SlWriteSimpleGamma(length);
}

static inline uint SlGetArrayLength(size_t length)
{
	return SlGetGammaLength(length);
}

/**
 * Return the size in bytes of a certain type of normal/atomic variable
 * as it appears in memory. See VarTypes
 * @param conv VarType type of variable that is used for calculating the size
 * @return Return the size of this type in bytes
 */
static inline uint SlCalcConvMemLen(VarType conv)
{
	static const byte conv_mem_size[] = {1, 1, 1, 2, 2, 4, 4, 8, 8, 0};
	byte length = GB(conv, 4, 4);

	switch (length << 4) {
		case SLE_VAR_STRB:
		case SLE_VAR_STRBQ:
		case SLE_VAR_STR:
		case SLE_VAR_STRQ:
			return SlReadArrayLength();

		default:
			assert(length < lengthof(conv_mem_size));
			return conv_mem_size[length];
	}
}

/**
 * Return the size in bytes of a certain type of normal/atomic variable
 * as it appears in a saved game. See VarTypes
 * @param conv VarType type of variable that is used for calculating the size
 * @return Return the size of this type in bytes
 */
static inline byte SlCalcConvFileLen(VarType conv)
{
	static const byte conv_file_size[] = {1, 1, 2, 2, 4, 4, 8, 8, 2};
	byte length = GB(conv, 0, 4);
	assert(length < lengthof(conv_file_size));
	return conv_file_size[length];
}

/** Return the size in bytes of a reference (pointer) */
static inline size_t SlCalcRefLen()
{
	return IsSavegameVersionBefore(69) ? 2 : 4;
}

void SlSetArrayIndex(uint index)
{
	_sl.need_length = NL_WANTLENGTH;
	_sl.array_index = index;
}

static size_t _next_offs;

/**
 * Iterate through the elements of an array and read the whole thing
 * @return The index of the object, or -1 if we have reached the end of current block
 */
int SlIterateArray()
{
	int index;

	/* After reading in the whole array inside the loop
	 * we must have read in all the data, so we must be at end of current block. */
	if (_next_offs != 0 && _sl.reader->GetSize() != _next_offs) SlErrorCorrupt("Invalid chunk size");

	while (true) {
		uint length = SlReadArrayLength();
		if (length == 0) {
			_next_offs = 0;
			return -1;
		}

		_sl.obj_len = --length;
		_next_offs = _sl.reader->GetSize() + length;

		switch (_sl.block_mode) {
			case CH_SPARSE_ARRAY: index = (int)SlReadSparseIndex(); break;
			case CH_ARRAY:        index = _sl.array_index++; break;
			default:
				DEBUG(sl, 0, "SlIterateArray error");
				return -1; // error
		}

		if (length != 0) return index;
	}
}

/**
 * Skip an array or sparse array
 */
void SlSkipArray()
{
	while (SlIterateArray() != -1) {
		SlSkipBytes(_next_offs - _sl.reader->GetSize());
	}
}

/**
 * Sets the length of either a RIFF object or the number of items in an array.
 * This lets us load an object or an array of arbitrary size
 * @param length The length of the sought object/array
 */
void SlSetLength(size_t length)
{
	assert(_sl.action == SLA_SAVE);

	switch (_sl.need_length) {
		case NL_WANTLENGTH:
			_sl.need_length = NL_NONE;
			switch (_sl.block_mode) {
				case CH_RIFF:
					/* Ugly encoding of >16M RIFF chunks
					 * The lower 24 bits are normal
					 * The uppermost 4 bits are bits 24:27 */
					assert(length < (1 << 28));
					SlWriteUint32((uint32)((length & 0xFFFFFF) | ((length >> 24) << 28)));
					break;
				case CH_ARRAY:
					assert(_sl.last_array_index <= _sl.array_index);
					while (++_sl.last_array_index <= _sl.array_index) {
						SlWriteArrayLength(1);
					}
					SlWriteArrayLength(length + 1);
					break;
				case CH_SPARSE_ARRAY:
					SlWriteArrayLength(length + 1 + SlGetArrayLength(_sl.array_index)); // Also include length of sparse index.
					SlWriteSparseIndex(_sl.array_index);
					break;
				default: NOT_REACHED();
			}
			break;

		case NL_CALCLENGTH:
			_sl.obj_len += (int)length;
			break;

		default: NOT_REACHED();
	}
}

/**
 * Save/Load bytes. These do not need to be converted to Little/Big Endian
 * so directly write them or read them to/from file
 * @param ptr The source or destination of the object being manipulated
 * @param length number of bytes this fast CopyBytes lasts
 */
static void SlCopyBytes(void *ptr, size_t length)
{
	byte *p = (byte *)ptr;

	switch (_sl.action) {
		case SLA_LOAD_CHECK:
		case SLA_LOAD:
			for (; length != 0; length--) *p++ = SlReadByte();
			break;
		case SLA_SAVE:
			for (; length != 0; length--) SlWriteByte(*p++);
			break;
		default: NOT_REACHED();
	}
}

/** Get the length of the current object */
size_t SlGetFieldLength()
{
	return _sl.obj_len;
}

/**
 * Return a signed-long version of the value of a setting
 * @param ptr pointer to the variable
 * @param conv type of variable, can be a non-clean
 * type, eg one with other flags because it is parsed
 * @return returns the value of the pointer-setting
 */
int64 ReadValue(const void *ptr, VarType conv)
{
	switch (GetVarMemType(conv)) {
		case SLE_VAR_BL:  return (*(bool *)ptr != 0);
		case SLE_VAR_I8:  return *(int8  *)ptr;
		case SLE_VAR_U8:  return *(byte  *)ptr;
		case SLE_VAR_I16: return *(int16 *)ptr;
		case SLE_VAR_U16: return *(uint16*)ptr;
		case SLE_VAR_I32: return *(int32 *)ptr;
		case SLE_VAR_U32: return *(uint32*)ptr;
		case SLE_VAR_I64: return *(int64 *)ptr;
		case SLE_VAR_U64: return *(uint64*)ptr;
		case SLE_VAR_NULL:return 0;
		default: NOT_REACHED();
	}
}

/**
 * Write the value of a setting
 * @param ptr pointer to the variable
 * @param conv type of variable, can be a non-clean type, eg
 *             with other flags. It is parsed upon read
 * @param val the new value being given to the variable
 */
void WriteValue(void *ptr, VarType conv, int64 val)
{
	switch (GetVarMemType(conv)) {
		case SLE_VAR_BL:  *(bool  *)ptr = (val != 0);  break;
		case SLE_VAR_I8:  *(int8  *)ptr = val; break;
		case SLE_VAR_U8:  *(byte  *)ptr = val; break;
		case SLE_VAR_I16: *(int16 *)ptr = val; break;
		case SLE_VAR_U16: *(uint16*)ptr = val; break;
		case SLE_VAR_I32: *(int32 *)ptr = val; break;
		case SLE_VAR_U32: *(uint32*)ptr = val; break;
		case SLE_VAR_I64: *(int64 *)ptr = val; break;
		case SLE_VAR_U64: *(uint64*)ptr = val; break;
		case SLE_VAR_NAME: *(char**)ptr = CopyFromOldName(val); break;
		case SLE_VAR_NULL: break;
		default: NOT_REACHED();
	}
}

/**
 * Handle all conversion and typechecking of variables here.
 * In the case of saving, read in the actual value from the struct
 * and then write them to file, endian safely. Loading a value
 * goes exactly the opposite way
 * @param ptr The object being filled/read
 * @param conv VarType type of the current element of the struct
 */
static void SlSaveLoadConv(void *ptr, VarType conv)
{
	switch (_sl.action) {
		case SLA_SAVE: {
			int64 x = ReadValue(ptr, conv);

			/* Write the value to the file and check if its value is in the desired range */
			switch (GetVarFileType(conv)) {
				case SLE_FILE_I8: assert(x >= -128 && x <= 127);     SlWriteByte(x);break;
				case SLE_FILE_U8: assert(x >= 0 && x <= 255);        SlWriteByte(x);break;
				case SLE_FILE_I16:assert(x >= -32768 && x <= 32767); SlWriteUint16(x);break;
				case SLE_FILE_STRINGID:
				case SLE_FILE_U16:assert(x >= 0 && x <= 65535);      SlWriteUint16(x);break;
				case SLE_FILE_I32:
				case SLE_FILE_U32:                                   SlWriteUint32((uint32)x);break;
				case SLE_FILE_I64:
				case SLE_FILE_U64:                                   SlWriteUint64(x);break;
				default: NOT_REACHED();
			}
			break;
		}
		case SLA_LOAD_CHECK:
		case SLA_LOAD: {
			int64 x;
			/* Read a value from the file */
			switch (GetVarFileType(conv)) {
				case SLE_FILE_I8:  x = (int8  )SlReadByte();   break;
				case SLE_FILE_U8:  x = (byte  )SlReadByte();   break;
				case SLE_FILE_I16: x = (int16 )SlReadUint16(); break;
				case SLE_FILE_U16: x = (uint16)SlReadUint16(); break;
				case SLE_FILE_I32: x = (int32 )SlReadUint32(); break;
				case SLE_FILE_U32: x = (uint32)SlReadUint32(); break;
				case SLE_FILE_I64: x = (int64 )SlReadUint64(); break;
				case SLE_FILE_U64: x = (uint64)SlReadUint64(); break;
				case SLE_FILE_STRINGID: x = RemapOldStringID((uint16)SlReadUint16()); break;
				default: NOT_REACHED();
			}

			/* Write The value to the struct. These ARE endian safe. */
			WriteValue(ptr, conv, x);
			break;
		}
		case SLA_PTRS: break;
		case SLA_NULL: break;
		default: NOT_REACHED();
	}
}

/**
 * Calculate the net length of a string. This is in almost all cases
 * just strlen(), but if the string is not properly terminated, we'll
 * resort to the maximum length of the buffer.
 * @param ptr pointer to the stringbuffer
 * @param length maximum length of the string (buffer). If -1 we don't care
 * about a maximum length, but take string length as it is.
 * @return return the net length of the string
 */
static inline size_t SlCalcNetStringLen(const char *ptr, size_t length)
{
	if (ptr == NULL) return 0;
	return min(strlen(ptr), length - 1);
}

/**
 * Calculate the gross length of the string that it
 * will occupy in the savegame. This includes the real length, returned
 * by SlCalcNetStringLen and the length that the index will occupy.
 * @param ptr pointer to the stringbuffer
 * @param length maximum length of the string (buffer size, etc.)
 * @param conv type of data been used
 * @return return the gross length of the string
 */
static inline size_t SlCalcStringLen(const void *ptr, size_t length, VarType conv)
{
	size_t len;
	const char *str;

	switch (GetVarMemType(conv)) {
		default: NOT_REACHED();
		case SLE_VAR_STR:
		case SLE_VAR_STRQ:
			str = *(const char**)ptr;
			len = SIZE_MAX;
			break;
		case SLE_VAR_STRB:
		case SLE_VAR_STRBQ:
			str = (const char*)ptr;
			len = length;
			break;
	}

	len = SlCalcNetStringLen(str, len);
	return len + SlGetArrayLength(len); // also include the length of the index
}

/**
 * Save/Load a string.
 * @param ptr the string being manipulated
 * @param length of the string (full length)
 * @param conv must be SLE_FILE_STRING
 */
static void SlString(void *ptr, size_t length, VarType conv)
{
	switch (_sl.action) {
		case SLA_SAVE: {
			size_t len;
			switch (GetVarMemType(conv)) {
				default: NOT_REACHED();
				case SLE_VAR_STRB:
				case SLE_VAR_STRBQ:
					len = SlCalcNetStringLen((char *)ptr, length);
					break;
				case SLE_VAR_STR:
				case SLE_VAR_STRQ:
					ptr = *(char **)ptr;
					len = SlCalcNetStringLen((char *)ptr, SIZE_MAX);
					break;
			}

			SlWriteArrayLength(len);
			SlCopyBytes(ptr, len);
			break;
		}
		case SLA_LOAD_CHECK:
		case SLA_LOAD: {
			size_t len = SlReadArrayLength();

			switch (GetVarMemType(conv)) {
				default: NOT_REACHED();
				case SLE_VAR_STRB:
				case SLE_VAR_STRBQ:
					if (len >= length) {
						DEBUG(sl, 1, "String length in savegame is bigger than buffer, truncating");
						SlCopyBytes(ptr, length);
						SlSkipBytes(len - length);
						len = length - 1;
					} else {
						SlCopyBytes(ptr, len);
					}
					break;
				case SLE_VAR_STR:
				case SLE_VAR_STRQ: // Malloc'd string, free previous incarnation, and allocate
					free(*(char **)ptr);
					if (len == 0) {
						*(char **)ptr = NULL;
					} else {
						*(char **)ptr = MallocT<char>(len + 1); // terminating '\0'
						ptr = *(char **)ptr;
						SlCopyBytes(ptr, len);
					}
					break;
			}

			((char *)ptr)[len] = '\0'; // properly terminate the string
			str_validate((char *)ptr, (char *)ptr + len);
			break;
		}
		case SLA_PTRS: break;
		case SLA_NULL: break;
		default: NOT_REACHED();
	}
}

/**
 * Return the size in bytes of a certain type of atomic array
 * @param length The length of the array counted in elements
 * @param conv VarType type of the variable that is used in calculating the size
 */
static inline size_t SlCalcArrayLen(size_t length, VarType conv)
{
	return SlCalcConvFileLen(conv) * length;
}

/**
 * Save/Load an array.
 * @param array The array being manipulated
 * @param length The length of the array in elements
 * @param conv VarType type of the atomic array (int, byte, uint64, etc.)
 */
void SlArray(void *array, size_t length, VarType conv)
{
	if (_sl.action == SLA_PTRS || _sl.action == SLA_NULL) return;

	/* Automatically calculate the length? */
	if (_sl.need_length != NL_NONE) {
		SlSetLength(SlCalcArrayLen(length, conv));
		/* Determine length only? */
		if (_sl.need_length == NL_CALCLENGTH) return;
	}

	/* NOTICE - handle some buggy stuff, in really old versions everything was saved
	 * as a byte-type. So detect this, and adjust array size accordingly */
	if (_sl.action != SLA_SAVE && _sl_version == 0) {
		/* all arrays except difficulty settings */
		if (conv == SLE_INT16 || conv == SLE_UINT16 || conv == SLE_STRINGID ||
				conv == SLE_INT32 || conv == SLE_UINT32) {
			SlCopyBytes(array, length * SlCalcConvFileLen(conv));
			return;
		}
		/* used for conversion of Money 32bit->64bit */
		if (conv == (SLE_FILE_I32 | SLE_VAR_I64)) {
			for (uint i = 0; i < length; i++) {
				((int64*)array)[i] = (int32)BSWAP32(SlReadUint32());
			}
			return;
		}
	}

	/* If the size of elements is 1 byte both in file and memory, no special
	 * conversion is needed, use specialized copy-copy function to speed up things */
	if (conv == SLE_INT8 || conv == SLE_UINT8) {
		SlCopyBytes(array, length);
	} else {
		byte *a = (byte*)array;
		byte mem_size = SlCalcConvMemLen(conv);

		for (; length != 0; length --) {
			SlSaveLoadConv(a, conv);
			a += mem_size; // get size
		}
	}
}


/**
 * Pointers cannot be saved to a savegame, so this functions gets
 * the index of the item, and if not available, it hussles with
 * pointers (looks really bad :()
 * Remember that a NULL item has value 0, and all
 * indices have +1, so vehicle 0 is saved as index 1.
 * @param obj The object that we want to get the index of
 * @param rt SLRefType type of the object the index is being sought of
 * @return Return the pointer converted to an index of the type pointed to
 */
static size_t ReferenceToInt(const void *obj, SLRefType rt)
{
	assert(_sl.action == SLA_SAVE);

	if (obj == NULL) return 0;

	switch (rt) {
		case REF_VEHICLE_OLD: // Old vehicles we save as new onces
		case REF_VEHICLE:   return ((const  Vehicle*)obj)->index + 1;
		case REF_STATION:   return ((const  Station*)obj)->index + 1;
		case REF_TOWN:      return ((const     Town*)obj)->index + 1;
		case REF_ORDER:     return ((const    Order*)obj)->index + 1;
		case REF_ROADSTOPS: return ((const RoadStop*)obj)->index + 1;
		case REF_ENGINE_RENEWS: return ((const EngineRenew*)obj)->index + 1;
		case REF_CARGO_PACKET:  return ((const CargoPacket*)obj)->index + 1;
		case REF_ORDERLIST:     return ((const   OrderList*)obj)->index + 1;
		default: NOT_REACHED();
	}
}

/**
 * Pointers cannot be loaded from a savegame, so this function
 * gets the index from the savegame and returns the appropiate
 * pointer from the already loaded base.
 * Remember that an index of 0 is a NULL pointer so all indices
 * are +1 so vehicle 0 is saved as 1.
 * @param index The index that is being converted to a pointer
 * @param rt SLRefType type of the object the pointer is sought of
 * @return Return the index converted to a pointer of any type
 */
static void *IntToReference(size_t index, SLRefType rt)
{
	assert_compile(sizeof(size_t) <= sizeof(void *));

	assert(_sl.action == SLA_PTRS);

	/* After version 4.3 REF_VEHICLE_OLD is saved as REF_VEHICLE,
	 * and should be loaded like that */
	if (rt == REF_VEHICLE_OLD && !IsSavegameVersionBefore(4, 4)) {
		rt = REF_VEHICLE;
	}

	/* No need to look up NULL pointers, just return immediately */
	if (index == (rt == REF_VEHICLE_OLD ? 0xFFFF : 0)) return NULL;

	/* Correct index. Old vehicles were saved differently:
	 * invalid vehicle was 0xFFFF, now we use 0x0000 for everything invalid. */
	if (rt != REF_VEHICLE_OLD) index--;

	switch (rt) {
		case REF_ORDERLIST:
			if (OrderList::IsValidID(index)) return OrderList::Get(index);
			SlErrorCorrupt("Referencing invalid OrderList");

		case REF_ORDER:
			if (Order::IsValidID(index)) return Order::Get(index);
			/* in old versions, invalid order was used to mark end of order list */
			if (IsSavegameVersionBefore(5, 2)) return NULL;
			SlErrorCorrupt("Referencing invalid Order");

		case REF_VEHICLE_OLD:
		case REF_VEHICLE:
			if (Vehicle::IsValidID(index)) return Vehicle::Get(index);
			SlErrorCorrupt("Referencing invalid Vehicle");

		case REF_STATION:
			if (Station::IsValidID(index)) return Station::Get(index);
			SlErrorCorrupt("Referencing invalid Station");

		case REF_TOWN:
			if (Town::IsValidID(index)) return Town::Get(index);
			SlErrorCorrupt("Referencing invalid Town");

		case REF_ROADSTOPS:
			if (RoadStop::IsValidID(index)) return RoadStop::Get(index);
			SlErrorCorrupt("Referencing invalid RoadStop");

		case REF_ENGINE_RENEWS:
			if (EngineRenew::IsValidID(index)) return EngineRenew::Get(index);
			SlErrorCorrupt("Referencing invalid EngineRenew");

		case REF_CARGO_PACKET:
			if (CargoPacket::IsValidID(index)) return CargoPacket::Get(index);
			SlErrorCorrupt("Referencing invalid CargoPacket");

		default: NOT_REACHED();
	}
}

/**
 * Return the size in bytes of a list
 * @param list The std::list to find the size of
 */
static inline size_t SlCalcListLen(const void *list)
{
	std::list<void *> *l = (std::list<void *> *) list;

	int type_size = IsSavegameVersionBefore(69) ? 2 : 4;
	/* Each entry is saved as type_size bytes, plus type_size bytes are used for the length
	 * of the list */
	return l->size() * type_size + type_size;
}


/**
 * Save/Load a list.
 * @param list The list being manipulated
 * @param conv SLRefType type of the list (Vehicle *, Station *, etc)
 */
static void SlList(void *list, SLRefType conv)
{
	/* Automatically calculate the length? */
	if (_sl.need_length != NL_NONE) {
		SlSetLength(SlCalcListLen(list));
		/* Determine length only? */
		if (_sl.need_length == NL_CALCLENGTH) return;
	}

	typedef std::list<void *> PtrList;
	PtrList *l = (PtrList *)list;

	switch (_sl.action) {
		case SLA_SAVE: {
			SlWriteUint32((uint32)l->size());

			PtrList::iterator iter;
			for (iter = l->begin(); iter != l->end(); ++iter) {
				void *ptr = *iter;
				SlWriteUint32((uint32)ReferenceToInt(ptr, conv));
			}
			break;
		}
		case SLA_LOAD_CHECK:
		case SLA_LOAD: {
			size_t length = IsSavegameVersionBefore(69) ? SlReadUint16() : SlReadUint32();

			/* Load each reference and push to the end of the list */
			for (size_t i = 0; i < length; i++) {
				size_t data = IsSavegameVersionBefore(69) ? SlReadUint16() : SlReadUint32();
				l->push_back((void *)data);
			}
			break;
		}
		case SLA_PTRS: {
			PtrList temp = *l;

			l->clear();
			PtrList::iterator iter;
			for (iter = temp.begin(); iter != temp.end(); ++iter) {
				void *ptr = IntToReference((size_t)*iter, conv);
				l->push_back(ptr);
			}
			break;
		}
		case SLA_NULL:
			l->clear();
			break;
		default: NOT_REACHED();
	}
}


/** Are we going to save this object or not? */
static inline bool SlIsObjectValidInSavegame(const SaveLoad *sld)
{
	if (_sl_version < sld->version_from || _sl_version > sld->version_to) return false;
	if (sld->conv & SLF_SAVE_NO) return false;

	return true;
}

/**
 * Are we going to load this variable when loading a savegame or not?
 * @note If the variable is skipped it is skipped in the savegame
 * bytestream itself as well, so there is no need to skip it somewhere else
 */
static inline bool SlSkipVariableOnLoad(const SaveLoad *sld)
{
	if ((sld->conv & SLF_NETWORK_NO) && _sl.action != SLA_SAVE && _networking && !_network_server) {
		SlSkipBytes(SlCalcConvMemLen(sld->conv) * sld->length);
		return true;
	}

	return false;
}

/**
 * Calculate the size of an object.
 * @param object to be measured
 * @param sld The SaveLoad description of the object so we know how to manipulate it
 * @return size of given objetc
 */
size_t SlCalcObjLength(const void *object, const SaveLoad *sld)
{
	size_t length = 0;

	/* Need to determine the length and write a length tag. */
	for (; sld->cmd != SL_END; sld++) {
		length += SlCalcObjMemberLength(object, sld);
	}
	return length;
}

size_t SlCalcObjMemberLength(const void *object, const SaveLoad *sld)
{
	assert(_sl.action == SLA_SAVE);

	switch (sld->cmd) {
		case SL_VAR:
		case SL_REF:
		case SL_ARR:
		case SL_STR:
		case SL_LST:
			/* CONDITIONAL saveload types depend on the savegame version */
			if (!SlIsObjectValidInSavegame(sld)) break;

			switch (sld->cmd) {
				case SL_VAR: return SlCalcConvFileLen(sld->conv);
				case SL_REF: return SlCalcRefLen();
				case SL_ARR: return SlCalcArrayLen(sld->length, sld->conv);
				case SL_STR: return SlCalcStringLen(GetVariableAddress(object, sld), sld->length, sld->conv);
				case SL_LST: return SlCalcListLen(GetVariableAddress(object, sld));
				default: NOT_REACHED();
			}
			break;
		case SL_WRITEBYTE: return 1; // a byte is logically of size 1
		case SL_VEH_INCLUDE: return SlCalcObjLength(object, GetVehicleDescription(VEH_END));
		case SL_ST_INCLUDE: return SlCalcObjLength(object, GetBaseStationDescription());
		default: NOT_REACHED();
	}
	return 0;
}


bool SlObjectMember(void *ptr, const SaveLoad *sld)
{
	VarType conv = GB(sld->conv, 0, 8);
	switch (sld->cmd) {
		case SL_VAR:
		case SL_REF:
		case SL_ARR:
		case SL_STR:
		case SL_LST:
			/* CONDITIONAL saveload types depend on the savegame version */
			if (!SlIsObjectValidInSavegame(sld)) return false;
			if (SlSkipVariableOnLoad(sld)) return false;

			switch (sld->cmd) {
				case SL_VAR: SlSaveLoadConv(ptr, conv); break;
				case SL_REF: // Reference variable, translate
					switch (_sl.action) {
						case SLA_SAVE:
							SlWriteUint32((uint32)ReferenceToInt(*(void **)ptr, (SLRefType)conv));
							break;
						case SLA_LOAD_CHECK:
						case SLA_LOAD:
							*(size_t *)ptr = IsSavegameVersionBefore(69) ? SlReadUint16() : SlReadUint32();
							break;
						case SLA_PTRS:
							*(void **)ptr = IntToReference(*(size_t *)ptr, (SLRefType)conv);
							break;
						case SLA_NULL:
							*(void **)ptr = NULL;
							break;
						default: NOT_REACHED();
					}
					break;
				case SL_ARR: SlArray(ptr, sld->length, conv); break;
				case SL_STR: SlString(ptr, sld->length, conv); break;
				case SL_LST: SlList(ptr, (SLRefType)conv); break;
				default: NOT_REACHED();
			}
			break;

		/* SL_WRITEBYTE translates a value of a variable to another one upon
		 * saving or loading.
		 * XXX - variable renaming abuse
		 * game_value: the value of the variable ingame is abused by sld->version_from
		 * file_value: the value of the variable in the savegame is abused by sld->version_to */
		case SL_WRITEBYTE:
			switch (_sl.action) {
				case SLA_SAVE: SlWriteByte(sld->version_to); break;
				case SLA_LOAD_CHECK:
				case SLA_LOAD: *(byte *)ptr = sld->version_from; break;
				case SLA_PTRS: break;
				case SLA_NULL: break;
				default: NOT_REACHED();
			}
			break;

		/* SL_VEH_INCLUDE loads common code for vehicles */
		case SL_VEH_INCLUDE:
			SlObject(ptr, GetVehicleDescription(VEH_END));
			break;

		case SL_ST_INCLUDE:
			SlObject(ptr, GetBaseStationDescription());
			break;

		default: NOT_REACHED();
	}
	return true;
}

/**
 * Main SaveLoad function.
 * @param object The object that is being saved or loaded
 * @param sld The SaveLoad description of the object so we know how to manipulate it
 */
void SlObject(void *object, const SaveLoad *sld)
{
	/* Automatically calculate the length? */
	if (_sl.need_length != NL_NONE) {
		SlSetLength(SlCalcObjLength(object, sld));
		if (_sl.need_length == NL_CALCLENGTH) return;
	}

	for (; sld->cmd != SL_END; sld++) {
		void *ptr = sld->global ? sld->address : GetVariableAddress(object, sld);
		SlObjectMember(ptr, sld);
	}
}

/**
 * Save or Load (a list of) global variables
 * @param sldg The global variable that is being loaded or saved
 */
void SlGlobList(const SaveLoadGlobVarList *sldg)
{
	SlObject(NULL, (const SaveLoad*)sldg);
}

/**
 * Do something of which I have no idea what it is :P
 * @param proc The callback procedure that is called
 * @param arg The variable that will be used for the callback procedure
 */
void SlAutolength(AutolengthProc *proc, void *arg)
{
	size_t offs;

	assert(_sl.action == SLA_SAVE);

	/* Tell it to calculate the length */
	_sl.need_length = NL_CALCLENGTH;
	_sl.obj_len = 0;
	proc(arg);

	/* Setup length */
	_sl.need_length = NL_WANTLENGTH;
	SlSetLength(_sl.obj_len);

	offs = _sl.dumper->GetSize() + _sl.obj_len;

	/* And write the stuff */
	proc(arg);

	if (offs != _sl.dumper->GetSize()) SlErrorCorrupt("Invalid chunk size");
}

/**
 * Load a chunk of data (eg vehicles, stations, etc.)
 * @param ch The chunkhandler that will be used for the operation
 */
static void SlLoadChunk(const ChunkHandler *ch)
{
	byte m = SlReadByte();
	size_t len;
	size_t endoffs;

	_sl.block_mode = m;
	_sl.obj_len = 0;

	switch (m) {
		case CH_ARRAY:
			_sl.array_index = 0;
			ch->load_proc();
			break;
		case CH_SPARSE_ARRAY:
			ch->load_proc();
			break;
		default:
			if ((m & 0xF) == CH_RIFF) {
				/* Read length */
				len = (SlReadByte() << 16) | ((m >> 4) << 24);
				len += SlReadUint16();
				_sl.obj_len = len;
				endoffs = _sl.reader->GetSize() + len;
				ch->load_proc();
				if (_sl.reader->GetSize() != endoffs) SlErrorCorrupt("Invalid chunk size");
			} else {
				SlErrorCorrupt("Invalid chunk type");
			}
			break;
	}
}

/**
 * Load a chunk of data for checking savegames.
 * If the chunkhandler is NULL, the chunk is skipped.
 * @param ch The chunkhandler that will be used for the operation
 */
static void SlLoadCheckChunk(const ChunkHandler *ch)
{
	byte m = SlReadByte();
	size_t len;
	size_t endoffs;

	_sl.block_mode = m;
	_sl.obj_len = 0;

	switch (m) {
		case CH_ARRAY:
			_sl.array_index = 0;
			if (ch->load_check_proc) {
				ch->load_check_proc();
			} else {
				SlSkipArray();
			}
			break;
		case CH_SPARSE_ARRAY:
			if (ch->load_check_proc) {
				ch->load_check_proc();
			} else {
				SlSkipArray();
			}
			break;
		default:
			if ((m & 0xF) == CH_RIFF) {
				/* Read length */
				len = (SlReadByte() << 16) | ((m >> 4) << 24);
				len += SlReadUint16();
				_sl.obj_len = len;
				endoffs = _sl.reader->GetSize() + len;
				if (ch->load_check_proc) {
					ch->load_check_proc();
				} else {
					SlSkipBytes(len);
				}
				if (_sl.reader->GetSize() != endoffs) SlErrorCorrupt("Invalid chunk size");
			} else {
				SlErrorCorrupt("Invalid chunk type");
			}
			break;
	}
}

/**
 * Stub Chunk handlers to only calculate length and do nothing else.
 * The intended chunk handler that should be called.
 */
static ChunkSaveLoadProc *_stub_save_proc;

/**
 * Stub Chunk handlers to only calculate length and do nothing else.
 * Actually call the intended chunk handler.
 * @param arg ignored parameter.
 */
static inline void SlStubSaveProc2(void *arg)
{
	_stub_save_proc();
}

/**
 * Stub Chunk handlers to only calculate length and do nothing else.
 * Call SlAutoLenth with our stub save proc that will eventually
 * call the intended chunk handler.
 */
static void SlStubSaveProc()
{
	SlAutolength(SlStubSaveProc2, NULL);
}

/**
 * Save a chunk of data (eg. vehicles, stations, etc.). Each chunk is
 * prefixed by an ID identifying it, followed by data, and terminator where appropiate
 * @param ch The chunkhandler that will be used for the operation
 */
static void SlSaveChunk(const ChunkHandler *ch)
{
	ChunkSaveLoadProc *proc = ch->save_proc;

	/* Don't save any chunk information if there is no save handler. */
	if (proc == NULL) return;

	SlWriteUint32(ch->id);
	DEBUG(sl, 2, "Saving chunk %c%c%c%c", ch->id >> 24, ch->id >> 16, ch->id >> 8, ch->id);

	if (ch->flags & CH_AUTO_LENGTH) {
		/* Need to calculate the length. Solve that by calling SlAutoLength in the save_proc. */
		_stub_save_proc = proc;
		proc = SlStubSaveProc;
	}

	_sl.block_mode = ch->flags & CH_TYPE_MASK;
	switch (ch->flags & CH_TYPE_MASK) {
		case CH_RIFF:
			_sl.need_length = NL_WANTLENGTH;
			proc();
			break;
		case CH_ARRAY:
			_sl.last_array_index = 0;
			SlWriteByte(CH_ARRAY);
			proc();
			SlWriteArrayLength(0); // Terminate arrays
			break;
		case CH_SPARSE_ARRAY:
			SlWriteByte(CH_SPARSE_ARRAY);
			proc();
			SlWriteArrayLength(0); // Terminate arrays
			break;
		default: NOT_REACHED();
	}
}

/** Save all chunks */
static void SlSaveChunks()
{
	FOR_ALL_CHUNK_HANDLERS(ch) {
		SlSaveChunk(ch);
	}

	/* Terminator */
	SlWriteUint32(0);
}

/**
 * Find the ChunkHandler that will be used for processing the found
 * chunk in the savegame or in memory
 * @param id the chunk in question
 * @return returns the appropiate chunkhandler
 */
static const ChunkHandler *SlFindChunkHandler(uint32 id)
{
	FOR_ALL_CHUNK_HANDLERS(ch) if (ch->id == id) return ch;
	return NULL;
}

/** Load all chunks */
static void SlLoadChunks()
{
	uint32 id;
	const ChunkHandler *ch;

	for (id = SlReadUint32(); id != 0; id = SlReadUint32()) {
		DEBUG(sl, 2, "Loading chunk %c%c%c%c", id >> 24, id >> 16, id >> 8, id);

		ch = SlFindChunkHandler(id);
		if (ch == NULL) SlErrorCorrupt("Unknown chunk type");
		SlLoadChunk(ch);
	}
}

/** Load all chunks for savegame checking */
static void SlLoadCheckChunks()
{
	uint32 id;
	const ChunkHandler *ch;

	for (id = SlReadUint32(); id != 0; id = SlReadUint32()) {
		DEBUG(sl, 2, "Loading chunk %c%c%c%c", id >> 24, id >> 16, id >> 8, id);

		ch = SlFindChunkHandler(id);
		if (ch == NULL) SlErrorCorrupt("Unknown chunk type");
		SlLoadCheckChunk(ch);
	}
}

/** Fix all pointers (convert index -> pointer) */
static void SlFixPointers()
{
	_sl.action = SLA_PTRS;

	DEBUG(sl, 1, "Fixing pointers");

	FOR_ALL_CHUNK_HANDLERS(ch) {
		if (ch->ptrs_proc != NULL) {
			DEBUG(sl, 2, "Fixing pointers for %c%c%c%c", ch->id >> 24, ch->id >> 16, ch->id >> 8, ch->id);
			ch->ptrs_proc();
		}
	}

	DEBUG(sl, 1, "All pointers fixed");

	assert(_sl.action == SLA_PTRS);
}


/** Yes, simply reading from a file. */
struct FileReader : LoadFilter {
	FILE *file; ///< The file to read from.
	long begin; ///< The begin of the file.

	/**
	 * Create the file reader, so it reads from a specific file.
	 * @param file The file to read from.
	 */
	FileReader(FILE *file) : LoadFilter(NULL), file(file), begin(ftell(file))
	{
	}

	/** Make sure everything is cleaned up. */
	~FileReader()
	{
		if (this->file != NULL) fclose(this->file);
		this->file = NULL;

		/* Make sure we don't double free. */
		_sl.sf = NULL;
	}

	/* virtual */ size_t Read(byte *buf, size_t size)
	{
		/* We're in the process of shutting down, i.e. in "failure" mode. */
		if (this->file == NULL) return 0;

		return fread(buf, 1, size, this->file);
	}

	/* virtual */ void Reset()
	{
		clearerr(this->file);
		fseek(this->file, this->begin, SEEK_SET);
	}
};

/** Yes, simply writing to a file. */
struct FileWriter : SaveFilter {
	FILE *file; ///< The file to write to.

	/**
	 * Create the file writer, so it writes to a specific file.
	 * @param file The file to write to.
	 */
	FileWriter(FILE *file) : SaveFilter(NULL), file(file)
	{
	}

	/** Make sure everything is cleaned up. */
	~FileWriter()
	{
		this->Finish();

		/* Make sure we don't double free. */
		_sl.sf = NULL;
	}

	/* virtual */ void Write(byte *buf, size_t size)
	{
		/* We're in the process of shutting down, i.e. in "failure" mode. */
		if (this->file == NULL) return;

		if (fwrite(buf, 1, size, this->file) != size) SlError(STR_GAME_SAVELOAD_ERROR_FILE_NOT_WRITEABLE);
	}

	/* virtual */ void Finish()
	{
		if (this->file != NULL) fclose(this->file);
		this->file = NULL;
	}
};

/*******************************************
 ********** START OF LZO CODE **************
 *******************************************/

#ifdef WITH_LZO
#include <lzo/lzo1x.h>

/** Buffer size for the LZO compressor */
static const uint LZO_BUFFER_SIZE = 8192;

/** Filter using LZO compression. */
struct LZOLoadFilter : LoadFilter {
	/**
	 * Initialise this filter.
	 * @param chain The next filter in this chain.
	 */
	LZOLoadFilter(LoadFilter *chain) : LoadFilter(chain)
	{
		if (lzo_init() != LZO_E_OK) SlError(STR_GAME_SAVELOAD_ERROR_BROKEN_INTERNAL_ERROR, "cannot initialize decompressor");
	}

	/* virtual */ size_t Read(byte *buf, size_t ssize)
	{
		assert(ssize >= LZO_BUFFER_SIZE);

		/* Buffer size is from the LZO docs plus the chunk header size. */
		byte out[LZO_BUFFER_SIZE + LZO_BUFFER_SIZE / 16 + 64 + 3 + sizeof(uint32) * 2];
		uint32 tmp[2];
		uint32 size;
		lzo_uint len;

		/* Read header*/
		if (this->chain->Read((byte*)tmp, sizeof(tmp)) != sizeof(tmp)) SlError(STR_GAME_SAVELOAD_ERROR_FILE_NOT_READABLE, "File read failed");

		/* Check if size is bad */
		((uint32*)out)[0] = size = tmp[1];

		if (_sl_version != 0) {
			tmp[0] = TO_BE32(tmp[0]);
			size = TO_BE32(size);
		}

		if (size >= sizeof(out)) SlErrorCorrupt("Inconsistent size");

		/* Read block */
		if (this->chain->Read(out + sizeof(uint32), size) != size) SlError(STR_GAME_SAVELOAD_ERROR_FILE_NOT_READABLE);

		/* Verify checksum */
		if (tmp[0] != lzo_adler32(0, out, size + sizeof(uint32))) SlErrorCorrupt("Bad checksum");

		/* Decompress */
		lzo1x_decompress(out + sizeof(uint32) * 1, size, buf, &len, NULL);
		return len;
	}
};

/** Filter using LZO compression. */
struct LZOSaveFilter : SaveFilter {
	/**
	 * Initialise this filter.
	 * @param chain             The next filter in this chain.
	 * @param compression_level The requested level of compression.
	 */
	LZOSaveFilter(SaveFilter *chain, byte compression_level) : SaveFilter(chain)
	{
		if (lzo_init() != LZO_E_OK) SlError(STR_GAME_SAVELOAD_ERROR_BROKEN_INTERNAL_ERROR, "cannot initialize compressor");
	}

	/* virtual */ void Write(byte *buf, size_t size)
	{
		const lzo_bytep in = buf;
		/* Buffer size is from the LZO docs plus the chunk header size. */
		byte out[LZO_BUFFER_SIZE + LZO_BUFFER_SIZE / 16 + 64 + 3 + sizeof(uint32) * 2];
		byte wrkmem[LZO1X_1_MEM_COMPRESS];
		lzo_uint outlen;

		do {
			/* Compress up to LZO_BUFFER_SIZE bytes at once. */
			lzo_uint len = size > LZO_BUFFER_SIZE ? LZO_BUFFER_SIZE : (lzo_uint)size;
			lzo1x_1_compress(in, len, out + sizeof(uint32) * 2, &outlen, wrkmem);
			((uint32*)out)[1] = TO_BE32((uint32)outlen);
			((uint32*)out)[0] = TO_BE32(lzo_adler32(0, out + sizeof(uint32), outlen + sizeof(uint32)));
			this->chain->Write(out, outlen + sizeof(uint32) * 2);

			/* Move to next data chunk. */
			size -= len;
			in += len;
		} while (size > 0);
	}
};

#endif /* WITH_LZO */

/*********************************************
 ******** START OF NOCOMP CODE (uncompressed)*
 *********************************************/

/** Filter without any compression. */
struct NoCompLoadFilter : LoadFilter {
	/**
	 * Initialise this filter.
	 * @param chain The next filter in this chain.
	 */
	NoCompLoadFilter(LoadFilter *chain) : LoadFilter(chain)
	{
	}

	/* virtual */ size_t Read(byte *buf, size_t size)
	{
		return this->chain->Read(buf, size);
	}
};

/** Filter without any compression. */
struct NoCompSaveFilter : SaveFilter {
	/**
	 * Initialise this filter.
	 * @param chain             The next filter in this chain.
	 * @param compression_level The requested level of compression.
	 */
	NoCompSaveFilter(SaveFilter *chain, byte compression_level) : SaveFilter(chain)
	{
	}

	/* virtual */ void Write(byte *buf, size_t size)
	{
		this->chain->Write(buf, size);
	}
};

/********************************************
 ********** START OF ZLIB CODE **************
 ********************************************/

#if defined(WITH_ZLIB)
#include <zlib.h>

/** Filter using Zlib compression. */
struct ZlibLoadFilter : LoadFilter {
	z_stream z;                        ///< Stream state we are reading from.
	byte fread_buf[MEMORY_CHUNK_SIZE]; ///< Buffer for reading from the file.

	/**
	 * Initialise this filter.
	 * @param chain The next filter in this chain.
	 */
	ZlibLoadFilter(LoadFilter *chain) : LoadFilter(chain)
	{
		memset(&this->z, 0, sizeof(this->z));
		if (inflateInit(&this->z) != Z_OK) SlError(STR_GAME_SAVELOAD_ERROR_BROKEN_INTERNAL_ERROR, "cannot initialize decompressor");
	}

	/** Clean everything up. */
	~ZlibLoadFilter()
	{
		inflateEnd(&this->z);
	}

	/* virtual */ size_t Read(byte *buf, size_t size)
	{
		this->z.next_out  = buf;
		this->z.avail_out = (uint)size;

		do {
			/* read more bytes from the file? */
			if (this->z.avail_in == 0) {
				this->z.next_in = this->fread_buf;
				this->z.avail_in = (uint)this->chain->Read(this->fread_buf, sizeof(this->fread_buf));
			}

			/* inflate the data */
			int r = inflate(&this->z, 0);
			if (r == Z_STREAM_END) break;

			if (r != Z_OK) SlError(STR_GAME_SAVELOAD_ERROR_BROKEN_INTERNAL_ERROR, "inflate() failed");
		} while (this->z.avail_out != 0);

		return size - this->z.avail_out;
	}
};

/** Filter using Zlib compression. */
struct ZlibSaveFilter : SaveFilter {
	z_stream z; ///< Stream state we are writing to.

	/**
	 * Initialise this filter.
	 * @param chain             The next filter in this chain.
	 * @param compression_level The requested level of compression.
	 */
	ZlibSaveFilter(SaveFilter *chain, byte compression_level) : SaveFilter(chain)
	{
		memset(&this->z, 0, sizeof(this->z));
		if (deflateInit(&this->z, compression_level) != Z_OK) SlError(STR_GAME_SAVELOAD_ERROR_BROKEN_INTERNAL_ERROR, "cannot initialize compressor");
	}

	/**
	 * Helper loop for writing the data.
	 * @param p    The bytes to write.
	 * @param len  Amount of bytes to write.
	 * @param mode Mode for deflate.
	 */
	void WriteLoop(byte *p, size_t len, int mode)
	{
		byte buf[MEMORY_CHUNK_SIZE]; // output buffer
		uint n;
		this->z.next_in = p;
		this->z.avail_in = (uInt)len;
		do {
			this->z.next_out = buf;
			this->z.avail_out = sizeof(buf);

			/**
			* For the poor next soul who sees many valgrind warnings of the
			* "Conditional jump or move depends on uninitialised value(s)" kind:
			* According to the author of zlib it is not a bug and it won't be fixed.
			* http://groups.google.com/group/comp.compression/browse_thread/thread/b154b8def8c2a3ef/cdf9b8729ce17ee2
			* [Mark Adler, Feb 24 2004, 'zlib-1.2.1 valgrind warnings' in the newgroup comp.compression]
			*/
			int r = deflate(&this->z, mode);

			/* bytes were emitted? */
			if ((n = sizeof(buf) - this->z.avail_out) != 0) {
				this->chain->Write(buf, n);
			}
			if (r == Z_STREAM_END) break;

			if (r != Z_OK) SlError(STR_GAME_SAVELOAD_ERROR_BROKEN_INTERNAL_ERROR, "zlib returned error code");
		} while (this->z.avail_in || !this->z.avail_out);
	}

	/* virtual */ void Write(byte *buf, size_t size)
	{
		this->WriteLoop(buf, size, 0);
	}

	/* virtual */ void Finish()
	{
		this->WriteLoop(NULL, 0, Z_FINISH);
		this->chain->Finish();
		deflateEnd(&this->z);
	}
};

#endif /* WITH_ZLIB */

/********************************************
 ********** START OF LZMA CODE **************
 ********************************************/

#if defined(WITH_LZMA)
#include <lzma.h>

/**
 * Have a copy of an initialised LZMA stream. We need this as it's
 * impossible to "re"-assign LZMA_STREAM_INIT to a variable in some
 * compilers, i.e. LZMA_STREAM_INIT can't be used to set something.
 * This var has to be used instead.
 */
static const lzma_stream _lzma_init = LZMA_STREAM_INIT;

/** Filter without any compression. */
struct LZMALoadFilter : LoadFilter {
	lzma_stream lzma;                  ///< Stream state that we are reading from.
	byte fread_buf[MEMORY_CHUNK_SIZE]; ///< Buffer for reading from the file.

	/**
	 * Initialise this filter.
	 * @param chain The next filter in this chain.
	 */
	LZMALoadFilter(LoadFilter *chain) : LoadFilter(chain), lzma(_lzma_init)
	{
		/* Allow saves up to 256 MB uncompressed */
		if (lzma_auto_decoder(&this->lzma, 1 << 28, 0) != LZMA_OK) SlError(STR_GAME_SAVELOAD_ERROR_BROKEN_INTERNAL_ERROR, "cannot initialize decompressor");
	}

	/** Clean everything up. */
	~LZMALoadFilter()
	{
		lzma_end(&this->lzma);
	}

	/* virtual */ size_t Read(byte *buf, size_t size)
	{
		this->lzma.next_out  = buf;
		this->lzma.avail_out = size;

		do {
			/* read more bytes from the file? */
			if (this->lzma.avail_in == 0) {
				this->lzma.next_in  = this->fread_buf;
				this->lzma.avail_in = this->chain->Read(this->fread_buf, sizeof(this->fread_buf));
			}

			/* inflate the data */
			lzma_ret r = lzma_code(&this->lzma, LZMA_RUN);
			if (r == LZMA_STREAM_END) break;
			if (r != LZMA_OK) SlError(STR_GAME_SAVELOAD_ERROR_BROKEN_INTERNAL_ERROR, "liblzma returned error code");
		} while (this->lzma.avail_out != 0);

		return size - this->lzma.avail_out;
	}
};

/** Filter using LZMA compression. */
struct LZMASaveFilter : SaveFilter {
	lzma_stream lzma; ///< Stream state that we are writing to.

	/**
	 * Initialise this filter.
	 * @param chain             The next filter in this chain.
	 * @param compression_level The requested level of compression.
	 */
	LZMASaveFilter(SaveFilter *chain, byte compression_level) : SaveFilter(chain), lzma(_lzma_init)
	{
		if (lzma_easy_encoder(&this->lzma, compression_level, LZMA_CHECK_CRC32) != LZMA_OK) SlError(STR_GAME_SAVELOAD_ERROR_BROKEN_INTERNAL_ERROR, "cannot initialize compressor");
	}

	/**
	 * Helper loop for writing the data.
	 * @param p      The bytes to write.
	 * @param len    Amount of bytes to write.
	 * @param action Action for lzma_code.
	 */
	void WriteLoop(byte *p, size_t len, lzma_action action)
	{
		byte buf[MEMORY_CHUNK_SIZE]; // output buffer
		size_t n;
		this->lzma.next_in = p;
		this->lzma.avail_in = len;
		do {
			this->lzma.next_out = buf;
			this->lzma.avail_out = sizeof(buf);

			lzma_ret r = lzma_code(&this->lzma, action);

			/* bytes were emitted? */
			if ((n = sizeof(buf) - this->lzma.avail_out) != 0) {
				this->chain->Write(buf, n);
			}
			if (r == LZMA_STREAM_END) break;
			if (r != LZMA_OK) SlError(STR_GAME_SAVELOAD_ERROR_BROKEN_INTERNAL_ERROR, "liblzma returned error code");
		} while (this->lzma.avail_in || !this->lzma.avail_out);
	}

	/* virtual */ void Write(byte *buf, size_t size)
	{
		this->WriteLoop(buf, size, LZMA_RUN);
	}

	/* virtual */ void Finish()
	{
		this->WriteLoop(NULL, 0, LZMA_FINISH);
		this->chain->Finish();
		lzma_end(&this->lzma);
	}
};

#endif /* WITH_LZMA */

/*******************************************
 ************* END OF CODE *****************
 *******************************************/

/** The format for a reader/writer type of a savegame */
struct SaveLoadFormat {
	const char *name;                     ///< name of the compressor/decompressor (debug-only)
	uint32 tag;                           ///< the 4-letter tag by which it is identified in the savegame

	LoadFilter *(*init_load)(LoadFilter *chain);                    ///< Constructor for the load filter.
	SaveFilter *(*init_write)(SaveFilter *chain, byte compression); ///< Constructor for the save filter.

	byte min_compression;                 ///< the minimum compression level of this format
	byte default_compression;             ///< the default compression level of this format
	byte max_compression;                 ///< the maximum compression level of this format
};

/** The different saveload formats known/understood by OpenTTD. */
static const SaveLoadFormat _saveload_formats[] = {
#if defined(WITH_LZO)
	/* Roughly 75% larger than zlib level 6 at only ~7% of the CPU usage. */
	{"lzo",    TO_BE32X('OTTD'), CreateLoadFilter<LZOLoadFilter>,    CreateSaveFilter<LZOSaveFilter>,    0, 0, 0},
#else
	{"lzo",    TO_BE32X('OTTD'), NULL,                               NULL,                               0, 0, 0},
#endif
	/* Roughly 5 times larger at only 1% of the CPU usage over zlib level 6. */
	{"none",   TO_BE32X('OTTN'), CreateLoadFilter<NoCompLoadFilter>, CreateSaveFilter<NoCompSaveFilter>, 0, 0, 0},
#if defined(WITH_ZLIB)
	/* After level 6 the speed reduction is significant (1.5x to 2.5x slower per level), but the reduction in filesize is
	 * fairly insignificant (~1% for each step). Lower levels become ~5-10% bigger by each level than level 6 while level
	 * 1 is "only" 3 times as fast. Level 0 results in uncompressed savegames at about 8 times the cost of "none". */
	{"zlib",   TO_BE32X('OTTZ'), CreateLoadFilter<ZlibLoadFilter>,   CreateSaveFilter<ZlibSaveFilter>,   0, 6, 9},
#else
	{"zlib",   TO_BE32X('OTTZ'), NULL,                               NULL,                               0, 0, 0},
#endif
#if defined(WITH_LZMA)
	/* Level 2 compression is speed wise as fast as zlib level 6 compression (old default), but results in ~10% smaller saves.
	 * Higher compression levels are possible, and might improve savegame size by up to 25%, but are also up to 10 times slower.
	 * The next significant reduction in file size is at level 4, but that is already 4 times slower. Level 3 is primarily 50%
	 * slower while not improving the filesize, while level 0 and 1 are faster, but don't reduce savegame size much.
	 * It's OTTX and not e.g. OTTL because liblzma is part of xz-utils and .tar.xz is prefered over .tar.lzma. */
	{"lzma",   TO_BE32X('OTTX'), CreateLoadFilter<LZMALoadFilter>,   CreateSaveFilter<LZMASaveFilter>,   0, 2, 9},
#else
	{"lzma",   TO_BE32X('OTTX'), NULL,                               NULL,                               0, 0, 0},
#endif
};

/**
 * Return the savegameformat of the game. Whether it was created with ZLIB compression
 * uncompressed, or another type
 * @param s Name of the savegame format. If NULL it picks the first available one
 * @param compression_level Output for telling what compression level we want.
 * @return Pointer to SaveLoadFormat struct giving all characteristics of this type of savegame
 */
static const SaveLoadFormat *GetSavegameFormat(char *s, byte *compression_level)
{
	const SaveLoadFormat *def = lastof(_saveload_formats);

	/* find default savegame format, the highest one with which files can be written */
	while (!def->init_write) def--;

	if (!StrEmpty(s)) {
		/* Get the ":..." of the compression level out of the way */
		char *complevel = strrchr(s, ':');
		if (complevel != NULL) *complevel = '\0';

		for (const SaveLoadFormat *slf = &_saveload_formats[0]; slf != endof(_saveload_formats); slf++) {
			if (slf->init_write != NULL && strcmp(s, slf->name) == 0) {
				*compression_level = slf->default_compression;
				if (complevel != NULL) {
					/* There is a compression level in the string.
					 * First restore the : we removed to do proper name matching,
					 * then move the the begin of the actual version. */
					*complevel = ':';
					complevel++;

					/* Get the version and determine whether all went fine. */
					char *end;
					long level = strtol(complevel, &end, 10);
					if (end == complevel || level != Clamp(level, slf->min_compression, slf->max_compression)) {
						ShowInfoF("Compression level '%s' is not valid.", complevel);
					} else {
						*compression_level = level;
					}
				}
				return slf;
			}
		}

		ShowInfoF("Savegame format '%s' is not available. Reverting to '%s'.", s, def->name);

		/* Restore the string by adding the : back */
		if (complevel != NULL) *complevel = ':';
	}
	*compression_level = def->default_compression;
	return def;
}

/* actual loader/saver function */
void InitializeGame(uint size_x, uint size_y, bool reset_date, bool reset_settings);
extern bool AfterLoadGame();
extern bool LoadOldSaveGame(const char *file);

/**
 * Clear/free saveload state.
 */
static inline void ClearSaveLoadState()
{
	delete _sl.dumper;
	_sl.dumper = NULL;

	delete _sl.sf;
	_sl.sf = NULL;

	delete _sl.reader;
	_sl.reader = NULL;

	delete _sl.lf;
	_sl.lf = NULL;
}

/**
 * Update the gui accordingly when starting saving
 * and set locks on saveload. Also turn off fast-forward cause with that
 * saving takes Aaaaages
 */
static void SaveFileStart()
{
	_sl.ff_state = _fast_forward;
	_fast_forward = 0;
	if (_cursor.sprite == SPR_CURSOR_MOUSE) SetMouseCursor(SPR_CURSOR_ZZZ, PAL_NONE);

	InvalidateWindowData(WC_STATUS_BAR, 0, SBI_SAVELOAD_START);
	_sl.saveinprogress = true;
}

/** Update the gui accordingly when saving is done and release locks on saveload. */
static void SaveFileDone()
{
	if (_game_mode != GM_MENU) _fast_forward = _sl.ff_state;
	if (_cursor.sprite == SPR_CURSOR_ZZZ) SetMouseCursor(SPR_CURSOR_MOUSE, PAL_NONE);

	InvalidateWindowData(WC_STATUS_BAR, 0, SBI_SAVELOAD_FINISH);
	_sl.saveinprogress = false;
}

/** Set the error message from outside of the actual loading/saving of the game (AfterLoadGame and friends) */
void SetSaveLoadError(StringID str)
{
	_sl.error_str = str;
}

/** Get the string representation of the error message */
const char *GetSaveLoadErrorString()
{
	SetDParam(0, _sl.error_str);
	SetDParamStr(1, _sl.extra_msg);

	static char err_str[512];
	GetString(err_str, _sl.action == SLA_SAVE ? STR_ERROR_GAME_SAVE_FAILED : STR_ERROR_GAME_LOAD_FAILED, lastof(err_str));
	return err_str;
}

/** Show a gui message when saving has failed */
static void SaveFileError()
{
	SetDParamStr(0, GetSaveLoadErrorString());
	ShowErrorMessage(STR_JUST_RAW_STRING, INVALID_STRING_ID, WL_ERROR);
	SaveFileDone();
}

/**
 * We have written the whole game into memory, _memory_savegame, now find
 * and appropiate compressor and start writing to file.
 */
static SaveOrLoadResult SaveFileToDisk(bool threaded)
{
	try {
		byte compression;
		const SaveLoadFormat *fmt = GetSavegameFormat(_savegame_format, &compression);

		/* We have written our stuff to memory, now write it to file! */
		uint32 hdr[2] = { fmt->tag, TO_BE32(SAVEGAME_VERSION << 16) };
		_sl.sf->Write((byte*)hdr, sizeof(hdr));

		_sl.sf = fmt->init_write(_sl.sf, compression);
		_sl.dumper->Flush(_sl.sf);

		ClearSaveLoadState();

		if (threaded) SetAsyncSaveFinish(SaveFileDone);

		return SL_OK;
	} catch (...) {
		ClearSaveLoadState();

		/* Skip the "colour" character */
		DEBUG(sl, 0, "%s", GetSaveLoadErrorString() + 3);

		if (threaded) {
			SetAsyncSaveFinish(SaveFileError);
		} else {
			SaveFileError();
		}
		return SL_ERROR;
	}
}

/** Thread run function for saving the file to disk. */
static void SaveFileToDiskThread(void *arg)
{
	SaveFileToDisk(true);
}

void WaitTillSaved()
{
	if (_save_thread == NULL) return;

	_save_thread->Join();
	delete _save_thread;
	_save_thread = NULL;
}

/**
 * Actually perform the saving of the savegame.
 * General tactic is to first save the game to memory, then write it to file
 * using the writer, either in threaded mode if possible, or single-threaded.
 * @param writer   The filter to write the savegame to.
 * @param threaded Whether to try to perform the saving asynchroniously.
 * @return Return the result of the action. #SL_OK or #SL_ERROR
 */
static SaveOrLoadResult DoSave(SaveFilter *writer, bool threaded)
{
	assert(!_sl.saveinprogress);

	_sl.dumper = new MemoryDumper();
	_sl.sf = writer;

	_sl_version = SAVEGAME_VERSION;

	SaveViewportBeforeSaveGame();
	SlSaveChunks();

	SaveFileStart();
	if (!threaded || !ThreadObject::New(&SaveFileToDiskThread, NULL, &_save_thread)) {
		if (threaded) DEBUG(sl, 1, "Cannot create savegame thread, reverting to single-threaded mode...");

		SaveOrLoadResult result = SaveFileToDisk(false);
		SaveFileDone();

		return result;
	}

	return SL_OK;
}

/**
 * Save the game using a (writer) filter.
 * @param writer   The filter to write the savegame to.
 * @param threaded Whether to try to perform the saving asynchroniously.
 * @return Return the result of the action. #SL_OK or #SL_ERROR
 */
SaveOrLoadResult SaveWithFilter(SaveFilter *writer, bool threaded)
{
	try {
		_sl.action = SLA_SAVE;
		return DoSave(writer, threaded);
	} catch (...) {
		ClearSaveLoadState();
		return SL_ERROR;
	}
}

/**
 * Actually perform the loading of a "non-old" savegame.
 * @param reader     The filter to read the savegame from.
 * @param load_check Whether to perform the checking ("preview") or actually load the game.
 * @return Return the result of the action. #SL_OK or #SL_REINIT ("unload" the game)
 */
static SaveOrLoadResult DoLoad(LoadFilter *reader, bool load_check)
{
	_sl.lf = reader;

	if (load_check) {
		/* Clear previous check data */
		_load_check_data.Clear();
		/* Mark SL_LOAD_CHECK as supported for this savegame. */
		_load_check_data.checkable = true;
	}

	uint32 hdr[2];
	if (_sl.lf->Read((byte*)hdr, sizeof(hdr)) != sizeof(hdr)) SlError(STR_GAME_SAVELOAD_ERROR_FILE_NOT_READABLE);

	/* see if we have any loader for this type. */
	const SaveLoadFormat *fmt = _saveload_formats;
	for (;;) {
		/* No loader found, treat as version 0 and use LZO format */
		if (fmt == endof(_saveload_formats)) {
			DEBUG(sl, 0, "Unknown savegame type, trying to load it as the buggy format");
			_sl.lf->Reset();
			_sl_version = 0;
			_sl_minor_version = 0;

			/* Try to find the LZO savegame format; it uses 'OTTD' as tag. */
			fmt = _saveload_formats;
			for (;;) {
				if (fmt == endof(_saveload_formats)) {
					/* Who removed LZO support? Bad bad boy! */
					NOT_REACHED();
				}
				if (fmt->tag == TO_BE32X('OTTD')) break;
				fmt++;
			}
			break;
		}

		if (fmt->tag == hdr[0]) {
			/* check version number */
			_sl_version = TO_BE32(hdr[1]) >> 16;
			/* Minor is not used anymore from version 18.0, but it is still needed
			 * in versions before that (4 cases) which can't be removed easy.
			 * Therefor it is loaded, but never saved (or, it saves a 0 in any scenario).
			 * So never EVER use this minor version again. -- TrueLight -- 22-11-2005 */
			_sl_minor_version = (TO_BE32(hdr[1]) >> 8) & 0xFF;

			DEBUG(sl, 1, "Loading savegame version %d", _sl_version);

			/* Is the version higher than the current? */
			if (_sl_version > SAVEGAME_VERSION) SlError(STR_GAME_SAVELOAD_ERROR_TOO_NEW_SAVEGAME);
			break;
		}

		fmt++;
	}

	/* loader for this savegame type is not implemented? */
	if (fmt->init_load == NULL) {
		char err_str[64];
		snprintf(err_str, lengthof(err_str), "Loader for '%s' is not available.", fmt->name);
		SlError(STR_GAME_SAVELOAD_ERROR_BROKEN_INTERNAL_ERROR, err_str);
	}

	_sl.lf = fmt->init_load(_sl.lf);
	_sl.reader = new ReadBuffer(_sl.lf);
	_next_offs = 0;

	if (!load_check) {
		_engine_mngr.ResetToDefaultMapping();

		/* Old maps were hardcoded to 256x256 and thus did not contain
		 * any mapsize information. Pre-initialize to 256x256 to not to
		 * confuse old games */
		InitializeGame(256, 256, true, true);

		GamelogReset();

		if (IsSavegameVersionBefore(4)) {
			/*
			 * NewGRFs were introduced between 0.3,4 and 0.3.5, which both
			 * shared savegame version 4. Anything before that 'obviously'
			 * does not have any NewGRFs. Between the introduction and
			 * savegame version 41 (just before 0.5) the NewGRF settings
			 * were not stored in the savegame and they were loaded by
			 * using the settings from the main menu.
			 * So, to recap:
			 * - savegame version  <  4:  do not load any NewGRFs.
			 * - savegame version >= 41:  load NewGRFs from savegame, which is
			 *                            already done at this stage by
			 *                            overwriting the main menu settings.
			 * - other savegame versions: use main menu settings.
			 *
			 * This means that users *can* crash savegame version 4..40
			 * savegames if they set incompatible NewGRFs in the main menu,
			 * but can't crash anymore for savegame version < 4 savegames.
			 *
			 * Note: this is done here because AfterLoadGame is also called
			 * for TTO/TTD/TTDP savegames which have their own NewGRF logic.
			 */
			ClearGRFConfigList(&_grfconfig);
		}
	}

	if (load_check) {
		/* Load chunks into _load_check_data.
		 * No pools are loaded. References are not possible, and thus do not need resolving. */
		SlLoadCheckChunks();
	} else {
		/* Load chunks and resolve references */
		SlLoadChunks();
		SlFixPointers();
	}

	ClearSaveLoadState();

	_savegame_type = SGT_OTTD;

	if (load_check) {
		/* The only part from AfterLoadGame() we need */
		_load_check_data.grf_compatibility = IsGoodGRFConfigList(_load_check_data.grfconfig);
	} else {
		GamelogStartAction(GLAT_LOAD);

		/* After loading fix up savegame for any internal changes that
		 * might have occurred since then. If it fails, load back the old game. */
		if (!AfterLoadGame()) {
			GamelogStopAction();
			return SL_REINIT;
		}

		GamelogStopAction();
	}

	return SL_OK;
}

/**
 * Load the game using a (reader) filter.
 * @param reader   The filter to read the savegame from.
 * @return Return the result of the action. #SL_OK or #SL_REINIT ("unload" the game)
 */
SaveOrLoadResult LoadWithFilter(LoadFilter *reader)
{
	try {
		_sl.action = SLA_LOAD;
		return DoLoad(reader, false);
	} catch (...) {
		ClearSaveLoadState();
		return SL_REINIT;
	}
}

/**
 * Main Save or Load function where the high-level saveload functions are
 * handled. It opens the savegame, selects format and checks versions
 * @param filename The name of the savegame being created/loaded
 * @param mode Save or load mode. Load can also be a TTD(Patch) game. Use #SL_LOAD, #SL_OLD_LOAD, #SL_LOAD_CHECK, or #SL_SAVE.
 * @param sb The sub directory to save the savegame in
 * @param threaded True when threaded saving is allowed
 * @return Return the result of the action. #SL_OK, #SL_ERROR, or #SL_REINIT ("unload" the game)
 */
SaveOrLoadResult SaveOrLoad(const char *filename, int mode, Subdirectory sb, bool threaded)
{
	/* An instance of saving is already active, so don't go saving again */
	if (_sl.saveinprogress && mode == SL_SAVE && threaded) {
		/* if not an autosave, but a user action, show error message */
		if (!_do_autosave) ShowErrorMessage(STR_ERROR_SAVE_STILL_IN_PROGRESS, INVALID_STRING_ID, WL_ERROR);
		return SL_OK;
	}
	WaitTillSaved();

	/* Load a TTDLX or TTDPatch game */
	if (mode == SL_OLD_LOAD) {
		_engine_mngr.ResetToDefaultMapping();
		InitializeGame(256, 256, true, true); // set a mapsize of 256x256 for TTDPatch games or it might get confused

		/* TTD/TTO savegames have no NewGRFs, TTDP savegame have them
		 * and if so a new NewGRF list will be made in LoadOldSaveGame.
		 * Note: this is done here because AfterLoadGame is also called
		 * for OTTD savegames which have their own NewGRF logic. */
		ClearGRFConfigList(&_grfconfig);
		GamelogReset();
		if (!LoadOldSaveGame(filename)) return SL_REINIT;
		_sl_version = 0;
		_sl_minor_version = 0;
		GamelogStartAction(GLAT_LOAD);
		if (!AfterLoadGame()) {
			GamelogStopAction();
			return SL_REINIT;
		}
		GamelogStopAction();
		return SL_OK;
	}

	switch (mode) {
		case SL_LOAD_CHECK: _sl.action = SLA_LOAD_CHECK; break;
		case SL_LOAD: _sl.action = SLA_LOAD; break;
		case SL_SAVE: _sl.action = SLA_SAVE; break;
		default: NOT_REACHED();
	}

	try {
		FILE *fh = (mode == SL_SAVE) ? FioFOpenFile(filename, "wb", sb) : FioFOpenFile(filename, "rb", sb);

		/* Make it a little easier to load savegames from the console */
		if (fh == NULL && mode != SL_SAVE) fh = FioFOpenFile(filename, "rb", SAVE_DIR);
		if (fh == NULL && mode != SL_SAVE) fh = FioFOpenFile(filename, "rb", BASE_DIR);

		if (fh == NULL) {
			SlError(mode == SL_SAVE ? STR_GAME_SAVELOAD_ERROR_FILE_NOT_WRITEABLE : STR_GAME_SAVELOAD_ERROR_FILE_NOT_READABLE);
		}

		if (mode == SL_SAVE) { // SAVE game
			DEBUG(desync, 1, "save: %08x; %02x; %s", _date, _date_fract, filename);
			if (_network_server || !_settings_client.gui.threaded_saves) threaded = false;

			return DoSave(new FileWriter(fh), threaded);
		}

		/* LOAD game */
		assert(mode == SL_LOAD || mode == SL_LOAD_CHECK);
		DEBUG(desync, 1, "load: %s", filename);
		return DoLoad(new FileReader(fh), mode == SL_LOAD_CHECK);
	} catch (...) {
		ClearSaveLoadState();

		/* Skip the "colour" character */
		if (mode != SL_LOAD_CHECK) DEBUG(sl, 0, "%s", GetSaveLoadErrorString() + 3);

		/* A saver/loader exception!! reinitialize all variables to prevent crash! */
		return (mode == SL_LOAD) ? SL_REINIT : SL_ERROR;
	}
}

/** Do a save when exiting the game (_settings_client.gui.autosave_on_exit) */
void DoExitSave()
{
	SaveOrLoad("exit.sav", SL_SAVE, AUTOSAVE_DIR);
}

/**
 * Fill the buffer with the default name for a savegame *or* screenshot.
 * @param buf the buffer to write to.
 * @param last the last element in the buffer.
 */
void GenerateDefaultSaveName(char *buf, const char *last)
{
	/* Check if we have a name for this map, which is the name of the first
	 * available company. When there's no company available we'll use
	 * 'Spectator' as "company" name. */
	CompanyID cid = _local_company;
	if (!Company::IsValidID(cid)) {
		const Company *c;
		FOR_ALL_COMPANIES(c) {
			cid = c->index;
			break;
		}
	}

	SetDParam(0, cid);

	/* Insert current date */
	switch (_settings_client.gui.date_format_in_default_names) {
		case 0: SetDParam(1, STR_JUST_DATE_LONG); break;
		case 1: SetDParam(1, STR_JUST_DATE_TINY); break;
		case 2: SetDParam(1, STR_JUST_DATE_ISO); break;
		default: NOT_REACHED();
	}
	SetDParam(2, _date);

	/* Get the correct string (special string for when there's not company) */
	GetString(buf, !Company::IsValidID(cid) ? STR_SAVEGAME_NAME_SPECTATOR : STR_SAVEGAME_NAME_DEFAULT, last);
	SanitizeFilename(buf);
}

#if 0
/**
 * Function to get the type of the savegame by looking at the file header.
 * NOTICE: Not used right now, but could be used if extensions of savegames are garbled
 * @param file Savegame to be checked
 * @return SL_OLD_LOAD or SL_LOAD of the file
 */
int GetSavegameType(char *file)
{
	const SaveLoadFormat *fmt;
	uint32 hdr;
	FILE *f;
	int mode = SL_OLD_LOAD;

	f = fopen(file, "rb");
	if (fread(&hdr, sizeof(hdr), 1, f) != 1) {
		DEBUG(sl, 0, "Savegame is obsolete or invalid format");
		mode = SL_LOAD; // don't try to get filename, just show name as it is written
	} else {
		/* see if we have any loader for this type. */
		for (fmt = _saveload_formats; fmt != endof(_saveload_formats); fmt++) {
			if (fmt->tag == hdr) {
				mode = SL_LOAD; // new type of savegame
				break;
			}
		}
	}

	fclose(f);
	return mode;
}
#endif<|MERGE_RESOLUTION|>--- conflicted
+++ resolved
@@ -223,11 +223,7 @@
  *  156   21728
  *  157   21862
  */
-<<<<<<< HEAD
 extern const uint16 SAVEGAME_VERSION = SL_CAPACITIES; ///< Current savegame version of OpenTTD.
-=======
-extern const uint16 SAVEGAME_VERSION = 157; ///< Current savegame version of OpenTTD.
->>>>>>> b1fa8c75
 
 SavegameType _savegame_type; ///< type of savegame we are loading
 
