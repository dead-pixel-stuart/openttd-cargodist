--- conflicted
+++ resolved
@@ -216,11 +216,7 @@
  *  151   20918
  *  152   21171
  */
-<<<<<<< HEAD
-extern const uint16 SAVEGAME_VERSION = SL_RESERVATION; ///< current savegame version of OpenTTD
-=======
-extern const uint16 SAVEGAME_VERSION = SL_FLOWMAP; ///< Current savegame version of OpenTTD
->>>>>>> 1854225e
+extern const uint16 SAVEGAME_VERSION = SL_RESERVATION; ///< Current savegame version of OpenTTD
 
 SavegameType _savegame_type; ///< type of savegame we are loading
 
