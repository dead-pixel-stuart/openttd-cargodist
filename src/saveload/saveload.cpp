/* $Id$ */

/*
 * This file is part of OpenTTD.
 * OpenTTD is free software; you can redistribute it and/or modify it under the terms of the GNU General Public License as published by the Free Software Foundation, version 2.
 * OpenTTD is distributed in the hope that it will be useful, but WITHOUT ANY WARRANTY; without even the implied warranty of MERCHANTABILITY or FITNESS FOR A PARTICULAR PURPOSE.
 * See the GNU General Public License for more details. You should have received a copy of the GNU General Public License along with OpenTTD. If not, see <http://www.gnu.org/licenses/>.
 */

/**
 * @file saveload.cpp
 * All actions handling saving and loading goes on in this file. The general actions
 * are as follows for saving a game (loading is analogous):
 * <ol>
 * <li>initialize the writer by creating a temporary memory-buffer for it
 * <li>go through all to-be saved elements, each 'chunk' (ChunkHandler) prefixed by a label
 * <li>use their description array (SaveLoad) to know what elements to save and in what version
 *    of the game it was active (used when loading)
 * <li>write all data byte-by-byte to the temporary buffer so it is endian-safe
 * <li>when the buffer is full; flush it to the output (eg save to file) (_sl.buf, _sl.bufp, _sl.bufe)
 * <li>repeat this until everything is done, and flush any remaining output to file
 * </ol>
 */
#include "../stdafx.h"
#include "../debug.h"
#include "../station_base.h"
#include "../thread/thread.h"
#include "../town.h"
#include "../network/network.h"
#include "../window_func.h"
#include "../strings_func.h"
#include "../core/endian_func.hpp"
#include "../vehicle_base.h"
#include "../company_func.h"
#include "../date_func.h"
#include "../autoreplace_base.h"
#include "../roadstop_base.h"
#include "../statusbar_gui.h"
#include "../fileio_func.h"
#include "../gamelog.h"
#include "../string_func.h"
#include "../engine_base.h"
#include "../fios.h"

#include "table/strings.h"

#include "saveload_internal.h"

/*
 * Previous savegame versions, the trunk revision where they were
 * introduced and the released version that had that particular
 * savegame version.
 * Up to savegame version 18 there is a minor version as well.
 *
 *    1.0         0.1.x, 0.2.x
 *    2.0         0.3.0
 *    2.1         0.3.1, 0.3.2
 *    3.x         lost
 *    4.0     1
 *    4.1   122   0.3.3, 0.3.4
 *    4.2  1222   0.3.5
 *    4.3  1417
 *    4.4  1426
 *    5.0  1429
 *    5.1  1440
 *    5.2  1525   0.3.6
 *    6.0  1721
 *    6.1  1768
 *    7.0  1770
 *    8.0  1786
 *    9.0  1909
 *   10.0  2030
 *   11.0  2033
 *   11.1  2041
 *   12.1  2046
 *   13.1  2080   0.4.0, 0.4.0.1
 *   14.0  2441
 *   15.0  2499
 *   16.0  2817
 *   16.1  3155
 *   17.0  3212
 *   17.1  3218
 *   18    3227
 *   19    3396
 *   20    3403
 *   21    3472   0.4.x
 *   22    3726
 *   23    3915
 *   24    4150
 *   25    4259
 *   26    4466
 *   27    4757
 *   28    4987
 *   29    5070
 *   30    5946
 *   31    5999
 *   32    6001
 *   33    6440
 *   34    6455
 *   35    6602
 *   36    6624
 *   37    7182
 *   38    7195
 *   39    7269
 *   40    7326
 *   41    7348   0.5.x
 *   42    7573
 *   43    7642
 *   44    8144
 *   45    8501
 *   46    8705
 *   47    8735
 *   48    8935
 *   49    8969
 *   50    8973
 *   51    8978
 *   52    9066
 *   53    9316
 *   54    9613
 *   55    9638
 *   56    9667
 *   57    9691
 *   58    9762
 *   59    9779
 *   60    9874
 *   61    9892
 *   62    9905
 *   63    9956
 *   64   10006
 *   65   10210
 *   66   10211
 *   67   10236
 *   68   10266
 *   69   10319
 *   70   10541
 *   71   10567
 *   72   10601
 *   73   10903
 *   74   11030
 *   75   11107
 *   76   11139
 *   77   11172
 *   78   11176
 *   79   11188
 *   80   11228
 *   81   11244
 *   82   11410
 *   83   11589
 *   84   11822
 *   85   11874
 *   86   12042
 *   87   12129
 *   88   12134
 *   89   12160
 *   90   12293
 *   91   12347
 *   92   12381   0.6.x
 *   93   12648
 *   94   12816
 *   95   12924
 *   96   13226
 *   97   13256
 *   98   13375
 *   99   13838
 *  100   13952
 *  101   14233
 *  102   14332
 *  103   14598
 *  104   14735
 *  105   14803
 *  106   14919
 *  107   15027
 *  108   15045
 *  109   15075
 *  110   15148
 *  111   15190
 *  112   15290
 *  113   15340
 *  114   15601
 *  115   15695
 *  116   15893   0.7.x
 *  117   16037
 *  118   16129
 *  119   16242
 *  120   16439
 *  121   16694
 *  122   16855
 *  123   16909
 *  124   16993
 *  125   17113
 *  126   17433
 *  127   17439
 *  128   18281
 *  129   18292
 *  130   18404
 *  131   18481
 *  132   18522
 *  133   18674
 *  134   18703
 *  135   18719
 *  136   18764
 *  137   18912
 *  138   18942   1.0.x
 *  139   19346
 *  140   19382
 *  141   19799
 *  142   20003
 *  143   20048
 *  144   20334
 *  145   20376
 *  146   20446
 *  147   20621
 *  148   20659
 *  149   20832
 *  150   20857
 */
<<<<<<< HEAD
extern const uint16 SAVEGAME_VERSION = SL_RESERVATION; ///< current savegame version of OpenTTD
=======
extern const uint16 SAVEGAME_VERSION = 150; ///< current savegame version of OpenTTD
>>>>>>> da6f8d70

SavegameType _savegame_type; ///< type of savegame we are loading

uint32 _ttdp_version;     ///< version of TTDP savegame (if applicable)
uint16 _sl_version;       ///< the major savegame version identifier
byte   _sl_minor_version; ///< the minor savegame version, DO NOT USE!
char _savegame_format[8]; ///< how to compress savegames
bool _do_autosave;        ///< are we doing an autosave at the moment?

typedef void WriterProc(size_t len);
typedef size_t ReaderProc();

/** What are we currently doing? */
enum SaveLoadAction {
	SLA_LOAD,        ///< loading
	SLA_SAVE,        ///< saving
	SLA_PTRS,        ///< fixing pointers
	SLA_NULL,        ///< null all pointers (on loading error)
	SLA_LOAD_CHECK,  ///< partial loading into #_load_check_data
};

enum NeedLength {
	NL_NONE = 0,       ///< not working in NeedLength mode
	NL_WANTLENGTH = 1, ///< writing length and data
	NL_CALCLENGTH = 2, ///< need to calculate the length
};

/** The saveload struct, containing reader-writer functions, bufffer, version, etc. */
struct SaveLoadParams {
	SaveLoadAction action;               ///< are we doing a save or a load atm.
	NeedLength need_length;              ///< working in NeedLength (Autolength) mode?
	byte block_mode;                     ///< ???
	bool error;                          ///< did an error occur or not

	size_t obj_len;                      ///< the length of the current object we are busy with
	int array_index, last_array_index;   ///< in the case of an array, the current and last positions

	size_t offs_base;                    ///< the offset in number of bytes since we started writing data (eg uncompressed savegame size)

	WriterProc *write_bytes;             ///< savegame writer function
	ReaderProc *read_bytes;              ///< savegame loader function

	/* When saving/loading savegames, they are always saved to a temporary memory-place
	 * to be flushed to file (save) or to final place (load) when full. */
	byte *bufp, *bufe;                   ///< bufp(ointer) gives the current position in the buffer bufe(nd) gives the end of the buffer

	/* these 3 may be used by compressor/decompressors. */
	byte *buf;                           ///< pointer to temporary memory to read/write, initialized by SaveLoadFormat->initread/write
	byte *buf_ori;                       ///< pointer to the original memory location of buf, used to free it afterwards
	uint bufsize;                        ///< the size of the temporary memory *buf
	FILE *fh;                            ///< the file from which is read or written to

	void (*excpt_uninit)();              ///< the function to execute on any encountered error
	StringID error_str;                  ///< the translateable error message to show
	char *extra_msg;                     ///< the error message
};

/* these define the chunks */
extern const ChunkHandler _gamelog_chunk_handlers[];
extern const ChunkHandler _map_chunk_handlers[];
extern const ChunkHandler _misc_chunk_handlers[];
extern const ChunkHandler _name_chunk_handlers[];
extern const ChunkHandler _cheat_chunk_handlers[] ;
extern const ChunkHandler _setting_chunk_handlers[];
extern const ChunkHandler _company_chunk_handlers[];
extern const ChunkHandler _engine_chunk_handlers[];
extern const ChunkHandler _veh_chunk_handlers[];
extern const ChunkHandler _waypoint_chunk_handlers[];
extern const ChunkHandler _depot_chunk_handlers[];
extern const ChunkHandler _order_chunk_handlers[];
extern const ChunkHandler _town_chunk_handlers[];
extern const ChunkHandler _sign_chunk_handlers[];
extern const ChunkHandler _station_chunk_handlers[];
extern const ChunkHandler _industry_chunk_handlers[];
extern const ChunkHandler _economy_chunk_handlers[];
extern const ChunkHandler _subsidy_chunk_handlers[];
extern const ChunkHandler _ai_chunk_handlers[];
extern const ChunkHandler _animated_tile_chunk_handlers[];
extern const ChunkHandler _newgrf_chunk_handlers[];
extern const ChunkHandler _group_chunk_handlers[];
extern const ChunkHandler _cargopacket_chunk_handlers[];
extern const ChunkHandler _autoreplace_chunk_handlers[];
extern const ChunkHandler _labelmaps_chunk_handlers[];
extern const ChunkHandler _airport_chunk_handlers[];
extern const ChunkHandler _object_chunk_handlers[];

static const ChunkHandler * const _chunk_handlers[] = {
	_gamelog_chunk_handlers,
	_map_chunk_handlers,
	_misc_chunk_handlers,
	_name_chunk_handlers,
	_cheat_chunk_handlers,
	_setting_chunk_handlers,
	_veh_chunk_handlers,
	_waypoint_chunk_handlers,
	_depot_chunk_handlers,
	_order_chunk_handlers,
	_industry_chunk_handlers,
	_economy_chunk_handlers,
	_subsidy_chunk_handlers,
	_engine_chunk_handlers,
	_town_chunk_handlers,
	_sign_chunk_handlers,
	_station_chunk_handlers,
	_company_chunk_handlers,
	_ai_chunk_handlers,
	_animated_tile_chunk_handlers,
	_newgrf_chunk_handlers,
	_group_chunk_handlers,
	_cargopacket_chunk_handlers,
	_autoreplace_chunk_handlers,
	_labelmaps_chunk_handlers,
	_airport_chunk_handlers,
	_object_chunk_handlers,
	NULL,
};

/**
 * Iterate over all chunk handlers.
 * @param ch the chunk handler iterator
 */
#define FOR_ALL_CHUNK_HANDLERS(ch) \
	for (const ChunkHandler * const *chsc = _chunk_handlers; *chsc != NULL; chsc++) \
		for (const ChunkHandler *ch = *chsc; ch != NULL; ch = (ch->flags & CH_LAST) ? NULL : ch + 1)

static SaveLoadParams _sl;

/** Null all pointers (convert index -> NULL) */
static void SlNullPointers()
{
	_sl.action = SLA_NULL;

	DEBUG(sl, 1, "Nulling pointers");

	FOR_ALL_CHUNK_HANDLERS(ch) {
		if (ch->ptrs_proc != NULL) {
			DEBUG(sl, 2, "Nulling pointers for %c%c%c%c", ch->id >> 24, ch->id >> 16, ch->id >> 8, ch->id);
			ch->ptrs_proc();
		}
	}

	DEBUG(sl, 1, "All pointers nulled");

	assert(_sl.action == SLA_NULL);
}

/**
 * Error handler. Sets everything up to show an error message and to clean
 * up the mess of a partial savegame load.
 * @param string The translatable error message to show.
 * @param extra_msg An extra error message coming from one of the APIs.
 * @note This function does never return as it throws an exception to
 *       break out of all the saveload code.
 */
static void NORETURN SlError(StringID string, const char *extra_msg = NULL)
{
	/* Distinguish between loading into _load_check_data vs. normal save/load. */
	if (_sl.action == SLA_LOAD_CHECK) {
		_load_check_data.error = string;
		free(_load_check_data.error_data);
		_load_check_data.error_data = (extra_msg == NULL) ? NULL : strdup(extra_msg);
	} else {
		_sl.error_str = string;
		free(_sl.extra_msg);
		_sl.extra_msg = (extra_msg == NULL) ? NULL : strdup(extra_msg);
		/* We have to NULL all pointers here; we might be in a state where
		 * the pointers are actually filled with indices, which means that
		 * when we access them during cleaning the pool dereferences of
		 * those indices will be made with segmentation faults as result. */
	}
	if (_sl.action == SLA_LOAD || _sl.action == SLA_PTRS) SlNullPointers();
	throw std::exception();
}

/**
 * Error handler for corrupt savegames. Sets everything up to show the
 * error message and to clean up the mess of a partial savegame load.
 * @param msg Location the corruption has been spotted.
 * @note This function does never return as it throws an exception to
 *       break out of all the saveload code.
 */
void NORETURN SlErrorCorrupt(const char *msg)
{
	SlError(STR_GAME_SAVELOAD_ERROR_BROKEN_SAVEGAME, msg);
}


typedef void (*AsyncSaveFinishProc)();                ///< Callback for when the savegame loading is finished.
static AsyncSaveFinishProc _async_save_finish = NULL; ///< Callback to call when the savegame loading is finished.
static ThreadObject *_save_thread;                    ///< The thread we're using to compress and write a savegame

/**
 * Called by save thread to tell we finished saving.
 * @param proc The callback to call when saving is done.
 */
static void SetAsyncSaveFinish(AsyncSaveFinishProc proc)
{
	if (_exit_game) return;
	while (_async_save_finish != NULL) CSleep(10);

	_async_save_finish = proc;
}

/**
 * Handle async save finishes.
 */
void ProcessAsyncSaveFinish()
{
	if (_async_save_finish == NULL) return;

	_async_save_finish();

	_async_save_finish = NULL;

	if (_save_thread != NULL) {
		_save_thread->Join();
		delete _save_thread;
		_save_thread = NULL;
	}
}

/**
 * Fill the input buffer by reading from the file with the given reader
 */
static void SlReadFill()
{
	size_t len = _sl.read_bytes();
	if (len == 0) SlErrorCorrupt("Unexpected end of chunk");

	_sl.bufp = _sl.buf;
	_sl.bufe = _sl.buf + len;
	_sl.offs_base += len;
}

static inline size_t SlGetOffs()
{
	return _sl.offs_base - (_sl.bufe - _sl.bufp);
}

/**
 * Flush the output buffer by writing to disk with the given reader.
 * If the buffer pointer has not yet been set up, set it up now. Usually
 * only called when the buffer is full, or there is no more data to be processed
 */
static void SlWriteFill()
{
	/* flush the buffer to disk (the writer) */
	if (_sl.bufp != NULL) {
		uint len = _sl.bufp - _sl.buf;
		_sl.offs_base += len;
		if (len) _sl.write_bytes(len);
	}

	/* All the data from the buffer has been written away, rewind to the beginning
	 * to start reading in more data */
	_sl.bufp = _sl.buf;
	_sl.bufe = _sl.buf + _sl.bufsize;
}

/**
 * Read in a single byte from file. If the temporary buffer is full,
 * flush it to its final destination
 * @return return the read byte from file
 */
static inline byte SlReadByteInternal()
{
	if (_sl.bufp == _sl.bufe) SlReadFill();
	return *_sl.bufp++;
}

/** Wrapper for SlReadByteInternal */
byte SlReadByte() {return SlReadByteInternal();}

/**
 * Write away a single byte from memory. If the temporary buffer is full,
 * flush it to its destination (file)
 * @param b the byte that is currently written
 */
static inline void SlWriteByteInternal(byte b)
{
	if (_sl.bufp == _sl.bufe) SlWriteFill();
	*_sl.bufp++ = b;
}

/** Wrapper for SlWriteByteInternal */
void SlWriteByte(byte b) {SlWriteByteInternal(b);}

static inline int SlReadUint16()
{
	int x = SlReadByte() << 8;
	return x | SlReadByte();
}

static inline uint32 SlReadUint32()
{
	uint32 x = SlReadUint16() << 16;
	return x | SlReadUint16();
}

static inline uint64 SlReadUint64()
{
	uint32 x = SlReadUint32();
	uint32 y = SlReadUint32();
	return (uint64)x << 32 | y;
}

static inline void SlWriteUint16(uint16 v)
{
	SlWriteByte(GB(v, 8, 8));
	SlWriteByte(GB(v, 0, 8));
}

static inline void SlWriteUint32(uint32 v)
{
	SlWriteUint16(GB(v, 16, 16));
	SlWriteUint16(GB(v,  0, 16));
}

static inline void SlWriteUint64(uint64 x)
{
	SlWriteUint32((uint32)(x >> 32));
	SlWriteUint32((uint32)x);
}

/**
 * Read in bytes from the file/data structure but don't do
 * anything with them, discarding them in effect
 * @param length The amount of bytes that is being treated this way
 */
static inline void SlSkipBytes(size_t length)
{
	for (; length != 0; length--) SlReadByte();
}

/**
 * Read in the header descriptor of an object or an array.
 * If the highest bit is set (7), then the index is bigger than 127
 * elements, so use the next byte to read in the real value.
 * The actual value is then both bytes added with the first shifted
 * 8 bits to the left, and dropping the highest bit (which only indicated a big index).
 * x = ((x & 0x7F) << 8) + SlReadByte();
 * @return Return the value of the index
 */
static uint SlReadSimpleGamma()
{
	uint i = SlReadByte();
	if (HasBit(i, 7)) {
		i &= ~0x80;
		if (HasBit(i, 6)) {
			i &= ~0x40;
			if (HasBit(i, 5)) {
				i &= ~0x20;
				if (HasBit(i, 4)) {
					SlErrorCorrupt("Unsupported gamma");
				}
				i = (i << 8) | SlReadByte();
			}
			i = (i << 8) | SlReadByte();
		}
		i = (i << 8) | SlReadByte();
	}
	return i;
}

/**
 * Write the header descriptor of an object or an array.
 * If the element is bigger than 127, use 2 bytes for saving
 * and use the highest byte of the first written one as a notice
 * that the length consists of 2 bytes, etc.. like this:
 * 0xxxxxxx
 * 10xxxxxx xxxxxxxx
 * 110xxxxx xxxxxxxx xxxxxxxx
 * 1110xxxx xxxxxxxx xxxxxxxx xxxxxxxx
 * @param i Index being written
 */

static void SlWriteSimpleGamma(size_t i)
{
	if (i >= (1 << 7)) {
		if (i >= (1 << 14)) {
			if (i >= (1 << 21)) {
				assert(i < (1 << 28));
				SlWriteByte((byte)(0xE0 | (i >> 24)));
				SlWriteByte((byte)(i >> 16));
			} else {
				SlWriteByte((byte)(0xC0 | (i >> 16)));
			}
			SlWriteByte((byte)(i >> 8));
		} else {
			SlWriteByte((byte)(0x80 | (i >> 8)));
		}
	}
	SlWriteByte((byte)i);
}

/** Return how many bytes used to encode a gamma value */
static inline uint SlGetGammaLength(size_t i)
{
	return 1 + (i >= (1 << 7)) + (i >= (1 << 14)) + (i >= (1 << 21));
}

static inline uint SlReadSparseIndex()
{
	return SlReadSimpleGamma();
}

static inline void SlWriteSparseIndex(uint index)
{
	SlWriteSimpleGamma(index);
}

static inline uint SlReadArrayLength()
{
	return SlReadSimpleGamma();
}

static inline void SlWriteArrayLength(size_t length)
{
	SlWriteSimpleGamma(length);
}

static inline uint SlGetArrayLength(size_t length)
{
	return SlGetGammaLength(length);
}

/**
 * Return the size in bytes of a certain type of normal/atomic variable
 * as it appears in memory. See VarTypes
 * @param conv VarType type of variable that is used for calculating the size
 * @return Return the size of this type in bytes
 */
static inline uint SlCalcConvMemLen(VarType conv)
{
	static const byte conv_mem_size[] = {1, 1, 1, 2, 2, 4, 4, 8, 8, 0};
	byte length = GB(conv, 4, 4);

	switch (length << 4) {
		case SLE_VAR_STRB:
		case SLE_VAR_STRBQ:
		case SLE_VAR_STR:
		case SLE_VAR_STRQ:
			return SlReadArrayLength();

		default:
			assert(length < lengthof(conv_mem_size));
			return conv_mem_size[length];
	}
}

/**
 * Return the size in bytes of a certain type of normal/atomic variable
 * as it appears in a saved game. See VarTypes
 * @param conv VarType type of variable that is used for calculating the size
 * @return Return the size of this type in bytes
 */
static inline byte SlCalcConvFileLen(VarType conv)
{
	static const byte conv_file_size[] = {1, 1, 2, 2, 4, 4, 8, 8, 2};
	byte length = GB(conv, 0, 4);
	assert(length < lengthof(conv_file_size));
	return conv_file_size[length];
}

/** Return the size in bytes of a reference (pointer) */
static inline size_t SlCalcRefLen()
{
	return CheckSavegameVersion(69) ? 2 : 4;
}

void SlSetArrayIndex(uint index)
{
	_sl.need_length = NL_WANTLENGTH;
	_sl.array_index = index;
}

static size_t _next_offs;

/**
 * Iterate through the elements of an array and read the whole thing
 * @return The index of the object, or -1 if we have reached the end of current block
 */
int SlIterateArray()
{
	int index;

	/* After reading in the whole array inside the loop
	 * we must have read in all the data, so we must be at end of current block. */
	if (_next_offs != 0 && SlGetOffs() != _next_offs) SlErrorCorrupt("Invalid chunk size");

	while (true) {
		uint length = SlReadArrayLength();
		if (length == 0) {
			_next_offs = 0;
			return -1;
		}

		_sl.obj_len = --length;
		_next_offs = SlGetOffs() + length;

		switch (_sl.block_mode) {
			case CH_SPARSE_ARRAY: index = (int)SlReadSparseIndex(); break;
			case CH_ARRAY:        index = _sl.array_index++; break;
			default:
				DEBUG(sl, 0, "SlIterateArray error");
				return -1; // error
		}

		if (length != 0) return index;
	}
}

/**
 * Skip an array or sparse array
 */
void SlSkipArray()
{
	while (SlIterateArray() != -1) {
		SlSkipBytes(_next_offs - SlGetOffs());
	}
}

/**
 * Sets the length of either a RIFF object or the number of items in an array.
 * This lets us load an object or an array of arbitrary size
 * @param length The length of the sought object/array
 */
void SlSetLength(size_t length)
{
	assert(_sl.action == SLA_SAVE);

	switch (_sl.need_length) {
		case NL_WANTLENGTH:
			_sl.need_length = NL_NONE;
			switch (_sl.block_mode) {
				case CH_RIFF:
					/* Ugly encoding of >16M RIFF chunks
					 * The lower 24 bits are normal
					 * The uppermost 4 bits are bits 24:27 */
					assert(length < (1 << 28));
					SlWriteUint32((uint32)((length & 0xFFFFFF) | ((length >> 24) << 28)));
					break;
				case CH_ARRAY:
					assert(_sl.last_array_index <= _sl.array_index);
					while (++_sl.last_array_index <= _sl.array_index) {
						SlWriteArrayLength(1);
					}
					SlWriteArrayLength(length + 1);
					break;
				case CH_SPARSE_ARRAY:
					SlWriteArrayLength(length + 1 + SlGetArrayLength(_sl.array_index)); // Also include length of sparse index.
					SlWriteSparseIndex(_sl.array_index);
					break;
				default: NOT_REACHED();
			}
			break;

		case NL_CALCLENGTH:
			_sl.obj_len += (int)length;
			break;

		default: NOT_REACHED();
	}
}

/**
 * Save/Load bytes. These do not need to be converted to Little/Big Endian
 * so directly write them or read them to/from file
 * @param ptr The source or destination of the object being manipulated
 * @param length number of bytes this fast CopyBytes lasts
 */
static void SlCopyBytes(void *ptr, size_t length)
{
	byte *p = (byte *)ptr;

	switch (_sl.action) {
		case SLA_LOAD_CHECK:
		case SLA_LOAD:
			for (; length != 0; length--) *p++ = SlReadByteInternal();
			break;
		case SLA_SAVE:
			for (; length != 0; length--) SlWriteByteInternal(*p++);
			break;
		default: NOT_REACHED();
	}
}

/** Get the length of the current object */
size_t SlGetFieldLength()
{
	return _sl.obj_len;
}

/**
 * Return a signed-long version of the value of a setting
 * @param ptr pointer to the variable
 * @param conv type of variable, can be a non-clean
 * type, eg one with other flags because it is parsed
 * @return returns the value of the pointer-setting
 */
int64 ReadValue(const void *ptr, VarType conv)
{
	switch (GetVarMemType(conv)) {
		case SLE_VAR_BL:  return (*(bool *)ptr != 0);
		case SLE_VAR_I8:  return *(int8  *)ptr;
		case SLE_VAR_U8:  return *(byte  *)ptr;
		case SLE_VAR_I16: return *(int16 *)ptr;
		case SLE_VAR_U16: return *(uint16*)ptr;
		case SLE_VAR_I32: return *(int32 *)ptr;
		case SLE_VAR_U32: return *(uint32*)ptr;
		case SLE_VAR_I64: return *(int64 *)ptr;
		case SLE_VAR_U64: return *(uint64*)ptr;
		case SLE_VAR_NULL:return 0;
		default: NOT_REACHED();
	}
}

/**
 * Write the value of a setting
 * @param ptr pointer to the variable
 * @param conv type of variable, can be a non-clean type, eg
 *             with other flags. It is parsed upon read
 * @param val the new value being given to the variable
 */
void WriteValue(void *ptr, VarType conv, int64 val)
{
	switch (GetVarMemType(conv)) {
		case SLE_VAR_BL:  *(bool  *)ptr = (val != 0);  break;
		case SLE_VAR_I8:  *(int8  *)ptr = val; break;
		case SLE_VAR_U8:  *(byte  *)ptr = val; break;
		case SLE_VAR_I16: *(int16 *)ptr = val; break;
		case SLE_VAR_U16: *(uint16*)ptr = val; break;
		case SLE_VAR_I32: *(int32 *)ptr = val; break;
		case SLE_VAR_U32: *(uint32*)ptr = val; break;
		case SLE_VAR_I64: *(int64 *)ptr = val; break;
		case SLE_VAR_U64: *(uint64*)ptr = val; break;
		case SLE_VAR_NAME: *(char**)ptr = CopyFromOldName(val); break;
		case SLE_VAR_NULL: break;
		default: NOT_REACHED();
	}
}

/**
 * Handle all conversion and typechecking of variables here.
 * In the case of saving, read in the actual value from the struct
 * and then write them to file, endian safely. Loading a value
 * goes exactly the opposite way
 * @param ptr The object being filled/read
 * @param conv VarType type of the current element of the struct
 */
static void SlSaveLoadConv(void *ptr, VarType conv)
{
	switch (_sl.action) {
		case SLA_SAVE: {
			int64 x = ReadValue(ptr, conv);

			/* Write the value to the file and check if its value is in the desired range */
			switch (GetVarFileType(conv)) {
				case SLE_FILE_I8: assert(x >= -128 && x <= 127);     SlWriteByte(x);break;
				case SLE_FILE_U8: assert(x >= 0 && x <= 255);        SlWriteByte(x);break;
				case SLE_FILE_I16:assert(x >= -32768 && x <= 32767); SlWriteUint16(x);break;
				case SLE_FILE_STRINGID:
				case SLE_FILE_U16:assert(x >= 0 && x <= 65535);      SlWriteUint16(x);break;
				case SLE_FILE_I32:
				case SLE_FILE_U32:                                   SlWriteUint32((uint32)x);break;
				case SLE_FILE_I64:
				case SLE_FILE_U64:                                   SlWriteUint64(x);break;
				default: NOT_REACHED();
			}
			break;
		}
		case SLA_LOAD_CHECK:
		case SLA_LOAD: {
			int64 x;
			/* Read a value from the file */
			switch (GetVarFileType(conv)) {
				case SLE_FILE_I8:  x = (int8  )SlReadByte();   break;
				case SLE_FILE_U8:  x = (byte  )SlReadByte();   break;
				case SLE_FILE_I16: x = (int16 )SlReadUint16(); break;
				case SLE_FILE_U16: x = (uint16)SlReadUint16(); break;
				case SLE_FILE_I32: x = (int32 )SlReadUint32(); break;
				case SLE_FILE_U32: x = (uint32)SlReadUint32(); break;
				case SLE_FILE_I64: x = (int64 )SlReadUint64(); break;
				case SLE_FILE_U64: x = (uint64)SlReadUint64(); break;
				case SLE_FILE_STRINGID: x = RemapOldStringID((uint16)SlReadUint16()); break;
				default: NOT_REACHED();
			}

			/* Write The value to the struct. These ARE endian safe. */
			WriteValue(ptr, conv, x);
			break;
		}
		case SLA_PTRS: break;
		case SLA_NULL: break;
		default: NOT_REACHED();
	}
}

/**
 * Calculate the net length of a string. This is in almost all cases
 * just strlen(), but if the string is not properly terminated, we'll
 * resort to the maximum length of the buffer.
 * @param ptr pointer to the stringbuffer
 * @param length maximum length of the string (buffer). If -1 we don't care
 * about a maximum length, but take string length as it is.
 * @return return the net length of the string
 */
static inline size_t SlCalcNetStringLen(const char *ptr, size_t length)
{
	if (ptr == NULL) return 0;
	return min(strlen(ptr), length - 1);
}

/**
 * Calculate the gross length of the string that it
 * will occupy in the savegame. This includes the real length, returned
 * by SlCalcNetStringLen and the length that the index will occupy.
 * @param ptr pointer to the stringbuffer
 * @param length maximum length of the string (buffer size, etc.)
 * @param conv type of data been used
 * @return return the gross length of the string
 */
static inline size_t SlCalcStringLen(const void *ptr, size_t length, VarType conv)
{
	size_t len;
	const char *str;

	switch (GetVarMemType(conv)) {
		default: NOT_REACHED();
		case SLE_VAR_STR:
		case SLE_VAR_STRQ:
			str = *(const char**)ptr;
			len = SIZE_MAX;
			break;
		case SLE_VAR_STRB:
		case SLE_VAR_STRBQ:
			str = (const char*)ptr;
			len = length;
			break;
	}

	len = SlCalcNetStringLen(str, len);
	return len + SlGetArrayLength(len); // also include the length of the index
}

/**
 * Save/Load a string.
 * @param ptr the string being manipulated
 * @param length of the string (full length)
 * @param conv must be SLE_FILE_STRING
 */
static void SlString(void *ptr, size_t length, VarType conv)
{
	switch (_sl.action) {
		case SLA_SAVE: {
			size_t len;
			switch (GetVarMemType(conv)) {
				default: NOT_REACHED();
				case SLE_VAR_STRB:
				case SLE_VAR_STRBQ:
					len = SlCalcNetStringLen((char *)ptr, length);
					break;
				case SLE_VAR_STR:
				case SLE_VAR_STRQ:
					ptr = *(char **)ptr;
					len = SlCalcNetStringLen((char *)ptr, SIZE_MAX);
					break;
			}

			SlWriteArrayLength(len);
			SlCopyBytes(ptr, len);
			break;
		}
		case SLA_LOAD_CHECK:
		case SLA_LOAD: {
			size_t len = SlReadArrayLength();

			switch (GetVarMemType(conv)) {
				default: NOT_REACHED();
				case SLE_VAR_STRB:
				case SLE_VAR_STRBQ:
					if (len >= length) {
						DEBUG(sl, 1, "String length in savegame is bigger than buffer, truncating");
						SlCopyBytes(ptr, length);
						SlSkipBytes(len - length);
						len = length - 1;
					} else {
						SlCopyBytes(ptr, len);
					}
					break;
				case SLE_VAR_STR:
				case SLE_VAR_STRQ: // Malloc'd string, free previous incarnation, and allocate
					free(*(char **)ptr);
					if (len == 0) {
						*(char **)ptr = NULL;
					} else {
						*(char **)ptr = MallocT<char>(len + 1); // terminating '\0'
						ptr = *(char **)ptr;
						SlCopyBytes(ptr, len);
					}
					break;
			}

			((char *)ptr)[len] = '\0'; // properly terminate the string
			str_validate((char *)ptr, (char *)ptr + len);
			break;
		}
		case SLA_PTRS: break;
		case SLA_NULL: break;
		default: NOT_REACHED();
	}
}

/**
 * Return the size in bytes of a certain type of atomic array
 * @param length The length of the array counted in elements
 * @param conv VarType type of the variable that is used in calculating the size
 */
static inline size_t SlCalcArrayLen(size_t length, VarType conv)
{
	return SlCalcConvFileLen(conv) * length;
}

/**
 * Save/Load an array.
 * @param array The array being manipulated
 * @param length The length of the array in elements
 * @param conv VarType type of the atomic array (int, byte, uint64, etc.)
 */
void SlArray(void *array, size_t length, VarType conv)
{
	if (_sl.action == SLA_PTRS || _sl.action == SLA_NULL) return;

	/* Automatically calculate the length? */
	if (_sl.need_length != NL_NONE) {
		SlSetLength(SlCalcArrayLen(length, conv));
		/* Determine length only? */
		if (_sl.need_length == NL_CALCLENGTH) return;
	}

	/* NOTICE - handle some buggy stuff, in really old versions everything was saved
	 * as a byte-type. So detect this, and adjust array size accordingly */
	if (_sl.action != SLA_SAVE && _sl_version == 0) {
		/* all arrays except difficulty settings */
		if (conv == SLE_INT16 || conv == SLE_UINT16 || conv == SLE_STRINGID ||
				conv == SLE_INT32 || conv == SLE_UINT32) {
			SlCopyBytes(array, length * SlCalcConvFileLen(conv));
			return;
		}
		/* used for conversion of Money 32bit->64bit */
		if (conv == (SLE_FILE_I32 | SLE_VAR_I64)) {
			for (uint i = 0; i < length; i++) {
				((int64*)array)[i] = (int32)BSWAP32(SlReadUint32());
			}
			return;
		}
	}

	/* If the size of elements is 1 byte both in file and memory, no special
	 * conversion is needed, use specialized copy-copy function to speed up things */
	if (conv == SLE_INT8 || conv == SLE_UINT8) {
		SlCopyBytes(array, length);
	} else {
		byte *a = (byte*)array;
		byte mem_size = SlCalcConvMemLen(conv);

		for (; length != 0; length --) {
			SlSaveLoadConv(a, conv);
			a += mem_size; // get size
		}
	}
}


/**
 * Pointers cannot be saved to a savegame, so this functions gets
 * the index of the item, and if not available, it hussles with
 * pointers (looks really bad :()
 * Remember that a NULL item has value 0, and all
 * indeces have +1, so vehicle 0 is saved as index 1.
 * @param obj The object that we want to get the index of
 * @param rt SLRefType type of the object the index is being sought of
 * @return Return the pointer converted to an index of the type pointed to
 */
static size_t ReferenceToInt(const void *obj, SLRefType rt)
{
	assert(_sl.action == SLA_SAVE);

	if (obj == NULL) return 0;

	switch (rt) {
		case REF_VEHICLE_OLD: // Old vehicles we save as new onces
		case REF_VEHICLE:   return ((const  Vehicle*)obj)->index + 1;
		case REF_STATION:   return ((const  Station*)obj)->index + 1;
		case REF_TOWN:      return ((const     Town*)obj)->index + 1;
		case REF_ORDER:     return ((const    Order*)obj)->index + 1;
		case REF_ROADSTOPS: return ((const RoadStop*)obj)->index + 1;
		case REF_ENGINE_RENEWS: return ((const EngineRenew*)obj)->index + 1;
		case REF_CARGO_PACKET:  return ((const CargoPacket*)obj)->index + 1;
		case REF_ORDERLIST:     return ((const   OrderList*)obj)->index + 1;
		default: NOT_REACHED();
	}
}

/**
 * Pointers cannot be loaded from a savegame, so this function
 * gets the index from the savegame and returns the appropiate
 * pointer from the already loaded base.
 * Remember that an index of 0 is a NULL pointer so all indeces
 * are +1 so vehicle 0 is saved as 1.
 * @param index The index that is being converted to a pointer
 * @param rt SLRefType type of the object the pointer is sought of
 * @return Return the index converted to a pointer of any type
 */
static void *IntToReference(size_t index, SLRefType rt)
{
	assert_compile(sizeof(size_t) <= sizeof(void *));

	assert(_sl.action == SLA_PTRS);

	/* After version 4.3 REF_VEHICLE_OLD is saved as REF_VEHICLE,
	 * and should be loaded like that */
	if (rt == REF_VEHICLE_OLD && !CheckSavegameVersionOldStyle(4, 4)) {
		rt = REF_VEHICLE;
	}

	/* No need to look up NULL pointers, just return immediately */
	if (index == (rt == REF_VEHICLE_OLD ? 0xFFFF : 0)) return NULL;

	/* Correct index. Old vehicles were saved differently:
	 * invalid vehicle was 0xFFFF, now we use 0x0000 for everything invalid. */
	if (rt != REF_VEHICLE_OLD) index--;

	switch (rt) {
		case REF_ORDERLIST:
			if (OrderList::IsValidID(index)) return OrderList::Get(index);
			SlErrorCorrupt("Referencing invalid OrderList");

		case REF_ORDER:
			if (Order::IsValidID(index)) return Order::Get(index);
			/* in old versions, invalid order was used to mark end of order list */
			if (CheckSavegameVersionOldStyle(5, 2)) return NULL;
			SlErrorCorrupt("Referencing invalid Order");

		case REF_VEHICLE_OLD:
		case REF_VEHICLE:
			if (Vehicle::IsValidID(index)) return Vehicle::Get(index);
			SlErrorCorrupt("Referencing invalid Vehicle");

		case REF_STATION:
			if (Station::IsValidID(index)) return Station::Get(index);
			SlErrorCorrupt("Referencing invalid Station");

		case REF_TOWN:
			if (Town::IsValidID(index)) return Town::Get(index);
			SlErrorCorrupt("Referencing invalid Town");

		case REF_ROADSTOPS:
			if (RoadStop::IsValidID(index)) return RoadStop::Get(index);
			SlErrorCorrupt("Referencing invalid RoadStop");

		case REF_ENGINE_RENEWS:
			if (EngineRenew::IsValidID(index)) return EngineRenew::Get(index);
			SlErrorCorrupt("Referencing invalid EngineRenew");

		case REF_CARGO_PACKET:
			if (CargoPacket::IsValidID(index)) return CargoPacket::Get(index);
			SlErrorCorrupt("Referencing invalid CargoPacket");

		default: NOT_REACHED();
	}
}

/**
 * Return the size in bytes of a list
 * @param list The std::list to find the size of
 */
static inline size_t SlCalcListLen(const void *list)
{
	std::list<void *> *l = (std::list<void *> *) list;

	int type_size = CheckSavegameVersion(69) ? 2 : 4;
	/* Each entry is saved as type_size bytes, plus type_size bytes are used for the length
	 * of the list */
	return l->size() * type_size + type_size;
}


/**
 * Save/Load a list.
 * @param list The list being manipulated
 * @param conv SLRefType type of the list (Vehicle *, Station *, etc)
 */
static void SlList(void *list, SLRefType conv)
{
	/* Automatically calculate the length? */
	if (_sl.need_length != NL_NONE) {
		SlSetLength(SlCalcListLen(list));
		/* Determine length only? */
		if (_sl.need_length == NL_CALCLENGTH) return;
	}

	typedef std::list<void *> PtrList;
	PtrList *l = (PtrList *)list;

	switch (_sl.action) {
		case SLA_SAVE: {
			SlWriteUint32((uint32)l->size());

			PtrList::iterator iter;
			for (iter = l->begin(); iter != l->end(); ++iter) {
				void *ptr = *iter;
				SlWriteUint32((uint32)ReferenceToInt(ptr, conv));
			}
			break;
		}
		case SLA_LOAD_CHECK:
		case SLA_LOAD: {
			size_t length = CheckSavegameVersion(69) ? SlReadUint16() : SlReadUint32();

			/* Load each reference and push to the end of the list */
			for (size_t i = 0; i < length; i++) {
				size_t data = CheckSavegameVersion(69) ? SlReadUint16() : SlReadUint32();
				l->push_back((void *)data);
			}
			break;
		}
		case SLA_PTRS: {
			PtrList temp = *l;

			l->clear();
			PtrList::iterator iter;
			for (iter = temp.begin(); iter != temp.end(); ++iter) {
				void *ptr = IntToReference((size_t)*iter, conv);
				l->push_back(ptr);
			}
			break;
		}
		case SLA_NULL:
			l->clear();
			break;
		default: NOT_REACHED();
	}
}


/** Are we going to save this object or not? */
static inline bool SlIsObjectValidInSavegame(const SaveLoad *sld)
{
	if (_sl_version < sld->version_from || _sl_version > sld->version_to) return false;
	if (sld->conv & SLF_SAVE_NO) return false;

	return true;
}

/**
 * Are we going to load this variable when loading a savegame or not?
 * @note If the variable is skipped it is skipped in the savegame
 * bytestream itself as well, so there is no need to skip it somewhere else
 */
static inline bool SlSkipVariableOnLoad(const SaveLoad *sld)
{
	if ((sld->conv & SLF_NETWORK_NO) && _sl.action != SLA_SAVE && _networking && !_network_server) {
		SlSkipBytes(SlCalcConvMemLen(sld->conv) * sld->length);
		return true;
	}

	return false;
}

/**
 * Calculate the size of an object.
 * @param object to be measured
 * @param sld The SaveLoad description of the object so we know how to manipulate it
 * @return size of given objetc
 */
size_t SlCalcObjLength(const void *object, const SaveLoad *sld)
{
	size_t length = 0;

	/* Need to determine the length and write a length tag. */
	for (; sld->cmd != SL_END; sld++) {
		length += SlCalcObjMemberLength(object, sld);
	}
	return length;
}

size_t SlCalcObjMemberLength(const void *object, const SaveLoad *sld)
{
	assert(_sl.action == SLA_SAVE);

	switch (sld->cmd) {
		case SL_VAR:
		case SL_REF:
		case SL_ARR:
		case SL_STR:
		case SL_LST:
			/* CONDITIONAL saveload types depend on the savegame version */
			if (!SlIsObjectValidInSavegame(sld)) break;

			switch (sld->cmd) {
				case SL_VAR: return SlCalcConvFileLen(sld->conv);
				case SL_REF: return SlCalcRefLen();
				case SL_ARR: return SlCalcArrayLen(sld->length, sld->conv);
				case SL_STR: return SlCalcStringLen(GetVariableAddress(object, sld), sld->length, sld->conv);
				case SL_LST: return SlCalcListLen(GetVariableAddress(object, sld));
				default: NOT_REACHED();
			}
			break;
		case SL_WRITEBYTE: return 1; // a byte is logically of size 1
		case SL_VEH_INCLUDE: return SlCalcObjLength(object, GetVehicleDescription(VEH_END));
		case SL_ST_INCLUDE: return SlCalcObjLength(object, GetBaseStationDescription());
		default: NOT_REACHED();
	}
	return 0;
}


bool SlObjectMember(void *ptr, const SaveLoad *sld)
{
	VarType conv = GB(sld->conv, 0, 8);
	switch (sld->cmd) {
		case SL_VAR:
		case SL_REF:
		case SL_ARR:
		case SL_STR:
		case SL_LST:
			/* CONDITIONAL saveload types depend on the savegame version */
			if (!SlIsObjectValidInSavegame(sld)) return false;
			if (SlSkipVariableOnLoad(sld)) return false;

			switch (sld->cmd) {
				case SL_VAR: SlSaveLoadConv(ptr, conv); break;
				case SL_REF: // Reference variable, translate
					switch (_sl.action) {
						case SLA_SAVE:
							SlWriteUint32((uint32)ReferenceToInt(*(void **)ptr, (SLRefType)conv));
							break;
						case SLA_LOAD_CHECK:
						case SLA_LOAD:
							*(size_t *)ptr = CheckSavegameVersion(69) ? SlReadUint16() : SlReadUint32();
							break;
						case SLA_PTRS:
							*(void **)ptr = IntToReference(*(size_t *)ptr, (SLRefType)conv);
							break;
						case SLA_NULL:
							*(void **)ptr = NULL;
							break;
						default: NOT_REACHED();
					}
					break;
				case SL_ARR: SlArray(ptr, sld->length, conv); break;
				case SL_STR: SlString(ptr, sld->length, conv); break;
				case SL_LST: SlList(ptr, (SLRefType)conv); break;
				default: NOT_REACHED();
			}
			break;

		/* SL_WRITEBYTE translates a value of a variable to another one upon
		 * saving or loading.
		 * XXX - variable renaming abuse
		 * game_value: the value of the variable ingame is abused by sld->version_from
		 * file_value: the value of the variable in the savegame is abused by sld->version_to */
		case SL_WRITEBYTE:
			switch (_sl.action) {
				case SLA_SAVE: SlWriteByte(sld->version_to); break;
				case SLA_LOAD_CHECK:
				case SLA_LOAD: *(byte *)ptr = sld->version_from; break;
				case SLA_PTRS: break;
				case SLA_NULL: break;
				default: NOT_REACHED();
			}
			break;

		/* SL_VEH_INCLUDE loads common code for vehicles */
		case SL_VEH_INCLUDE:
			SlObject(ptr, GetVehicleDescription(VEH_END));
			break;

		case SL_ST_INCLUDE:
			SlObject(ptr, GetBaseStationDescription());
			break;

		default: NOT_REACHED();
	}
	return true;
}

/**
 * Main SaveLoad function.
 * @param object The object that is being saved or loaded
 * @param sld The SaveLoad description of the object so we know how to manipulate it
 */
void SlObject(void *object, const SaveLoad *sld)
{
	/* Automatically calculate the length? */
	if (_sl.need_length != NL_NONE) {
		SlSetLength(SlCalcObjLength(object, sld));
		if (_sl.need_length == NL_CALCLENGTH) return;
	}

	for (; sld->cmd != SL_END; sld++) {
		void *ptr = sld->global ? sld->address : GetVariableAddress(object, sld);
		SlObjectMember(ptr, sld);
	}
}

/**
 * Save or Load (a list of) global variables
 * @param sldg The global variable that is being loaded or saved
 */
void SlGlobList(const SaveLoadGlobVarList *sldg)
{
	SlObject(NULL, (const SaveLoad*)sldg);
}

/**
 * Do something of which I have no idea what it is :P
 * @param proc The callback procedure that is called
 * @param arg The variable that will be used for the callback procedure
 */
void SlAutolength(AutolengthProc *proc, void *arg)
{
	size_t offs;

	assert(_sl.action == SLA_SAVE);

	/* Tell it to calculate the length */
	_sl.need_length = NL_CALCLENGTH;
	_sl.obj_len = 0;
	proc(arg);

	/* Setup length */
	_sl.need_length = NL_WANTLENGTH;
	SlSetLength(_sl.obj_len);

	offs = SlGetOffs() + _sl.obj_len;

	/* And write the stuff */
	proc(arg);

	if (offs != SlGetOffs()) SlErrorCorrupt("Invalid chunk size");
}

/**
 * Load a chunk of data (eg vehicles, stations, etc.)
 * @param ch The chunkhandler that will be used for the operation
 */
static void SlLoadChunk(const ChunkHandler *ch)
{
	byte m = SlReadByte();
	size_t len;
	size_t endoffs;

	_sl.block_mode = m;
	_sl.obj_len = 0;

	switch (m) {
		case CH_ARRAY:
			_sl.array_index = 0;
			ch->load_proc();
			break;
		case CH_SPARSE_ARRAY:
			ch->load_proc();
			break;
		default:
			if ((m & 0xF) == CH_RIFF) {
				/* Read length */
				len = (SlReadByte() << 16) | ((m >> 4) << 24);
				len += SlReadUint16();
				_sl.obj_len = len;
				endoffs = SlGetOffs() + len;
				ch->load_proc();
				if (SlGetOffs() != endoffs) SlErrorCorrupt("Invalid chunk size");
			} else {
				SlErrorCorrupt("Invalid chunk type");
			}
			break;
	}
}

/**
 * Load a chunk of data for checking savegames.
 * If the chunkhandler is NULL, the chunk is skipped.
 * @param ch The chunkhandler that will be used for the operation
 */
static void SlLoadCheckChunk(const ChunkHandler *ch)
{
	byte m = SlReadByte();
	size_t len;
	size_t endoffs;

	_sl.block_mode = m;
	_sl.obj_len = 0;

	switch (m) {
		case CH_ARRAY:
			_sl.array_index = 0;
			if (ch->load_check_proc) {
				ch->load_check_proc();
			} else {
				SlSkipArray();
			}
			break;
		case CH_SPARSE_ARRAY:
			if (ch->load_check_proc) {
				ch->load_check_proc();
			} else {
				SlSkipArray();
			}
			break;
		default:
			if ((m & 0xF) == CH_RIFF) {
				/* Read length */
				len = (SlReadByte() << 16) | ((m >> 4) << 24);
				len += SlReadUint16();
				_sl.obj_len = len;
				endoffs = SlGetOffs() + len;
				if (ch->load_check_proc) {
					ch->load_check_proc();
				} else {
					SlSkipBytes(len);
				}
				if (SlGetOffs() != endoffs) SlErrorCorrupt("Invalid chunk size");
			} else {
				SlErrorCorrupt("Invalid chunk type");
			}
			break;
	}
}

/**
 * Stub Chunk handlers to only calculate length and do nothing else.
 * The intended chunk handler that should be called.
 */
static ChunkSaveLoadProc *_stub_save_proc;

/**
 * Stub Chunk handlers to only calculate length and do nothing else.
 * Actually call the intended chunk handler.
 * @param arg ignored parameter.
 */
static inline void SlStubSaveProc2(void *arg)
{
	_stub_save_proc();
}

/**
 * Stub Chunk handlers to only calculate length and do nothing else.
 * Call SlAutoLenth with our stub save proc that will eventually
 * call the intended chunk handler.
 */
static void SlStubSaveProc()
{
	SlAutolength(SlStubSaveProc2, NULL);
}

/**
 * Save a chunk of data (eg. vehicles, stations, etc.). Each chunk is
 * prefixed by an ID identifying it, followed by data, and terminator where appropiate
 * @param ch The chunkhandler that will be used for the operation
 */
static void SlSaveChunk(const ChunkHandler *ch)
{
	ChunkSaveLoadProc *proc = ch->save_proc;

	/* Don't save any chunk information if there is no save handler. */
	if (proc == NULL) return;

	SlWriteUint32(ch->id);
	DEBUG(sl, 2, "Saving chunk %c%c%c%c", ch->id >> 24, ch->id >> 16, ch->id >> 8, ch->id);

	if (ch->flags & CH_AUTO_LENGTH) {
		/* Need to calculate the length. Solve that by calling SlAutoLength in the save_proc. */
		_stub_save_proc = proc;
		proc = SlStubSaveProc;
	}

	_sl.block_mode = ch->flags & CH_TYPE_MASK;
	switch (ch->flags & CH_TYPE_MASK) {
		case CH_RIFF:
			_sl.need_length = NL_WANTLENGTH;
			proc();
			break;
		case CH_ARRAY:
			_sl.last_array_index = 0;
			SlWriteByte(CH_ARRAY);
			proc();
			SlWriteArrayLength(0); // Terminate arrays
			break;
		case CH_SPARSE_ARRAY:
			SlWriteByte(CH_SPARSE_ARRAY);
			proc();
			SlWriteArrayLength(0); // Terminate arrays
			break;
		default: NOT_REACHED();
	}
}

/** Save all chunks */
static void SlSaveChunks()
{
	FOR_ALL_CHUNK_HANDLERS(ch) {
		SlSaveChunk(ch);
	}

	/* Terminator */
	SlWriteUint32(0);
}

/**
 * Find the ChunkHandler that will be used for processing the found
 * chunk in the savegame or in memory
 * @param id the chunk in question
 * @return returns the appropiate chunkhandler
 */
static const ChunkHandler *SlFindChunkHandler(uint32 id)
{
	FOR_ALL_CHUNK_HANDLERS(ch) if (ch->id == id) return ch;
	return NULL;
}

/** Load all chunks */
static void SlLoadChunks()
{
	uint32 id;
	const ChunkHandler *ch;

	for (id = SlReadUint32(); id != 0; id = SlReadUint32()) {
		DEBUG(sl, 2, "Loading chunk %c%c%c%c", id >> 24, id >> 16, id >> 8, id);

		ch = SlFindChunkHandler(id);
		if (ch == NULL) SlErrorCorrupt("Unknown chunk type");
		SlLoadChunk(ch);
	}
}

/** Load all chunks for savegame checking */
static void SlLoadCheckChunks()
{
	uint32 id;
	const ChunkHandler *ch;

	for (id = SlReadUint32(); id != 0; id = SlReadUint32()) {
		DEBUG(sl, 2, "Loading chunk %c%c%c%c", id >> 24, id >> 16, id >> 8, id);

		ch = SlFindChunkHandler(id);
		if (ch == NULL) SlErrorCorrupt("Unknown chunk type");
		SlLoadCheckChunk(ch);
	}
}

/** Fix all pointers (convert index -> pointer) */
static void SlFixPointers()
{
	_sl.action = SLA_PTRS;

	DEBUG(sl, 1, "Fixing pointers");

	FOR_ALL_CHUNK_HANDLERS(ch) {
		if (ch->ptrs_proc != NULL) {
			DEBUG(sl, 2, "Fixing pointers for %c%c%c%c", ch->id >> 24, ch->id >> 16, ch->id >> 8, ch->id);
			ch->ptrs_proc();
		}
	}

	DEBUG(sl, 1, "All pointers fixed");

	assert(_sl.action == SLA_PTRS);
}

/*******************************************
 ********** START OF LZO CODE **************
 *******************************************/

#ifdef WITH_LZO
#include <lzo/lzo1x.h>

/** Buffer size for the LZO compressor */
static const uint LZO_BUFFER_SIZE = 8192;

static size_t ReadLZO()
{
	/* Buffer size is from the LZO docs plus the chunk header size. */
	byte out[LZO_BUFFER_SIZE + LZO_BUFFER_SIZE / 16 + 64 + 3 + sizeof(uint32) * 2];
	uint32 tmp[2];
	uint32 size;
	lzo_uint len;

	/* Read header*/
	if (fread(tmp, sizeof(tmp), 1, _sl.fh) != 1) SlError(STR_GAME_SAVELOAD_ERROR_FILE_NOT_READABLE, "File read failed");

	/* Check if size is bad */
	((uint32*)out)[0] = size = tmp[1];

	if (_sl_version != 0) {
		tmp[0] = TO_BE32(tmp[0]);
		size = TO_BE32(size);
	}

	if (size >= sizeof(out)) SlErrorCorrupt("Inconsistent size");

	/* Read block */
	if (fread(out + sizeof(uint32), size, 1, _sl.fh) != 1) SlError(STR_GAME_SAVELOAD_ERROR_FILE_NOT_READABLE);

	/* Verify checksum */
	if (tmp[0] != lzo_adler32(0, out, size + sizeof(uint32))) SlErrorCorrupt("Bad checksum");

	/* Decompress */
	lzo1x_decompress(out + sizeof(uint32) * 1, size, _sl.buf, &len, NULL);
	return len;
}

static void WriteLZO(size_t size)
{
	const lzo_bytep in = _sl.buf;
	/* Buffer size is from the LZO docs plus the chunk header size. */
	byte out[LZO_BUFFER_SIZE + LZO_BUFFER_SIZE / 16 + 64 + 3 + sizeof(uint32) * 2];
	byte wrkmem[LZO1X_1_MEM_COMPRESS];
	lzo_uint outlen;

	do {
		/* Compress up to LZO_BUFFER_SIZE bytes at once. */
		lzo_uint len = size > LZO_BUFFER_SIZE ? LZO_BUFFER_SIZE : (lzo_uint)size;
		lzo1x_1_compress(in, len, out + sizeof(uint32) * 2, &outlen, wrkmem);
		((uint32*)out)[1] = TO_BE32((uint32)outlen);
		((uint32*)out)[0] = TO_BE32(lzo_adler32(0, out + sizeof(uint32), outlen + sizeof(uint32)));
		if (fwrite(out, outlen + sizeof(uint32) * 2, 1, _sl.fh) != 1) SlError(STR_GAME_SAVELOAD_ERROR_FILE_NOT_WRITEABLE);

		/* Move to next data chunk. */
		size -= len;
		in += len;
	} while (size > 0);
}

static bool InitLZO(byte compression)
{
	if (lzo_init() != LZO_E_OK) return false;
	_sl.bufsize = LZO_BUFFER_SIZE;
	_sl.buf = _sl.buf_ori = MallocT<byte>(LZO_BUFFER_SIZE);
	return true;
}

static void UninitLZO()
{
	free(_sl.buf_ori);
}

#endif /* WITH_LZO */

/*********************************************
 ******** START OF NOCOMP CODE (uncompressed)*
 *********************************************/

/** Buffer size used for the uncompressing 'compressor' */
static const uint NOCOMP_BUFFER_SIZE = 8192;

static size_t ReadNoComp()
{
	return fread(_sl.buf, 1, NOCOMP_BUFFER_SIZE, _sl.fh);
}

static void WriteNoComp(size_t size)
{
	if (fwrite(_sl.buf, 1, size, _sl.fh) != size) SlError(STR_GAME_SAVELOAD_ERROR_FILE_NOT_WRITEABLE);
}

static bool InitNoComp(byte compression)
{
	_sl.bufsize = NOCOMP_BUFFER_SIZE;
	_sl.buf = _sl.buf_ori = MallocT<byte>(NOCOMP_BUFFER_SIZE);
	return true;
}

static void UninitNoComp()
{
	free(_sl.buf_ori);
}

/********************************************
 ********** START OF MEMORY CODE (in ram)****
 ********************************************/

#include "../gui.h"

struct ThreadedSave {
	uint count;
	byte ff_state;
	bool saveinprogress;
	CursorID cursor;
};

/** Save in chunks of 128 KiB. */
static const size_t MEMORY_CHUNK_SIZE = 128 * 1024;
/** Memory allocation for storing savegames in memory. */
static AutoFreeSmallVector<byte *, 16> _memory_savegame;

static ThreadedSave _ts;

static void WriteMem(size_t size)
{
	_ts.count += (uint)size;

	_sl.buf = CallocT<byte>(MEMORY_CHUNK_SIZE);
	*_memory_savegame.Append() = _sl.buf;
}

static void UnInitMem()
{
	_memory_savegame.Clear();
}

static bool InitMem()
{
	_ts.count = 0;
	_sl.bufsize = MEMORY_CHUNK_SIZE;

	UnInitMem();
	WriteMem(0);
	return true;
}

/********************************************
 ********** START OF ZLIB CODE **************
 ********************************************/

#if defined(WITH_ZLIB)
#include <zlib.h>

/** Buffer size for the LZO compressor */
static const uint ZLIB_BUFFER_SIZE = 8192;

static z_stream _z;

static bool InitReadZlib(byte compression)
{
	memset(&_z, 0, sizeof(_z));
	if (inflateInit(&_z) != Z_OK) return false;

	_sl.bufsize = ZLIB_BUFFER_SIZE;
	_sl.buf = _sl.buf_ori = MallocT<byte>(ZLIB_BUFFER_SIZE + ZLIB_BUFFER_SIZE); // also contains fread buffer
	return true;
}

static size_t ReadZlib()
{
	int r;

	_z.next_out = _sl.buf;
	_z.avail_out = ZLIB_BUFFER_SIZE;

	do {
		/* read more bytes from the file? */
		if (_z.avail_in == 0) {
			_z.avail_in = (uint)fread(_z.next_in = _sl.buf + ZLIB_BUFFER_SIZE, 1, ZLIB_BUFFER_SIZE, _sl.fh);
		}

		/* inflate the data */
		r = inflate(&_z, 0);
		if (r == Z_STREAM_END) break;

		if (r != Z_OK) SlError(STR_GAME_SAVELOAD_ERROR_BROKEN_INTERNAL_ERROR, "inflate() failed");
	} while (_z.avail_out);

	return ZLIB_BUFFER_SIZE - _z.avail_out;
}

static void UninitReadZlib()
{
	inflateEnd(&_z);
	free(_sl.buf_ori);
}

static bool InitWriteZlib(byte compression)
{
	memset(&_z, 0, sizeof(_z));
	if (deflateInit(&_z, compression) != Z_OK) return false;

	_sl.bufsize = ZLIB_BUFFER_SIZE;
	_sl.buf = _sl.buf_ori = MallocT<byte>(ZLIB_BUFFER_SIZE);
	return true;
}

static void WriteZlibLoop(z_streamp z, byte *p, size_t len, int mode)
{
	byte buf[ZLIB_BUFFER_SIZE]; // output buffer
	int r;
	uint n;
	z->next_in = p;
	z->avail_in = (uInt)len;
	do {
		z->next_out = buf;
		z->avail_out = sizeof(buf);

		/**
		 * For the poor next soul who sees many valgrind warnings of the
		 * "Conditional jump or move depends on uninitialised value(s)" kind:
		 * According to the author of zlib it is not a bug and it won't be fixed.
		 * http://groups.google.com/group/comp.compression/browse_thread/thread/b154b8def8c2a3ef/cdf9b8729ce17ee2
		 * [Mark Adler, Feb 24 2004, 'zlib-1.2.1 valgrind warnings' in the newgroup comp.compression]
		 */
		r = deflate(z, mode);

		/* bytes were emitted? */
		if ((n = sizeof(buf) - z->avail_out) != 0) {
			if (fwrite(buf, n, 1, _sl.fh) != 1) SlError(STR_GAME_SAVELOAD_ERROR_FILE_NOT_WRITEABLE);
		}
		if (r == Z_STREAM_END) break;

		if (r != Z_OK) SlError(STR_GAME_SAVELOAD_ERROR_BROKEN_INTERNAL_ERROR, "zlib returned error code");
	} while (z->avail_in || !z->avail_out);
}

static void WriteZlib(size_t len)
{
	WriteZlibLoop(&_z, _sl.buf, len, 0);
}

static void UninitWriteZlib()
{
	/* flush any pending output. */
	if (_sl.fh) WriteZlibLoop(&_z, NULL, 0, Z_FINISH);
	deflateEnd(&_z);
	free(_sl.buf_ori);
}

#endif /* WITH_ZLIB */

/*******************************************
 ************* END OF CODE *****************
 *******************************************/

/** The format for a reader/writer type of a savegame */
struct SaveLoadFormat {
	const char *name;                     ///< name of the compressor/decompressor (debug-only)
	uint32 tag;                           ///< the 4-letter tag by which it is identified in the savegame

	bool (*init_read)(byte compression);  ///< function executed upon initalization of the loader
	ReaderProc *reader;                   ///< function that loads the data from the file
	void (*uninit_read)();                ///< function executed when reading is finished

	bool (*init_write)(byte compression); ///< function executed upon intialization of the saver
	WriterProc *writer;                   ///< function that saves the data to the file
	void (*uninit_write)();               ///< function executed when writing is done

	byte min_compression;                 ///< the minimum compression level of this format
	byte default_compression;             ///< the default compression level of this format
	byte max_compression;                 ///< the maximum compression level of this format
};

static const SaveLoadFormat _saveload_formats[] = {
#if defined(WITH_LZO)
	{"lzo",    TO_BE32X('OTTD'), InitLZO,      ReadLZO,    UninitLZO,      InitLZO,       WriteLZO,    UninitLZO,       0, 0, 0},
#else
	{"lzo",    TO_BE32X('OTTD'), NULL,         NULL,       NULL,           NULL,          NULL,        NULL,            0, 0, 0},
#endif
	{"none",   TO_BE32X('OTTN'), InitNoComp,   ReadNoComp, UninitNoComp,   InitNoComp,    WriteNoComp, UninitNoComp,    0, 0, 0},
#if defined(WITH_ZLIB)
	{"zlib",   TO_BE32X('OTTZ'), InitReadZlib, ReadZlib,   UninitReadZlib, InitWriteZlib, WriteZlib,   UninitWriteZlib, 0, 6, 9},
#else
	{"zlib",   TO_BE32X('OTTZ'), NULL,         NULL,       NULL,           NULL,          NULL,        NULL,            0, 0, 0},
#endif
};

/**
 * Return the savegameformat of the game. Whether it was created with ZLIB compression
 * uncompressed, or another type
 * @param s Name of the savegame format. If NULL it picks the first available one
 * @param compression_level Output for telling what compression level we want.
 * @return Pointer to SaveLoadFormat struct giving all characteristics of this type of savegame
 */
static const SaveLoadFormat *GetSavegameFormat(char *s, byte *compression_level)
{
	const SaveLoadFormat *def = lastof(_saveload_formats);

	/* find default savegame format, the highest one with which files can be written */
	while (!def->init_write) def--;

	if (!StrEmpty(s)) {
		/* Get the ":..." of the compression level out of the way */
		char *complevel = strrchr(s, ':');
		if (complevel != NULL) *complevel = '\0';

		for (const SaveLoadFormat *slf = &_saveload_formats[0]; slf != endof(_saveload_formats); slf++) {
			if (slf->init_write != NULL && strcmp(s, slf->name) == 0) {
				*compression_level = slf->default_compression;
				if (complevel != NULL) {
					/* There is a compression level in the string.
					 * First restore the : we removed to do proper name matching,
					 * then move the the begin of the actual version. */
					*complevel = ':';
					complevel++;

					/* Get the version and determine whether all went fine. */
					char *end;
					long level = strtol(complevel, &end, 10);
					if (end == complevel || level != Clamp(level, slf->min_compression, slf->max_compression)) {
						ShowInfoF("Compression level '%s' is not valid.", complevel);
					} else {
						*compression_level = level;
					}
				}
				return slf;
			}
		}

		ShowInfoF("Savegame format '%s' is not available. Reverting to '%s'.", s, def->name);

		/* Restore the string by adding the : back */
		if (complevel != NULL) *complevel = ':';
	}
	*compression_level = def->default_compression;
	return def;
}

/* actual loader/saver function */
void InitializeGame(uint size_x, uint size_y, bool reset_date, bool reset_settings);
extern bool AfterLoadGame();
extern bool LoadOldSaveGame(const char *file);

/** Small helper function to close the to be loaded savegame and signal error */
static inline SaveOrLoadResult AbortSaveLoad()
{
	if (_sl.fh != NULL) fclose(_sl.fh);

	_sl.fh = NULL;
	return SL_ERROR;
}

/**
 * Update the gui accordingly when starting saving
 * and set locks on saveload. Also turn off fast-forward cause with that
 * saving takes Aaaaages
 */
static void SaveFileStart()
{
	_ts.ff_state = _fast_forward;
	_fast_forward = 0;
	if (_cursor.sprite == SPR_CURSOR_MOUSE) SetMouseCursor(SPR_CURSOR_ZZZ, PAL_NONE);

	InvalidateWindowData(WC_STATUS_BAR, 0, SBI_SAVELOAD_START);
	_ts.saveinprogress = true;
}

/** Update the gui accordingly when saving is done and release locks on saveload. */
static void SaveFileDone()
{
	if (_game_mode != GM_MENU) _fast_forward = _ts.ff_state;
	if (_cursor.sprite == SPR_CURSOR_ZZZ) SetMouseCursor(SPR_CURSOR_MOUSE, PAL_NONE);

	InvalidateWindowData(WC_STATUS_BAR, 0, SBI_SAVELOAD_FINISH);
	_ts.saveinprogress = false;
}

/** Set the error message from outside of the actual loading/saving of the game (AfterLoadGame and friends) */
void SetSaveLoadError(StringID str)
{
	_sl.error_str = str;
}

/** Get the string representation of the error message */
const char *GetSaveLoadErrorString()
{
	SetDParam(0, _sl.error_str);
	SetDParamStr(1, _sl.extra_msg);

	static char err_str[512];
	GetString(err_str, _sl.action == SLA_SAVE ? STR_ERROR_GAME_SAVE_FAILED : STR_ERROR_GAME_LOAD_FAILED, lastof(err_str));
	return err_str;
}

/** Show a gui message when saving has failed */
static void SaveFileError()
{
	SetDParamStr(0, GetSaveLoadErrorString());
	ShowErrorMessage(STR_JUST_RAW_STRING, INVALID_STRING_ID, WL_ERROR);
	SaveFileDone();
}

/**
 * We have written the whole game into memory, _memory_savegame, now find
 * and appropiate compressor and start writing to file.
 */
static SaveOrLoadResult SaveFileToDisk(bool threaded)
{
	_sl.excpt_uninit = NULL;
	try {
		byte compression;
		const SaveLoadFormat *fmt = GetSavegameFormat(_savegame_format, &compression);

		/* We have written our stuff to memory, now write it to file! */
		uint32 hdr[2] = { fmt->tag, TO_BE32(SAVEGAME_VERSION << 16) };
		if (fwrite(hdr, sizeof(hdr), 1, _sl.fh) != 1) SlError(STR_GAME_SAVELOAD_ERROR_FILE_NOT_WRITEABLE);

		if (!fmt->init_write(compression)) SlError(STR_GAME_SAVELOAD_ERROR_BROKEN_INTERNAL_ERROR, "cannot initialize compressor");

		uint i = 0;
		size_t t = _ts.count;

		if (_ts.count != _sl.offs_base) SlErrorCorrupt("Unexpected size of chunk");
		while (t >= MEMORY_CHUNK_SIZE) {
			_sl.buf = _memory_savegame[i++];
			fmt->writer(MEMORY_CHUNK_SIZE);
			t -= MEMORY_CHUNK_SIZE;
		}

		if (t != 0) {
			/* The last block is (almost) always not fully filled, so only write away
			 * as much data as it is in there */
			_sl.buf = _memory_savegame[i];

			assert(t == _ts.count % MEMORY_CHUNK_SIZE);
			fmt->writer(t);
		}

		fmt->uninit_write();
		if (_ts.count != _sl.offs_base) SlErrorCorrupt("Unexpected size of chunk");
		UnInitMem();
		fclose(_sl.fh);

		if (threaded) SetAsyncSaveFinish(SaveFileDone);

		return SL_OK;
	} catch (...) {
		AbortSaveLoad();
		if (_sl.excpt_uninit != NULL) _sl.excpt_uninit();

		/* Skip the "colour" character */
		DEBUG(sl, 0, "%s", GetSaveLoadErrorString() + 3);

		if (threaded) {
			SetAsyncSaveFinish(SaveFileError);
		} else {
			SaveFileError();
		}
		return SL_ERROR;
	}
}

static void SaveFileToDiskThread(void *arg)
{
	SaveFileToDisk(true);
}

void WaitTillSaved()
{
	if (_save_thread == NULL) return;

	_save_thread->Join();
	delete _save_thread;
	_save_thread = NULL;
}

/**
 * Main Save or Load function where the high-level saveload functions are
 * handled. It opens the savegame, selects format and checks versions
 * @param filename The name of the savegame being created/loaded
 * @param mode Save or load. Load can also be a TTD(Patch) game. Use SL_LOAD, SL_OLD_LOAD or SL_SAVE
 * @param sb The sub directory to save the savegame in
 * @param threaded True when threaded saving is allowed
 * @return Return the results of the action. SL_OK, SL_ERROR or SL_REINIT ("unload" the game)
 */
SaveOrLoadResult SaveOrLoad(const char *filename, int mode, Subdirectory sb, bool threaded)
{
	uint32 hdr[2];

	/* An instance of saving is already active, so don't go saving again */
	if (_ts.saveinprogress && mode == SL_SAVE) {
		/* if not an autosave, but a user action, show error message */
		if (!_do_autosave) ShowErrorMessage(STR_ERROR_SAVE_STILL_IN_PROGRESS, INVALID_STRING_ID, WL_ERROR);
		return SL_OK;
	}
	WaitTillSaved();

	/* Clear previous check data */
	if (mode == SL_LOAD_CHECK) _load_check_data.Clear();
	_next_offs = 0;

	/* Load a TTDLX or TTDPatch game */
	if (mode == SL_OLD_LOAD) {
		_engine_mngr.ResetToDefaultMapping();
		InitializeGame(256, 256, true, true); // set a mapsize of 256x256 for TTDPatch games or it might get confused

		/* TTD/TTO savegames have no NewGRFs, TTDP savegame have them
		 * and if so a new NewGRF list will be made in LoadOldSaveGame.
		 * Note: this is done here because AfterLoadGame is also called
		 * for OTTD savegames which have their own NewGRF logic. */
		ClearGRFConfigList(&_grfconfig);
		GamelogReset();
		if (!LoadOldSaveGame(filename)) return SL_REINIT;
		_sl_version = 0;
		_sl_minor_version = 0;
		GamelogStartAction(GLAT_LOAD);
		if (!AfterLoadGame()) {
			GamelogStopAction();
			return SL_REINIT;
		}
		GamelogStopAction();
		return SL_OK;
	}

	/* Mark SL_LOAD_CHECK as supported for this savegame. */
	if (mode == SL_LOAD_CHECK) _load_check_data.checkable = true;

	_sl.excpt_uninit = NULL;
	_sl.bufe = _sl.bufp = NULL;
	_sl.offs_base = 0;
	switch (mode) {
		case SL_LOAD_CHECK: _sl.action = SLA_LOAD_CHECK; break;
		case SL_LOAD: _sl.action = SLA_LOAD; break;
		case SL_SAVE: _sl.action = SLA_SAVE; break;
		default: NOT_REACHED();
	}

	try {
		_sl.fh = (mode == SL_SAVE) ? FioFOpenFile(filename, "wb", sb) : FioFOpenFile(filename, "rb", sb);

		/* Make it a little easier to load savegames from the console */
		if (_sl.fh == NULL && mode != SL_SAVE) _sl.fh = FioFOpenFile(filename, "rb", SAVE_DIR);
		if (_sl.fh == NULL && mode != SL_SAVE) _sl.fh = FioFOpenFile(filename, "rb", BASE_DIR);

		if (_sl.fh == NULL) {
			SlError(mode == SL_SAVE ? STR_GAME_SAVELOAD_ERROR_FILE_NOT_WRITEABLE : STR_GAME_SAVELOAD_ERROR_FILE_NOT_READABLE);
		}

		/* General tactic is to first save the game to memory, then use an available writer
		 * to write it to file, either in threaded mode if possible, or single-threaded */
		if (mode == SL_SAVE) { // SAVE game
			DEBUG(desync, 1, "save: %08x; %02x; %s", _date, _date_fract, filename);

			_sl.write_bytes = WriteMem;
			_sl.excpt_uninit = UnInitMem;
			InitMem();

			_sl_version = SAVEGAME_VERSION;

			SaveViewportBeforeSaveGame();
			SlSaveChunks();
			SlWriteFill(); // flush the save buffer

			SaveFileStart();
			if (_network_server || !_settings_client.gui.threaded_saves) threaded = false;
			if (!threaded || !ThreadObject::New(&SaveFileToDiskThread, NULL, &_save_thread)) {
				if (threaded) DEBUG(sl, 1, "Cannot create savegame thread, reverting to single-threaded mode...");

				SaveOrLoadResult result = SaveFileToDisk(false);
				SaveFileDone();

				return result;
			}
		} else { // LOAD game
			assert(mode == SL_LOAD || mode == SL_LOAD_CHECK);
			DEBUG(desync, 1, "load: %s", filename);

			/* Can't fseek to 0 as in tar files that is not correct */
			long pos = ftell(_sl.fh);
			if (fread(hdr, sizeof(hdr), 1, _sl.fh) != 1) SlError(STR_GAME_SAVELOAD_ERROR_FILE_NOT_READABLE);

			/* see if we have any loader for this type. */
			const SaveLoadFormat *fmt = _saveload_formats;
			for (;;) {
				/* No loader found, treat as version 0 and use LZO format */
				if (fmt == endof(_saveload_formats)) {
					DEBUG(sl, 0, "Unknown savegame type, trying to load it as the buggy format");
					clearerr(_sl.fh);
					fseek(_sl.fh, pos, SEEK_SET);
					_sl_version = 0;
					_sl_minor_version = 0;

					/* Try to find the LZO savegame format; it uses 'OTTD' as tag. */
					fmt = _saveload_formats;
					for (;;) {
						if (fmt == endof(_saveload_formats)) {
							/* Who removed LZO support? Bad bad boy! */
							NOT_REACHED();
						}
						if (fmt->tag == TO_BE32X('OTTD')) break;
						fmt++;
					}
					break;
				}

				if (fmt->tag == hdr[0]) {
					/* check version number */
					_sl_version = TO_BE32(hdr[1]) >> 16;
					/* Minor is not used anymore from version 18.0, but it is still needed
					 * in versions before that (4 cases) which can't be removed easy.
					 * Therefor it is loaded, but never saved (or, it saves a 0 in any scenario).
					 * So never EVER use this minor version again. -- TrueLight -- 22-11-2005 */
					_sl_minor_version = (TO_BE32(hdr[1]) >> 8) & 0xFF;

					DEBUG(sl, 1, "Loading savegame version %d", _sl_version);

					/* Is the version higher than the current? */
					if (_sl_version > SAVEGAME_VERSION) SlError(STR_GAME_SAVELOAD_ERROR_TOO_NEW_SAVEGAME);
					break;
				}

				fmt++;
			}

			_sl.read_bytes = fmt->reader;
			_sl.excpt_uninit = fmt->uninit_read;

			/* loader for this savegame type is not implemented? */
			if (fmt->init_read == NULL) {
				char err_str[64];
				snprintf(err_str, lengthof(err_str), "Loader for '%s' is not available.", fmt->name);
				SlError(STR_GAME_SAVELOAD_ERROR_BROKEN_INTERNAL_ERROR, err_str);
			}

			if (!fmt->init_read(0)) {
				char err_str[64];
				snprintf(err_str, lengthof(err_str), "Initializing loader '%s' failed", fmt->name);
				SlError(STR_GAME_SAVELOAD_ERROR_BROKEN_INTERNAL_ERROR, err_str);
			}

			if (mode != SL_LOAD_CHECK) {
				_engine_mngr.ResetToDefaultMapping();

				/* Old maps were hardcoded to 256x256 and thus did not contain
				 * any mapsize information. Pre-initialize to 256x256 to not to
				 * confuse old games */
				InitializeGame(256, 256, true, true);

				GamelogReset();

				if (CheckSavegameVersion(4)) {
					/*
					 * NewGRFs were introduced between 0.3,4 and 0.3.5, which both
					 * shared savegame version 4. Anything before that 'obviously'
					 * does not have any NewGRFs. Between the introduction and
					 * savegame version 41 (just before 0.5) the NewGRF settings
					 * were not stored in the savegame and they were loaded by
					 * using the settings from the main menu.
					 * So, to recap:
					 * - savegame version  <  4:  do not load any NewGRFs.
					 * - savegame version >= 41:  load NewGRFs from savegame, which is
					 *                            already done at this stage by
					 *                            overwriting the main menu settings.
					 * - other savegame versions: use main menu settings.
					 *
					 * This means that users *can* crash savegame version 4..40
					 * savegames if they set incompatible NewGRFs in the main menu,
					 * but can't crash anymore for savegame version < 4 savegames.
					 *
					 * Note: this is done here because AfterLoadGame is also called
					 * for TTO/TTD/TTDP savegames which have their own NewGRF logic.
					 */
					ClearGRFConfigList(&_grfconfig);
				}
			}

			if (mode == SL_LOAD_CHECK) {
				/* Load chunks into _load_check_data.
				 * No pools are loaded. References are not possible, and thus do not need resolving. */
				SlLoadCheckChunks();
			} else {
				/* Load chunks and resolve references */
				SlLoadChunks();
				SlFixPointers();
			}
			fmt->uninit_read();
			fclose(_sl.fh);

			_savegame_type = SGT_OTTD;

			if (mode == SL_LOAD_CHECK) {
				/* The only part from AfterLoadGame() we need */
				_load_check_data.grf_compatibility = IsGoodGRFConfigList(_load_check_data.grfconfig);
			} else {
				GamelogStartAction(GLAT_LOAD);

				/* After loading fix up savegame for any internal changes that
				 * might have occurred since then. If it fails, load back the old game. */
				if (!AfterLoadGame()) {
					GamelogStopAction();
					return SL_REINIT;
				}

				GamelogStopAction();
			}
		}

		return SL_OK;
	} catch (...) {
		AbortSaveLoad();

		/* deinitialize compressor. */
		if (_sl.excpt_uninit != NULL) _sl.excpt_uninit();

		/* Skip the "colour" character */
		if (mode != SL_LOAD_CHECK) DEBUG(sl, 0, "%s", GetSaveLoadErrorString() + 3);

		/* A saver/loader exception!! reinitialize all variables to prevent crash! */
		return (mode == SL_LOAD) ? SL_REINIT : SL_ERROR;
	}
}

/** Do a save when exiting the game (_settings_client.gui.autosave_on_exit) */
void DoExitSave()
{
	SaveOrLoad("exit.sav", SL_SAVE, AUTOSAVE_DIR);
}

/**
 * Fill the buffer with the default name for a savegame *or* screenshot.
 * @param buf the buffer to write to.
 * @param last the last element in the buffer.
 */
void GenerateDefaultSaveName(char *buf, const char *last)
{
	/* Check if we have a name for this map, which is the name of the first
	 * available company. When there's no company available we'll use
	 * 'Spectator' as "company" name. */
	CompanyID cid = _local_company;
	if (!Company::IsValidID(cid)) {
		const Company *c;
		FOR_ALL_COMPANIES(c) {
			cid = c->index;
			break;
		}
	}

	SetDParam(0, cid);

	/* Insert current date */
	switch (_settings_client.gui.date_format_in_default_names) {
		case 0: SetDParam(1, STR_JUST_DATE_LONG); break;
		case 1: SetDParam(1, STR_JUST_DATE_TINY); break;
		case 2: SetDParam(1, STR_JUST_DATE_ISO); break;
		default: NOT_REACHED();
	}
	SetDParam(2, _date);

	/* Get the correct string (special string for when there's not company) */
	GetString(buf, !Company::IsValidID(cid) ? STR_SAVEGAME_NAME_SPECTATOR : STR_SAVEGAME_NAME_DEFAULT, last);
	SanitizeFilename(buf);
}

#if 0
/**
 * Function to get the type of the savegame by looking at the file header.
 * NOTICE: Not used right now, but could be used if extensions of savegames are garbled
 * @param file Savegame to be checked
 * @return SL_OLD_LOAD or SL_LOAD of the file
 */
int GetSavegameType(char *file)
{
	const SaveLoadFormat *fmt;
	uint32 hdr;
	FILE *f;
	int mode = SL_OLD_LOAD;

	f = fopen(file, "rb");
	if (fread(&hdr, sizeof(hdr), 1, f) != 1) {
		DEBUG(sl, 0, "Savegame is obsolete or invalid format");
		mode = SL_LOAD; // don't try to get filename, just show name as it is written
	} else {
		/* see if we have any loader for this type. */
		for (fmt = _saveload_formats; fmt != endof(_saveload_formats); fmt++) {
			if (fmt->tag == hdr) {
				mode = SL_LOAD; // new type of savegame
				break;
			}
		}
	}

	fclose(f);
	return mode;
}
#endif<|MERGE_RESOLUTION|>--- conflicted
+++ resolved
@@ -214,11 +214,7 @@
  *  149   20832
  *  150   20857
  */
-<<<<<<< HEAD
 extern const uint16 SAVEGAME_VERSION = SL_RESERVATION; ///< current savegame version of OpenTTD
-=======
-extern const uint16 SAVEGAME_VERSION = 150; ///< current savegame version of OpenTTD
->>>>>>> da6f8d70
 
 SavegameType _savegame_type; ///< type of savegame we are loading
 
