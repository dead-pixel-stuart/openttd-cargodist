/* $Id$ */

/*
 * This file is part of OpenTTD.
 * OpenTTD is free software; you can redistribute it and/or modify it under the terms of the GNU General Public License as published by the Free Software Foundation, version 2.
 * OpenTTD is distributed in the hope that it will be useful, but WITHOUT ANY WARRANTY; without even the implied warranty of MERCHANTABILITY or FITNESS FOR A PARTICULAR PURPOSE.
 * See the GNU General Public License for more details. You should have received a copy of the GNU General Public License along with OpenTTD. If not, see <http://www.gnu.org/licenses/>.
 */

/** @file saveload.cpp
 * All actions handling saving and loading goes on in this file. The general actions
 * are as follows for saving a game (loading is analogous):
 * <ol>
 * <li>initialize the writer by creating a temporary memory-buffer for it
 * <li>go through all to-be saved elements, each 'chunk' (ChunkHandler) prefixed by a label
 * <li>use their description array (SaveLoad) to know what elements to save and in what version
 *    of the game it was active (used when loading)
 * <li>write all data byte-by-byte to the temporary buffer so it is endian-safe
 * <li>when the buffer is full; flush it to the output (eg save to file) (_sl.buf, _sl.bufp, _sl.bufe)
 * <li>repeat this until everything is done, and flush any remaining output to file
 * </ol>
 */
#include "../stdafx.h"
#include "../debug.h"
#include "../station_base.h"
#include "../thread/thread.h"
#include "../town.h"
#include "../network/network.h"
#include "../variables.h"
#include "../window_func.h"
#include "../strings_func.h"
#include "../core/endian_func.hpp"
#include "../vehicle_base.h"
#include "../company_func.h"
#include "../date_func.h"
#include "../autoreplace_base.h"
#include "../roadstop_base.h"
#include "../statusbar_gui.h"
#include "../fileio_func.h"
#include "../gamelog.h"
#include "../string_func.h"
#include "../engine_base.h"
#include "../company_base.h"

#include "table/strings.h"

#include "saveload_internal.h"

<<<<<<< HEAD
extern const uint16 SAVEGAME_VERSION = MCF_SV;
=======
extern const uint16 SAVEGAME_VERSION = SL_DEMANDS;
>>>>>>> ad147d6a

SavegameType _savegame_type; ///< type of savegame we are loading

uint32 _ttdp_version;     ///< version of TTDP savegame (if applicable)
uint16 _sl_version;       ///< the major savegame version identifier
byte   _sl_minor_version; ///< the minor savegame version, DO NOT USE!
char _savegame_format[8]; ///< how to compress savegames

typedef void WriterProc(size_t len);
typedef size_t ReaderProc();

/** What are we currently doing? */
enum SaveLoadAction {
	SLA_LOAD, ///< loading
	SLA_SAVE, ///< saving
	SLA_PTRS, ///< fixing pointers
	SLA_NULL, ///< null all pointers (on loading error)
};

enum NeedLength {
	NL_NONE = 0,       ///< not working in NeedLength mode
	NL_WANTLENGTH = 1, ///< writing length and data
	NL_CALCLENGTH = 2, ///< need to calculate the length
};

/** The saveload struct, containing reader-writer functions, bufffer, version, etc. */
struct SaveLoadParams {
	SaveLoadAction action;               ///< are we doing a save or a load atm.
	NeedLength need_length;              ///< working in NeedLength (Autolength) mode?
	byte block_mode;                     ///< ???
	bool error;                          ///< did an error occur or not

	size_t obj_len;                      ///< the length of the current object we are busy with
	int array_index, last_array_index;   ///< in the case of an array, the current and last positions

	size_t offs_base;                    ///< the offset in number of bytes since we started writing data (eg uncompressed savegame size)

	WriterProc *write_bytes;             ///< savegame writer function
	ReaderProc *read_bytes;              ///< savegame loader function

	/* When saving/loading savegames, they are always saved to a temporary memory-place
	 * to be flushed to file (save) or to final place (load) when full. */
	byte *bufp, *bufe;                   ///< bufp(ointer) gives the current position in the buffer bufe(nd) gives the end of the buffer

	/* these 3 may be used by compressor/decompressors. */
	byte *buf;                           ///< pointer to temporary memory to read/write, initialized by SaveLoadFormat->initread/write
	byte *buf_ori;                       ///< pointer to the original memory location of buf, used to free it afterwards
	uint bufsize;                        ///< the size of the temporary memory *buf
	FILE *fh;                            ///< the file from which is read or written to

	void (*excpt_uninit)();              ///< the function to execute on any encountered error
	StringID error_str;                  ///< the translateable error message to show
	char *extra_msg;                     ///< the error message
};

/* these define the chunks */
extern const ChunkHandler _gamelog_chunk_handlers[];
extern const ChunkHandler _map_chunk_handlers[];
extern const ChunkHandler _misc_chunk_handlers[];
extern const ChunkHandler _name_chunk_handlers[];
extern const ChunkHandler _cheat_chunk_handlers[] ;
extern const ChunkHandler _setting_chunk_handlers[];
extern const ChunkHandler _company_chunk_handlers[];
extern const ChunkHandler _engine_chunk_handlers[];
extern const ChunkHandler _veh_chunk_handlers[];
extern const ChunkHandler _waypoint_chunk_handlers[];
extern const ChunkHandler _depot_chunk_handlers[];
extern const ChunkHandler _order_chunk_handlers[];
extern const ChunkHandler _town_chunk_handlers[];
extern const ChunkHandler _sign_chunk_handlers[];
extern const ChunkHandler _station_chunk_handlers[];
extern const ChunkHandler _industry_chunk_handlers[];
extern const ChunkHandler _economy_chunk_handlers[];
extern const ChunkHandler _subsidy_chunk_handlers[];
extern const ChunkHandler _ai_chunk_handlers[];
extern const ChunkHandler _animated_tile_chunk_handlers[];
extern const ChunkHandler _newgrf_chunk_handlers[];
extern const ChunkHandler _group_chunk_handlers[];
extern const ChunkHandler _cargopacket_chunk_handlers[];
extern const ChunkHandler _autoreplace_chunk_handlers[];
extern const ChunkHandler _labelmaps_chunk_handlers[];
extern const ChunkHandler _linkgraph_chunk_handlers[];

static const ChunkHandler * const _chunk_handlers[] = {
	_gamelog_chunk_handlers,
	_map_chunk_handlers,
	_misc_chunk_handlers,
	_name_chunk_handlers,
	_cheat_chunk_handlers,
	_setting_chunk_handlers,
	_veh_chunk_handlers,
	_waypoint_chunk_handlers,
	_depot_chunk_handlers,
	_order_chunk_handlers,
	_industry_chunk_handlers,
	_economy_chunk_handlers,
	_subsidy_chunk_handlers,
	_engine_chunk_handlers,
	_town_chunk_handlers,
	_sign_chunk_handlers,
	_station_chunk_handlers,
	_company_chunk_handlers,
	_ai_chunk_handlers,
	_animated_tile_chunk_handlers,
	_newgrf_chunk_handlers,
	_group_chunk_handlers,
	_cargopacket_chunk_handlers,
	_autoreplace_chunk_handlers,
	_labelmaps_chunk_handlers,
	_linkgraph_chunk_handlers,
	NULL,
};

/**
 * Iterate over all chunk handlers.
 * @param ch the chunk handler iterator
 */
#define FOR_ALL_CHUNK_HANDLERS(ch) \
	for (const ChunkHandler * const *chsc = _chunk_handlers; *chsc != NULL; chsc++) \
		for (const ChunkHandler *ch = *chsc; ch != NULL; ch = (ch->flags & CH_LAST) ? NULL : ch + 1)

static SaveLoadParams _sl;

/** Null all pointers (convert index -> NULL) */
static void SlNullPointers()
{
	_sl.action = SLA_NULL;

	DEBUG(sl, 1, "Nulling pointers");

	FOR_ALL_CHUNK_HANDLERS(ch) {
		if (ch->ptrs_proc != NULL) {
			DEBUG(sl, 2, "Nulling pointers for %c%c%c%c", ch->id >> 24, ch->id >> 16, ch->id >> 8, ch->id);
			ch->ptrs_proc();
		}
	}

	DEBUG(sl, 1, "All pointers nulled");

	assert(_sl.action == SLA_NULL);
}

/** Error handler, calls longjmp to simulate an exception.
 * @todo this was used to have a central place to handle errors, but it is
 * pretty ugly, and seriously interferes with any multithreaded approaches */
static void NORETURN SlError(StringID string, const char *extra_msg = NULL)
{
	_sl.error_str = string;
	free(_sl.extra_msg);
	_sl.extra_msg = (extra_msg == NULL) ? NULL : strdup(extra_msg);
	/* We have to NULL all pointers here; we might be in a state where
	 * the pointers are actually filled with indices, which means that
	 * when we access them during cleaning the pool dereferences of
	 * those indices will be made with segmentation faults as result. */
	if (_sl.action == SLA_LOAD || _sl.action == SLA_PTRS) SlNullPointers();
	throw std::exception();
}

typedef void (*AsyncSaveFinishProc)();
static AsyncSaveFinishProc _async_save_finish = NULL;
static ThreadObject *_save_thread;

/**
 * Called by save thread to tell we finished saving.
 */
static void SetAsyncSaveFinish(AsyncSaveFinishProc proc)
{
	if (_exit_game) return;
	while (_async_save_finish != NULL) CSleep(10);

	_async_save_finish = proc;
}

/**
 * Handle async save finishes.
 */
void ProcessAsyncSaveFinish()
{
	if (_async_save_finish == NULL) return;

	_async_save_finish();

	_async_save_finish = NULL;

	if (_save_thread != NULL) {
		_save_thread->Join();
		delete _save_thread;
		_save_thread = NULL;
	}
}

/**
 * Fill the input buffer by reading from the file with the given reader
 */
static void SlReadFill()
{
	size_t len = _sl.read_bytes();
	if (len == 0) SlError(STR_GAME_SAVELOAD_ERROR_BROKEN_SAVEGAME, "Unexpected end of chunk");

	_sl.bufp = _sl.buf;
	_sl.bufe = _sl.buf + len;
	_sl.offs_base += len;
}

static inline size_t SlGetOffs() {return _sl.offs_base - (_sl.bufe - _sl.bufp);}
static inline uint SlReadArrayLength();

/** Return the size in bytes of a certain type of normal/atomic variable
 * as it appears in memory. See VarTypes
 * @param conv VarType type of variable that is used for calculating the size
 * @return Return the size of this type in bytes */
static inline uint SlCalcConvMemLen(VarType conv)
{
	static const byte conv_mem_size[] = {1, 1, 1, 2, 2, 4, 4, 8, 8, 0};
	byte length = GB(conv, 4, 4);

	switch (length << 4) {
		case SLE_VAR_STRB:
		case SLE_VAR_STRBQ:
		case SLE_VAR_STR:
		case SLE_VAR_STRQ:
			return SlReadArrayLength();

		default:
			assert(length < lengthof(conv_mem_size));
			return conv_mem_size[length];
	}
}

/** Return the size in bytes of a certain type of normal/atomic variable
 * as it appears in a saved game. See VarTypes
 * @param conv VarType type of variable that is used for calculating the size
 * @return Return the size of this type in bytes */
static inline byte SlCalcConvFileLen(VarType conv)
{
	static const byte conv_file_size[] = {1, 1, 2, 2, 4, 4, 8, 8, 2};
	byte length = GB(conv, 0, 4);
	assert(length < lengthof(conv_file_size));
	return conv_file_size[length];
}

/** Return the size in bytes of a reference (pointer) */
static inline size_t SlCalcRefLen() {return CheckSavegameVersion(69) ? 2 : 4;}

/** Flush the output buffer by writing to disk with the given reader.
 * If the buffer pointer has not yet been set up, set it up now. Usually
 * only called when the buffer is full, or there is no more data to be processed
 */
static void SlWriteFill()
{
	/* flush the buffer to disk (the writer) */
	if (_sl.bufp != NULL) {
		uint len = _sl.bufp - _sl.buf;
		_sl.offs_base += len;
		if (len) _sl.write_bytes(len);
	}

	/* All the data from the buffer has been written away, rewind to the beginning
	 * to start reading in more data */
	_sl.bufp = _sl.buf;
	_sl.bufe = _sl.buf + _sl.bufsize;
}

/** Read in a single byte from file. If the temporary buffer is full,
 * flush it to its final destination
 * @return return the read byte from file
 */
static inline byte SlReadByteInternal()
{
	if (_sl.bufp == _sl.bufe) SlReadFill();
	return *_sl.bufp++;
}

/** Wrapper for SlReadByteInternal */
byte SlReadByte() {return SlReadByteInternal();}

/** Write away a single byte from memory. If the temporary buffer is full,
 * flush it to its destination (file)
 * @param b the byte that is currently written
 */
static inline void SlWriteByteInternal(byte b)
{
	if (_sl.bufp == _sl.bufe) SlWriteFill();
	*_sl.bufp++ = b;
}

/** Wrapper for SlWriteByteInternal */
void SlWriteByte(byte b) {SlWriteByteInternal(b);}

static inline int SlReadUint16()
{
	int x = SlReadByte() << 8;
	return x | SlReadByte();
}

static inline uint32 SlReadUint32()
{
	uint32 x = SlReadUint16() << 16;
	return x | SlReadUint16();
}

static inline uint64 SlReadUint64()
{
	uint32 x = SlReadUint32();
	uint32 y = SlReadUint32();
	return (uint64)x << 32 | y;
}

static inline void SlWriteUint16(uint16 v)
{
	SlWriteByte(GB(v, 8, 8));
	SlWriteByte(GB(v, 0, 8));
}

static inline void SlWriteUint32(uint32 v)
{
	SlWriteUint16(GB(v, 16, 16));
	SlWriteUint16(GB(v,  0, 16));
}

static inline void SlWriteUint64(uint64 x)
{
	SlWriteUint32((uint32)(x >> 32));
	SlWriteUint32((uint32)x);
}

/**
 * Read in the header descriptor of an object or an array.
 * If the highest bit is set (7), then the index is bigger than 127
 * elements, so use the next byte to read in the real value.
 * The actual value is then both bytes added with the first shifted
 * 8 bits to the left, and dropping the highest bit (which only indicated a big index).
 * x = ((x & 0x7F) << 8) + SlReadByte();
 * @return Return the value of the index
 */
static uint SlReadSimpleGamma()
{
	uint i = SlReadByte();
	if (HasBit(i, 7)) {
		i &= ~0x80;
		if (HasBit(i, 6)) {
			i &= ~0x40;
			if (HasBit(i, 5)) {
				i &= ~0x20;
				if (HasBit(i, 4))
					SlError(STR_GAME_SAVELOAD_ERROR_BROKEN_SAVEGAME, "Unsupported gamma");
				i = (i << 8) | SlReadByte();
			}
			i = (i << 8) | SlReadByte();
		}
		i = (i << 8) | SlReadByte();
	}
	return i;
}

/**
 * Write the header descriptor of an object or an array.
 * If the element is bigger than 127, use 2 bytes for saving
 * and use the highest byte of the first written one as a notice
 * that the length consists of 2 bytes, etc.. like this:
 * 0xxxxxxx
 * 10xxxxxx xxxxxxxx
 * 110xxxxx xxxxxxxx xxxxxxxx
 * 1110xxxx xxxxxxxx xxxxxxxx xxxxxxxx
 * @param i Index being written
 */

static void SlWriteSimpleGamma(size_t i)
{
	if (i >= (1 << 7)) {
		if (i >= (1 << 14)) {
			if (i >= (1 << 21)) {
				assert(i < (1 << 28));
				SlWriteByte((byte)(0xE0 | (i >> 24)));
				SlWriteByte((byte)(i >> 16));
			} else {
				SlWriteByte((byte)(0xC0 | (i >> 16)));
			}
			SlWriteByte((byte)(i >> 8));
		} else {
			SlWriteByte((byte)(0x80 | (i >> 8)));
		}
	}
	SlWriteByte((byte)i);
}

/** Return how many bytes used to encode a gamma value */
static inline uint SlGetGammaLength(size_t i)
{
	return 1 + (i >= (1 << 7)) + (i >= (1 << 14)) + (i >= (1 << 21));
}

static inline uint SlReadSparseIndex() {return SlReadSimpleGamma();}
static inline void SlWriteSparseIndex(uint index) {SlWriteSimpleGamma(index);}

static inline uint SlReadArrayLength() {return SlReadSimpleGamma();}
static inline void SlWriteArrayLength(size_t length) {SlWriteSimpleGamma(length);}
static inline uint SlGetArrayLength(size_t length) {return SlGetGammaLength(length);}

void SlSetArrayIndex(uint index)
{
	_sl.need_length = NL_WANTLENGTH;
	_sl.array_index = index;
}

static size_t _next_offs;

/**
 * Iterate through the elements of an array and read the whole thing
 * @return The index of the object, or -1 if we have reached the end of current block
 */
int SlIterateArray()
{
	int index;

	/* After reading in the whole array inside the loop
	 * we must have read in all the data, so we must be at end of current block. */
	if (_next_offs != 0 && SlGetOffs() != _next_offs) SlError(STR_GAME_SAVELOAD_ERROR_BROKEN_SAVEGAME, "Invalid chunk size");

	while (true) {
		uint length = SlReadArrayLength();
		if (length == 0) {
			_next_offs = 0;
			return -1;
		}

		_sl.obj_len = --length;
		_next_offs = SlGetOffs() + length;

		switch (_sl.block_mode) {
			case CH_SPARSE_ARRAY: index = (int)SlReadSparseIndex(); break;
			case CH_ARRAY:        index = _sl.array_index++; break;
			default:
				DEBUG(sl, 0, "SlIterateArray error");
				return -1; // error
		}

		if (length != 0) return index;
	}
}

/**
 * Sets the length of either a RIFF object or the number of items in an array.
 * This lets us load an object or an array of arbitrary size
 * @param length The length of the sought object/array
 */
void SlSetLength(size_t length)
{
	assert(_sl.action == SLA_SAVE);

	switch (_sl.need_length) {
		case NL_WANTLENGTH:
			_sl.need_length = NL_NONE;
			switch (_sl.block_mode) {
				case CH_RIFF:
					/* Ugly encoding of >16M RIFF chunks
					 * The lower 24 bits are normal
					 * The uppermost 4 bits are bits 24:27 */
					assert(length < (1 << 28));
					SlWriteUint32((uint32)((length & 0xFFFFFF) | ((length >> 24) << 28)));
					break;
				case CH_ARRAY:
					assert(_sl.last_array_index <= _sl.array_index);
					while (++_sl.last_array_index <= _sl.array_index)
						SlWriteArrayLength(1);
					SlWriteArrayLength(length + 1);
					break;
				case CH_SPARSE_ARRAY:
					SlWriteArrayLength(length + 1 + SlGetArrayLength(_sl.array_index)); // Also include length of sparse index.
					SlWriteSparseIndex(_sl.array_index);
					break;
				default: NOT_REACHED();
			}
			break;

		case NL_CALCLENGTH:
			_sl.obj_len += (int)length;
			break;

		default: NOT_REACHED();
	}
}

/**
 * Save/Load bytes. These do not need to be converted to Little/Big Endian
 * so directly write them or read them to/from file
 * @param ptr The source or destination of the object being manipulated
 * @param length number of bytes this fast CopyBytes lasts
 */
static void SlCopyBytes(void *ptr, size_t length)
{
	byte *p = (byte *)ptr;

	switch (_sl.action) {
		case SLA_LOAD:
			for (; length != 0; length--) { *p++ = SlReadByteInternal(); }
			break;
		case SLA_SAVE:
			for (; length != 0; length--) { SlWriteByteInternal(*p++); }
			break;
		default: NOT_REACHED();
	}
}

/** Read in bytes from the file/data structure but don't do
 * anything with them, discarding them in effect
 * @param length The amount of bytes that is being treated this way
 */
static inline void SlSkipBytes(size_t length)
{
	for (; length != 0; length--) SlReadByte();
}

/* Get the length of the current object */
size_t SlGetFieldLength() {return _sl.obj_len;}

/** Return a signed-long version of the value of a setting
 * @param ptr pointer to the variable
 * @param conv type of variable, can be a non-clean
 * type, eg one with other flags because it is parsed
 * @return returns the value of the pointer-setting */
int64 ReadValue(const void *ptr, VarType conv)
{
	switch (GetVarMemType(conv)) {
		case SLE_VAR_BL:  return (*(bool *)ptr != 0);
		case SLE_VAR_I8:  return *(int8  *)ptr;
		case SLE_VAR_U8:  return *(byte  *)ptr;
		case SLE_VAR_I16: return *(int16 *)ptr;
		case SLE_VAR_U16: return *(uint16*)ptr;
		case SLE_VAR_I32: return *(int32 *)ptr;
		case SLE_VAR_U32: return *(uint32*)ptr;
		case SLE_VAR_I64: return *(int64 *)ptr;
		case SLE_VAR_U64: return *(uint64*)ptr;
		case SLE_VAR_NULL:return 0;
		default: NOT_REACHED();
	}
}

/** Write the value of a setting
 * @param ptr pointer to the variable
 * @param conv type of variable, can be a non-clean type, eg
 *             with other flags. It is parsed upon read
 * @param val the new value being given to the variable */
void WriteValue(void *ptr, VarType conv, int64 val)
{
	switch (GetVarMemType(conv)) {
		case SLE_VAR_BL:  *(bool  *)ptr = (val != 0);  break;
		case SLE_VAR_I8:  *(int8  *)ptr = val; break;
		case SLE_VAR_U8:  *(byte  *)ptr = val; break;
		case SLE_VAR_I16: *(int16 *)ptr = val; break;
		case SLE_VAR_U16: *(uint16*)ptr = val; break;
		case SLE_VAR_I32: *(int32 *)ptr = val; break;
		case SLE_VAR_U32: *(uint32*)ptr = val; break;
		case SLE_VAR_I64: *(int64 *)ptr = val; break;
		case SLE_VAR_U64: *(uint64*)ptr = val; break;
		case SLE_VAR_NAME: *(char**)ptr = CopyFromOldName(val); break;
		case SLE_VAR_NULL: break;
		default: NOT_REACHED();
	}
}

/**
 * Handle all conversion and typechecking of variables here.
 * In the case of saving, read in the actual value from the struct
 * and then write them to file, endian safely. Loading a value
 * goes exactly the opposite way
 * @param ptr The object being filled/read
 * @param conv VarType type of the current element of the struct
 */
static void SlSaveLoadConv(void *ptr, VarType conv)
{
	switch (_sl.action) {
		case SLA_SAVE: {
			int64 x = ReadValue(ptr, conv);

			/* Write the value to the file and check if its value is in the desired range */
			switch (GetVarFileType(conv)) {
				case SLE_FILE_I8: assert(x >= -128 && x <= 127);     SlWriteByte(x);break;
				case SLE_FILE_U8: assert(x >= 0 && x <= 255);        SlWriteByte(x);break;
				case SLE_FILE_I16:assert(x >= -32768 && x <= 32767); SlWriteUint16(x);break;
				case SLE_FILE_STRINGID:
				case SLE_FILE_U16:assert(x >= 0 && x <= 65535);      SlWriteUint16(x);break;
				case SLE_FILE_I32:
				case SLE_FILE_U32:                                   SlWriteUint32((uint32)x);break;
				case SLE_FILE_I64:
				case SLE_FILE_U64:                                   SlWriteUint64(x);break;
				default: NOT_REACHED();
			}
			break;
		}
		case SLA_LOAD: {
			int64 x;
			/* Read a value from the file */
			switch (GetVarFileType(conv)) {
				case SLE_FILE_I8:  x = (int8  )SlReadByte();   break;
				case SLE_FILE_U8:  x = (byte  )SlReadByte();   break;
				case SLE_FILE_I16: x = (int16 )SlReadUint16(); break;
				case SLE_FILE_U16: x = (uint16)SlReadUint16(); break;
				case SLE_FILE_I32: x = (int32 )SlReadUint32(); break;
				case SLE_FILE_U32: x = (uint32)SlReadUint32(); break;
				case SLE_FILE_I64: x = (int64 )SlReadUint64(); break;
				case SLE_FILE_U64: x = (uint64)SlReadUint64(); break;
				case SLE_FILE_STRINGID: x = RemapOldStringID((uint16)SlReadUint16()); break;
				default: NOT_REACHED();
			}

			/* Write The value to the struct. These ARE endian safe. */
			WriteValue(ptr, conv, x);
			break;
		}
		case SLA_PTRS: break;
		case SLA_NULL: break;
		default: NOT_REACHED();
	}
}

/** Calculate the net length of a string. This is in almost all cases
 * just strlen(), but if the string is not properly terminated, we'll
 * resort to the maximum length of the buffer.
 * @param ptr pointer to the stringbuffer
 * @param length maximum length of the string (buffer). If -1 we don't care
 * about a maximum length, but take string length as it is.
 * @return return the net length of the string */
static inline size_t SlCalcNetStringLen(const char *ptr, size_t length)
{
	if (ptr == NULL) return 0;
	return min(strlen(ptr), length - 1);
}

/** Calculate the gross length of the string that it
 * will occupy in the savegame. This includes the real length, returned
 * by SlCalcNetStringLen and the length that the index will occupy.
 * @param ptr pointer to the stringbuffer
 * @param length maximum length of the string (buffer size, etc.)
 * @param conv type of data been used
 * @return return the gross length of the string */
static inline size_t SlCalcStringLen(const void *ptr, size_t length, VarType conv)
{
	size_t len;
	const char *str;

	switch (GetVarMemType(conv)) {
		default: NOT_REACHED();
		case SLE_VAR_STR:
		case SLE_VAR_STRQ:
			str = *(const char**)ptr;
			len = SIZE_MAX;
			break;
		case SLE_VAR_STRB:
		case SLE_VAR_STRBQ:
			str = (const char*)ptr;
			len = length;
			break;
	}

	len = SlCalcNetStringLen(str, len);
	return len + SlGetArrayLength(len); // also include the length of the index
}

/**
 * Save/Load a string.
 * @param ptr the string being manipulated
 * @param length of the string (full length)
 * @param conv must be SLE_FILE_STRING */
static void SlString(void *ptr, size_t length, VarType conv)
{
	switch (_sl.action) {
		case SLA_SAVE: {
			size_t len;
			switch (GetVarMemType(conv)) {
				default: NOT_REACHED();
				case SLE_VAR_STRB:
				case SLE_VAR_STRBQ:
					len = SlCalcNetStringLen((char *)ptr, length);
					break;
				case SLE_VAR_STR:
				case SLE_VAR_STRQ:
					ptr = *(char **)ptr;
					len = SlCalcNetStringLen((char *)ptr, SIZE_MAX);
					break;
			}

			SlWriteArrayLength(len);
			SlCopyBytes(ptr, len);
			break;
		}
		case SLA_LOAD: {
			size_t len = SlReadArrayLength();

			switch (GetVarMemType(conv)) {
				default: NOT_REACHED();
				case SLE_VAR_STRB:
				case SLE_VAR_STRBQ:
					if (len >= length) {
						DEBUG(sl, 1, "String length in savegame is bigger than buffer, truncating");
						SlCopyBytes(ptr, length);
						SlSkipBytes(len - length);
						len = length - 1;
					} else {
						SlCopyBytes(ptr, len);
					}
					break;
				case SLE_VAR_STR:
				case SLE_VAR_STRQ: // Malloc'd string, free previous incarnation, and allocate
					free(*(char **)ptr);
					if (len == 0) {
						*(char **)ptr = NULL;
					} else {
						*(char **)ptr = MallocT<char>(len + 1); // terminating '\0'
						ptr = *(char **)ptr;
						SlCopyBytes(ptr, len);
					}
					break;
			}

			((char *)ptr)[len] = '\0'; // properly terminate the string
			str_validate((char *)ptr, (char *)ptr + len);
			break;
		}
		case SLA_PTRS: break;
		case SLA_NULL: break;
		default: NOT_REACHED();
	}
}

/**
 * Return the size in bytes of a certain type of atomic array
 * @param length The length of the array counted in elements
 * @param conv VarType type of the variable that is used in calculating the size
 */
static inline size_t SlCalcArrayLen(size_t length, VarType conv)
{
	return SlCalcConvFileLen(conv) * length;
}

/**
 * Save/Load an array.
 * @param array The array being manipulated
 * @param length The length of the array in elements
 * @param conv VarType type of the atomic array (int, byte, uint64, etc.)
 */
void SlArray(void *array, size_t length, VarType conv)
{
	if (_sl.action == SLA_PTRS || _sl.action == SLA_NULL) return;

	/* Automatically calculate the length? */
	if (_sl.need_length != NL_NONE) {
		SlSetLength(SlCalcArrayLen(length, conv));
		/* Determine length only? */
		if (_sl.need_length == NL_CALCLENGTH) return;
	}

	/* NOTICE - handle some buggy stuff, in really old versions everything was saved
	 * as a byte-type. So detect this, and adjust array size accordingly */
	if (_sl.action != SLA_SAVE && _sl_version == 0) {
		/* all arrays except difficulty settings */
		if (conv == SLE_INT16 || conv == SLE_UINT16 || conv == SLE_STRINGID ||
				conv == SLE_INT32 || conv == SLE_UINT32) {
			SlCopyBytes(array, length * SlCalcConvFileLen(conv));
			return;
		}
		/* used for conversion of Money 32bit->64bit */
		if (conv == (SLE_FILE_I32 | SLE_VAR_I64)) {
			for (uint i = 0; i < length; i++) {
				((int64*)array)[i] = (int32)BSWAP32(SlReadUint32());
			}
			return;
		}
	}

	/* If the size of elements is 1 byte both in file and memory, no special
	 * conversion is needed, use specialized copy-copy function to speed up things */
	if (conv == SLE_INT8 || conv == SLE_UINT8) {
		SlCopyBytes(array, length);
	} else {
		byte *a = (byte*)array;
		byte mem_size = SlCalcConvMemLen(conv);

		for (; length != 0; length --) {
			SlSaveLoadConv(a, conv);
			a += mem_size; // get size
		}
	}
}


static size_t ReferenceToInt(const void *obj, SLRefType rt);
static void *IntToReference(size_t index, SLRefType rt);


/**
 * Return the size in bytes of a list
 * @param list The std::list to find the size of
 */
static inline size_t SlCalcListLen(const void *list)
{
	std::list<void *> *l = (std::list<void *> *) list;

	int type_size = CheckSavegameVersion(69) ? 2 : 4;
	/* Each entry is saved as type_size bytes, plus type_size bytes are used for the length
	 * of the list */
	return l->size() * type_size + type_size;
}


/**
 * Save/Load a list.
 * @param list The list being manipulated
 * @param conv SLRefType type of the list (Vehicle *, Station *, etc)
 */
static void SlList(void *list, SLRefType conv)
{
	/* Automatically calculate the length? */
	if (_sl.need_length != NL_NONE) {
		SlSetLength(SlCalcListLen(list));
		/* Determine length only? */
		if (_sl.need_length == NL_CALCLENGTH) return;
	}

	typedef std::list<void *> PtrList;
	PtrList *l = (PtrList *)list;

	switch (_sl.action) {
		case SLA_SAVE: {
			SlWriteUint32((uint32)l->size());

			PtrList::iterator iter;
			for (iter = l->begin(); iter != l->end(); ++iter) {
				void *ptr = *iter;
				SlWriteUint32((uint32)ReferenceToInt(ptr, conv));
			}
			break;
		}
		case SLA_LOAD: {
			size_t length = CheckSavegameVersion(69) ? SlReadUint16() : SlReadUint32();

			/* Load each reference and push to the end of the list */
			for (size_t i = 0; i < length; i++) {
				size_t data = CheckSavegameVersion(69) ? SlReadUint16() : SlReadUint32();
				l->push_back((void *)data);
			}
			break;
		}
		case SLA_PTRS: {
			PtrList temp = *l;

			l->clear();
			PtrList::iterator iter;
			for (iter = temp.begin(); iter != temp.end(); ++iter) {
				void *ptr = IntToReference((size_t)*iter, conv);
				l->push_back(ptr);
			}
			break;
		}
		case SLA_NULL:
			l->clear();
			break;
		default: NOT_REACHED();
	}
}


/** Are we going to save this object or not? */
static inline bool SlIsObjectValidInSavegame(const SaveLoad *sld)
{
	if (_sl_version < sld->version_from || _sl_version > sld->version_to) return false;
	if (sld->conv & SLF_SAVE_NO) return false;

	return true;
}

/** Are we going to load this variable when loading a savegame or not?
 * @note If the variable is skipped it is skipped in the savegame
 * bytestream itself as well, so there is no need to skip it somewhere else */
static inline bool SlSkipVariableOnLoad(const SaveLoad *sld)
{
	if ((sld->conv & SLF_NETWORK_NO) && _sl.action != SLA_SAVE && _networking && !_network_server) {
		SlSkipBytes(SlCalcConvMemLen(sld->conv) * sld->length);
		return true;
	}

	return false;
}

/**
 * Calculate the size of an object.
 * @param object to be measured
 * @param sld The SaveLoad description of the object so we know how to manipulate it
 * @return size of given objetc
 */
size_t SlCalcObjLength(const void *object, const SaveLoad *sld)
{
	size_t length = 0;

	/* Need to determine the length and write a length tag. */
	for (; sld->cmd != SL_END; sld++) {
		length += SlCalcObjMemberLength(object, sld);
	}
	return length;
}

size_t SlCalcObjMemberLength(const void *object, const SaveLoad *sld)
{
	assert(_sl.action == SLA_SAVE);

	switch (sld->cmd) {
		case SL_VAR:
		case SL_REF:
		case SL_ARR:
		case SL_STR:
		case SL_LST:
			/* CONDITIONAL saveload types depend on the savegame version */
			if (!SlIsObjectValidInSavegame(sld)) break;

			switch (sld->cmd) {
				case SL_VAR: return SlCalcConvFileLen(sld->conv);
				case SL_REF: return SlCalcRefLen();
				case SL_ARR: return SlCalcArrayLen(sld->length, sld->conv);
				case SL_STR: return SlCalcStringLen(GetVariableAddress(object, sld), sld->length, sld->conv);
				case SL_LST: return SlCalcListLen(GetVariableAddress(object, sld));
				default: NOT_REACHED();
			}
			break;
		case SL_WRITEBYTE: return 1; // a byte is logically of size 1
		case SL_VEH_INCLUDE: return SlCalcObjLength(object, GetVehicleDescription(VEH_END));
		case SL_ST_INCLUDE: return SlCalcObjLength(object, GetBaseStationDescription());
		default: NOT_REACHED();
	}
	return 0;
}


bool SlObjectMember(void *ptr, const SaveLoad *sld)
{
	VarType conv = GB(sld->conv, 0, 8);
	switch (sld->cmd) {
		case SL_VAR:
		case SL_REF:
		case SL_ARR:
		case SL_STR:
		case SL_LST:
			/* CONDITIONAL saveload types depend on the savegame version */
			if (!SlIsObjectValidInSavegame(sld)) return false;
			if (SlSkipVariableOnLoad(sld)) return false;

			switch (sld->cmd) {
				case SL_VAR: SlSaveLoadConv(ptr, conv); break;
				case SL_REF: // Reference variable, translate
					switch (_sl.action) {
						case SLA_SAVE:
							SlWriteUint32((uint32)ReferenceToInt(*(void **)ptr, (SLRefType)conv));
							break;
						case SLA_LOAD:
							*(size_t *)ptr = CheckSavegameVersion(69) ? SlReadUint16() : SlReadUint32();
							break;
						case SLA_PTRS:
							*(void **)ptr = IntToReference(*(size_t *)ptr, (SLRefType)conv);
							break;
						case SLA_NULL:
							*(void **)ptr = NULL;
							break;
						default: NOT_REACHED();
					}
					break;
				case SL_ARR: SlArray(ptr, sld->length, conv); break;
				case SL_STR: SlString(ptr, sld->length, conv); break;
				case SL_LST: SlList(ptr, (SLRefType)conv); break;
				default: NOT_REACHED();
			}
			break;

		/* SL_WRITEBYTE translates a value of a variable to another one upon
		 * saving or loading.
		 * XXX - variable renaming abuse
		 * game_value: the value of the variable ingame is abused by sld->version_from
		 * file_value: the value of the variable in the savegame is abused by sld->version_to */
		case SL_WRITEBYTE:
			switch (_sl.action) {
				case SLA_SAVE: SlWriteByte(sld->version_to); break;
				case SLA_LOAD: *(byte *)ptr = sld->version_from; break;
				case SLA_PTRS: break;
				case SLA_NULL: break;
				default: NOT_REACHED();
			}
			break;

		/* SL_VEH_INCLUDE loads common code for vehicles */
		case SL_VEH_INCLUDE:
			SlObject(ptr, GetVehicleDescription(VEH_END));
			break;

		case SL_ST_INCLUDE:
			SlObject(ptr, GetBaseStationDescription());
			break;

		default: NOT_REACHED();
	}
	return true;
}

/**
 * Main SaveLoad function.
 * @param object The object that is being saved or loaded
 * @param sld The SaveLoad description of the object so we know how to manipulate it
 */
void SlObject(void *object, const SaveLoad *sld)
{
	/* Automatically calculate the length? */
	if (_sl.need_length != NL_NONE) {
		SlSetLength(SlCalcObjLength(object, sld));
		if (_sl.need_length == NL_CALCLENGTH) return;
	}

	for (; sld->cmd != SL_END; sld++) {
		void *ptr = sld->global ? sld->address : GetVariableAddress(object, sld);
		SlObjectMember(ptr, sld);
	}
}

/**
 * Save or Load (a list of) global variables
 * @param sldg The global variable that is being loaded or saved
 */
void SlGlobList(const SaveLoadGlobVarList *sldg)
{
	SlObject(NULL, (const SaveLoad*)sldg);
}

/**
 * Do something of which I have no idea what it is :P
 * @param proc The callback procedure that is called
 * @param arg The variable that will be used for the callback procedure
 */
void SlAutolength(AutolengthProc *proc, void *arg)
{
	size_t offs;

	assert(_sl.action == SLA_SAVE);

	/* Tell it to calculate the length */
	_sl.need_length = NL_CALCLENGTH;
	_sl.obj_len = 0;
	proc(arg);

	/* Setup length */
	_sl.need_length = NL_WANTLENGTH;
	SlSetLength(_sl.obj_len);

	offs = SlGetOffs() + _sl.obj_len;

	/* And write the stuff */
	proc(arg);

	if (offs != SlGetOffs()) SlError(STR_GAME_SAVELOAD_ERROR_BROKEN_SAVEGAME, "Invalid chunk size");
}

/**
 * Load a chunk of data (eg vehicles, stations, etc.)
 * @param ch The chunkhandler that will be used for the operation
 */
static void SlLoadChunk(const ChunkHandler *ch)
{
	byte m = SlReadByte();
	size_t len;
	size_t endoffs;

	_sl.block_mode = m;
	_sl.obj_len = 0;

	switch (m) {
		case CH_ARRAY:
			_sl.array_index = 0;
			ch->load_proc();
			break;
		case CH_SPARSE_ARRAY:
			ch->load_proc();
			break;
		default:
			if ((m & 0xF) == CH_RIFF) {
				/* Read length */
				len = (SlReadByte() << 16) | ((m >> 4) << 24);
				len += SlReadUint16();
				_sl.obj_len = len;
				endoffs = SlGetOffs() + len;
				ch->load_proc();
				if (SlGetOffs() != endoffs) SlError(STR_GAME_SAVELOAD_ERROR_BROKEN_SAVEGAME, "Invalid chunk size");
			} else {
				SlError(STR_GAME_SAVELOAD_ERROR_BROKEN_SAVEGAME, "Invalid chunk type");
			}
			break;
	}
}

/* Stub Chunk handlers to only calculate length and do nothing else */
static ChunkSaveLoadProc *_tmp_proc_1;
static inline void SlStubSaveProc2(void *arg) {_tmp_proc_1();}
static void SlStubSaveProc() {SlAutolength(SlStubSaveProc2, NULL);}

/** Save a chunk of data (eg. vehicles, stations, etc.). Each chunk is
 * prefixed by an ID identifying it, followed by data, and terminator where appropiate
 * @param ch The chunkhandler that will be used for the operation
 */
static void SlSaveChunk(const ChunkHandler *ch)
{
	ChunkSaveLoadProc *proc = ch->save_proc;

	/* Don't save any chunk information if there is no save handler. */
	if (proc == NULL) return;

	SlWriteUint32(ch->id);
	DEBUG(sl, 2, "Saving chunk %c%c%c%c", ch->id >> 24, ch->id >> 16, ch->id >> 8, ch->id);

	if (ch->flags & CH_AUTO_LENGTH) {
		/* Need to calculate the length. Solve that by calling SlAutoLength in the save_proc. */
		_tmp_proc_1 = proc;
		proc = SlStubSaveProc;
	}

	_sl.block_mode = ch->flags & CH_TYPE_MASK;
	switch (ch->flags & CH_TYPE_MASK) {
		case CH_RIFF:
			_sl.need_length = NL_WANTLENGTH;
			proc();
			break;
		case CH_ARRAY:
			_sl.last_array_index = 0;
			SlWriteByte(CH_ARRAY);
			proc();
			SlWriteArrayLength(0); // Terminate arrays
			break;
		case CH_SPARSE_ARRAY:
			SlWriteByte(CH_SPARSE_ARRAY);
			proc();
			SlWriteArrayLength(0); // Terminate arrays
			break;
		default: NOT_REACHED();
	}
}

/** Save all chunks */
static void SlSaveChunks()
{
	FOR_ALL_CHUNK_HANDLERS(ch) {
		SlSaveChunk(ch);
	}

	/* Terminator */
	SlWriteUint32(0);
}

/** Find the ChunkHandler that will be used for processing the found
 * chunk in the savegame or in memory
 * @param id the chunk in question
 * @return returns the appropiate chunkhandler
 */
static const ChunkHandler *SlFindChunkHandler(uint32 id)
{
	FOR_ALL_CHUNK_HANDLERS(ch) if (ch->id == id) return ch;
	return NULL;
}

/** Load all chunks */
static void SlLoadChunks()
{
	uint32 id;
	const ChunkHandler *ch;

	for (id = SlReadUint32(); id != 0; id = SlReadUint32()) {
		DEBUG(sl, 2, "Loading chunk %c%c%c%c", id >> 24, id >> 16, id >> 8, id);

		ch = SlFindChunkHandler(id);
		if (ch == NULL) SlError(STR_GAME_SAVELOAD_ERROR_BROKEN_SAVEGAME, "Unknown chunk type");
		SlLoadChunk(ch);
	}
}

/** Fix all pointers (convert index -> pointer) */
static void SlFixPointers()
{
	_sl.action = SLA_PTRS;

	DEBUG(sl, 1, "Fixing pointers");

	FOR_ALL_CHUNK_HANDLERS(ch) {
		if (ch->ptrs_proc != NULL) {
			DEBUG(sl, 2, "Fixing pointers for %c%c%c%c", ch->id >> 24, ch->id >> 16, ch->id >> 8, ch->id);
			ch->ptrs_proc();
		}
	}

	DEBUG(sl, 1, "All pointers fixed");

	assert(_sl.action == SLA_PTRS);
}

/*******************************************
 ********** START OF LZO CODE **************
 *******************************************/

#ifdef WITH_LZO
#include <lzo/lzo1x.h>

/** Buffer size for the LZO compressor */
static const uint LZO_BUFFER_SIZE = 8192;

static size_t ReadLZO()
{
	/* Buffer size is from the LZO docs plus the chunk header size. */
	byte out[LZO_BUFFER_SIZE + LZO_BUFFER_SIZE / 16 + 64 + 3 + sizeof(uint32) * 2];
	uint32 tmp[2];
	uint32 size;
	lzo_uint len;

	/* Read header*/
	if (fread(tmp, sizeof(tmp), 1, _sl.fh) != 1) SlError(STR_GAME_SAVELOAD_ERROR_FILE_NOT_READABLE, "File read failed");

	/* Check if size is bad */
	((uint32*)out)[0] = size = tmp[1];

	if (_sl_version != 0) {
		tmp[0] = TO_BE32(tmp[0]);
		size = TO_BE32(size);
	}

	if (size >= sizeof(out)) SlError(STR_GAME_SAVELOAD_ERROR_BROKEN_SAVEGAME, "Inconsistent size");

	/* Read block */
	if (fread(out + sizeof(uint32), size, 1, _sl.fh) != 1) SlError(STR_GAME_SAVELOAD_ERROR_FILE_NOT_READABLE);

	/* Verify checksum */
	if (tmp[0] != lzo_adler32(0, out, size + sizeof(uint32))) SlError(STR_GAME_SAVELOAD_ERROR_BROKEN_SAVEGAME, "Bad checksum");

	/* Decompress */
	lzo1x_decompress(out + sizeof(uint32) * 1, size, _sl.buf, &len, NULL);
	return len;
}

static void WriteLZO(size_t size)
{
	const lzo_bytep in = _sl.buf;
	/* Buffer size is from the LZO docs plus the chunk header size. */
	byte out[LZO_BUFFER_SIZE + LZO_BUFFER_SIZE / 16 + 64 + 3 + sizeof(uint32) * 2];
	byte wrkmem[LZO1X_1_MEM_COMPRESS];
	lzo_uint outlen;

	do {
		/* Compress up to LZO_BUFFER_SIZE bytes at once. */
		lzo_uint len = size > LZO_BUFFER_SIZE ? LZO_BUFFER_SIZE : (lzo_uint)size;
		lzo1x_1_compress(in, len, out + sizeof(uint32) * 2, &outlen, wrkmem);
		((uint32*)out)[1] = TO_BE32((uint32)outlen);
		((uint32*)out)[0] = TO_BE32(lzo_adler32(0, out + sizeof(uint32), outlen + sizeof(uint32)));
		if (fwrite(out, outlen + sizeof(uint32) * 2, 1, _sl.fh) != 1) SlError(STR_GAME_SAVELOAD_ERROR_FILE_NOT_WRITEABLE);

		/* Move to next data chunk. */
		size -= len;
		in += len;
	} while (size > 0);
}

static bool InitLZO(byte compression)
{
	if (lzo_init() != LZO_E_OK) return false;
	_sl.bufsize = LZO_BUFFER_SIZE;
	_sl.buf = _sl.buf_ori = MallocT<byte>(LZO_BUFFER_SIZE);
	return true;
}

static void UninitLZO()
{
	free(_sl.buf_ori);
}

#endif /* WITH_LZO */

/*********************************************
 ******** START OF NOCOMP CODE (uncompressed)*
 *********************************************/

/** Buffer size used for the uncompressing 'compressor' */
static const uint NOCOMP_BUFFER_SIZE = 8192;

static size_t ReadNoComp()
{
	return fread(_sl.buf, 1, NOCOMP_BUFFER_SIZE, _sl.fh);
}

static void WriteNoComp(size_t size)
{
	if (fwrite(_sl.buf, 1, size, _sl.fh) != size) SlError(STR_GAME_SAVELOAD_ERROR_FILE_NOT_WRITEABLE);
}

static bool InitNoComp(byte compression)
{
	_sl.bufsize = NOCOMP_BUFFER_SIZE;
	_sl.buf = _sl.buf_ori = MallocT<byte>(NOCOMP_BUFFER_SIZE);
	return true;
}

static void UninitNoComp()
{
	free(_sl.buf_ori);
}

/********************************************
 ********** START OF MEMORY CODE (in ram)****
 ********************************************/

#include "../gui.h"

struct ThreadedSave {
	uint count;
	byte ff_state;
	bool saveinprogress;
	CursorID cursor;
};

/** Save in chunks of 128 KiB. */
static const int MEMORY_CHUNK_SIZE = 128 * 1024;
/** Memory allocation for storing savegames in memory. */
static AutoFreeSmallVector<byte *, 16> _memory_savegame;

static ThreadedSave _ts;

static void WriteMem(size_t size)
{
	_ts.count += (uint)size;

	_sl.buf = CallocT<byte>(MEMORY_CHUNK_SIZE);
	*_memory_savegame.Append() = _sl.buf;
}

static void UnInitMem()
{
	_memory_savegame.Clear();
}

static bool InitMem()
{
	_ts.count = 0;
	_sl.bufsize = MEMORY_CHUNK_SIZE;

	UnInitMem();
	WriteMem(0);
	return true;
}

/********************************************
 ********** START OF ZLIB CODE **************
 ********************************************/

#if defined(WITH_ZLIB)
#include <zlib.h>

/** Buffer size for the LZO compressor */
static const uint ZLIB_BUFFER_SIZE = 8192;

static z_stream _z;

static bool InitReadZlib(byte compression)
{
	memset(&_z, 0, sizeof(_z));
	if (inflateInit(&_z) != Z_OK) return false;

	_sl.bufsize = ZLIB_BUFFER_SIZE;
	_sl.buf = _sl.buf_ori = MallocT<byte>(ZLIB_BUFFER_SIZE + ZLIB_BUFFER_SIZE); // also contains fread buffer
	return true;
}

static size_t ReadZlib()
{
	int r;

	_z.next_out = _sl.buf;
	_z.avail_out = ZLIB_BUFFER_SIZE;

	do {
		/* read more bytes from the file? */
		if (_z.avail_in == 0) {
			_z.avail_in = (uint)fread(_z.next_in = _sl.buf + ZLIB_BUFFER_SIZE, 1, ZLIB_BUFFER_SIZE, _sl.fh);
		}

		/* inflate the data */
		r = inflate(&_z, 0);
		if (r == Z_STREAM_END)
			break;

		if (r != Z_OK) SlError(STR_GAME_SAVELOAD_ERROR_BROKEN_INTERNAL_ERROR, "inflate() failed");
	} while (_z.avail_out);

	return ZLIB_BUFFER_SIZE - _z.avail_out;
}

static void UninitReadZlib()
{
	inflateEnd(&_z);
	free(_sl.buf_ori);
}

static bool InitWriteZlib(byte compression)
{
	memset(&_z, 0, sizeof(_z));
	if (deflateInit(&_z, compression) != Z_OK) return false;

	_sl.bufsize = ZLIB_BUFFER_SIZE;
	_sl.buf = _sl.buf_ori = MallocT<byte>(ZLIB_BUFFER_SIZE);
	return true;
}

static void WriteZlibLoop(z_streamp z, byte *p, size_t len, int mode)
{
	byte buf[ZLIB_BUFFER_SIZE]; // output buffer
	int r;
	uint n;
	z->next_in = p;
	z->avail_in = (uInt)len;
	do {
		z->next_out = buf;
		z->avail_out = sizeof(buf);

		/**
		 * For the poor next soul who sees many valgrind warnings of the
		 * "Conditional jump or move depends on uninitialised value(s)" kind:
		 * According to the author of zlib it is not a bug and it won't be fixed.
		 * http://groups.google.com/group/comp.compression/browse_thread/thread/b154b8def8c2a3ef/cdf9b8729ce17ee2
		 * [Mark Adler, Feb 24 2004, 'zlib-1.2.1 valgrind warnings' in the newgroup comp.compression]
		 **/
		r = deflate(z, mode);

		/* bytes were emitted? */
		if ((n = sizeof(buf) - z->avail_out) != 0) {
			if (fwrite(buf, n, 1, _sl.fh) != 1) SlError(STR_GAME_SAVELOAD_ERROR_FILE_NOT_WRITEABLE);
		}
		if (r == Z_STREAM_END)
			break;
		if (r != Z_OK) SlError(STR_GAME_SAVELOAD_ERROR_BROKEN_INTERNAL_ERROR, "zlib returned error code");
	} while (z->avail_in || !z->avail_out);
}

static void WriteZlib(size_t len)
{
	WriteZlibLoop(&_z, _sl.buf, len, 0);
}

static void UninitWriteZlib()
{
	/* flush any pending output. */
	if (_sl.fh) WriteZlibLoop(&_z, NULL, 0, Z_FINISH);
	deflateEnd(&_z);
	free(_sl.buf_ori);
}

#endif /* WITH_ZLIB */

/*******************************************
 ************* END OF CODE *****************
 *******************************************/

/**
 * Pointers cannot be saved to a savegame, so this functions gets
 * the index of the item, and if not available, it hussles with
 * pointers (looks really bad :()
 * Remember that a NULL item has value 0, and all
 * indeces have +1, so vehicle 0 is saved as index 1.
 * @param obj The object that we want to get the index of
 * @param rt SLRefType type of the object the index is being sought of
 * @return Return the pointer converted to an index of the type pointed to
 */
static size_t ReferenceToInt(const void *obj, SLRefType rt)
{
	assert(_sl.action == SLA_SAVE);

	if (obj == NULL) return 0;

	switch (rt) {
		case REF_VEHICLE_OLD: // Old vehicles we save as new onces
		case REF_VEHICLE:   return ((const  Vehicle*)obj)->index + 1;
		case REF_STATION:   return ((const  Station*)obj)->index + 1;
		case REF_TOWN:      return ((const     Town*)obj)->index + 1;
		case REF_ORDER:     return ((const    Order*)obj)->index + 1;
		case REF_ROADSTOPS: return ((const RoadStop*)obj)->index + 1;
		case REF_ENGINE_RENEWS: return ((const EngineRenew*)obj)->index + 1;
		case REF_CARGO_PACKET:  return ((const CargoPacket*)obj)->index + 1;
		case REF_ORDERLIST:     return ((const   OrderList*)obj)->index + 1;
		default: NOT_REACHED();
	}
}

/**
 * Pointers cannot be loaded from a savegame, so this function
 * gets the index from the savegame and returns the appropiate
 * pointer from the already loaded base.
 * Remember that an index of 0 is a NULL pointer so all indeces
 * are +1 so vehicle 0 is saved as 1.
 * @param index The index that is being converted to a pointer
 * @param rt SLRefType type of the object the pointer is sought of
 * @return Return the index converted to a pointer of any type
 */
static void *IntToReference(size_t index, SLRefType rt)
{
	assert_compile(sizeof(size_t) <= sizeof(void *));

	assert(_sl.action == SLA_PTRS);

	/* After version 4.3 REF_VEHICLE_OLD is saved as REF_VEHICLE,
	 * and should be loaded like that */
	if (rt == REF_VEHICLE_OLD && !CheckSavegameVersionOldStyle(4, 4)) {
		rt = REF_VEHICLE;
	}

	/* No need to look up NULL pointers, just return immediately */
	if (index == (rt == REF_VEHICLE_OLD ? 0xFFFF : 0)) return NULL;

	/* Correct index. Old vehicles were saved differently:
	 * invalid vehicle was 0xFFFF, now we use 0x0000 for everything invalid. */
	if (rt != REF_VEHICLE_OLD) index--;

	switch (rt) {
		case REF_ORDERLIST:
			if (OrderList::IsValidID(index)) return OrderList::Get(index);
			SlError(STR_GAME_SAVELOAD_ERROR_BROKEN_SAVEGAME, "Referencing invalid OrderList");

		case REF_ORDER:
			if (Order::IsValidID(index)) return Order::Get(index);
			/* in old versions, invalid order was used to mark end of order list */
			if (CheckSavegameVersionOldStyle(5, 2)) return NULL;
			SlError(STR_GAME_SAVELOAD_ERROR_BROKEN_SAVEGAME, "Referencing invalid Order");

		case REF_VEHICLE_OLD:
		case REF_VEHICLE:
			if (Vehicle::IsValidID(index)) return Vehicle::Get(index);
			SlError(STR_GAME_SAVELOAD_ERROR_BROKEN_SAVEGAME, "Referencing invalid Vehicle");

		case REF_STATION:
			if (Station::IsValidID(index)) return Station::Get(index);
			SlError(STR_GAME_SAVELOAD_ERROR_BROKEN_SAVEGAME, "Referencing invalid Station");

		case REF_TOWN:
			if (Town::IsValidID(index)) return Town::Get(index);
			SlError(STR_GAME_SAVELOAD_ERROR_BROKEN_SAVEGAME, "Referencing invalid Town");

		case REF_ROADSTOPS:
			if (RoadStop::IsValidID(index)) return RoadStop::Get(index);
			SlError(STR_GAME_SAVELOAD_ERROR_BROKEN_SAVEGAME, "Referencing invalid RoadStop");

		case REF_ENGINE_RENEWS:
			if (EngineRenew::IsValidID(index)) return EngineRenew::Get(index);
			SlError(STR_GAME_SAVELOAD_ERROR_BROKEN_SAVEGAME, "Referencing invalid EngineRenew");

		case REF_CARGO_PACKET:
			if (CargoPacket::IsValidID(index)) return CargoPacket::Get(index);
			SlError(STR_GAME_SAVELOAD_ERROR_BROKEN_SAVEGAME, "Referencing invalid CargoPacket");

		default: NOT_REACHED();
	}
}

/** The format for a reader/writer type of a savegame */
struct SaveLoadFormat {
	const char *name;                     ///< name of the compressor/decompressor (debug-only)
	uint32 tag;                           ///< the 4-letter tag by which it is identified in the savegame

	bool (*init_read)(byte compression);  ///< function executed upon initalization of the loader
	ReaderProc *reader;                   ///< function that loads the data from the file
	void (*uninit_read)();                ///< function executed when reading is finished

	bool (*init_write)(byte compression); ///< function executed upon intialization of the saver
	WriterProc *writer;                   ///< function that saves the data to the file
	void (*uninit_write)();               ///< function executed when writing is done

	byte min_compression;                 ///< the minimum compression level of this format
	byte default_compression;             ///< the default compression level of this format
	byte max_compression;                 ///< the maximum compression level of this format
};

static const SaveLoadFormat _saveload_formats[] = {
#if defined(WITH_LZO)
	{"lzo",    TO_BE32X('OTTD'), InitLZO,      ReadLZO,    UninitLZO,      InitLZO,       WriteLZO,    UninitLZO,       0, 0, 0},
#else
	{"lzo",    TO_BE32X('OTTD'), NULL,         NULL,       NULL,           NULL,          NULL,        NULL,            0, 0, 0},
#endif
	{"none",   TO_BE32X('OTTN'), InitNoComp,   ReadNoComp, UninitNoComp,   InitNoComp,    WriteNoComp, UninitNoComp,    0, 0, 0},
#if defined(WITH_ZLIB)
	{"zlib",   TO_BE32X('OTTZ'), InitReadZlib, ReadZlib,   UninitReadZlib, InitWriteZlib, WriteZlib,   UninitWriteZlib, 0, 6, 9},
#else
	{"zlib",   TO_BE32X('OTTZ'), NULL,         NULL,       NULL,           NULL,          NULL,        NULL,            0, 0, 0},
#endif
};

/**
 * Return the savegameformat of the game. Whether it was created with ZLIB compression
 * uncompressed, or another type
 * @param s Name of the savegame format. If NULL it picks the first available one
 * @param compression_level Output for telling what compression level we want.
 * @return Pointer to SaveLoadFormat struct giving all characteristics of this type of savegame
 */
static const SaveLoadFormat *GetSavegameFormat(char *s, byte *compression_level)
{
	const SaveLoadFormat *def = lastof(_saveload_formats);

	/* find default savegame format, the highest one with which files can be written */
	while (!def->init_write) def--;

	if (!StrEmpty(s)) {
		/* Get the ":..." of the compression level out of the way */
		char *complevel = strrchr(s, ':');
		if (complevel != NULL) *complevel = '\0';

		for (const SaveLoadFormat *slf = &_saveload_formats[0]; slf != endof(_saveload_formats); slf++) {
			if (slf->init_write != NULL && strcmp(s, slf->name) == 0) {
				*compression_level = slf->default_compression;
				if (complevel != NULL) {
					/* There is a compression level in the string.
					 * First restore the : we removed to do proper name matching,
					 * then move the the begin of the actual version. */
					*complevel = ':';
					complevel++;

					/* Get the version and determine whether all went fine. */
					char *end;
					long level = strtol(complevel, &end, 10);
					if (end == complevel || level != Clamp(level, slf->min_compression, slf->max_compression)) {
						ShowInfoF("Compression level '%s' is not valid.", complevel);
					} else {
						*compression_level = level;
					}
				}
				return slf;
			}
		}

		ShowInfoF("Savegame format '%s' is not available. Reverting to '%s'.", s, def->name);

		/* Restore the string by adding the : back */
		if (complevel != NULL) *complevel = ':';
	}
	*compression_level = def->default_compression;
	return def;
}

/* actual loader/saver function */
void InitializeGame(uint size_x, uint size_y, bool reset_date, bool reset_settings);
extern bool AfterLoadGame();
extern bool LoadOldSaveGame(const char *file);

/** Small helper function to close the to be loaded savegame an signal error */
static inline SaveOrLoadResult AbortSaveLoad()
{
	if (_sl.fh != NULL) fclose(_sl.fh);

	_sl.fh = NULL;
	return SL_ERROR;
}

/** Update the gui accordingly when starting saving
 * and set locks on saveload. Also turn off fast-forward cause with that
 * saving takes Aaaaages */
static void SaveFileStart()
{
	_ts.ff_state = _fast_forward;
	_fast_forward = 0;
	if (_cursor.sprite == SPR_CURSOR_MOUSE) SetMouseCursor(SPR_CURSOR_ZZZ, PAL_NONE);

	InvalidateWindowData(WC_STATUS_BAR, 0, SBI_SAVELOAD_START);
	_ts.saveinprogress = true;
}

/** Update the gui accordingly when saving is done and release locks
 * on saveload */
static void SaveFileDone()
{
	if (_game_mode != GM_MENU) _fast_forward = _ts.ff_state;
	if (_cursor.sprite == SPR_CURSOR_ZZZ) SetMouseCursor(SPR_CURSOR_MOUSE, PAL_NONE);

	InvalidateWindowData(WC_STATUS_BAR, 0, SBI_SAVELOAD_FINISH);
	_ts.saveinprogress = false;
}

/** Set the error message from outside of the actual loading/saving of the game (AfterLoadGame and friends) */
void SetSaveLoadError(StringID str)
{
	_sl.error_str = str;
}

/** Get the string representation of the error message */
const char *GetSaveLoadErrorString()
{
	SetDParam(0, _sl.error_str);
	SetDParamStr(1, _sl.extra_msg);

	static char err_str[512];
	GetString(err_str, _sl.action == SLA_SAVE ? STR_ERROR_GAME_SAVE_FAILED : STR_ERROR_GAME_LOAD_FAILED, lastof(err_str));
	return err_str;
}

/** Show a gui message when saving has failed */
static void SaveFileError()
{
	SetDParamStr(0, GetSaveLoadErrorString());
	ShowErrorMessage(STR_JUST_RAW_STRING, INVALID_STRING_ID, WL_ERROR);
	SaveFileDone();
}

/** We have written the whole game into memory, _memory_savegame, now find
 * and appropiate compressor and start writing to file.
 */
static SaveOrLoadResult SaveFileToDisk(bool threaded)
{
	_sl.excpt_uninit = NULL;
	try {
		byte compression;
		const SaveLoadFormat *fmt = GetSavegameFormat(_savegame_format, &compression);

		/* We have written our stuff to memory, now write it to file! */
		uint32 hdr[2] = { fmt->tag, TO_BE32(SAVEGAME_VERSION << 16) };
		if (fwrite(hdr, sizeof(hdr), 1, _sl.fh) != 1) SlError(STR_GAME_SAVELOAD_ERROR_FILE_NOT_WRITEABLE);

		if (!fmt->init_write(compression)) SlError(STR_GAME_SAVELOAD_ERROR_BROKEN_INTERNAL_ERROR, "cannot initialize compressor");

		{
			uint i;

			if (_ts.count != _sl.offs_base) SlError(STR_GAME_SAVELOAD_ERROR_BROKEN_SAVEGAME, "Unexpected size of chunk");
			for (i = 0; i != _memory_savegame.Length() - 1; i++) {
				_sl.buf = _memory_savegame[i];
				fmt->writer(MEMORY_CHUNK_SIZE);
			}

			/* The last block is (almost) always not fully filled, so only write away
			 * as much data as it is in there */
			_sl.buf = _memory_savegame[i];
			fmt->writer(_ts.count % MEMORY_CHUNK_SIZE);
		}

		fmt->uninit_write();
		if (_ts.count != _sl.offs_base) SlError(STR_GAME_SAVELOAD_ERROR_BROKEN_SAVEGAME, "Unexpected size of chunk");
		UnInitMem();
		fclose(_sl.fh);

		if (threaded) SetAsyncSaveFinish(SaveFileDone);

		return SL_OK;
	}
	catch (...) {
		AbortSaveLoad();
		if (_sl.excpt_uninit != NULL) _sl.excpt_uninit();

		/* Skip the "colour" character */
		DEBUG(sl, 0, "%s", GetSaveLoadErrorString() + 3);

		if (threaded) {
			SetAsyncSaveFinish(SaveFileError);
		} else {
			SaveFileError();
		}
		return SL_ERROR;
	}
}

static void SaveFileToDiskThread(void *arg)
{
	SaveFileToDisk(true);
}

void WaitTillSaved()
{
	if (_save_thread == NULL) return;

	_save_thread->Join();
	delete _save_thread;
	_save_thread = NULL;
}

/**
 * Main Save or Load function where the high-level saveload functions are
 * handled. It opens the savegame, selects format and checks versions
 * @param filename The name of the savegame being created/loaded
 * @param mode Save or load. Load can also be a TTD(Patch) game. Use SL_LOAD, SL_OLD_LOAD or SL_SAVE
 * @param sb The sub directory to save the savegame in
 * @param threaded True when threaded saving is allowed
 * @return Return the results of the action. SL_OK, SL_ERROR or SL_REINIT ("unload" the game)
 */
SaveOrLoadResult SaveOrLoad(const char *filename, int mode, Subdirectory sb, bool threaded)
{
	uint32 hdr[2];

	/* An instance of saving is already active, so don't go saving again */
	if (_ts.saveinprogress && mode == SL_SAVE) {
		/* if not an autosave, but a user action, show error message */
		if (!_do_autosave) ShowErrorMessage(STR_ERROR_SAVE_STILL_IN_PROGRESS, INVALID_STRING_ID, WL_ERROR);
		return SL_OK;
	}
	WaitTillSaved();

	_next_offs = 0;

	/* Load a TTDLX or TTDPatch game */
	if (mode == SL_OLD_LOAD) {
		_engine_mngr.ResetToDefaultMapping();
		InitializeGame(256, 256, true, true); // set a mapsize of 256x256 for TTDPatch games or it might get confused

		/* TTD/TTO savegames have no NewGRFs, TTDP savegame have them
		 * and if so a new NewGRF list will be made in LoadOldSaveGame.
		 * Note: this is done here because AfterLoadGame is also called
		 * for OTTD savegames which have their own NewGRF logic. */
		ClearGRFConfigList(&_grfconfig);
		GamelogReset();
		if (!LoadOldSaveGame(filename)) return SL_REINIT;
		_sl_version = 0;
		_sl_minor_version = 0;
		GamelogStartAction(GLAT_LOAD);
		if (!AfterLoadGame()) {
			GamelogStopAction();
			return SL_REINIT;
		}
		GamelogStopAction();
		return SL_OK;
	}

	_sl.excpt_uninit = NULL;
	try {
		_sl.fh = (mode == SL_SAVE) ? FioFOpenFile(filename, "wb", sb) : FioFOpenFile(filename, "rb", sb);

		/* Make it a little easier to load savegames from the console */
		if (_sl.fh == NULL && mode == SL_LOAD) _sl.fh = FioFOpenFile(filename, "rb", SAVE_DIR);
		if (_sl.fh == NULL && mode == SL_LOAD) _sl.fh = FioFOpenFile(filename, "rb", BASE_DIR);

		if (_sl.fh == NULL) {
			SlError(mode == SL_SAVE ? STR_GAME_SAVELOAD_ERROR_FILE_NOT_WRITEABLE : STR_GAME_SAVELOAD_ERROR_FILE_NOT_READABLE);
		}

		_sl.bufe = _sl.bufp = NULL;
		_sl.offs_base = 0;
		_sl.action = (mode != 0) ? SLA_SAVE : SLA_LOAD;

		/* General tactic is to first save the game to memory, then use an available writer
		 * to write it to file, either in threaded mode if possible, or single-threaded */
		if (mode == SL_SAVE) { // SAVE game
			DEBUG(desync, 1, "save: %s\n", filename);

			_sl.write_bytes = WriteMem;
			_sl.excpt_uninit = UnInitMem;
			InitMem();

			_sl_version = SAVEGAME_VERSION;

			SaveViewportBeforeSaveGame();
			SlSaveChunks();
			SlWriteFill(); // flush the save buffer

			SaveFileStart();
			if (_network_server || !_settings_client.gui.threaded_saves) threaded = false;
			if (!threaded || !ThreadObject::New(&SaveFileToDiskThread, NULL, &_save_thread)) {
				if (threaded) DEBUG(sl, 1, "Cannot create savegame thread, reverting to single-threaded mode...");

				SaveOrLoadResult result = SaveFileToDisk(false);
				SaveFileDone();

				return result;
			}
		} else { // LOAD game
			assert(mode == SL_LOAD);
			DEBUG(desync, 1, "load: %s\n", filename);

			/* Can't fseek to 0 as in tar files that is not correct */
			long pos = ftell(_sl.fh);
			if (fread(hdr, sizeof(hdr), 1, _sl.fh) != 1) SlError(STR_GAME_SAVELOAD_ERROR_FILE_NOT_READABLE);

			/* see if we have any loader for this type. */
			const SaveLoadFormat *fmt = _saveload_formats;
			for (;;) {
				/* No loader found, treat as version 0 and use LZO format */
				if (fmt == endof(_saveload_formats)) {
					DEBUG(sl, 0, "Unknown savegame type, trying to load it as the buggy format");
					clearerr(_sl.fh);
					fseek(_sl.fh, pos, SEEK_SET);
					_sl_version = 0;
					_sl_minor_version = 0;

					/* Try to find the LZO savegame format; it uses 'OTTD' as tag. */
					fmt = _saveload_formats;
					for (;;) {
						if (fmt == endof(_saveload_formats)) {
							/* Who removed LZO support? Bad bad boy! */
							NOT_REACHED();
						}
						if (fmt->tag == TO_BE32X('OTTD')) break;
						fmt++;
					}
					break;
				}

				if (fmt->tag == hdr[0]) {
					/* check version number */
					_sl_version = TO_BE32(hdr[1]) >> 16;
					/* Minor is not used anymore from version 18.0, but it is still needed
					 * in versions before that (4 cases) which can't be removed easy.
					 * Therefor it is loaded, but never saved (or, it saves a 0 in any scenario).
					 * So never EVER use this minor version again. -- TrueLight -- 22-11-2005 */
					_sl_minor_version = (TO_BE32(hdr[1]) >> 8) & 0xFF;

					DEBUG(sl, 1, "Loading savegame version %d", _sl_version);

					/* Is the version higher than the current? */
					if (_sl_version > SAVEGAME_VERSION) SlError(STR_GAME_SAVELOAD_ERROR_TOO_NEW_SAVEGAME);
					break;
				}

				fmt++;
			}

			_sl.read_bytes = fmt->reader;
			_sl.excpt_uninit = fmt->uninit_read;

			/* loader for this savegame type is not implemented? */
			if (fmt->init_read == NULL) {
				char err_str[64];
				snprintf(err_str, lengthof(err_str), "Loader for '%s' is not available.", fmt->name);
				SlError(STR_GAME_SAVELOAD_ERROR_BROKEN_INTERNAL_ERROR, err_str);
			}

			if (!fmt->init_read(0)) {
				char err_str[64];
				snprintf(err_str, lengthof(err_str), "Initializing loader '%s' failed", fmt->name);
				SlError(STR_GAME_SAVELOAD_ERROR_BROKEN_INTERNAL_ERROR, err_str);
			}

			_engine_mngr.ResetToDefaultMapping();

			/* Old maps were hardcoded to 256x256 and thus did not contain
			 * any mapsize information. Pre-initialize to 256x256 to not to
			 * confuse old games */
			InitializeGame(256, 256, true, true);

			GamelogReset();

			if (CheckSavegameVersion(4)) {
				/*
				 * NewGRFs were introduced between 0.3,4 and 0.3.5, which both
				 * shared savegame version 4. Anything before that 'obviously'
				 * does not have any NewGRFs. Between the introduction and
				 * savegame version 41 (just before 0.5) the NewGRF settings
				 * were not stored in the savegame and they were loaded by
				 * using the settings from the main menu.
				 * So, to recap:
				 * - savegame version  <  4:  do not load any NewGRFs.
				 * - savegame version >= 41:  load NewGRFs from savegame, which is
				 *                            already done at this stage by
				 *                            overwriting the main menu settings.
				 * - other savegame versions: use main menu settings.
				 *
				 * This means that users *can* crash savegame version 4..40
				 * savegames if they set incompatible NewGRFs in the main menu,
				 * but can't crash anymore for savegame version < 4 savegames.
				 *
				 * Note: this is done here because AfterLoadGame is also called
				 * for TTO/TTD/TTDP savegames which have their own NewGRF logic.
				 */
				ClearGRFConfigList(&_grfconfig);
			}

			SlLoadChunks();
			SlFixPointers();
			fmt->uninit_read();
			fclose(_sl.fh);

			GamelogStartAction(GLAT_LOAD);

			_savegame_type = SGT_OTTD;

			/* After loading fix up savegame for any internal changes that
			 * might've occured since then. If it fails, load back the old game */
			if (!AfterLoadGame()) {
				GamelogStopAction();
				return SL_REINIT;
			}

			GamelogStopAction();
		}

		return SL_OK;
	}
	catch (...) {
		AbortSaveLoad();

		/* deinitialize compressor. */
		if (_sl.excpt_uninit != NULL) _sl.excpt_uninit();

		/* Skip the "colour" character */
		DEBUG(sl, 0, "%s", GetSaveLoadErrorString() + 3);

		/* A saver/loader exception!! reinitialize all variables to prevent crash! */
		return (mode == SL_LOAD) ? SL_REINIT : SL_ERROR;
	}
}

/** Do a save when exiting the game (_settings_client.gui.autosave_on_exit) */
void DoExitSave()
{
	SaveOrLoad("exit.sav", SL_SAVE, AUTOSAVE_DIR);
}

/**
 * Fill the buffer with the default name for a savegame *or* screenshot.
 * @param buf the buffer to write to.
 * @param last the last element in the buffer.
 */
void GenerateDefaultSaveName(char *buf, const char *last)
{
	/* Check if we have a name for this map, which is the name of the first
	 * available company. When there's no company available we'll use
	 * 'Spectator' as "company" name. */
	CompanyID cid = _local_company;
	if (!Company::IsValidID(cid)) {
		const Company *c;
		FOR_ALL_COMPANIES(c) {
			cid = c->index;
			break;
		}
	}

	SetDParam(0, cid);

	/* Insert current date */
	switch (_settings_client.gui.date_format_in_default_names) {
		case 0: SetDParam(1, STR_JUST_DATE_LONG); break;
		case 1: SetDParam(1, STR_JUST_DATE_TINY); break;
		case 2: SetDParam(1, STR_JUST_DATE_ISO); break;
		default: NOT_REACHED();
	}
	SetDParam(2, _date);

	/* Get the correct string (special string for when there's not company) */
	GetString(buf, !Company::IsValidID(cid) ? STR_SAVEGAME_NAME_SPECTATOR : STR_SAVEGAME_NAME_DEFAULT, last);
	SanitizeFilename(buf);
}

#if 0
/**
 * Function to get the type of the savegame by looking at the file header.
 * NOTICE: Not used right now, but could be used if extensions of savegames are garbled
 * @param file Savegame to be checked
 * @return SL_OLD_LOAD or SL_LOAD of the file
 */
int GetSavegameType(char *file)
{
	const SaveLoadFormat *fmt;
	uint32 hdr;
	FILE *f;
	int mode = SL_OLD_LOAD;

	f = fopen(file, "rb");
	if (fread(&hdr, sizeof(hdr), 1, f) != 1) {
		DEBUG(sl, 0, "Savegame is obsolete or invalid format");
		mode = SL_LOAD; // don't try to get filename, just show name as it is written
	} else {
		/* see if we have any loader for this type. */
		for (fmt = _saveload_formats; fmt != endof(_saveload_formats); fmt++) {
			if (fmt->tag == hdr) {
				mode = SL_LOAD; // new type of savegame
				break;
			}
		}
	}

	fclose(f);
	return mode;
}
#endif<|MERGE_RESOLUTION|>--- conflicted
+++ resolved
@@ -46,11 +46,7 @@
 
 #include "saveload_internal.h"
 
-<<<<<<< HEAD
-extern const uint16 SAVEGAME_VERSION = MCF_SV;
-=======
-extern const uint16 SAVEGAME_VERSION = SL_DEMANDS;
->>>>>>> ad147d6a
+extern const uint16 SAVEGAME_VERSION = SL_MCF;
 
 SavegameType _savegame_type; ///< type of savegame we are loading
 
