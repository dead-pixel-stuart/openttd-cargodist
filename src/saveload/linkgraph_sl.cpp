--- conflicted
+++ resolved
@@ -95,11 +95,7 @@
 
 static void Load_LGRP()
 {
-<<<<<<< HEAD
-	InitializeDemands();
-=======
 	InitializeLinkGraphs();
->>>>>>> a1e4bf33
 	for(CargoID cargo = CT_BEGIN; cargo != CT_END; ++cargo) {
 		LinkGraph & graph = _link_graphs[cargo];
 		SlObject(&graph, GetLinkGraphDesc(LGRP_GRAPH));
