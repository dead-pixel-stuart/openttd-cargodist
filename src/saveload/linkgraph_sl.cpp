/*
 * cargodist_sl.cpp
 *
 *  Created on: 13.03.2009
 *      Author: alve
 */
#include "../linkgraph.h"
#include "../demands.h"
#include "../settings_internal.h"
#include "saveload.h"
#include <vector>

const SettingDesc *GetSettingDescription(uint index);

static uint _num_components;
static Date _join_date;

enum {
	LGRP_GRAPH = 0,
	LGRP_COMPONENT = 1,
	LGRP_NODE = 2,
	LGRP_EDGE = 3,
};

const SaveLoad * GetLinkGraphComponentDesc() {

	static const SaveLoad _component_desc[] = {
<<<<<<< HEAD
		 SLE_CONDVAR(Component, num_nodes,        SLE_UINT,   LINKGRAPH_SV, SL_MAX_VERSION),
		 SLE_CONDVAR(Component, component_colour, SLE_UINT,   LINKGRAPH_SV, SL_MAX_VERSION),
		SLEG_CONDVAR(           _join_date,       SLE_INT32,    DEMANDS_SV, SL_MAX_VERSION),
=======
		 SLE_CONDVAR(LinkGraphComponent, num_nodes,        SLE_UINT,   LINKGRAPH_SV, SL_MAX_VERSION),
		 SLE_CONDVAR(LinkGraphComponent, component_colour, SLE_UINT,   LINKGRAPH_SV, SL_MAX_VERSION),
>>>>>>> f3fd78f1
		 SLE_END()
	};

	size_t offset_gamesettings = cpp_offsetof(GameSettings, linkgraph);
	size_t offset_component = cpp_offsetof(Component, settings);

	typedef std::vector<SaveLoad> SaveLoadVector;
	static SaveLoadVector saveloads;
	static const char * prefix = "linkgraph.";
	int prefixlen = strlen(prefix);

	int setting = 0;
	const SettingDesc * desc = GetSettingDescription(setting);
	while (desc->save.cmd != SL_END) {
		if (strncmp(desc->desc.name, prefix, prefixlen) == 0) {
			SaveLoad sl = desc->save;
			char *& address = reinterpret_cast<char *&>(sl.address);
			address -= offset_gamesettings;
			address += offset_component;
			saveloads.push_back(sl);
		}
		desc = GetSettingDescription(++setting);
	}

	int i = 0;
	do {
		saveloads.push_back(_component_desc[i++]);
	} while (saveloads.back().cmd != SL_END);

	return &saveloads[0];
}

const SaveLoad * GetLinkGraphDesc(uint type) {

	static const SaveLoad _linkgraph_desc[] = {
		SLEG_CONDVAR(           _num_components,  SLE_UINT,   LINKGRAPH_SV, SL_MAX_VERSION),
		 SLE_CONDVAR(LinkGraph, current_colour,   SLE_UINT,   LINKGRAPH_SV, SL_MAX_VERSION),
		 SLE_CONDVAR(LinkGraph, current_station,  SLE_UINT16, LINKGRAPH_SV, SL_MAX_VERSION),
		 SLE_CONDVAR(LinkGraph, cargo,            SLE_UINT8,  LINKGRAPH_SV, SL_MAX_VERSION),
		 SLE_END()
	};

	static const SaveLoad * _component_desc = GetLinkGraphComponentDesc();

	// edges and nodes are saved in the correct order, so we don't need to save their ids.

	static const SaveLoad _node_desc[] = {
		 SLE_CONDVAR(Node, supply,   SLE_UINT,   LINKGRAPH_SV, SL_MAX_VERSION),
		 SLE_CONDVAR(Node, demand,   SLE_UINT,   LINKGRAPH_SV, SL_MAX_VERSION),
		 SLE_CONDVAR(Node, station,  SLE_UINT16, LINKGRAPH_SV, SL_MAX_VERSION),
		 SLE_END()
	};

	static const SaveLoad _edge_desc[] = {
		 SLE_CONDVAR(Edge, distance, SLE_UINT,   LINKGRAPH_SV, SL_MAX_VERSION),
		 SLE_CONDVAR(Edge, capacity, SLE_UINT,   LINKGRAPH_SV, SL_MAX_VERSION),
		 SLE_END()
	};

	static const SaveLoad *_lgrp_descs[] = {
		_linkgraph_desc,
		_component_desc,
		_node_desc,
		_edge_desc,
	};

	return _lgrp_descs[type];

}

static void SaveLoad_LinkGraphComponent(LinkGraphComponent * comp) {
	for (uint from = 0; from < comp->GetSize(); ++from) {
		Node * node = &comp->GetNode(from);
		SlObject(node, GetLinkGraphDesc(LGRP_NODE));
		node->undelivered_supply = node->supply;
		for (uint to = 0; to < from; ++to) {
			SlObject(&comp->GetEdge(from, to), GetLinkGraphDesc(LGRP_EDGE));
			SlObject(&comp->GetEdge(to, from), GetLinkGraphDesc(LGRP_EDGE));
		}
	}
}

static void DoSave_LGRP(void *)
{
	for(CargoID cargo = CT_BEGIN; cargo != CT_END; ++cargo) {
		LinkGraph & graph = _link_graphs[cargo];
<<<<<<< HEAD
		_num_components = graph.GetNumJobs();
		SlObject(&graph, GetLinkGraphDesc(LGRP_GRAPH));
		JobList & jobs = graph.GetJobs();
		for (JobList::iterator i = jobs.begin(); i != jobs.end(); ++i) {
			LinkGraphJob * job = *i;
			Component * comp = job->GetComponent();
			_join_date = job->GetJoinDate();
=======
		_num_components = graph.GetNumLinkGraphComponents();
		SlObject(&graph, GetLinkGraphDesc(LGRP_GRAPH));
		LinkGraphComponentList & comps = graph.GetLinkGraphComponents();
		for (LinkGraphComponentList::iterator i = comps.begin(); i != comps.end(); ++i) {
			LinkGraphComponent * comp = *i;
>>>>>>> f3fd78f1
			SlObject(comp, GetLinkGraphDesc(LGRP_COMPONENT));
			SaveLoad_LinkGraphComponent(comp);
		}
	}
}

static void Load_LGRP()
{
	for(CargoID cargo = CT_BEGIN; cargo != CT_END; ++cargo) {
		LinkGraph & graph = _link_graphs[cargo];
		SlObject(&graph, GetLinkGraphDesc(LGRP_GRAPH));
		for (uint i = 0; i < _num_components; ++i) {
			LinkGraphComponent * comp = new LinkGraphComponent(cargo);
			SlObject(comp, GetLinkGraphDesc(LGRP_COMPONENT));
			comp->SetSize(comp->GetSize());
<<<<<<< HEAD
			SaveLoad_Component(comp);
			graph.AddComponent(comp, _join_date);
=======
			SaveLoad_LinkGraphComponent(comp);
			graph.AddLinkGraphComponent(comp);
>>>>>>> f3fd78f1
		}
	}
}

static void Save_LGRP() {
	SlAutolength((AutolengthProc*)DoSave_LGRP, NULL);
}

extern const ChunkHandler _linkgraph_chunk_handlers[] = {
	{ 'LGRP', Save_LGRP,      Load_LGRP,      CH_LAST},
};<|MERGE_RESOLUTION|>--- conflicted
+++ resolved
@@ -25,19 +25,14 @@
 const SaveLoad * GetLinkGraphComponentDesc() {
 
 	static const SaveLoad _component_desc[] = {
-<<<<<<< HEAD
-		 SLE_CONDVAR(Component, num_nodes,        SLE_UINT,   LINKGRAPH_SV, SL_MAX_VERSION),
-		 SLE_CONDVAR(Component, component_colour, SLE_UINT,   LINKGRAPH_SV, SL_MAX_VERSION),
-		SLEG_CONDVAR(           _join_date,       SLE_INT32,    DEMANDS_SV, SL_MAX_VERSION),
-=======
 		 SLE_CONDVAR(LinkGraphComponent, num_nodes,        SLE_UINT,   LINKGRAPH_SV, SL_MAX_VERSION),
 		 SLE_CONDVAR(LinkGraphComponent, component_colour, SLE_UINT,   LINKGRAPH_SV, SL_MAX_VERSION),
->>>>>>> f3fd78f1
+		SLEG_CONDVAR(                    _join_date,       SLE_INT32,    DEMANDS_SV, SL_MAX_VERSION),
 		 SLE_END()
 	};
 
 	size_t offset_gamesettings = cpp_offsetof(GameSettings, linkgraph);
-	size_t offset_component = cpp_offsetof(Component, settings);
+	size_t offset_component = cpp_offsetof(LinkGraphComponent, settings);
 
 	typedef std::vector<SaveLoad> SaveLoadVector;
 	static SaveLoadVector saveloads;
@@ -119,21 +114,13 @@
 {
 	for(CargoID cargo = CT_BEGIN; cargo != CT_END; ++cargo) {
 		LinkGraph & graph = _link_graphs[cargo];
-<<<<<<< HEAD
 		_num_components = graph.GetNumJobs();
 		SlObject(&graph, GetLinkGraphDesc(LGRP_GRAPH));
 		JobList & jobs = graph.GetJobs();
 		for (JobList::iterator i = jobs.begin(); i != jobs.end(); ++i) {
 			LinkGraphJob * job = *i;
-			Component * comp = job->GetComponent();
+			LinkGraphComponent * comp = job->GetComponent();
 			_join_date = job->GetJoinDate();
-=======
-		_num_components = graph.GetNumLinkGraphComponents();
-		SlObject(&graph, GetLinkGraphDesc(LGRP_GRAPH));
-		LinkGraphComponentList & comps = graph.GetLinkGraphComponents();
-		for (LinkGraphComponentList::iterator i = comps.begin(); i != comps.end(); ++i) {
-			LinkGraphComponent * comp = *i;
->>>>>>> f3fd78f1
 			SlObject(comp, GetLinkGraphDesc(LGRP_COMPONENT));
 			SaveLoad_LinkGraphComponent(comp);
 		}
@@ -149,13 +136,8 @@
 			LinkGraphComponent * comp = new LinkGraphComponent(cargo);
 			SlObject(comp, GetLinkGraphDesc(LGRP_COMPONENT));
 			comp->SetSize(comp->GetSize());
-<<<<<<< HEAD
-			SaveLoad_Component(comp);
-			graph.AddComponent(comp, _join_date);
-=======
 			SaveLoad_LinkGraphComponent(comp);
-			graph.AddLinkGraphComponent(comp);
->>>>>>> f3fd78f1
+			graph.AddLinkGraphComponent(comp, _join_date);
 		}
 	}
 }
