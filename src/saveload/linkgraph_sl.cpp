/*
 * cargodist_sl.cpp
 *
 *  Created on: 13.03.2009
 *      Author: alve
 */
#include "../linkgraph.h"
#include "../demands.h"
#include "../settings_internal.h"
#include "saveload.h"
#include <vector>

const SettingDesc *GetSettingDescription(uint index);

static uint _num_components;
static Date _join_date;

enum {
	LGRP_GRAPH = 0,
	LGRP_COMPONENT = 1,
	LGRP_NODE = 2,
	LGRP_EDGE = 3,
};

const SaveLoad * GetLinkGraphComponentDesc() {

	static const SaveLoad _component_desc[] = {
		 SLE_CONDVAR(LinkGraphComponent, num_nodes,        SLE_UINT,   LINKGRAPH_SV, SL_MAX_VERSION),
		 SLE_CONDVAR(LinkGraphComponent, component_colour, SLE_UINT,   LINKGRAPH_SV, SL_MAX_VERSION),
		SLEG_CONDVAR(                    _join_date,       SLE_INT32,    DEMANDS_SV, SL_MAX_VERSION),
		 SLE_END()
	};

	size_t offset_gamesettings = cpp_offsetof(GameSettings, linkgraph);
	size_t offset_component = cpp_offsetof(LinkGraphComponent, settings);

	typedef std::vector<SaveLoad> SaveLoadVector;
	static SaveLoadVector saveloads;
	static const char * prefix = "linkgraph.";
	int prefixlen = strlen(prefix);

	int setting = 0;
	const SettingDesc * desc = GetSettingDescription(setting);
	while (desc->save.cmd != SL_END) {
		if (strncmp(desc->desc.name, prefix, prefixlen) == 0) {
			SaveLoad sl = desc->save;
			char *& address = reinterpret_cast<char *&>(sl.address);
			address -= offset_gamesettings;
			address += offset_component;
			saveloads.push_back(sl);
		}
		desc = GetSettingDescription(++setting);
	}

	int i = 0;
	do {
		saveloads.push_back(_component_desc[i++]);
	} while (saveloads.back().cmd != SL_END);

	return &saveloads[0];
}

const SaveLoad * GetLinkGraphDesc(uint type) {

	static const SaveLoad _linkgraph_desc[] = {
		SLEG_CONDVAR(           _num_components,  SLE_UINT,   LINKGRAPH_SV, SL_MAX_VERSION),
		 SLE_CONDVAR(LinkGraph, current_colour,   SLE_UINT,   LINKGRAPH_SV, SL_MAX_VERSION),
		 SLE_CONDVAR(LinkGraph, current_station,  SLE_UINT16, LINKGRAPH_SV, SL_MAX_VERSION),
		 SLE_CONDVAR(LinkGraph, cargo,            SLE_UINT8,  LINKGRAPH_SV, SL_MAX_VERSION),
		 SLE_END()
	};

	static const SaveLoad * _component_desc = GetLinkGraphComponentDesc();

	// edges and nodes are saved in the correct order, so we don't need to save their ids.

	static const SaveLoad _node_desc[] = {
		 SLE_CONDVAR(Node, supply,   SLE_UINT,   LINKGRAPH_SV, SL_MAX_VERSION),
		 SLE_CONDVAR(Node, demand,   SLE_UINT,   LINKGRAPH_SV, SL_MAX_VERSION),
		 SLE_CONDVAR(Node, station,  SLE_UINT16, LINKGRAPH_SV, SL_MAX_VERSION),
		 SLE_END()
	};

	static const SaveLoad _edge_desc[] = {
		 SLE_CONDVAR(Edge, distance, SLE_UINT,   LINKGRAPH_SV, SL_MAX_VERSION),
		 SLE_CONDVAR(Edge, capacity, SLE_UINT,   LINKGRAPH_SV, SL_MAX_VERSION),
		 SLE_END()
	};

	static const SaveLoad *_lgrp_descs[] = {
		_linkgraph_desc,
		_component_desc,
		_node_desc,
		_edge_desc,
	};

	return _lgrp_descs[type];

}

static void SaveLoad_LinkGraphComponent(LinkGraphComponent * comp) {
	for (uint from = 0; from < comp->GetSize(); ++from) {
		Node * node = &comp->GetNode(from);
		SlObject(node, GetLinkGraphDesc(LGRP_NODE));
		node->undelivered_supply = node->supply;
		for (uint to = 0; to < from; ++to) {
			SlObject(&comp->GetEdge(from, to), GetLinkGraphDesc(LGRP_EDGE));
			SlObject(&comp->GetEdge(to, from), GetLinkGraphDesc(LGRP_EDGE));
		}
	}
}

static void DoSave_LGRP(void *)
{
	for(CargoID cargo = CT_BEGIN; cargo != CT_END; ++cargo) {
		LinkGraph & graph = _link_graphs[cargo];
<<<<<<< HEAD
		_num_components = graph.GetNumJobs();
		SlObject(&graph, GetLinkGraphDesc(LGRP_GRAPH));
		JobList & jobs = graph.GetJobs();
		for (JobList::iterator i = jobs.begin(); i != jobs.end(); ++i) {
			LinkGraphJob * job = *i;
			LinkGraphComponent * comp = job->GetComponent();
			_join_date = job->GetJoinDate();
=======
		_num_components = graph.GetNumComponents();
		SlObject(&graph, GetLinkGraphDesc(LGRP_GRAPH));
		ComponentList & comps = graph.GetComponents();
		for (ComponentList::iterator i = comps.begin(); i != comps.end(); ++i) {
			LinkGraphComponent * comp = *i;
>>>>>>> 54649754
			SlObject(comp, GetLinkGraphDesc(LGRP_COMPONENT));
			SaveLoad_LinkGraphComponent(comp);
		}
	}
}

static void Load_LGRP()
{
	for(CargoID cargo = CT_BEGIN; cargo != CT_END; ++cargo) {
		LinkGraph & graph = _link_graphs[cargo];
		SlObject(&graph, GetLinkGraphDesc(LGRP_GRAPH));
		for (uint i = 0; i < _num_components; ++i) {
			LinkGraphComponent * comp = new LinkGraphComponent(cargo);
			SlObject(comp, GetLinkGraphDesc(LGRP_COMPONENT));
			comp->SetSize(comp->GetSize());
			SaveLoad_LinkGraphComponent(comp);
<<<<<<< HEAD
			graph.AddLinkGraphComponent(comp, _join_date);
=======
			graph.AddComponent(comp);
>>>>>>> 54649754
		}
	}
}

static void Save_LGRP() {
	SlAutolength((AutolengthProc*)DoSave_LGRP, NULL);
}

extern const ChunkHandler _linkgraph_chunk_handlers[] = {
	{ 'LGRP', Save_LGRP,      Load_LGRP,      CH_LAST},
};<|MERGE_RESOLUTION|>--- conflicted
+++ resolved
@@ -114,7 +114,6 @@
 {
 	for(CargoID cargo = CT_BEGIN; cargo != CT_END; ++cargo) {
 		LinkGraph & graph = _link_graphs[cargo];
-<<<<<<< HEAD
 		_num_components = graph.GetNumJobs();
 		SlObject(&graph, GetLinkGraphDesc(LGRP_GRAPH));
 		JobList & jobs = graph.GetJobs();
@@ -122,13 +121,6 @@
 			LinkGraphJob * job = *i;
 			LinkGraphComponent * comp = job->GetComponent();
 			_join_date = job->GetJoinDate();
-=======
-		_num_components = graph.GetNumComponents();
-		SlObject(&graph, GetLinkGraphDesc(LGRP_GRAPH));
-		ComponentList & comps = graph.GetComponents();
-		for (ComponentList::iterator i = comps.begin(); i != comps.end(); ++i) {
-			LinkGraphComponent * comp = *i;
->>>>>>> 54649754
 			SlObject(comp, GetLinkGraphDesc(LGRP_COMPONENT));
 			SaveLoad_LinkGraphComponent(comp);
 		}
@@ -145,11 +137,7 @@
 			SlObject(comp, GetLinkGraphDesc(LGRP_COMPONENT));
 			comp->SetSize(comp->GetSize());
 			SaveLoad_LinkGraphComponent(comp);
-<<<<<<< HEAD
-			graph.AddLinkGraphComponent(comp, _join_date);
-=======
-			graph.AddComponent(comp);
->>>>>>> 54649754
+			graph.AddComponent(comp, _join_date);
 		}
 	}
 }
