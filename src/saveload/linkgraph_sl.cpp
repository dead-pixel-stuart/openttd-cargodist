/** @file linkgraph_sl.cpp Code handling saving and loading of link graphs */

#include "../linkgraph/linkgraph.h"
#include "../linkgraph/demands.h"
#include "../settings_internal.h"
#include "saveload.h"
#include <vector>

const SettingDesc *GetSettingDescription(uint index);

static Date _join_date;

/**
 * Get a SaveLoad array for a linkgraph component. The settings struct is derived from
 * the global settings saveload array. The exact entries are calculated when the function
 * is called the first time.
 * @return an array of SaveLoad structs
 */
const SaveLoad *GetLinkGraphComponentDesc() {

	static const SaveLoad _component_desc[] = {
		 SLE_CONDVAR(LinkGraphComponent, num_nodes,        SLE_UINT32, SL_COMPONENTS, SL_MAX_VERSION),
		 SLE_CONDVAR(LinkGraphComponent, index,            SLE_UINT16, SL_COMPONENTS, SL_MAX_VERSION),
		SLEG_CONDVAR(                    _join_date,       SLE_INT32,  SL_COMPONENTS, SL_MAX_VERSION),
		 SLE_END()
	};

	size_t offset_gamesettings = cpp_offsetof(GameSettings, linkgraph);
	size_t offset_component = cpp_offsetof(LinkGraphComponent, settings);

	typedef std::vector<SaveLoad> SaveLoadVector;
	static SaveLoadVector saveloads;
	static const char *prefix = "linkgraph.";

	/* Build the component SaveLoad array on first call and don't touch it later on */
	if (saveloads.empty()) {
		size_t prefixlen = strlen(prefix);

		int setting = 0;
		const SettingDesc *desc = GetSettingDescription(setting);
		while (desc->save.cmd != SL_END) {
			if (desc->desc.name != NULL && strncmp(desc->desc.name, prefix, prefixlen) == 0) {
				SaveLoad sl = desc->save;
				char *&address = reinterpret_cast<char *&>(sl.address);
				address -= offset_gamesettings;
				address += offset_component;
				saveloads.push_back(sl);
			}
			desc = GetSettingDescription(++setting);
		}

		int i = 0;
		do {
			saveloads.push_back(_component_desc[i++]);
		} while (saveloads.back().cmd != SL_END);
	}

	return &saveloads[0];
}

/**
 * Get a SaveLoad description for a link graph.
 * @return the SaveLoad array to save/load a link graph
 */
const SaveLoad *GetLinkGraphDesc() {

	static const SaveLoad _linkgraph_desc[] = {
		 SLE_CONDVAR(LinkGraph, current_component_id, SLE_UINT16, SL_COMPONENTS, SL_MAX_VERSION),
		 SLE_CONDVAR(LinkGraph, current_station_id,   SLE_UINT16, SL_COMPONENTS, SL_MAX_VERSION),
		 SLE_CONDVAR(LinkGraph, cargo,                SLE_UINT8,  SL_COMPONENTS, SL_MAX_VERSION),
		 SLE_END()
	};

<<<<<<< HEAD
	static const SaveLoad * _component_desc = GetLinkGraphComponentDesc();

	/* Edges and nodes are saved in the correct order, so we don't need to save their ids. */

	static const SaveLoad _node_desc[] = {
		 SLE_CONDVAR(Node, supply,    SLE_UINT32, SL_COMPONENTS, SL_MAX_VERSION),
		 SLE_CONDVAR(Node, demand,    SLE_UINT32, SL_COMPONENTS, SL_MAX_VERSION),
		 SLE_CONDVAR(Node, station,   SLE_UINT16, SL_COMPONENTS, SL_MAX_VERSION),
		 SLE_END()
	};

	static const SaveLoad _edge_desc[] = {
		 SLE_CONDVAR(Edge, distance,  SLE_UINT32, SL_COMPONENTS, SL_MAX_VERSION),
		 SLE_CONDVAR(Edge, capacity,  SLE_UINT32, SL_COMPONENTS, SL_MAX_VERSION),
		 SLE_CONDVAR(Edge, next_edge, SLE_UINT32,        SL_MCF, SL_MAX_VERSION),
		 SLE_END()
	};
=======
	return _linkgraph_desc;
}
>>>>>>> 6eed02b6

/* Edges and nodes are saved in the correct order, so we don't need to save their ids. */

/**
 * SaveLoad desc for a link graph node.
 */
static const SaveLoad _node_desc[] = {
	 SLE_CONDVAR(Node, supply,    SLE_UINT32, SL_COMPONENTS, SL_MAX_VERSION),
	 SLE_CONDVAR(Node, demand,    SLE_UINT32, SL_COMPONENTS, SL_MAX_VERSION),
	 SLE_CONDVAR(Node, station,   SLE_UINT16, SL_COMPONENTS, SL_MAX_VERSION),
	 SLE_END()
};

/**
 * SaveLoad desc for a link graph edge.
 */
static const SaveLoad _edge_desc[] = {
	 SLE_CONDVAR(Edge, distance,  SLE_UINT32, SL_COMPONENTS, SL_MAX_VERSION),
	 SLE_CONDVAR(Edge, capacity,  SLE_UINT32, SL_COMPONENTS, SL_MAX_VERSION),
	 SLE_END()
};

/**
 * Save/load a component of a link graph
 * @param comp the component to be saved or loaded
 */
static void SaveLoad_LinkGraphComponent(LinkGraphComponent *comp) {
	for (NodeID from = 0; from < comp->GetSize(); ++from) {
		Node *node = &comp->GetNode(from);
		SlObject(node, _node_desc);
		node->undelivered_supply = node->supply;
		for (NodeID to = 0; to < comp->GetSize(); ++to) {
			SlObject(&comp->GetEdge(from, to), _edge_desc);
		}
	}
}

/**
 * Save all link graphs.
 */
static void DoSave_LGRP(void *)
{
	for(CargoID cargo = CT_BEGIN; cargo != CT_END; ++cargo) {
		LinkGraph &graph = _link_graphs[cargo];
		SlObject(&graph, GetLinkGraphDesc());

		LinkGraphJob *job = graph.GetCurrentJob();
		LinkGraphComponent *comp = job->GetComponent();
		_join_date = job->GetJoinDate();
		SlObject(comp, GetLinkGraphComponentDesc());
		SaveLoad_LinkGraphComponent(comp);
	}
}

/**
 * Load all link graphs.
 */
static void Load_LGRP()
{
	for(CargoID cargo = CT_BEGIN; cargo != CT_END; ++cargo) {
		LinkGraph &graph = _link_graphs[cargo];
		SlObject(&graph, GetLinkGraphDesc());
		LinkGraphComponent *comp = new LinkGraphComponent(cargo);
		SlObject(comp, GetLinkGraphComponentDesc());
		comp->SetSize(comp->GetSize());
		SaveLoad_LinkGraphComponent(comp);
		graph.AddComponent(comp, _join_date);
	}
}

static void Save_LGRP() {
	SlAutolength((AutolengthProc*)DoSave_LGRP, NULL);
}

extern const ChunkHandler _linkgraph_chunk_handlers[] = {
	{ 'LGRP', Save_LGRP,      Load_LGRP,	NULL,      CH_LAST},
};<|MERGE_RESOLUTION|>--- conflicted
+++ resolved
@@ -70,29 +70,8 @@
 		 SLE_CONDVAR(LinkGraph, cargo,                SLE_UINT8,  SL_COMPONENTS, SL_MAX_VERSION),
 		 SLE_END()
 	};
-
-<<<<<<< HEAD
-	static const SaveLoad * _component_desc = GetLinkGraphComponentDesc();
-
-	/* Edges and nodes are saved in the correct order, so we don't need to save their ids. */
-
-	static const SaveLoad _node_desc[] = {
-		 SLE_CONDVAR(Node, supply,    SLE_UINT32, SL_COMPONENTS, SL_MAX_VERSION),
-		 SLE_CONDVAR(Node, demand,    SLE_UINT32, SL_COMPONENTS, SL_MAX_VERSION),
-		 SLE_CONDVAR(Node, station,   SLE_UINT16, SL_COMPONENTS, SL_MAX_VERSION),
-		 SLE_END()
-	};
-
-	static const SaveLoad _edge_desc[] = {
-		 SLE_CONDVAR(Edge, distance,  SLE_UINT32, SL_COMPONENTS, SL_MAX_VERSION),
-		 SLE_CONDVAR(Edge, capacity,  SLE_UINT32, SL_COMPONENTS, SL_MAX_VERSION),
-		 SLE_CONDVAR(Edge, next_edge, SLE_UINT32,        SL_MCF, SL_MAX_VERSION),
-		 SLE_END()
-	};
-=======
 	return _linkgraph_desc;
 }
->>>>>>> 6eed02b6
 
 /* Edges and nodes are saved in the correct order, so we don't need to save their ids. */
 
@@ -112,6 +91,7 @@
 static const SaveLoad _edge_desc[] = {
 	 SLE_CONDVAR(Edge, distance,  SLE_UINT32, SL_COMPONENTS, SL_MAX_VERSION),
 	 SLE_CONDVAR(Edge, capacity,  SLE_UINT32, SL_COMPONENTS, SL_MAX_VERSION),
+	 SLE_CONDVAR(Edge, next_edge, SLE_UINT32,        SL_MCF, SL_MAX_VERSION),
 	 SLE_END()
 };
 
