--- conflicted
+++ resolved
@@ -238,11 +238,11 @@
 
 const SaveLoad *GetFlowStatDesc() {
 	static const SaveLoad _flowstat_desc[] = {
-		SLEG_CONDVAR(             _station_id,         SLE_UINT16,         FLOWMAP_SV, SL_MAX_VERSION),
-		 SLE_CONDVAR(FlowStat,    via,                 SLE_UINT16,         FLOWMAP_SV, SL_MAX_VERSION),
-		 SLE_CONDVAR(FlowStat,    length,              SLE_UINT32,         FLOWMAP_SV, SL_MAX_VERSION),
-		 SLE_CONDVAR(FlowStat,    planned,             SLE_UINT32,         FLOWMAP_SV, SL_MAX_VERSION),
-		 SLE_CONDVAR(FlowStat,    sent,                SLE_UINT32,         FLOWMAP_SV, SL_MAX_VERSION),
+		SLEG_CONDVAR(             _station_id,         SLE_UINT16,         SL_FLOWMAP, SL_MAX_VERSION),
+		 SLE_CONDVAR(FlowStat,    via,                 SLE_UINT16,         SL_FLOWMAP, SL_MAX_VERSION),
+		 SLE_CONDVAR(FlowStat,    length,              SLE_UINT32,         SL_FLOWMAP, SL_MAX_VERSION),
+		 SLE_CONDVAR(FlowStat,    planned,             SLE_UINT32,         SL_FLOWMAP, SL_MAX_VERSION),
+		 SLE_CONDVAR(FlowStat,    sent,                SLE_UINT32,         SL_FLOWMAP, SL_MAX_VERSION),
 		 SLE_END()
 	};
 
@@ -278,17 +278,11 @@
 		SLEG_CONDVAR(            _cargo_feeder_share, SLE_FILE_U32 | SLE_VAR_I64, 14, 64),
 		SLEG_CONDVAR(            _cargo_feeder_share, SLE_INT64,                  65, 67),
 		 SLE_CONDLST(GoodsEntry, cargo.packets,       REF_CARGO_PACKET,           68, SL_MAX_VERSION),
-<<<<<<< HEAD
-		 SLE_CONDVAR(GoodsEntry, supply.supply,       SLE_UINT32,      CAPACITIES_SV, SL_MAX_VERSION),
-		SLEG_CONDVAR(            _num_links,          SLE_UINT16,      CAPACITIES_SV, SL_MAX_VERSION),
-		SLEG_CONDVAR(            _num_flows,          SLE_UINT32,         FLOWMAP_SV, SL_MAX_VERSION),
-		 SLE_CONDVAR(GoodsEntry, last_component,      SLE_UINT16,       LINKGRAPH_SV, SL_MAX_VERSION),
-=======
 		 SLE_CONDVAR(GoodsEntry, supply,              SLE_UINT32,      SL_CAPACITIES, SL_MAX_VERSION),
 		 SLE_CONDVAR(GoodsEntry, supply_new,          SLE_UINT32,      SL_CAPACITIES, SL_MAX_VERSION),
 		SLEG_CONDVAR(            _num_links,          SLE_UINT16,      SL_CAPACITIES, SL_MAX_VERSION),
+		SLEG_CONDVAR(            _num_flows,          SLE_UINT32,         SL_FLOWMAP, SL_MAX_VERSION),
 	     SLE_CONDVAR(GoodsEntry, last_component,      SLE_UINT16,      SL_COMPONENTS, SL_MAX_VERSION),
->>>>>>> f3befe56
 		SLE_END()
 	};
 
