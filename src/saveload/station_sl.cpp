--- conflicted
+++ resolved
@@ -433,10 +433,10 @@
 
 	if (!waypoint) {
 		Station *st = Station::From(bst);
-		for (CargoID c = 0; c < NUM_CARGO; c++) {
-			_num_links = (uint16)st->goods[c].link_stats.size();
-			SlObject(&st->goods[c], GetGoodsDesc());
-			for (LinkStatMap::const_iterator it(st->goods[c].link_stats.begin()); it != st->goods[c].link_stats.end(); ++it) {
+		for (CargoID i = 0; i < NUM_CARGO; i++) {
+			_num_links = (uint16)st->goods[i].link_stats.size();
+			SlObject(&st->goods[i], GetGoodsDesc());
+			for (LinkStatMap::const_iterator it(st->goods[i].link_stats.begin()); it != st->goods[i].link_stats.end(); ++it) {
 				_station_id = it->first;
 				LinkStat ls(it->second); // make a copy to avoid constness problems
 				SlObject(&ls, GetLinkStatDesc());
@@ -471,17 +471,6 @@
 
 		if (!waypoint) {
 			Station *st = Station::From(bst);
-<<<<<<< HEAD
-			for (CargoID c = 0; c < NUM_CARGO; c++) {
-				SlObject(&st->goods[c], GetGoodsDesc());
-				LinkStat ls(1);
-				for (uint16 i = 0; i < _num_links; ++i) {
-					SlObject(&ls, GetLinkStatDesc());
-					assert(ls.IsValid());
-					st->goods[c].link_stats.insert(
-						std::make_pair(_station_id, ls));
-				}
-=======
 
 			/* Before savegame version 161, persistent storages were not stored in a pool. */
 			if (IsSavegameVersionBefore(161) && !IsSavegameVersionBefore(145) && st->facilities & FACIL_AIRPORT) {
@@ -493,7 +482,12 @@
 
 			for (CargoID i = 0; i < NUM_CARGO; i++) {
 				SlObject(&st->goods[i], GetGoodsDesc());
->>>>>>> 5ca3e44f
+				LinkStat ls(1);
+				for (uint16 j = 0; j < _num_links; ++j) {
+					SlObject(&ls, GetLinkStatDesc());
+					assert(ls.IsValid());
+					st->goods[i].link_stats.insert(std::make_pair(_station_id, ls));
+				}
 			}
 		}
 
