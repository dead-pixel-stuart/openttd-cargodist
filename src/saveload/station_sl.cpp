/* $Id$ */

/*
 * This file is part of OpenTTD.
 * OpenTTD is free software; you can redistribute it and/or modify it under the terms of the GNU General Public License as published by the Free Software Foundation, version 2.
 * OpenTTD is distributed in the hope that it will be useful, but WITHOUT ANY WARRANTY; without even the implied warranty of MERCHANTABILITY or FITNESS FOR A PARTICULAR PURPOSE.
 * See the GNU General Public License for more details. You should have received a copy of the GNU General Public License along with OpenTTD. If not, see <http://www.gnu.org/licenses/>.
 */

/** @file station_sl.cpp Code handling saving and loading of economy data */

#include "../stdafx.h"
#include "../station_base.h"
#include "../waypoint_base.h"
#include "../roadstop_base.h"
#include "../vehicle_base.h"
#include "../newgrf_station.h"

#include "saveload.h"
#include "table/strings.h"

/**
 * Update the buoy orders to be waypoint orders.
 * @param o the order 'list' to check.
 */
static void UpdateWaypointOrder(Order *o)
{
	if (!o->IsType(OT_GOTO_STATION)) return;

	const Station *st = Station::Get(o->GetDestination());
	if ((st->had_vehicle_of_type & HVOT_WAYPOINT) == 0) return;

	o->MakeGoToWaypoint(o->GetDestination());
}

/**
 * Perform all steps to upgrade from the old station buoys to the new version
 * that uses waypoints. This includes some old saveload mechanics.
 */
void MoveBuoysToWaypoints()
{
	/* Buoy orders become waypoint orders */
	OrderList *ol;
	FOR_ALL_ORDER_LISTS(ol) {
		if (ol->GetFirstSharedVehicle()->type != VEH_SHIP) continue;

		for (Order *o = ol->GetFirstOrder(); o != NULL; o = o->next) UpdateWaypointOrder(o);
	}

	Vehicle *v;
	FOR_ALL_VEHICLES(v) {
		if (v->type != VEH_SHIP) continue;

		UpdateWaypointOrder(&v->current_order);
	}

	/* Now make the stations waypoints */
	Station *st;
	FOR_ALL_STATIONS(st) {
		if ((st->had_vehicle_of_type & HVOT_WAYPOINT) == 0) continue;

		StationID index    = st->index;
		TileIndex xy       = st->xy;
		Town *town         = st->town;
		StringID string_id = st->string_id;
		char *name         = st->name;
		Date build_date    = st->build_date;

		/* Delete the station, so we can make it a real waypoint. */
		delete st;

		Waypoint *wp = new (index) Waypoint(xy);
		wp->town       = town;
		wp->string_id  = STR_SV_STNAME_BUOY;
		wp->name       = name;
		wp->delete_ctr = 0; // Just reset delete counter for once.
		wp->build_date = build_date;
		wp->owner      = OWNER_NONE;

		if (IsInsideBS(string_id, STR_SV_STNAME_BUOY, 9)) wp->town_cn = string_id - STR_SV_STNAME_BUOY;

		if (IsBuoyTile(xy) && GetStationIndex(xy) == index) {
			wp->facilities |= FACIL_DOCK;
		}

		wp->rect.BeforeAddTile(xy, StationRect::ADD_FORCE);
	}
}

void AfterLoadStations()
{
	/* Update the speclists of all stations to point to the currently loaded custom stations. */
	BaseStation *st;
	FOR_ALL_BASE_STATIONS(st) {
		for (uint i = 0; i < st->num_specs; i++) {
			if (st->speclist[i].grfid == 0) continue;

			st->speclist[i].spec = StationClass::GetByGrf(st->speclist[i].grfid, st->speclist[i].localidx, NULL);
		}

		if (Station::IsExpected(st)) {
			Station *sta = Station::From(st);
			for (const RoadStop *rs = sta->bus_stops; rs != NULL; rs = rs->next) sta->bus_station.Add(rs->xy);
			for (const RoadStop *rs = sta->truck_stops; rs != NULL; rs = rs->next) sta->truck_station.Add(rs->xy);
		}

		StationUpdateAnimTriggers(st);
	}
}

/**
 * (Re)building of road stop caches after loading a savegame.
 */
void AfterLoadRoadStops()
{
	/* First construct the drive through entries */
	RoadStop *rs;
	FOR_ALL_ROADSTOPS(rs) {
		if (IsDriveThroughStopTile(rs->xy)) rs->MakeDriveThrough();
	}
	/* And then rebuild the data in those entries */
	FOR_ALL_ROADSTOPS(rs) {
		if (!HasBit(rs->status, RoadStop::RSSFB_BASE_ENTRY)) continue;

		rs->GetEntry(DIAGDIR_NE)->Rebuild(rs);
		rs->GetEntry(DIAGDIR_NW)->Rebuild(rs);
	}
}

static const SaveLoad _roadstop_desc[] = {
	SLE_VAR(RoadStop, xy,           SLE_UINT32),
	SLE_CONDNULL(1, 0, 44),
	SLE_VAR(RoadStop, status,       SLE_UINT8),
	/* Index was saved in some versions, but this is not needed */
	SLE_CONDNULL(4, 0, 8),
	SLE_CONDNULL(2, 0, 44),
	SLE_CONDNULL(1, 0, 25),

	SLE_REF(RoadStop, next,         REF_ROADSTOPS),
	SLE_CONDNULL(2, 0, 44),

	SLE_CONDNULL(4, 0, 24),
	SLE_CONDNULL(1, 25, 25),

	SLE_END()
};

static const SaveLoad _old_station_desc[] = {
	SLE_CONDVAR(Station, xy,                         SLE_FILE_U16 | SLE_VAR_U32,  0, 5),
	SLE_CONDVAR(Station, xy,                         SLE_UINT32,                  6, SL_MAX_VERSION),
	SLE_CONDNULL(4, 0, 5),  ///< bus/lorry tile
	SLE_CONDVAR(Station, train_station.tile,         SLE_FILE_U16 | SLE_VAR_U32,  0, 5),
	SLE_CONDVAR(Station, train_station.tile,         SLE_UINT32,                  6, SL_MAX_VERSION),
	SLE_CONDVAR(Station, airport.tile,               SLE_FILE_U16 | SLE_VAR_U32,  0, 5),
	SLE_CONDVAR(Station, airport.tile,               SLE_UINT32,                  6, SL_MAX_VERSION),
	SLE_CONDVAR(Station, dock_tile,                  SLE_FILE_U16 | SLE_VAR_U32,  0, 5),
	SLE_CONDVAR(Station, dock_tile,                  SLE_UINT32,                  6, SL_MAX_VERSION),
	    SLE_REF(Station, town,                       REF_TOWN),
	    SLE_VAR(Station, train_station.w,            SLE_FILE_U8 | SLE_VAR_U16),
	SLE_CONDVAR(Station, train_station.h,            SLE_FILE_U8 | SLE_VAR_U16,   2, SL_MAX_VERSION),

	SLE_CONDNULL(1, 0, 3),  ///< alpha_order

	    SLE_VAR(Station, string_id,                  SLE_STRINGID),
	SLE_CONDSTR(Station, name,                       SLE_STR, 0,                 84, SL_MAX_VERSION),
	SLE_CONDVAR(Station, indtype,                    SLE_UINT8,                 103, SL_MAX_VERSION),
	SLE_CONDVAR(Station, had_vehicle_of_type,        SLE_FILE_U16 | SLE_VAR_U8,   0, 121),
	SLE_CONDVAR(Station, had_vehicle_of_type,        SLE_UINT8,                 122, SL_MAX_VERSION),

	    SLE_VAR(Station, time_since_load,            SLE_UINT8),
	    SLE_VAR(Station, time_since_unload,          SLE_UINT8),
	    SLE_VAR(Station, delete_ctr,                 SLE_UINT8),
	    SLE_VAR(Station, owner,                      SLE_UINT8),
	    SLE_VAR(Station, facilities,                 SLE_UINT8),
	    SLE_VAR(Station, airport.type,               SLE_UINT8),

	SLE_CONDNULL(2, 0, 5),  ///< Truck/bus stop status
	SLE_CONDNULL(1, 0, 4),  ///< Blocked months

	SLE_CONDVAR(Station, airport.flags,              SLE_VAR_U64 | SLE_FILE_U16,  0,  2),
	SLE_CONDVAR(Station, airport.flags,              SLE_VAR_U64 | SLE_FILE_U32,  3, 45),
	SLE_CONDVAR(Station, airport.flags,              SLE_UINT64,                 46, SL_MAX_VERSION),

	SLE_CONDNULL(2, 0, 25), ///< last-vehicle
	SLE_CONDVAR(Station, last_vehicle_type,          SLE_UINT8,                  26, SL_MAX_VERSION),

	SLE_CONDNULL(2, 3, 25), ///< custom station class and id
	SLE_CONDVAR(Station, build_date,                 SLE_FILE_U16 | SLE_VAR_I32,  3, 30),
	SLE_CONDVAR(Station, build_date,                 SLE_INT32,                  31, SL_MAX_VERSION),

	SLE_CONDREF(Station, bus_stops,                  REF_ROADSTOPS,               6, SL_MAX_VERSION),
	SLE_CONDREF(Station, truck_stops,                REF_ROADSTOPS,               6, SL_MAX_VERSION),

	/* Used by newstations for graphic variations */
	SLE_CONDVAR(Station, random_bits,                SLE_UINT16,                 27, SL_MAX_VERSION),
	SLE_CONDVAR(Station, waiting_triggers,           SLE_UINT8,                  27, SL_MAX_VERSION),
	SLE_CONDVAR(Station, num_specs,                  SLE_UINT8,                  27, SL_MAX_VERSION),

	SLE_CONDLST(Station, loading_vehicles,           REF_VEHICLE,                57, SL_MAX_VERSION),

	/* reserve extra space in savegame here. (currently 32 bytes) */
	SLE_CONDNULL(32, 2, SL_MAX_VERSION),

	SLE_END()
};

static uint16 _waiting_acceptance;
static uint16 _num_links;
static uint32 _num_flows;
static uint16 _cargo_source;
static uint32 _cargo_source_xy;
static uint8  _cargo_days;
static Money  _cargo_feeder_share;

static const SaveLoad _station_speclist_desc[] = {
	SLE_CONDVAR(StationSpecList, grfid,    SLE_UINT32, 27, SL_MAX_VERSION),
	SLE_CONDVAR(StationSpecList, localidx, SLE_UINT8,  27, SL_MAX_VERSION),

	SLE_END()
};

static StationID _station_id;

/**
 * Wrapper function to get the LinkStat's internal structure while
 * some of the variables are private.
 * @return the saveload description for LinkStat.
 */
const SaveLoad *GetLinkStatDesc() {
	static const SaveLoad linkstat_desc[] = {
		SLEG_CONDVAR(             _station_id,         SLE_UINT16,      SL_CAPACITIES, SL_MAX_VERSION),
		 SLE_CONDVAR(LinkStat,    length,              SLE_UINT32,      SL_CAPACITIES, SL_MAX_VERSION),
		 SLE_CONDVAR(LinkStat,    capacity,            SLE_UINT32,      SL_CAPACITIES, SL_MAX_VERSION),
		 SLE_CONDVAR(LinkStat,    frozen,              SLE_UINT32,      SL_CAPACITIES, SL_MAX_VERSION),
		 SLE_CONDVAR(LinkStat,    usage,               SLE_UINT32,      SL_CAPACITIES, SL_MAX_VERSION),
		 SLE_END()
	};
	
	return linkstat_desc;
}

/**
 * Wrapper function to get the FlowStats's internal structure while
 * some of the variables are private.
 * @return the saveload description for FlowStat.
 */
const SaveLoad *GetFlowStatDesc() {
	static const SaveLoad _flowstat_desc[] = {
		SLEG_CONDVAR(             _station_id,         SLE_UINT16,         SL_FLOWMAP, SL_MAX_VERSION),
		 SLE_CONDVAR(FlowStat,    via,                 SLE_UINT16,         SL_FLOWMAP, SL_MAX_VERSION),
		 SLE_CONDVAR(FlowStat,    length,              SLE_UINT32,         SL_FLOWMAP, SL_MAX_VERSION),
		 SLE_CONDVAR(FlowStat,    planned,             SLE_UINT32,         SL_FLOWMAP, SL_MAX_VERSION),
		 SLE_CONDVAR(FlowStat,    sent,                SLE_UINT32,         SL_FLOWMAP, SL_MAX_VERSION),
		 SLE_END()
	};

	return _flowstat_desc;
}

std::list<CargoPacket *> _packets;
uint32 _num_dests;

/**
 * Wrapper function to get the GoodsEntry's internal structure while
 * some of the variables itself are private.
 * @return the saveload description for GoodsEntry.
 */
const SaveLoad *GetGoodsDesc()
{
	static const SaveLoad goods_desc[] = {
		SLEG_CONDVAR(            _waiting_acceptance, SLE_UINT16,                  0, 67),
		 SLE_CONDVAR(GoodsEntry, acceptance_pickup,   SLE_UINT8,                  68, SL_MAX_VERSION),
		SLE_CONDNULL(2,                                                           51, 67),
		     SLE_VAR(GoodsEntry, days_since_pickup,   SLE_UINT8),
		     SLE_VAR(GoodsEntry, rating,              SLE_UINT8),
		SLEG_CONDVAR(            _cargo_source,       SLE_FILE_U8 | SLE_VAR_U16,   0, 6),
		SLEG_CONDVAR(            _cargo_source,       SLE_UINT16,                  7, 67),
		SLEG_CONDVAR(            _cargo_source_xy,    SLE_UINT32,                 44, 67),
		SLEG_CONDVAR(            _cargo_days,         SLE_UINT8,                   0, 67),
		     SLE_VAR(GoodsEntry, last_speed,          SLE_UINT8),
		     SLE_VAR(GoodsEntry, last_age,            SLE_UINT8),
		SLEG_CONDVAR(            _cargo_feeder_share, SLE_FILE_U32 | SLE_VAR_I64, 14, 64),
		SLEG_CONDVAR(            _cargo_feeder_share, SLE_INT64,                  65, 67),
<<<<<<< HEAD
		SLEG_CONDLST(            _packets,            REF_CARGO_PACKET,           68, SL_CARGOMAP - 1),
		SLEG_CONDVAR(            _num_dests,          SLE_UINT32,        SL_CARGOMAP, SL_MAX_VERSION),
=======
		 SLE_CONDVAR(GoodsEntry, amount_fract,        SLE_UINT8,                 150, SL_MAX_VERSION),
		 SLE_CONDLST(GoodsEntry, cargo.packets,       REF_CARGO_PACKET,           68, SL_MAX_VERSION),
>>>>>>> b8394de1
		 SLE_CONDVAR(GoodsEntry, supply,              SLE_UINT32,      SL_CAPACITIES, SL_MAX_VERSION),
		 SLE_CONDVAR(GoodsEntry, supply_new,          SLE_UINT32,      SL_CAPACITIES, SL_MAX_VERSION),
		SLEG_CONDVAR(            _num_links,          SLE_UINT16,      SL_CAPACITIES, SL_MAX_VERSION),
		SLEG_CONDVAR(            _num_flows,          SLE_UINT32,         SL_FLOWMAP, SL_MAX_VERSION),
		 SLE_CONDVAR(GoodsEntry, last_component,      SLE_UINT16,      SL_COMPONENTS, SL_MAX_VERSION),
		SLE_END()
	};

	return goods_desc;
}

typedef std::pair<const StationID, std::list<CargoPacket *> > StationCargoPair;

static const SaveLoad _cargo_list_desc[] = {
	SLE_VAR(StationCargoPair, first,  SLE_UINT16),
	SLE_LST(StationCargoPair, second, REF_CARGO_PACKET),
	SLE_END()
};

/**
 * swap the temporary packets with the packets without specific destination in
 * the given goods entry. Assert that at least one of those is empty.
 * @param ge the goods entry to swap with
 */
static void SwapPackets(GoodsEntry *ge)
{
	StationCargoPacketMap &ge_packets = const_cast<StationCargoPacketMap &>(*ge->cargo.Packets());

	if (_packets.empty()) {
		std::map<StationID, std::list<CargoPacket *> >::iterator it(ge_packets.find(INVALID_STATION));
		if (it == ge_packets.end()) {
			return;
		} else {
			it->second.swap(_packets);
		}
	} else {
		assert(ge_packets[INVALID_STATION].empty());
		ge_packets[INVALID_STATION].swap(_packets);
	}
}

static void Load_STNS()
{
	int index;
	while ((index = SlIterateArray()) != -1) {
		Station *st = new (index) Station();

		SlObject(st, _old_station_desc);

		_waiting_acceptance = 0;

		uint num_cargo = CheckSavegameVersion(55) ? 12 : NUM_CARGO;
		for (CargoID i = 0; i < num_cargo; i++) {
			GoodsEntry *ge = &st->goods[i];
			SlObject(ge, GetGoodsDesc());
			SwapPackets(ge);
			if (CheckSavegameVersion(68)) {
				SB(ge->acceptance_pickup, GoodsEntry::ACCEPTANCE, 1, HasBit(_waiting_acceptance, 15));
				if (GB(_waiting_acceptance, 0, 12) != 0) {
					/* In old versions, enroute_from used 0xFF as INVALID_STATION */
					StationID source = (CheckSavegameVersion(7) && _cargo_source == 0xFF) ? INVALID_STATION : _cargo_source;

					/* Don't construct the packet with station here, because that'll fail with old savegames */
					CargoPacket *cp = new CargoPacket(GB(_waiting_acceptance, 0, 12), _cargo_days, source, _cargo_source_xy, _cargo_source_xy, _cargo_feeder_share);
					ge->cargo.Append(INVALID_STATION, cp);
				}
			}
		}

		if (st->num_specs != 0) {
			/* Allocate speclist memory when loading a game */
			st->speclist = CallocT<StationSpecList>(st->num_specs);
			for (uint i = 0; i < st->num_specs; i++) {
				SlObject(&st->speclist[i], _station_speclist_desc);
			}
		}
	}
}

static void Ptrs_STNS()
{
	/* Don't run when savegame version is higher than or equal to 123. */
	if (!CheckSavegameVersion(123)) return;

	Station *st;
	FOR_ALL_STATIONS(st) {
		if (!CheckSavegameVersion(68)) {
			for (CargoID i = 0; i < NUM_CARGO; i++) {
				GoodsEntry *ge = &st->goods[i];
				SwapPackets(ge);
				SlObject(ge, GetGoodsDesc());
				SwapPackets(ge);
			}
		}
		SlObject(st, _old_station_desc);
	}
}


static const SaveLoad _base_station_desc[] = {
	      SLE_VAR(BaseStation, xy,                     SLE_UINT32),
	      SLE_REF(BaseStation, town,                   REF_TOWN),
	      SLE_VAR(BaseStation, string_id,              SLE_STRINGID),
	      SLE_STR(BaseStation, name,                   SLE_STR, 0),
	      SLE_VAR(BaseStation, delete_ctr,             SLE_UINT8),
	      SLE_VAR(BaseStation, owner,                  SLE_UINT8),
	      SLE_VAR(BaseStation, facilities,             SLE_UINT8),
	      SLE_VAR(BaseStation, build_date,             SLE_INT32),

	/* Used by newstations for graphic variations */
	      SLE_VAR(BaseStation, random_bits,            SLE_UINT16),
	      SLE_VAR(BaseStation, waiting_triggers,       SLE_UINT8),
	      SLE_VAR(BaseStation, num_specs,              SLE_UINT8),

	      SLE_END()
};

static const SaveLoad _station_desc[] = {
	SLE_WRITEBYTE(Station, facilities,                 FACIL_NONE),
	SLE_ST_INCLUDE(),

	      SLE_VAR(Station, train_station.tile,         SLE_UINT32),
	      SLE_VAR(Station, train_station.w,            SLE_FILE_U8 | SLE_VAR_U16),
	      SLE_VAR(Station, train_station.h,            SLE_FILE_U8 | SLE_VAR_U16),

	      SLE_REF(Station, bus_stops,                  REF_ROADSTOPS),
	      SLE_REF(Station, truck_stops,                REF_ROADSTOPS),
	      SLE_VAR(Station, dock_tile,                  SLE_UINT32),
	      SLE_VAR(Station, airport.tile,               SLE_UINT32),
	  SLE_CONDVAR(Station, airport.w,                  SLE_FILE_U8 | SLE_VAR_U16, 140, SL_MAX_VERSION),
	  SLE_CONDVAR(Station, airport.h,                  SLE_FILE_U8 | SLE_VAR_U16, 140, SL_MAX_VERSION),
	      SLE_VAR(Station, airport.type,               SLE_UINT8),
	  SLE_CONDVAR(Station, airport.layout,             SLE_UINT8,                 145, SL_MAX_VERSION),
	      SLE_VAR(Station, airport.flags,              SLE_UINT64),
	  SLE_CONDVAR(Station, airport.rotation,           SLE_UINT8,                 145, SL_MAX_VERSION),
	  SLE_CONDARR(Station, airport.psa.storage,        SLE_UINT32, 16,            145, SL_MAX_VERSION),

	      SLE_VAR(Station, indtype,                    SLE_UINT8),

	      SLE_VAR(Station, time_since_load,            SLE_UINT8),
	      SLE_VAR(Station, time_since_unload,          SLE_UINT8),
	      SLE_VAR(Station, last_vehicle_type,          SLE_UINT8),
	      SLE_VAR(Station, had_vehicle_of_type,        SLE_UINT8),
	      SLE_LST(Station, loading_vehicles,           REF_VEHICLE),
	  SLE_CONDVAR(Station, always_accepted,            SLE_UINT32, 127, SL_MAX_VERSION),

	      SLE_END()
};

static const SaveLoad _waypoint_desc[] = {
	SLE_WRITEBYTE(Waypoint, facilities,                FACIL_WAYPOINT),
	SLE_ST_INCLUDE(),

	      SLE_VAR(Waypoint, town_cn,                   SLE_UINT16),

	  SLE_CONDVAR(Waypoint, train_station.tile,        SLE_UINT32,                  124, SL_MAX_VERSION),
	  SLE_CONDVAR(Waypoint, train_station.w,           SLE_FILE_U8 | SLE_VAR_U16,   124, SL_MAX_VERSION),
	  SLE_CONDVAR(Waypoint, train_station.h,           SLE_FILE_U8 | SLE_VAR_U16,   124, SL_MAX_VERSION),

	      SLE_END()
};

/**
 * Get the base station description to be used for SL_ST_INCLUDE
 * @return the base station description.
 */
const SaveLoad *GetBaseStationDescription()
{
	return _base_station_desc;
}

static void RealSave_STNN(BaseStation *bst)
{
	bool waypoint = (bst->facilities & FACIL_WAYPOINT) != 0;
	SlObject(bst, waypoint ? _waypoint_desc : _station_desc);

	if (!waypoint) {
		Station *st = Station::From(bst);
		for (CargoID c = 0; c < NUM_CARGO; c++) {
			_num_dests = (uint32)st->goods[c].cargo.Packets()->MapSize();
			_num_links = (uint16)st->goods[c].link_stats.size();
			_num_flows = 0;
			for(FlowStatMap::const_iterator it(st->goods[c].flows.begin()); it != st->goods[c].flows.end(); ++it) {
				_num_flows += (uint32)it->second.size();
			}
			SlObject(&st->goods[c], GetGoodsDesc());
			for (LinkStatMap::const_iterator it(st->goods[c].link_stats.begin()); it != st->goods[c].link_stats.end(); ++it) {
				_station_id = it->first;
				LinkStat ls(it->second); // make a copy to avoid constness problems
				SlObject(&ls, GetLinkStatDesc());
			}
			for (FlowStatMap::const_iterator outer_it(st->goods[c].flows.begin()); outer_it != st->goods[c].flows.end(); ++outer_it) {
				_station_id = outer_it->first;
				for (FlowStatSet::const_iterator inner_it(outer_it->second.begin()); inner_it != outer_it->second.end(); ++inner_it) {
					FlowStat fs(*inner_it); // make a copy to avoid constness problems
					SlObject(&fs, GetFlowStatDesc());
				}
			}
			for (StationCargoPacketMap::ConstMapIterator it(st->goods[c].cargo.Packets()->begin()); it != st->goods[c].cargo.Packets()->end(); ++it) {
				SlObject(const_cast<StationCargoPacketMap::value_type *>(&(*it)), _cargo_list_desc);
			}
		}
	}

	for (uint i = 0; i < bst->num_specs; i++) {
		SlObject(&bst->speclist[i], _station_speclist_desc);
	}
}

static void Save_STNN()
{
	BaseStation *st;
	/* Write the stations */
	FOR_ALL_BASE_STATIONS(st) {
		SlSetArrayIndex(st->index);
		SlAutolength((AutolengthProc*)RealSave_STNN, st);
	}
}

static void Load_STNN()
{
	int index;

	while ((index = SlIterateArray()) != -1) {
		bool waypoint = (SlReadByte() & FACIL_WAYPOINT) != 0;

		BaseStation *bst = waypoint ? (BaseStation *)new (index) Waypoint() : new (index) Station();
		SlObject(bst, waypoint ? _waypoint_desc : _station_desc);

		if (!waypoint) {
			Station *st = Station::From(bst);
			for (CargoID c = 0; c < NUM_CARGO; c++) {
				SlObject(&st->goods[c], GetGoodsDesc());
				LinkStat ls;
				for (uint16 i = 0; i < _num_links; ++i) {
					SlObject(&ls, GetLinkStatDesc());
					assert(!ls.IsNull());
					st->goods[c].link_stats[_station_id] = ls;
				}
				FlowStat fs;
				for (uint32 i = 0; i < _num_flows; ++i) {
					SlObject(&fs, GetFlowStatDesc());
					st->goods[c].flows[_station_id].insert(fs);
				}
				if (CheckSavegameVersion(SL_CARGOMAP -1)) {
					SwapPackets(&st->goods[c]);
				} else {
					StationCargoPair pair;
					for(uint i = 0; i < _num_dests; ++i) {
						SlObject(&pair, _cargo_list_desc);
						const_cast<StationCargoPacketMap &>(*(st->goods[c].cargo.Packets()))[pair.first].swap(pair.second);
						assert(pair.second.empty());
					}
				}
			}
		}

		if (bst->num_specs != 0) {
			/* Allocate speclist memory when loading a game */
			bst->speclist = CallocT<StationSpecList>(bst->num_specs);
			for (uint i = 0; i < bst->num_specs; i++) {
				SlObject(&bst->speclist[i], _station_speclist_desc);
			}
		}
	}
}

static void Ptrs_STNN()
{
	/* Don't run when savegame version lower than 123. */
	if (CheckSavegameVersion(123)) return;

	Station *st;
	FOR_ALL_STATIONS(st) {
		for (CargoID i = 0; i < NUM_CARGO; i++) {
			GoodsEntry *ge = &st->goods[i];
			if (CheckSavegameVersion(SL_CARGOMAP)) {
				SwapPackets(ge);
				SlObject(ge, GetGoodsDesc());
				SwapPackets(ge);
			} else {
				SlObject(ge, GetGoodsDesc());
				for (StationCargoPacketMap::ConstMapIterator it = ge->cargo.Packets()->begin(); it != ge->cargo.Packets()->end(); ++it) {
					SlObject(const_cast<StationCargoPair *>(&(*it)), _cargo_list_desc);
				}
			}
		}
		SlObject(st, _station_desc);
	}

	Waypoint *wp;
	FOR_ALL_WAYPOINTS(wp) {
		SlObject(wp, _waypoint_desc);
	}
}

static void Save_ROADSTOP()
{
	RoadStop *rs;

	FOR_ALL_ROADSTOPS(rs) {
		SlSetArrayIndex(rs->index);
		SlObject(rs, _roadstop_desc);
	}
}

static void Load_ROADSTOP()
{
	int index;

	while ((index = SlIterateArray()) != -1) {
		RoadStop *rs = new (index) RoadStop(INVALID_TILE);

		SlObject(rs, _roadstop_desc);
	}
}

static void Ptrs_ROADSTOP()
{
	RoadStop *rs;
	FOR_ALL_ROADSTOPS(rs) {
		SlObject(rs, _roadstop_desc);
	}
}

extern const ChunkHandler _station_chunk_handlers[] = {
	{ 'STNS', NULL,          Load_STNS,     Ptrs_STNS,     NULL, CH_ARRAY },
	{ 'STNN', Save_STNN,     Load_STNN,     Ptrs_STNN,     NULL, CH_ARRAY },
	{ 'ROAD', Save_ROADSTOP, Load_ROADSTOP, Ptrs_ROADSTOP, NULL, CH_ARRAY | CH_LAST},
};<|MERGE_RESOLUTION|>--- conflicted
+++ resolved
@@ -281,13 +281,9 @@
 		     SLE_VAR(GoodsEntry, last_age,            SLE_UINT8),
 		SLEG_CONDVAR(            _cargo_feeder_share, SLE_FILE_U32 | SLE_VAR_I64, 14, 64),
 		SLEG_CONDVAR(            _cargo_feeder_share, SLE_INT64,                  65, 67),
-<<<<<<< HEAD
 		SLEG_CONDLST(            _packets,            REF_CARGO_PACKET,           68, SL_CARGOMAP - 1),
 		SLEG_CONDVAR(            _num_dests,          SLE_UINT32,        SL_CARGOMAP, SL_MAX_VERSION),
-=======
 		 SLE_CONDVAR(GoodsEntry, amount_fract,        SLE_UINT8,                 150, SL_MAX_VERSION),
-		 SLE_CONDLST(GoodsEntry, cargo.packets,       REF_CARGO_PACKET,           68, SL_MAX_VERSION),
->>>>>>> b8394de1
 		 SLE_CONDVAR(GoodsEntry, supply,              SLE_UINT32,      SL_CAPACITIES, SL_MAX_VERSION),
 		 SLE_CONDVAR(GoodsEntry, supply_new,          SLE_UINT32,      SL_CAPACITIES, SL_MAX_VERSION),
 		SLEG_CONDVAR(            _num_links,          SLE_UINT16,      SL_CAPACITIES, SL_MAX_VERSION),
