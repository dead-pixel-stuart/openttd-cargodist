/* $Id$ */

/*
 * This file is part of OpenTTD.
 * OpenTTD is free software; you can redistribute it and/or modify it under the terms of the GNU General Public License as published by the Free Software Foundation, version 2.
 * OpenTTD is distributed in the hope that it will be useful, but WITHOUT ANY WARRANTY; without even the implied warranty of MERCHANTABILITY or FITNESS FOR A PARTICULAR PURPOSE.
 * See the GNU General Public License for more details. You should have received a copy of the GNU General Public License along with OpenTTD. If not, see <http://www.gnu.org/licenses/>.
 */

/** @file station_sl.cpp Code handling saving and loading of stations. */

#include "../stdafx.h"
#include "../station_base.h"
#include "../waypoint_base.h"
#include "../roadstop_base.h"
#include "../vehicle_base.h"
#include "../newgrf_station.h"
#include "../newgrf.h"

#include "saveload.h"
#include "table/strings.h"

/**
 * Update the buoy orders to be waypoint orders.
 * @param o the order 'list' to check.
 */
static void UpdateWaypointOrder(Order *o)
{
	if (!o->IsType(OT_GOTO_STATION)) return;

	const Station *st = Station::Get(o->GetDestination());
	if ((st->had_vehicle_of_type & HVOT_WAYPOINT) == 0) return;

	o->MakeGoToWaypoint(o->GetDestination());
}

/**
 * Perform all steps to upgrade from the old station buoys to the new version
 * that uses waypoints. This includes some old saveload mechanics.
 */
void MoveBuoysToWaypoints()
{
	/* Buoy orders become waypoint orders */
	OrderList *ol;
	FOR_ALL_ORDER_LISTS(ol) {
		VehicleType vt = ol->GetFirstSharedVehicle()->type;
		if (vt != VEH_SHIP && vt != VEH_TRAIN) continue;

		for (Order *o = ol->GetFirstOrder(); o != NULL; o = o->next) UpdateWaypointOrder(o);
	}

	Vehicle *v;
	FOR_ALL_VEHICLES(v) {
		VehicleType vt = v->type;
		if (vt != VEH_SHIP && vt != VEH_TRAIN) continue;

		UpdateWaypointOrder(&v->current_order);
	}

	/* Now make the stations waypoints */
	Station *st;
	FOR_ALL_STATIONS(st) {
		if ((st->had_vehicle_of_type & HVOT_WAYPOINT) == 0) continue;

		StationID index    = st->index;
		TileIndex xy       = st->xy;
		Town *town         = st->town;
		StringID string_id = st->string_id;
		char *name         = st->name;
		st->name           = NULL;
		Date build_date    = st->build_date;
		/* TTDPatch could use "buoys with rail station" for rail waypoints */
		bool train         = st->train_station.tile != INVALID_TILE;
		TileArea train_st  = st->train_station;

		/* Delete the station, so we can make it a real waypoint. */
		delete st;

		/* Stations and waypoints are in the same pool, so if a station
		 * is deleted there must be place for a Waypoint. */
		assert(Waypoint::CanAllocateItem());
		Waypoint *wp   = new (index) Waypoint(xy);
		wp->town       = town;
		wp->string_id  = train ? STR_SV_STNAME_WAYPOINT : STR_SV_STNAME_BUOY;
		wp->name       = name;
		wp->delete_ctr = 0; // Just reset delete counter for once.
		wp->build_date = build_date;
		wp->owner      = train ? GetTileOwner(xy) : OWNER_NONE;

		if (IsInsideBS(string_id, STR_SV_STNAME_BUOY, 9)) wp->town_cn = string_id - STR_SV_STNAME_BUOY;

		if (train) {
			/* When we make a rail waypoint of the station, convert the map as well. */
			TILE_AREA_LOOP(t, train_st) {
				if (!IsTileType(t, MP_STATION) || GetStationIndex(t) != index) continue;

				SB(_m[t].m6, 3, 3, STATION_WAYPOINT);
				wp->rect.BeforeAddTile(t, StationRect::ADD_FORCE);
			}

			wp->train_station = train_st;
			wp->facilities |= FACIL_TRAIN;
		} else if (IsBuoyTile(xy) && GetStationIndex(xy) == index) {
			wp->rect.BeforeAddTile(xy, StationRect::ADD_FORCE);
			wp->facilities |= FACIL_DOCK;
		}
	}
}

void AfterLoadStations()
{
	/* Update the speclists of all stations to point to the currently loaded custom stations. */
	BaseStation *st;
	FOR_ALL_BASE_STATIONS(st) {
		for (uint i = 0; i < st->num_specs; i++) {
			if (st->speclist[i].grfid == 0) continue;

			st->speclist[i].spec = StationClass::GetByGrf(st->speclist[i].grfid, st->speclist[i].localidx, NULL);
		}

		if (Station::IsExpected(st)) {
			Station *sta = Station::From(st);
			for (const RoadStop *rs = sta->bus_stops; rs != NULL; rs = rs->next) sta->bus_station.Add(rs->xy);
			for (const RoadStop *rs = sta->truck_stops; rs != NULL; rs = rs->next) sta->truck_station.Add(rs->xy);
		}

		StationUpdateAnimTriggers(st);
	}
}

/**
 * (Re)building of road stop caches after loading a savegame.
 */
void AfterLoadRoadStops()
{
	/* First construct the drive through entries */
	RoadStop *rs;
	FOR_ALL_ROADSTOPS(rs) {
		if (IsDriveThroughStopTile(rs->xy)) rs->MakeDriveThrough();
	}
	/* And then rebuild the data in those entries */
	FOR_ALL_ROADSTOPS(rs) {
		if (!HasBit(rs->status, RoadStop::RSSFB_BASE_ENTRY)) continue;

		rs->GetEntry(DIAGDIR_NE)->Rebuild(rs);
		rs->GetEntry(DIAGDIR_NW)->Rebuild(rs);
	}
}

static const SaveLoad _roadstop_desc[] = {
	SLE_VAR(RoadStop, xy,           SLE_UINT32),
	SLE_CONDNULL(1, 0, 44),
	SLE_VAR(RoadStop, status,       SLE_UINT8),
	/* Index was saved in some versions, but this is not needed */
	SLE_CONDNULL(4, 0, 8),
	SLE_CONDNULL(2, 0, 44),
	SLE_CONDNULL(1, 0, 25),

	SLE_REF(RoadStop, next,         REF_ROADSTOPS),
	SLE_CONDNULL(2, 0, 44),

	SLE_CONDNULL(4, 0, 24),
	SLE_CONDNULL(1, 25, 25),

	SLE_END()
};

static const SaveLoad _old_station_desc[] = {
	SLE_CONDVAR(Station, xy,                         SLE_FILE_U16 | SLE_VAR_U32,  0, 5),
	SLE_CONDVAR(Station, xy,                         SLE_UINT32,                  6, SL_MAX_VERSION),
	SLE_CONDNULL(4, 0, 5),  ///< bus/lorry tile
	SLE_CONDVAR(Station, train_station.tile,         SLE_FILE_U16 | SLE_VAR_U32,  0, 5),
	SLE_CONDVAR(Station, train_station.tile,         SLE_UINT32,                  6, SL_MAX_VERSION),
	SLE_CONDVAR(Station, airport.tile,               SLE_FILE_U16 | SLE_VAR_U32,  0, 5),
	SLE_CONDVAR(Station, airport.tile,               SLE_UINT32,                  6, SL_MAX_VERSION),
	SLE_CONDVAR(Station, dock_tile,                  SLE_FILE_U16 | SLE_VAR_U32,  0, 5),
	SLE_CONDVAR(Station, dock_tile,                  SLE_UINT32,                  6, SL_MAX_VERSION),
	    SLE_REF(Station, town,                       REF_TOWN),
	    SLE_VAR(Station, train_station.w,            SLE_FILE_U8 | SLE_VAR_U16),
	SLE_CONDVAR(Station, train_station.h,            SLE_FILE_U8 | SLE_VAR_U16,   2, SL_MAX_VERSION),

	SLE_CONDNULL(1, 0, 3),  ///< alpha_order

	    SLE_VAR(Station, string_id,                  SLE_STRINGID),
	SLE_CONDSTR(Station, name,                       SLE_STR, 0,                 84, SL_MAX_VERSION),
	SLE_CONDVAR(Station, indtype,                    SLE_UINT8,                 103, SL_MAX_VERSION),
	SLE_CONDVAR(Station, had_vehicle_of_type,        SLE_FILE_U16 | SLE_VAR_U8,   0, 121),
	SLE_CONDVAR(Station, had_vehicle_of_type,        SLE_UINT8,                 122, SL_MAX_VERSION),

	    SLE_VAR(Station, time_since_load,            SLE_UINT8),
	    SLE_VAR(Station, time_since_unload,          SLE_UINT8),
	    SLE_VAR(Station, delete_ctr,                 SLE_UINT8),
	    SLE_VAR(Station, owner,                      SLE_UINT8),
	    SLE_VAR(Station, facilities,                 SLE_UINT8),
	    SLE_VAR(Station, airport.type,               SLE_UINT8),

	SLE_CONDNULL(2, 0, 5),  ///< Truck/bus stop status
	SLE_CONDNULL(1, 0, 4),  ///< Blocked months

	SLE_CONDVAR(Station, airport.flags,              SLE_VAR_U64 | SLE_FILE_U16,  0,  2),
	SLE_CONDVAR(Station, airport.flags,              SLE_VAR_U64 | SLE_FILE_U32,  3, 45),
	SLE_CONDVAR(Station, airport.flags,              SLE_UINT64,                 46, SL_MAX_VERSION),

	SLE_CONDNULL(2, 0, 25), ///< last-vehicle
	SLE_CONDVAR(Station, last_vehicle_type,          SLE_UINT8,                  26, SL_MAX_VERSION),

	SLE_CONDNULL(2, 3, 25), ///< custom station class and id
	SLE_CONDVAR(Station, build_date,                 SLE_FILE_U16 | SLE_VAR_I32,  3, 30),
	SLE_CONDVAR(Station, build_date,                 SLE_INT32,                  31, SL_MAX_VERSION),

	SLE_CONDREF(Station, bus_stops,                  REF_ROADSTOPS,               6, SL_MAX_VERSION),
	SLE_CONDREF(Station, truck_stops,                REF_ROADSTOPS,               6, SL_MAX_VERSION),

	/* Used by newstations for graphic variations */
	SLE_CONDVAR(Station, random_bits,                SLE_UINT16,                 27, SL_MAX_VERSION),
	SLE_CONDVAR(Station, waiting_triggers,           SLE_UINT8,                  27, SL_MAX_VERSION),
	SLE_CONDVAR(Station, num_specs,                  SLE_UINT8,                  27, SL_MAX_VERSION),

	SLE_CONDLST(Station, loading_vehicles,           REF_VEHICLE,                57, SL_MAX_VERSION),

	/* reserve extra space in savegame here. (currently 32 bytes) */
	SLE_CONDNULL(32, 2, SL_MAX_VERSION),

	SLE_END()
};

static uint16 _waiting_acceptance;
static uint16 _num_links;
static uint32 _num_flows;
static uint16 _cargo_source;
static uint32 _cargo_source_xy;
static uint16 _cargo_days;
static Money  _cargo_feeder_share;

static const SaveLoad _station_speclist_desc[] = {
	SLE_CONDVAR(StationSpecList, grfid,    SLE_UINT32, 27, SL_MAX_VERSION),
	SLE_CONDVAR(StationSpecList, localidx, SLE_UINT8,  27, SL_MAX_VERSION),

	SLE_END()
};

static StationID _station_id;

/**
 * Wrapper function to get the LinkStat's internal structure while
 * some of the variables are private.
 * @return Saveload description for LinkStat.
 */
const SaveLoad *GetLinkStatDesc()
{
	static const SaveLoad linkstat_desc[] = {
		SLEG_VAR(             _station_id,         SLE_UINT16),
		 SLE_VAR(LinkStat,    length,              SLE_UINT32),
		 SLE_VAR(LinkStat,    capacity,            SLE_UINT32),
		 SLE_VAR(LinkStat,    timeout,             SLE_UINT32),
		 SLE_VAR(LinkStat,    usage,               SLE_UINT32),
		 SLE_END()
	};

	return linkstat_desc;
}

/**
 * Wrapper function to get the FlowStats's internal structure while
 * some of the variables are private.
 * @return the saveload description for FlowStat.
 */
const SaveLoad *GetFlowStatDesc()
{
	static const SaveLoad _flowstat_desc[] = {
		SLEG_CONDVAR(             _station_id,         SLE_UINT16,         SL_FLOWMAP, SL_MAX_VERSION),
		 SLE_CONDVAR(FlowStat,    via,                 SLE_UINT16,         SL_FLOWMAP, SL_MAX_VERSION),
		 SLE_CONDVAR(FlowStat,    length,              SLE_UINT32,         SL_FLOWMAP, SL_MAX_VERSION),
		 SLE_CONDVAR(FlowStat,    planned,             SLE_UINT32,         SL_FLOWMAP, SL_MAX_VERSION),
		 SLE_CONDVAR(FlowStat,    sent,                SLE_UINT32,         SL_FLOWMAP, SL_MAX_VERSION),
		 SLE_END()
	};

	return _flowstat_desc;
}

/**
 * Wrapper function to get the GoodsEntry's internal structure while
 * some of the variables itself are private.
 * @return the saveload description for GoodsEntry.
 */
const SaveLoad *GetGoodsDesc()
{
	static const SaveLoad goods_desc[] = {
		SLEG_CONDVAR(            _waiting_acceptance, SLE_UINT16,                  0, 67),
		 SLE_CONDVAR(GoodsEntry, acceptance_pickup,   SLE_UINT8,                  68, SL_MAX_VERSION),
		SLE_CONDNULL(2,                                                           51, 67),
		     SLE_VAR(GoodsEntry, days_since_pickup,   SLE_UINT8),
		     SLE_VAR(GoodsEntry, rating,              SLE_UINT8),
		SLEG_CONDVAR(            _cargo_source,       SLE_FILE_U8 | SLE_VAR_U16,   0, 6),
		SLEG_CONDVAR(            _cargo_source,       SLE_UINT16,                  7, 67),
		SLEG_CONDVAR(            _cargo_source_xy,    SLE_UINT32,                 44, 67),
		SLEG_CONDVAR(            _cargo_days,         SLE_UINT8,                   0, 67),
		     SLE_VAR(GoodsEntry, last_speed,          SLE_UINT8),
		     SLE_VAR(GoodsEntry, last_age,            SLE_UINT8),
		SLEG_CONDVAR(            _cargo_feeder_share, SLE_FILE_U32 | SLE_VAR_I64, 14, 64),
		SLEG_CONDVAR(            _cargo_feeder_share, SLE_INT64,                  65, 67),
		 SLE_CONDVAR(GoodsEntry, amount_fract,        SLE_UINT8,                 150, SL_MAX_VERSION),
		 SLE_CONDLST(GoodsEntry, cargo.packets,       REF_CARGO_PACKET,           68, SL_MAX_VERSION),
		 SLE_CONDVAR(GoodsEntry, supply,              SLE_UINT32,      SL_CAPACITIES, SL_MAX_VERSION),
		 SLE_CONDVAR(GoodsEntry, supply_new,          SLE_UINT32,      SL_CAPACITIES, SL_MAX_VERSION),
		SLEG_CONDVAR(            _num_links,          SLE_UINT16,      SL_CAPACITIES, SL_MAX_VERSION),
		SLEG_CONDVAR(            _num_flows,          SLE_UINT32,         SL_FLOWMAP, SL_MAX_VERSION),
		 SLE_CONDVAR(GoodsEntry, last_component,      SLE_UINT16,      SL_COMPONENTS, SL_MAX_VERSION),
		SLE_END()
	};

	return goods_desc;
}


static void Load_STNS()
{
	int index;
	while ((index = SlIterateArray()) != -1) {
		Station *st = new (index) Station();

		SlObject(st, _old_station_desc);

		_waiting_acceptance = 0;

		uint num_cargo = IsSavegameVersionBefore(55) ? 12 : NUM_CARGO;
		for (CargoID i = 0; i < num_cargo; i++) {
			GoodsEntry *ge = &st->goods[i];
			SlObject(ge, GetGoodsDesc());
			if (IsSavegameVersionBefore(68)) {
				SB(ge->acceptance_pickup, GoodsEntry::GES_ACCEPTANCE, 1, HasBit(_waiting_acceptance, 15));
				if (GB(_waiting_acceptance, 0, 12) != 0) {
					/* In old versions, enroute_from used 0xFF as INVALID_STATION */
					StationID source = (IsSavegameVersionBefore(7) && _cargo_source == 0xFF) ? INVALID_STATION : _cargo_source;

					/* Make sure we can allocate the CargoPacket. This is safe
					 * as there can only be ~64k stations and 32 cargos in these
					 * savegame versions. As the CargoPacketPool has more than
					 * 16 million entries; it fits by an order of magnitude. */
					assert(CargoPacket::CanAllocateItem());
					ge->cargo.Append(new CargoPacket(GB(_waiting_acceptance, 0, 12), _cargo_days, source, _cargo_source_xy, _cargo_source_xy, _cargo_feeder_share));
					SB(ge->acceptance_pickup, GoodsEntry::GES_PICKUP, 1, 1);
				}
			}
		}

		if (st->num_specs != 0) {
			/* Allocate speclist memory when loading a game */
			st->speclist = CallocT<StationSpecList>(st->num_specs);
			for (uint i = 0; i < st->num_specs; i++) {
				SlObject(&st->speclist[i], _station_speclist_desc);
			}
		}
	}
}

static void Ptrs_STNS()
{
	/* Don't run when savegame version is higher than or equal to 123. */
	if (!IsSavegameVersionBefore(123)) return;

	Station *st;
	FOR_ALL_STATIONS(st) {
		if (!IsSavegameVersionBefore(68)) {
			for (CargoID i = 0; i < NUM_CARGO; i++) {
				GoodsEntry *ge = &st->goods[i];
				SlObject(ge, GetGoodsDesc());
			}
		}
		SlObject(st, _old_station_desc);
	}
}


static const SaveLoad _base_station_desc[] = {
	      SLE_VAR(BaseStation, xy,                     SLE_UINT32),
	      SLE_REF(BaseStation, town,                   REF_TOWN),
	      SLE_VAR(BaseStation, string_id,              SLE_STRINGID),
	      SLE_STR(BaseStation, name,                   SLE_STR, 0),
	      SLE_VAR(BaseStation, delete_ctr,             SLE_UINT8),
	      SLE_VAR(BaseStation, owner,                  SLE_UINT8),
	      SLE_VAR(BaseStation, facilities,             SLE_UINT8),
	      SLE_VAR(BaseStation, build_date,             SLE_INT32),

	/* Used by newstations for graphic variations */
	      SLE_VAR(BaseStation, random_bits,            SLE_UINT16),
	      SLE_VAR(BaseStation, waiting_triggers,       SLE_UINT8),
	      SLE_VAR(BaseStation, num_specs,              SLE_UINT8),

	      SLE_END()
};

static OldPersistentStorage _old_st_persistent_storage;

static const SaveLoad _station_desc[] = {
	SLE_WRITEBYTE(Station, facilities,                 FACIL_NONE),
	SLE_ST_INCLUDE(),

	      SLE_VAR(Station, train_station.tile,         SLE_UINT32),
	      SLE_VAR(Station, train_station.w,            SLE_FILE_U8 | SLE_VAR_U16),
	      SLE_VAR(Station, train_station.h,            SLE_FILE_U8 | SLE_VAR_U16),

	      SLE_REF(Station, bus_stops,                  REF_ROADSTOPS),
	      SLE_REF(Station, truck_stops,                REF_ROADSTOPS),
	      SLE_VAR(Station, dock_tile,                  SLE_UINT32),
	      SLE_VAR(Station, airport.tile,               SLE_UINT32),
	  SLE_CONDVAR(Station, airport.w,                  SLE_FILE_U8 | SLE_VAR_U16, 140, SL_MAX_VERSION),
	  SLE_CONDVAR(Station, airport.h,                  SLE_FILE_U8 | SLE_VAR_U16, 140, SL_MAX_VERSION),
	      SLE_VAR(Station, airport.type,               SLE_UINT8),
	  SLE_CONDVAR(Station, airport.layout,             SLE_UINT8,                 145, SL_MAX_VERSION),
	      SLE_VAR(Station, airport.flags,              SLE_UINT64),
	  SLE_CONDVAR(Station, airport.rotation,           SLE_UINT8,                 145, SL_MAX_VERSION),
	 SLEG_CONDARR(_old_st_persistent_storage.storage,  SLE_UINT32, 16,            145, 160),
	  SLE_CONDREF(Station, airport.psa,                REF_STORAGE,               161, SL_MAX_VERSION),

	      SLE_VAR(Station, indtype,                    SLE_UINT8),

	      SLE_VAR(Station, time_since_load,            SLE_UINT8),
	      SLE_VAR(Station, time_since_unload,          SLE_UINT8),
	      SLE_VAR(Station, last_vehicle_type,          SLE_UINT8),
	      SLE_VAR(Station, had_vehicle_of_type,        SLE_UINT8),
	      SLE_LST(Station, loading_vehicles,           REF_VEHICLE),
	  SLE_CONDVAR(Station, always_accepted,            SLE_UINT32, 127, SL_MAX_VERSION),

	      SLE_END()
};

static const SaveLoad _waypoint_desc[] = {
	SLE_WRITEBYTE(Waypoint, facilities,                FACIL_WAYPOINT),
	SLE_ST_INCLUDE(),

	      SLE_VAR(Waypoint, town_cn,                   SLE_UINT16),

	  SLE_CONDVAR(Waypoint, train_station.tile,        SLE_UINT32,                  124, SL_MAX_VERSION),
	  SLE_CONDVAR(Waypoint, train_station.w,           SLE_FILE_U8 | SLE_VAR_U16,   124, SL_MAX_VERSION),
	  SLE_CONDVAR(Waypoint, train_station.h,           SLE_FILE_U8 | SLE_VAR_U16,   124, SL_MAX_VERSION),

	      SLE_END()
};

/**
 * Get the base station description to be used for SL_ST_INCLUDE
 * @return the base station description.
 */
const SaveLoad *GetBaseStationDescription()
{
	return _base_station_desc;
}

static void RealSave_STNN(BaseStation *bst)
{
	bool waypoint = (bst->facilities & FACIL_WAYPOINT) != 0;
	SlObject(bst, waypoint ? _waypoint_desc : _station_desc);

	if (!waypoint) {
		Station *st = Station::From(bst);
<<<<<<< HEAD
		for (CargoID c = 0; c < NUM_CARGO; c++) {
			_num_links = (uint16)st->goods[c].link_stats.size();
			_num_flows = 0;
			for (FlowStatMap::const_iterator it(st->goods[c].flows.begin()); it != st->goods[c].flows.end(); ++it) {
				_num_flows += (uint32)it->second.size();
			}
			SlObject(&st->goods[c], GetGoodsDesc());
			for (LinkStatMap::const_iterator it(st->goods[c].link_stats.begin()); it != st->goods[c].link_stats.end(); ++it) {
=======
		for (CargoID i = 0; i < NUM_CARGO; i++) {
			_num_links = (uint16)st->goods[i].link_stats.size();
			SlObject(&st->goods[i], GetGoodsDesc());
			for (LinkStatMap::const_iterator it(st->goods[i].link_stats.begin()); it != st->goods[i].link_stats.end(); ++it) {
>>>>>>> 3bbc1e21
				_station_id = it->first;
				LinkStat ls(it->second); // make a copy to avoid constness problems
				SlObject(&ls, GetLinkStatDesc());
			}
			for (FlowStatMap::const_iterator outer_it(st->goods[c].flows.begin()); outer_it != st->goods[c].flows.end(); ++outer_it) {
				_station_id = outer_it->first;
				for (FlowStatSet::const_iterator inner_it(outer_it->second.begin()); inner_it != outer_it->second.end(); ++inner_it) {
					FlowStat fs(*inner_it); // make a copy to avoid constness problems
					SlObject(&fs, GetFlowStatDesc());
				}
			}
		}
	}

	for (uint i = 0; i < bst->num_specs; i++) {
		SlObject(&bst->speclist[i], _station_speclist_desc);
	}
}

static void Save_STNN()
{
	BaseStation *st;
	/* Write the stations */
	FOR_ALL_BASE_STATIONS(st) {
		SlSetArrayIndex(st->index);
		SlAutolength((AutolengthProc*)RealSave_STNN, st);
	}
}

static void Load_STNN()
{
	int index;

	while ((index = SlIterateArray()) != -1) {
		bool waypoint = (SlReadByte() & FACIL_WAYPOINT) != 0;

		BaseStation *bst = waypoint ? (BaseStation *)new (index) Waypoint() : new (index) Station();
		SlObject(bst, waypoint ? _waypoint_desc : _station_desc);

		if (!waypoint) {
			Station *st = Station::From(bst);

			/* Before savegame version 161, persistent storages were not stored in a pool. */
			if (IsSavegameVersionBefore(161) && !IsSavegameVersionBefore(145) && st->facilities & FACIL_AIRPORT) {
				/* Store the old persistent storage. The GRFID will be added later. */
				assert(PersistentStorage::CanAllocateItem());
				st->airport.psa = new PersistentStorage(0);
				memcpy(st->airport.psa->storage, _old_st_persistent_storage.storage, sizeof(st->airport.psa->storage));
			}

			for (CargoID i = 0; i < NUM_CARGO; i++) {
				SlObject(&st->goods[i], GetGoodsDesc());
				LinkStat ls(1);
				for (uint16 j = 0; j < _num_links; ++j) {
					SlObject(&ls, GetLinkStatDesc());
					assert(ls.IsValid());
					st->goods[i].link_stats.insert(std::make_pair(_station_id, ls));
				}
				FlowStat fs;
				for (uint32 i = 0; i < _num_flows; ++i) {
					SlObject(&fs, GetFlowStatDesc());
					st->goods[c].flows[_station_id].insert(fs);
				}
			}
		}

		if (bst->num_specs != 0) {
			/* Allocate speclist memory when loading a game */
			bst->speclist = CallocT<StationSpecList>(bst->num_specs);
			for (uint i = 0; i < bst->num_specs; i++) {
				SlObject(&bst->speclist[i], _station_speclist_desc);
			}
		}
	}
}

static void Ptrs_STNN()
{
	/* Don't run when savegame version lower than 123. */
	if (IsSavegameVersionBefore(123)) return;

	Station *st;
	FOR_ALL_STATIONS(st) {
		for (CargoID i = 0; i < NUM_CARGO; i++) {
			GoodsEntry *ge = &st->goods[i];
			SlObject(ge, GetGoodsDesc());
		}
		SlObject(st, _station_desc);
	}

	Waypoint *wp;
	FOR_ALL_WAYPOINTS(wp) {
		SlObject(wp, _waypoint_desc);
	}
}

static void Save_ROADSTOP()
{
	RoadStop *rs;

	FOR_ALL_ROADSTOPS(rs) {
		SlSetArrayIndex(rs->index);
		SlObject(rs, _roadstop_desc);
	}
}

static void Load_ROADSTOP()
{
	int index;

	while ((index = SlIterateArray()) != -1) {
		RoadStop *rs = new (index) RoadStop(INVALID_TILE);

		SlObject(rs, _roadstop_desc);
	}
}

static void Ptrs_ROADSTOP()
{
	RoadStop *rs;
	FOR_ALL_ROADSTOPS(rs) {
		SlObject(rs, _roadstop_desc);
	}
}

extern const ChunkHandler _station_chunk_handlers[] = {
	{ 'STNS', NULL,          Load_STNS,     Ptrs_STNS,     NULL, CH_ARRAY },
	{ 'STNN', Save_STNN,     Load_STNN,     Ptrs_STNN,     NULL, CH_ARRAY },
	{ 'ROAD', Save_ROADSTOP, Load_ROADSTOP, Ptrs_ROADSTOP, NULL, CH_ARRAY | CH_LAST},
};<|MERGE_RESOLUTION|>--- conflicted
+++ resolved
@@ -455,26 +455,19 @@
 
 	if (!waypoint) {
 		Station *st = Station::From(bst);
-<<<<<<< HEAD
-		for (CargoID c = 0; c < NUM_CARGO; c++) {
-			_num_links = (uint16)st->goods[c].link_stats.size();
-			_num_flows = 0;
-			for (FlowStatMap::const_iterator it(st->goods[c].flows.begin()); it != st->goods[c].flows.end(); ++it) {
-				_num_flows += (uint32)it->second.size();
-			}
-			SlObject(&st->goods[c], GetGoodsDesc());
-			for (LinkStatMap::const_iterator it(st->goods[c].link_stats.begin()); it != st->goods[c].link_stats.end(); ++it) {
-=======
 		for (CargoID i = 0; i < NUM_CARGO; i++) {
 			_num_links = (uint16)st->goods[i].link_stats.size();
+			_num_flows = 0;
+			for (FlowStatMap::const_iterator it(st->goods[i].flows.begin()); it != st->goods[i].flows.end(); ++it) {
+				_num_flows += (uint32)it->second.size();
+			}
 			SlObject(&st->goods[i], GetGoodsDesc());
 			for (LinkStatMap::const_iterator it(st->goods[i].link_stats.begin()); it != st->goods[i].link_stats.end(); ++it) {
->>>>>>> 3bbc1e21
 				_station_id = it->first;
 				LinkStat ls(it->second); // make a copy to avoid constness problems
 				SlObject(&ls, GetLinkStatDesc());
 			}
-			for (FlowStatMap::const_iterator outer_it(st->goods[c].flows.begin()); outer_it != st->goods[c].flows.end(); ++outer_it) {
+			for (FlowStatMap::const_iterator outer_it(st->goods[i].flows.begin()); outer_it != st->goods[i].flows.end(); ++outer_it) {
 				_station_id = outer_it->first;
 				for (FlowStatSet::const_iterator inner_it(outer_it->second.begin()); inner_it != outer_it->second.end(); ++inner_it) {
 					FlowStat fs(*inner_it); // make a copy to avoid constness problems
@@ -529,9 +522,9 @@
 					st->goods[i].link_stats.insert(std::make_pair(_station_id, ls));
 				}
 				FlowStat fs;
-				for (uint32 i = 0; i < _num_flows; ++i) {
+				for (uint32 j = 0; j < _num_flows; ++j) {
 					SlObject(&fs, GetFlowStatDesc());
-					st->goods[c].flows[_station_id].insert(fs);
+					st->goods[i].flows[_station_id].insert(fs);
 				}
 			}
 		}
