--- conflicted
+++ resolved
@@ -223,17 +223,14 @@
 	}
 }
 
-<<<<<<< HEAD
 std::list<CargoPacket *> _packets;
 uint32 _num_dests;
 
-=======
 /**
  * Wrapper function to get the GoodsEntry's internal structure while
  * some of the variables itself are private.
  * @return the saveload description for GoodsEntry.
  */
->>>>>>> f78b957e
 const SaveLoad *GetGoodsDesc()
 {
 	static const SaveLoad goods_desc[] = {
@@ -307,16 +304,9 @@
 				SB(ge->acceptance_pickup, GoodsEntry::ACCEPTANCE, 1, HasBit(_waiting_acceptance, 15));
 				if (GB(_waiting_acceptance, 0, 12) != 0) {
 					/* Don't construct the packet with station here, because that'll fail with old savegames */
-<<<<<<< HEAD
 					CargoPacket *cp = new CargoPacket(ST_INDUSTRY, INVALID_SOURCE, _cargo_source_xy, GB(_waiting_acceptance, 0, 12), _cargo_days, _cargo_feeder_share);
 					/* In old versions, enroute_from used 0xFF as INVALID_STATION */
-					cp->source      = (CheckSavegameVersion(7) && _cargo_source == 0xFF) ? INVALID_STATION : _cargo_source;
-=======
-					CargoPacket *cp = new CargoPacket(GB(_waiting_acceptance, 0, 12), _cargo_days, _cargo_feeder_share);
-					/* In old versions, enroute_from used 0xFF as INVALID_STATION */
 					cp->source          = (CheckSavegameVersion(7) && _cargo_source == 0xFF) ? INVALID_STATION : _cargo_source;
-					cp->source_xy       = _cargo_source_xy;
->>>>>>> f78b957e
 					SB(ge->acceptance_pickup, GoodsEntry::PICKUP, 1, 1);
 					ge->cargo.Append(INVALID_STATION, cp);
 				}
