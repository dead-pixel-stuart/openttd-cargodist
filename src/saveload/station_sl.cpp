--- conflicted
+++ resolved
@@ -245,19 +245,11 @@
 const SaveLoad *GetLinkStatDesc()
 {
 	static const SaveLoad linkstat_desc[] = {
-<<<<<<< HEAD
-		SLEG_CONDVAR(             _station_id,         SLE_UINT16,      SL_CAPACITIES, SL_MAX_VERSION),
-		 SLE_CONDVAR(LinkStat,    length,              SLE_UINT32,      SL_CAPACITIES, SL_MAX_VERSION),
-		 SLE_CONDVAR(LinkStat,    capacity,            SLE_UINT32,      SL_CAPACITIES, SL_MAX_VERSION),
-		 SLE_CONDVAR(LinkStat,    frozen,              SLE_UINT32,      SL_CAPACITIES, SL_MAX_VERSION),
-		 SLE_CONDVAR(LinkStat,    usage,               SLE_UINT32,      SL_CAPACITIES, SL_MAX_VERSION),
-=======
 		SLEG_VAR(             _station_id,         SLE_UINT16),
 		 SLE_VAR(LinkStat,    length,              SLE_UINT32),
 		 SLE_VAR(LinkStat,    capacity,            SLE_UINT32),
 		 SLE_VAR(LinkStat,    frozen,              SLE_UINT32),
 		 SLE_VAR(LinkStat,    usage,               SLE_UINT32),
->>>>>>> 1a4be541
 		 SLE_END()
 	};
 
@@ -492,11 +484,7 @@
 			_num_dests = (uint32)st->goods[c].cargo.Packets()->MapSize();
 			_num_links = (uint16)st->goods[c].link_stats.size();
 			_num_flows = 0;
-<<<<<<< HEAD
-			for(FlowStatMap::const_iterator it(st->goods[c].flows.begin()); it != st->goods[c].flows.end(); ++it) {
-=======
 			for (FlowStatMap::const_iterator it(st->goods[c].flows.begin()); it != st->goods[c].flows.end(); ++it) {
->>>>>>> 1a4be541
 				_num_flows += (uint32)it->second.size();
 			}
 			SlObject(&st->goods[c], GetGoodsDesc());
@@ -562,11 +550,7 @@
 					SwapPackets(&st->goods[c]);
 				} else {
 					StationCargoPair pair;
-<<<<<<< HEAD
-					for(uint i = 0; i < _num_dests; ++i) {
-=======
 					for (uint i = 0; i < _num_dests; ++i) {
->>>>>>> 1a4be541
 						SlObject(&pair, _cargo_list_desc);
 						const_cast<StationCargoPacketMap &>(*(st->goods[c].cargo.Packets()))[pair.first].swap(pair.second);
 						assert(pair.second.empty());
