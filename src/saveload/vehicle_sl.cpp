--- conflicted
+++ resolved
@@ -252,12 +252,6 @@
 		v->first = NULL;
 		if (v->type == VEH_TRAIN) Train::From(v)->tcache.first_engine = INVALID_ENGINE;
 		if (v->type == VEH_ROAD)  RoadVehicle::From(v)->rcache.first_engine = INVALID_ENGINE;
-<<<<<<< HEAD
-
-		v->cargo.SortAndCache();
-		v->reserved.SortAndCache();
-=======
->>>>>>> 888bb26d
 	}
 
 	/* AfterLoadVehicles may also be called in case of NewGRF reload, in this
@@ -451,13 +445,8 @@
 		SLEG_CONDVAR(         _cargo_source_xy,      SLE_UINT32,                  44,  67),
 		     SLE_VAR(Vehicle, cargo_cap,             SLE_UINT16),
 		SLEG_CONDVAR(         _cargo_count,          SLE_UINT16,                   0,  67),
-<<<<<<< HEAD
-		 SLE_CONDSET(Vehicle, cargo.packets,         REF_CARGO_PACKET,            68, SL_MAX_VERSION),
-		 SLE_CONDSET(Vehicle, reserved.packets,      REF_CARGO_PACKET,    FLOWMAP_SV, SL_MAX_VERSION),
-=======
 		 SLE_CONDLST(Vehicle, cargo.packets,         REF_CARGO_PACKET,            68, SL_MAX_VERSION),
          SLE_CONDLST(Vehicle, reserved.packets,      REF_CARGO_PACKET,RESERVATION_SV, SL_MAX_VERSION),
->>>>>>> 888bb26d
 
 		     SLE_VAR(Vehicle, day_counter,           SLE_UINT8),
 		     SLE_VAR(Vehicle, tick_counter,          SLE_UINT8),
