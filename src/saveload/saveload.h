--- conflicted
+++ resolved
@@ -553,12 +553,9 @@
 	SL_DEMANDS = SL_COMPONENTS + 20,
 	SL_MCF,
 	SL_FLOWMAP,
-<<<<<<< HEAD
 	SL_CARGOMAP,
-=======
 
 	/** Highest possible savegame version. */
->>>>>>> d2cf7086
 	SL_MAX_VERSION = 255
 };
 
