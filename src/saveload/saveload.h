/* $Id$ */

/*
 * This file is part of OpenTTD.
 * OpenTTD is free software; you can redistribute it and/or modify it under the terms of the GNU General Public License as published by the Free Software Foundation, version 2.
 * OpenTTD is distributed in the hope that it will be useful, but WITHOUT ANY WARRANTY; without even the implied warranty of MERCHANTABILITY or FITNESS FOR A PARTICULAR PURPOSE.
 * See the GNU General Public License for more details. You should have received a copy of the GNU General Public License along with OpenTTD. If not, see <http://www.gnu.org/licenses/>.
 */

/** @file saveload.h Functions/types related to saving and loading games. */

#ifndef SAVELOAD_H
#define SAVELOAD_H

#include "../fileio_type.h"

#ifdef SIZE_MAX
#undef SIZE_MAX
#endif

#define SIZE_MAX ((size_t)-1)

/** Save or load result codes. */
enum SaveOrLoadResult {
	SL_OK     = 0, ///< completed successfully
	SL_ERROR  = 1, ///< error that was caught before internal structures were modified
	SL_REINIT = 2, ///< error that was caught in the middle of updating game state, need to clear it. (can only happen during load)
};

/** Save or load mode. @see SaveOrLoad */
enum SaveOrLoadMode {
	SL_INVALID    = -1, ///< Invalid mode.
	SL_LOAD       =  0, ///< Load game.
	SL_SAVE       =  1, ///< Save game.
	SL_OLD_LOAD   =  2, ///< Load old game.
	SL_PNG        =  3, ///< Load PNG file (height map).
	SL_BMP        =  4, ///< Load BMP file (height map).
	SL_LOAD_CHECK =  5, ///< Load for game preview.
};

/** Types of save games. */
enum SavegameType {
	SGT_TTD,    ///< TTD  savegame (can be detected incorrectly)
	SGT_TTDP1,  ///< TTDP savegame ( -//- ) (data at NW border)
	SGT_TTDP2,  ///< TTDP savegame in new format (data at SE border)
	SGT_OTTD,   ///< OTTD savegame
	SGT_TTO,    ///< TTO savegame
	SGT_INVALID = 0xFF ///< broken savegame (used internally)
};

void GenerateDefaultSaveName(char *buf, const char *last);
void SetSaveLoadError(uint16 str);
const char *GetSaveLoadErrorString();
SaveOrLoadResult SaveOrLoad(const char *filename, int mode, Subdirectory sb, bool threaded = true);
void WaitTillSaved();
void DoExitSave();


typedef void ChunkSaveLoadProc();
typedef void AutolengthProc(void *arg);

/** Handlers and description of chunk. */
struct ChunkHandler {
	uint32 id;                          ///< Unique ID (4 letters).
	ChunkSaveLoadProc *save_proc;       ///< Save procedure of the chunk.
	ChunkSaveLoadProc *load_proc;       ///< Load procedure of the chunk.
	ChunkSaveLoadProc *ptrs_proc;       ///< Manipulate pointers in the chunk.
	ChunkSaveLoadProc *load_check_proc; ///< Load procedure for game preview.
	uint32 flags;                       ///< Flags of the chunk. @see ChunkType
};

struct NullStruct {
	byte null;
};

/** Type of reference (#SLE_REF, #SLE_CONDREF). */
enum SLRefType {
	REF_ORDER         = 0, ///< Load/save a reference to an order.
	REF_VEHICLE       = 1, ///< Load/save a reference to a vehicle.
	REF_STATION       = 2, ///< Load/save a reference to a station.
	REF_TOWN          = 3, ///< Load/save a reference to a town.
	REF_VEHICLE_OLD   = 4, ///< Load/save an old-style reference to a vehicle (for pre-4.4 savegames).
	REF_ROADSTOPS     = 5, ///< Load/save a reference to a bus/truck stop.
	REF_ENGINE_RENEWS = 6, ///< Load/save a reference to an engine renewal (autoreplace).
	REF_CARGO_PACKET  = 7, ///< Load/save a reference to a cargo packet.
	REF_ORDERLIST     = 8, ///< Load/save a reference to an orderlist.
};

<<<<<<< HEAD
=======
/** Highest possible savegame version. */
#define SL_MAX_VERSION 255

/** Flags of a chunk. */
>>>>>>> 4006d56c
enum ChunkType {
	CH_RIFF         =  0,
	CH_ARRAY        =  1,
	CH_SPARSE_ARRAY =  2,
	CH_TYPE_MASK    =  3,
	CH_LAST         =  8, ///< Last chunk in this array.
	CH_AUTO_LENGTH  = 16,
};

/**
 * VarTypes is the general bitmasked magic type that tells us
 * certain characteristics about the variable it refers to. For example
 * SLE_FILE_* gives the size(type) as it would be in the savegame and
 * SLE_VAR_* the size(type) as it is in memory during runtime. These are
 * the first 8 bits (0-3 SLE_FILE, 4-7 SLE_VAR).
 * Bits 8-15 are reserved for various flags as explained below
 */
enum VarTypes {
	/* 4 bits allocated a maximum of 16 types for NumberType */
	SLE_FILE_I8       = 0,
	SLE_FILE_U8       = 1,
	SLE_FILE_I16      = 2,
	SLE_FILE_U16      = 3,
	SLE_FILE_I32      = 4,
	SLE_FILE_U32      = 5,
	SLE_FILE_I64      = 6,
	SLE_FILE_U64      = 7,
	SLE_FILE_STRINGID = 8, ///< StringID offset into strings-array
	SLE_FILE_STRING   = 9,
	/* 6 more possible file-primitives */

	/* 4 bits allocated a maximum of 16 types for NumberType */
	SLE_VAR_BL    =  0 << 4,
	SLE_VAR_I8    =  1 << 4,
	SLE_VAR_U8    =  2 << 4,
	SLE_VAR_I16   =  3 << 4,
	SLE_VAR_U16   =  4 << 4,
	SLE_VAR_I32   =  5 << 4,
	SLE_VAR_U32   =  6 << 4,
	SLE_VAR_I64   =  7 << 4,
	SLE_VAR_U64   =  8 << 4,
	SLE_VAR_NULL  =  9 << 4, ///< useful to write zeros in savegame.
	SLE_VAR_STRB  = 10 << 4, ///< string (with pre-allocated buffer)
	SLE_VAR_STRBQ = 11 << 4, ///< string enclosed in quotes (with pre-allocated buffer)
	SLE_VAR_STR   = 12 << 4, ///< string pointer
	SLE_VAR_STRQ  = 13 << 4, ///< string pointer enclosed in quotes
	SLE_VAR_NAME  = 14 << 4, ///< old custom name to be converted to a char pointer
	/* 1 more possible memory-primitives */

	/* Shortcut values */
	SLE_VAR_CHAR = SLE_VAR_I8,

	/* Default combinations of variables. As savegames change, so can variables
	 * and thus it is possible that the saved value and internal size do not
	 * match and you need to specify custom combo. The defaults are listed here */
	SLE_BOOL         = SLE_FILE_I8  | SLE_VAR_BL,
	SLE_INT8         = SLE_FILE_I8  | SLE_VAR_I8,
	SLE_UINT8        = SLE_FILE_U8  | SLE_VAR_U8,
	SLE_INT16        = SLE_FILE_I16 | SLE_VAR_I16,
	SLE_UINT16       = SLE_FILE_U16 | SLE_VAR_U16,
	SLE_INT32        = SLE_FILE_I32 | SLE_VAR_I32,
	SLE_UINT32       = SLE_FILE_U32 | SLE_VAR_U32,
	SLE_INT64        = SLE_FILE_I64 | SLE_VAR_I64,
	SLE_UINT64       = SLE_FILE_U64 | SLE_VAR_U64,
	SLE_CHAR         = SLE_FILE_I8  | SLE_VAR_CHAR,
	SLE_STRINGID     = SLE_FILE_STRINGID | SLE_VAR_U16,
	SLE_STRINGBUF    = SLE_FILE_STRING   | SLE_VAR_STRB,
	SLE_STRINGBQUOTE = SLE_FILE_STRING   | SLE_VAR_STRBQ,
	SLE_STRING       = SLE_FILE_STRING   | SLE_VAR_STR,
	SLE_STRINGQUOTE  = SLE_FILE_STRING   | SLE_VAR_STRQ,
	SLE_NAME         = SLE_FILE_STRINGID | SLE_VAR_NAME,

	/* Shortcut values */
	SLE_UINT  = SLE_UINT32,
	SLE_INT   = SLE_INT32,
	SLE_STRB  = SLE_STRINGBUF,
	SLE_STRBQ = SLE_STRINGBQUOTE,
	SLE_STR   = SLE_STRING,
	SLE_STRQ  = SLE_STRINGQUOTE,

	/* 8 bits allocated for a maximum of 8 flags
	 * Flags directing saving/loading of a variable */
	SLF_SAVE_NO      = 1 <<  8, ///< do not save with savegame, basically client-based
	SLF_CONFIG_NO    = 1 <<  9, ///< do not save to config file
	SLF_NETWORK_NO   = 1 << 10, ///< do not synchronize over network (but it is saved if SSF_SAVE_NO is not set)
	/* 5 more possible flags */
};

typedef uint32 VarType;

/** Type of data saved. */
enum SaveLoadTypes {
	SL_VAR         =  0, ///< Save/load a variable.
	SL_REF         =  1, ///< Save/load a reference.
	SL_ARR         =  2, ///< Save/load an array.
	SL_STR         =  3, ///< Save/load a string.
	SL_LST         =  4, ///< Save/load a list.
	/* non-normal save-load types */
	SL_WRITEBYTE   =  8,
	SL_VEH_INCLUDE =  9,
	SL_ST_INCLUDE  = 10,
	SL_END         = 15
};

typedef byte SaveLoadType; ///< Save/load type. @see SaveLoadTypes

/** SaveLoad type struct. Do NOT use this directly but use the SLE_ macros defined just below! */
struct SaveLoad {
	bool global;         ///< should we load a global variable or a non-global one
	SaveLoadType cmd;    ///< the action to take with the saved/loaded type, All types need different action
	VarType conv;        ///< type of the variable to be saved, int
	uint16 length;       ///< (conditional) length of the variable (eg. arrays) (max array size is 65536 elements)
	uint16 version_from; ///< save/load the variable starting from this savegame version
	uint16 version_to;   ///< save/load the variable until this savegame version
	/* NOTE: This element either denotes the address of the variable for a global
	 * variable, or the offset within a struct which is then bound to a variable
	 * during runtime. Decision on which one to use is controlled by the function
	 * that is called to save it. address: global=true, offset: global=false */
	void *address;       ///< address of variable OR offset of variable in the struct (max offset is 65536)
};

/** Same as #SaveLoad but global variables are used (for better readability); */
typedef SaveLoad SaveLoadGlobVarList;

/**
 * Storage of simple variables, references (pointers), and arrays.
 * @param cmd      Load/save type. @see SaveLoadType
 * @param base     Name of the class or struct containing the variable.
 * @param variable Name of the variable in the class or struct referenced by \a base.
 * @param type     Storage of the data in memory and in the savegame.
 * @param from     First savegame version that has the field.
 * @param to       Last savegame version that has the field.
 * @note In general, it is better to use one of the SLE_* macros below.
 */
#define SLE_GENERAL(cmd, base, variable, type, length, from, to) {false, cmd, type, length, from, to, (void*)cpp_offsetof(base, variable)}

/**
 * Storage of a variable in some savegame versions.
 * @param base     Name of the class or struct containing the variable.
 * @param variable Name of the variable in the class or struct referenced by \a base.
 * @param type     Storage of the data in memory and in the savegame.
 * @param from     First savegame version that has the field.
 * @param to       Last savegame version that has the field.
 */
#define SLE_CONDVAR(base, variable, type, from, to) SLE_GENERAL(SL_VAR, base, variable, type, 0, from, to)

/**
 * Storage of a reference in some savegame versions.
 * @param base     Name of the class or struct containing the variable.
 * @param variable Name of the variable in the class or struct referenced by \a base.
 * @param type     Type of the reference, a value from #SLRefType.
 * @param from     First savegame version that has the field.
 * @param to       Last savegame version that has the field.
 */
#define SLE_CONDREF(base, variable, type, from, to) SLE_GENERAL(SL_REF, base, variable, type, 0, from, to)

/**
 * Storage of an array in some savegame versions.
 * @param base     Name of the class or struct containing the array.
 * @param variable Name of the variable in the class or struct referenced by \a base.
 * @param type     Storage of the data in memory and in the savegame.
 * @param length   Number of elements in the array.
 * @param from     First savegame version that has the array.
 * @param to       Last savegame version that has the array.
 */
#define SLE_CONDARR(base, variable, type, length, from, to) SLE_GENERAL(SL_ARR, base, variable, type, length, from, to)

/**
 * Storage of a string in some savegame versions.
 * @param base     Name of the class or struct containing the string.
 * @param variable Name of the variable in the class or struct referenced by \a base.
 * @param type     Storage of the data in memory and in the savegame.
 * @param length   Number of elements in the string (only used for fixed size buffers).
 * @param from     First savegame version that has the string.
 * @param to       Last savegame version that has the string.
 */
#define SLE_CONDSTR(base, variable, type, length, from, to) SLE_GENERAL(SL_STR, base, variable, type, length, from, to)

/**
 * Storage of a list in some savegame versions.
 * @param base     Name of the class or struct containing the list.
 * @param variable Name of the variable in the class or struct referenced by \a base.
 * @param type     Storage of the data in memory and in the savegame.
 * @param from     First savegame version that has the list.
 * @param to       Last savegame version that has the list.
 */
#define SLE_CONDLST(base, variable, type, from, to) SLE_GENERAL(SL_LST, base, variable, type, 0, from, to)

/**
 * Storage of a variable in every version of a savegame.
 * @param base     Name of the class or struct containing the variable.
 * @param variable Name of the variable in the class or struct referenced by \a base.
 * @param type     Storage of the data in memory and in the savegame.
 */
#define SLE_VAR(base, variable, type) SLE_CONDVAR(base, variable, type, 0, SL_MAX_VERSION)

/**
 * Storage of a reference in every version of a savegame.
 * @param base     Name of the class or struct containing the variable.
 * @param variable Name of the variable in the class or struct referenced by \a base.
 * @param type     Type of the reference, a value from #SLRefType.
 */
#define SLE_REF(base, variable, type) SLE_CONDREF(base, variable, type, 0, SL_MAX_VERSION)

/**
 * Storage of an array in every version of a savegame.
 * @param base     Name of the class or struct containing the array.
 * @param variable Name of the variable in the class or struct referenced by \a base.
 * @param type     Storage of the data in memory and in the savegame.
 * @param length   Number of elements in the array.
 */
#define SLE_ARR(base, variable, type, length) SLE_CONDARR(base, variable, type, length, 0, SL_MAX_VERSION)

/**
 * Storage of a string in every savegame version.
 * @param base     Name of the class or struct containing the string.
 * @param variable Name of the variable in the class or struct referenced by \a base.
 * @param type     Storage of the data in memory and in the savegame.
 * @param length   Number of elements in the string (only used for fixed size buffers).
 */
#define SLE_STR(base, variable, type, length) SLE_CONDSTR(base, variable, type, length, 0, SL_MAX_VERSION)

/**
 * Storage of a list in every savegame version.
 * @param base     Name of the class or struct containing the list.
 * @param variable Name of the variable in the class or struct referenced by \a base.
 * @param type     Storage of the data in memory and in the savegame.
 */
#define SLE_LST(base, variable, type) SLE_CONDLST(base, variable, type, 0, SL_MAX_VERSION)

/**
 * Empty space in every savegame version.
 * @param length Length of the empty space.
 */
#define SLE_NULL(length) SLE_CONDNULL(length, 0, SL_MAX_VERSION)

/**
 * Empty space in some savegame versions.
 * @param length Length of the empty space.
 * @param from   First savegame version that has the empty space.
 * @param to     Last savegame version that has the empty space.
 */
#define SLE_CONDNULL(length, from, to) SLE_CONDARR(NullStruct, null, SLE_FILE_U8 | SLE_VAR_NULL | SLF_CONFIG_NO, length, from, to)

/** Translate values ingame to different values in the savegame and vv. */
#define SLE_WRITEBYTE(base, variable, value) SLE_GENERAL(SL_WRITEBYTE, base, variable, 0, 0, value, value)

#define SLE_VEH_INCLUDE() {false, SL_VEH_INCLUDE, 0, 0, 0, SL_MAX_VERSION, NULL}
#define SLE_ST_INCLUDE() {false, SL_ST_INCLUDE, 0, 0, 0, SL_MAX_VERSION, NULL}

/** End marker of a struct/class save or load. */
#define SLE_END() {false, SL_END, 0, 0, 0, 0, NULL}

/**
 * Storage of global simple variables, references (pointers), and arrays.
 * @param cmd      Load/save type. @see SaveLoadType
 * @param variable Name of the global variable.
 * @param type     Storage of the data in memory and in the savegame.
 * @param from     First savegame version that has the field.
 * @param to       Last savegame version that has the field.
 * @note In general, it is better to use one of the SLEG_* macros below.
 */
#define SLEG_GENERAL(cmd, variable, type, length, from, to) {true, cmd, type, length, from, to, (void*)&variable}

/**
 * Storage of a global variable in some savegame versions.
 * @param variable Name of the global variable.
 * @param type     Storage of the data in memory and in the savegame.
 * @param from     First savegame version that has the field.
 * @param to       Last savegame version that has the field.
 */
#define SLEG_CONDVAR(variable, type, from, to) SLEG_GENERAL(SL_VAR, variable, type, 0, from, to)

/**
 * Storage of a global reference in some savegame versions.
 * @param variable Name of the global variable.
 * @param type     Storage of the data in memory and in the savegame.
 * @param from     First savegame version that has the field.
 * @param to       Last savegame version that has the field.
 */
#define SLEG_CONDREF(variable, type, from, to) SLEG_GENERAL(SL_REF, variable, type, 0, from, to)

/**
 * Storage of a global array in some savegame versions.
 * @param variable Name of the global variable.
 * @param type     Storage of the data in memory and in the savegame.
 * @param length   Number of elements in the array.
 * @param from     First savegame version that has the array.
 * @param to       Last savegame version that has the array.
 */
#define SLEG_CONDARR(variable, type, length, from, to) SLEG_GENERAL(SL_ARR, variable, type, length, from, to)

/**
 * Storage of a global string in some savegame versions.
 * @param variable Name of the global variable.
 * @param type     Storage of the data in memory and in the savegame.
 * @param length   Number of elements in the string (only used for fixed size buffers).
 * @param from     First savegame version that has the string.
 * @param to       Last savegame version that has the string.
 */
#define SLEG_CONDSTR(variable, type, length, from, to) SLEG_GENERAL(SL_STR, variable, type, length, from, to)

/**
 * Storage of a global list in some savegame versions.
 * @param variable Name of the global variable.
 * @param type     Storage of the data in memory and in the savegame.
 * @param from     First savegame version that has the list.
 * @param to       Last savegame version that has the list.
 */
#define SLEG_CONDLST(variable, type, from, to) SLEG_GENERAL(SL_LST, variable, type, 0, from, to)

/**
 * Storage of a global variable in every savegame version.
 * @param variable Name of the global variable.
 * @param type     Storage of the data in memory and in the savegame.
 */
#define SLEG_VAR(variable, type) SLEG_CONDVAR(variable, type, 0, SL_MAX_VERSION)

/**
 * Storage of a global reference in every savegame version.
 * @param variable Name of the global variable.
 * @param type     Storage of the data in memory and in the savegame.
 */
#define SLEG_REF(variable, type) SLEG_CONDREF(variable, type, 0, SL_MAX_VERSION)

/**
 * Storage of a global array in every savegame version.
 * @param variable Name of the global variable.
 * @param type     Storage of the data in memory and in the savegame.
 */
#define SLEG_ARR(variable, type) SLEG_CONDARR(variable, type, lengthof(variable), 0, SL_MAX_VERSION)

/**
 * Storage of a global string in every savegame version.
 * @param variable Name of the global variable.
 * @param type     Storage of the data in memory and in the savegame.
 */
#define SLEG_STR(variable, type) SLEG_CONDSTR(variable, type, lengthof(variable), 0, SL_MAX_VERSION)

/**
 * Storage of a global list in every savegame version.
 * @param variable Name of the global variable.
 * @param type     Storage of the data in memory and in the savegame.
 */
#define SLEG_LST(variable, type) SLEG_CONDLST(variable, type, 0, SL_MAX_VERSION)

/**
 * Empty global space in some savegame versions.
 * @param length Length of the empty space.
 * @param from   First savegame version that has the empty space.
 * @param to     Last savegame version that has the empty space.
 */
#define SLEG_CONDNULL(length, from, to) {true, SL_ARR, SLE_FILE_U8 | SLE_VAR_NULL | SLF_CONFIG_NO, length, from, to, (void*)NULL}

/** End marker of global variables save or load. */
#define SLEG_END() {true, SL_END, 0, 0, 0, 0, NULL}

/**
 * Checks whether the savegame is below \a major.\a minor.
 * @param major Major number of the version to check against.
 * @param minor Minor number of the version to check against. If \a minor is 0 or not specified, only the major number is checked.
 * @return Savegame version is earlier than the specified version.
 */
static inline bool IsSavegameVersionBefore(uint16 major, byte minor = 0)
{
	extern uint16 _sl_version;
	extern byte   _sl_minor_version;
	return _sl_version < major || (minor > 0 && _sl_version == major && _sl_minor_version < minor);
}

/**
 * Checks if some version from/to combination falls within the range of the
 * active savegame version.
 * @param version_from Lowest version number that falls within the range.
 * @param version_to   Highest version number that falls within the range.
 * @return Active savegame version falls within the given range.
 */
static inline bool SlIsObjectCurrentlyValid(uint16 version_from, uint16 version_to)
{
	extern const uint16 SAVEGAME_VERSION;
	if (SAVEGAME_VERSION < version_from || SAVEGAME_VERSION > version_to) return false;

	return true;
}

/**
 * Get the NumberType of a setting. This describes the integer type
 * as it is represented in memory
 * @param type VarType holding information about the variable-type
 * @return return the SLE_VAR_* part of a variable-type description
 */
static inline VarType GetVarMemType(VarType type)
{
	return type & 0xF0; // GB(type, 4, 4) << 4;
}

/**
 * Get the #FileType of a setting. This describes the integer type
 * as it is represented in a savegame/file
 * @param type VarType holding information about the file-type
 * @param return the SLE_FILE_* part of a variable-type description
 */
static inline VarType GetVarFileType(VarType type)
{
	return type & 0xF; // GB(type, 0, 4);
}

/**
 * Check if the given saveload type is a numeric type.
 * @param conv the type to check
 * @return True if it's a numeric type.
 */
static inline bool IsNumericType(VarType conv)
{
	return GetVarMemType(conv) <= SLE_VAR_U64;
}

/**
 * Get the address of the variable. Which one to pick depends on the object
 * pointer. If it is NULL we are dealing with global variables so the address
 * is taken. If non-null only the offset is stored in the union and we need
 * to add this to the address of the object
 */
static inline void *GetVariableAddress(const void *object, const SaveLoad *sld)
{
	return (byte*)(sld->global ? NULL : object) + (ptrdiff_t)sld->address;
}

int64 ReadValue(const void *ptr, VarType conv);
void WriteValue(void *ptr, VarType conv, int64 val);

void SlSetArrayIndex(uint index);
int SlIterateArray();

void SlAutolength(AutolengthProc *proc, void *arg);
size_t SlGetFieldLength();
void SlSetLength(size_t length);
size_t SlCalcObjMemberLength(const void *object, const SaveLoad *sld);
size_t SlCalcObjLength(const void *object, const SaveLoad *sld);

byte SlReadByte();
void SlWriteByte(byte b);

void SlGlobList(const SaveLoadGlobVarList *sldg);
void SlArray(void *array, size_t length, VarType conv);
void SlObject(void *object, const SaveLoad *sld);
bool SlObjectMember(void *object, const SaveLoad *sld);
void NORETURN SlErrorCorrupt(const char *msg);

bool SaveloadCrashWithMissingNewGRFs();

extern char _savegame_format[8];
extern bool _do_autosave;

/**
 * save/load versions used for the various branches
 * SL_TRUNK is always the current trunk version.
 */
enum SaveLoadVersions {
	SL_TRUNK = 152,
	SL_CAPACITIES = SL_TRUNK + 20,
	SL_MAX_VERSION = 255
};

#endif /* SAVELOAD_H */<|MERGE_RESOLUTION|>--- conflicted
+++ resolved
@@ -86,13 +86,7 @@
 	REF_ORDERLIST     = 8, ///< Load/save a reference to an orderlist.
 };
 
-<<<<<<< HEAD
-=======
-/** Highest possible savegame version. */
-#define SL_MAX_VERSION 255
-
 /** Flags of a chunk. */
->>>>>>> 4006d56c
 enum ChunkType {
 	CH_RIFF         =  0,
 	CH_ARRAY        =  1,
@@ -552,8 +546,10 @@
  * SL_TRUNK is always the current trunk version.
  */
 enum SaveLoadVersions {
-	SL_TRUNK = 152,
+	SL_TRUNK = 153,
 	SL_CAPACITIES = SL_TRUNK + 20,
+	
+	/** Highest possible savegame version. */
 	SL_MAX_VERSION = 255
 };
 
