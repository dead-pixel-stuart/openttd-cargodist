/* $Id$ */

/*
 * This file is part of OpenTTD.
 * OpenTTD is free software; you can redistribute it and/or modify it under the terms of the GNU General Public License as published by the Free Software Foundation, version 2.
 * OpenTTD is distributed in the hope that it will be useful, but WITHOUT ANY WARRANTY; without even the implied warranty of MERCHANTABILITY or FITNESS FOR A PARTICULAR PURPOSE.
 * See the GNU General Public License for more details. You should have received a copy of the GNU General Public License along with OpenTTD. If not, see <http://www.gnu.org/licenses/>.
 */

/** @file saveload.h Functions/types related to saving and loading games. */

#ifndef SAVELOAD_H
#define SAVELOAD_H

#include "../fileio_type.h"

#ifdef SIZE_MAX
#undef SIZE_MAX
#endif

#define SIZE_MAX ((size_t)-1)

enum SaveOrLoadResult {
	SL_OK     = 0, ///< completed successfully
	SL_ERROR  = 1, ///< error that was caught before internal structures were modified
	SL_REINIT = 2, ///< error that was caught in the middle of updating game state, need to clear it. (can only happen during load)
};

enum SaveOrLoadMode {
	SL_INVALID  = -1,
	SL_LOAD     =  0,
	SL_SAVE     =  1,
	SL_OLD_LOAD =  2,
	SL_PNG      =  3,
	SL_BMP      =  4,
};

enum SavegameType {
	SGT_TTD,    ///< TTD  savegame (can be detected incorrectly)
	SGT_TTDP1,  ///< TTDP savegame ( -//- ) (data at NW border)
	SGT_TTDP2,  ///< TTDP savegame in new format (data at SE border)
	SGT_OTTD,   ///< OTTD savegame
	SGT_TTO,    ///< TTO savegame
	SGT_INVALID = 0xFF ///< broken savegame (used internally)
};

void GenerateDefaultSaveName(char *buf, const char *last);
void SetSaveLoadError(uint16 str);
const char *GetSaveLoadErrorString();
SaveOrLoadResult SaveOrLoad(const char *filename, int mode, Subdirectory sb, bool threaded = true);
void WaitTillSaved();
void DoExitSave();


typedef void ChunkSaveLoadProc();
typedef void AutolengthProc(void *arg);

struct ChunkHandler {
	uint32 id;
	ChunkSaveLoadProc *save_proc;
	ChunkSaveLoadProc *load_proc;
	ChunkSaveLoadProc *ptrs_proc;
	uint32 flags;
};

struct NullStruct {
	byte null;
};

enum SLRefType {
	REF_ORDER         = 0,
	REF_VEHICLE       = 1,
	REF_STATION       = 2,
	REF_TOWN          = 3,
	REF_VEHICLE_OLD   = 4,
	REF_ROADSTOPS     = 5,
	REF_ENGINE_RENEWS = 6,
	REF_CARGO_PACKET  = 7,
	REF_ORDERLIST     = 8,
};

#define SL_MAX_VERSION 255

enum {
	INC_VEHICLE_COMMON = 0,
};

enum {
	CH_RIFF         =  0,
	CH_ARRAY        =  1,
	CH_SPARSE_ARRAY =  2,
	CH_TYPE_MASK    =  3,
	CH_LAST         =  8,
	CH_AUTO_LENGTH  = 16,

	CH_PRI_0          = 0 << 4,
	CH_PRI_1          = 1 << 4,
	CH_PRI_2          = 2 << 4,
	CH_PRI_3          = 3 << 4,
	CH_PRI_SHL        = 4,
	CH_NUM_PRI_LEVELS = 4,
};

/** VarTypes is the general bitmasked magic type that tells us
 * certain characteristics about the variable it refers to. For example
 * SLE_FILE_* gives the size(type) as it would be in the savegame and
 * SLE_VAR_* the size(type) as it is in memory during runtime. These are
 * the first 8 bits (0-3 SLE_FILE, 4-7 SLE_VAR).
 * Bits 8-15 are reserved for various flags as explained below */
enum VarTypes {
	/* 4 bits allocated a maximum of 16 types for NumberType */
	SLE_FILE_I8       = 0,
	SLE_FILE_U8       = 1,
	SLE_FILE_I16      = 2,
	SLE_FILE_U16      = 3,
	SLE_FILE_I32      = 4,
	SLE_FILE_U32      = 5,
	SLE_FILE_I64      = 6,
	SLE_FILE_U64      = 7,
	SLE_FILE_STRINGID = 8, ///< StringID offset into strings-array
	SLE_FILE_STRING   = 9,
	/* 6 more possible file-primitives */

	/* 4 bits allocated a maximum of 16 types for NumberType */
	SLE_VAR_BL    =  0 << 4,
	SLE_VAR_I8    =  1 << 4,
	SLE_VAR_U8    =  2 << 4,
	SLE_VAR_I16   =  3 << 4,
	SLE_VAR_U16   =  4 << 4,
	SLE_VAR_I32   =  5 << 4,
	SLE_VAR_U32   =  6 << 4,
	SLE_VAR_I64   =  7 << 4,
	SLE_VAR_U64   =  8 << 4,
	SLE_VAR_NULL  =  9 << 4, ///< useful to write zeros in savegame.
	SLE_VAR_STRB  = 10 << 4, ///< string (with pre-allocated buffer)
	SLE_VAR_STRBQ = 11 << 4, ///< string enclosed in quotes (with pre-allocated buffer)
	SLE_VAR_STR   = 12 << 4, ///< string pointer
	SLE_VAR_STRQ  = 13 << 4, ///< string pointer enclosed in quotes
	SLE_VAR_NAME  = 14 << 4, ///< old custom name to be converted to a char pointer
	/* 1 more possible memory-primitives */

	/* Shortcut values */
	SLE_VAR_CHAR = SLE_VAR_I8,

	/* Default combinations of variables. As savegames change, so can variables
	 * and thus it is possible that the saved value and internal size do not
	 * match and you need to specify custom combo. The defaults are listed here */
	SLE_BOOL         = SLE_FILE_I8  | SLE_VAR_BL,
	SLE_INT8         = SLE_FILE_I8  | SLE_VAR_I8,
	SLE_UINT8        = SLE_FILE_U8  | SLE_VAR_U8,
	SLE_INT16        = SLE_FILE_I16 | SLE_VAR_I16,
	SLE_UINT16       = SLE_FILE_U16 | SLE_VAR_U16,
	SLE_INT32        = SLE_FILE_I32 | SLE_VAR_I32,
	SLE_UINT32       = SLE_FILE_U32 | SLE_VAR_U32,
	SLE_INT64        = SLE_FILE_I64 | SLE_VAR_I64,
	SLE_UINT64       = SLE_FILE_U64 | SLE_VAR_U64,
	SLE_CHAR         = SLE_FILE_I8  | SLE_VAR_CHAR,
	SLE_STRINGID     = SLE_FILE_STRINGID | SLE_VAR_U16,
	SLE_STRINGBUF    = SLE_FILE_STRING   | SLE_VAR_STRB,
	SLE_STRINGBQUOTE = SLE_FILE_STRING   | SLE_VAR_STRBQ,
	SLE_STRING       = SLE_FILE_STRING   | SLE_VAR_STR,
	SLE_STRINGQUOTE  = SLE_FILE_STRING   | SLE_VAR_STRQ,
	SLE_NAME         = SLE_FILE_STRINGID | SLE_VAR_NAME,

	/* Shortcut values */
	SLE_UINT  = SLE_UINT32,
	SLE_INT   = SLE_INT32,
	SLE_STRB  = SLE_STRINGBUF,
	SLE_STRBQ = SLE_STRINGBQUOTE,
	SLE_STR   = SLE_STRING,
	SLE_STRQ  = SLE_STRINGQUOTE,

	/* 8 bits allocated for a maximum of 8 flags
	 * Flags directing saving/loading of a variable */
	SLF_SAVE_NO      = 1 <<  8, ///< do not save with savegame, basically client-based
	SLF_CONFIG_NO    = 1 <<  9, ///< do not save to config file
	SLF_NETWORK_NO   = 1 << 10, ///< do not synchronize over network (but it is saved if SSF_SAVE_NO is not set)
	/* 5 more possible flags */
};

typedef uint32 VarType;

enum SaveLoadTypes {
	SL_VAR         =  0,
	SL_REF         =  1,
	SL_ARR         =  2,
	SL_STR         =  3,
	SL_LST         =  4,
	/* non-normal save-load types */
	SL_WRITEBYTE   =  8,
	SL_VEH_INCLUDE =  9,
	SL_ST_INCLUDE  = 10,
	SL_END         = 15
};

typedef byte SaveLoadType;

/** SaveLoad type struct. Do NOT use this directly but use the SLE_ macros defined just below! */
struct SaveLoad {
	bool global;         ///< should we load a global variable or a non-global one
	SaveLoadType cmd;    ///< the action to take with the saved/loaded type, All types need different action
	VarType conv;        ///< type of the variable to be saved, int
	uint16 length;       ///< (conditional) length of the variable (eg. arrays) (max array size is 65536 elements)
	uint16 version_from; ///< save/load the variable starting from this savegame version
	uint16 version_to;   ///< save/load the variable until this savegame version
	/* NOTE: This element either denotes the address of the variable for a global
	 * variable, or the offset within a struct which is then bound to a variable
	 * during runtime. Decision on which one to use is controlled by the function
	 * that is called to save it. address: global=true, offset: global=false */
	void *address;       ///< address of variable OR offset of variable in the struct (max offset is 65536)
};

/* Same as SaveLoad but global variables are used (for better readability); */
typedef SaveLoad SaveLoadGlobVarList;

/* Simple variables, references (pointers) and arrays */
#define SLE_GENERAL(cmd, base, variable, type, length, from, to) {false, cmd, type, length, from, to, (void*)cpp_offsetof(base, variable)}
#define SLE_CONDVAR(base, variable, type, from, to) SLE_GENERAL(SL_VAR, base, variable, type, 0, from, to)
#define SLE_CONDREF(base, variable, type, from, to) SLE_GENERAL(SL_REF, base, variable, type, 0, from, to)
#define SLE_CONDARR(base, variable, type, length, from, to) SLE_GENERAL(SL_ARR, base, variable, type, length, from, to)
#define SLE_CONDSTR(base, variable, type, length, from, to) SLE_GENERAL(SL_STR, base, variable, type, length, from, to)
#define SLE_CONDLST(base, variable, type, from, to) SLE_GENERAL(SL_LST, base, variable, type, 0, from, to)

#define SLE_VAR(base, variable, type) SLE_CONDVAR(base, variable, type, 0, SL_MAX_VERSION)
#define SLE_REF(base, variable, type) SLE_CONDREF(base, variable, type, 0, SL_MAX_VERSION)
#define SLE_ARR(base, variable, type, length) SLE_CONDARR(base, variable, type, length, 0, SL_MAX_VERSION)
#define SLE_STR(base, variable, type, length) SLE_CONDSTR(base, variable, type, length, 0, SL_MAX_VERSION)
#define SLE_LST(base, variable, type) SLE_CONDLST(base, variable, type, 0, SL_MAX_VERSION)

#define SLE_CONDNULL(length, from, to) SLE_CONDARR(NullStruct, null, SLE_FILE_U8 | SLE_VAR_NULL | SLF_CONFIG_NO, length, from, to)

/* Translate values ingame to different values in the savegame and vv */
#define SLE_WRITEBYTE(base, variable, value) SLE_GENERAL(SL_WRITEBYTE, base, variable, 0, 0, value, value)

#define SLE_VEH_INCLUDE() {false, SL_VEH_INCLUDE, 0, 0, 0, SL_MAX_VERSION, NULL}
#define SLE_ST_INCLUDE() {false, SL_ST_INCLUDE, 0, 0, 0, SL_MAX_VERSION, NULL}

/* End marker */
#define SLE_END() {false, SL_END, 0, 0, 0, 0, NULL}

/* Simple variables, references (pointers) and arrays, but for global variables */
#define SLEG_GENERAL(cmd, variable, type, length, from, to) {true, cmd, type, length, from, to, (void*)&variable}

#define SLEG_CONDVAR(variable, type, from, to) SLEG_GENERAL(SL_VAR, variable, type, 0, from, to)
#define SLEG_CONDREF(variable, type, from, to) SLEG_GENERAL(SL_REF, variable, type, 0, from, to)
#define SLEG_CONDARR(variable, type, length, from, to) SLEG_GENERAL(SL_ARR, variable, type, length, from, to)
#define SLEG_CONDSTR(variable, type, length, from, to) SLEG_GENERAL(SL_STR, variable, type, length, from, to)
#define SLEG_CONDLST(variable, type, from, to) SLEG_GENERAL(SL_LST, variable, type, 0, from, to)

#define SLEG_VAR(variable, type) SLEG_CONDVAR(variable, type, 0, SL_MAX_VERSION)
#define SLEG_REF(variable, type) SLEG_CONDREF(variable, type, 0, SL_MAX_VERSION)
#define SLEG_ARR(variable, type) SLEG_CONDARR(variable, type, lengthof(variable), 0, SL_MAX_VERSION)
#define SLEG_STR(variable, type) SLEG_CONDSTR(variable, type, lengthof(variable), 0, SL_MAX_VERSION)
#define SLEG_LST(variable, type) SLEG_CONDLST(variable, type, 0, SL_MAX_VERSION)

#define SLEG_CONDNULL(length, from, to) {true, SL_ARR, SLE_FILE_U8 | SLE_VAR_NULL | SLF_CONFIG_NO, length, from, to, (void*)NULL}

#define SLEG_END() {true, SL_END, 0, 0, 0, 0, NULL}

/** Checks if the savegame is below major.minor.
 */
static inline bool CheckSavegameVersionOldStyle(uint16 major, byte minor)
{
	extern uint16 _sl_version;
	extern byte   _sl_minor_version;
	return (_sl_version < major) || (_sl_version == major && _sl_minor_version < minor);
}

/** Checks if the savegame is below version.
 */
static inline bool CheckSavegameVersion(uint16 version)
{
	extern uint16 _sl_version;
	return _sl_version < version;
}

/** Checks if some version from/to combination falls within the range of the
 * active savegame version */
static inline bool SlIsObjectCurrentlyValid(uint16 version_from, uint16 version_to)
{
	extern const uint16 SAVEGAME_VERSION;
	if (SAVEGAME_VERSION < version_from || SAVEGAME_VERSION > version_to) return false;

	return true;
}

/* Get the NumberType of a setting. This describes the integer type
 * as it is represented in memory
 * @param type VarType holding information about the variable-type
 * @return return the SLE_VAR_* part of a variable-type description */
static inline VarType GetVarMemType(VarType type)
{
	return type & 0xF0; // GB(type, 4, 4) << 4;
}

/* Get the FileType of a setting. This describes the integer type
 * as it is represented in a savegame/file
 * @param type VarType holding information about the variable-type
 * @param return the SLE_FILE_* part of a variable-type description */
static inline VarType GetVarFileType(VarType type)
{
	return type & 0xF; // GB(type, 0, 4);
}

/** Get the address of the variable. Which one to pick depends on the object
 * pointer. If it is NULL we are dealing with global variables so the address
 * is taken. If non-null only the offset is stored in the union and we need
 * to add this to the address of the object */
static inline void *GetVariableAddress(const void *object, const SaveLoad *sld)
{
	return (byte*)(sld->global ? NULL : object) + (ptrdiff_t)sld->address;
}

int64 ReadValue(const void *ptr, VarType conv);
void WriteValue(void *ptr, VarType conv, int64 val);

void SlSetArrayIndex(uint index);
int SlIterateArray();

void SlAutolength(AutolengthProc *proc, void *arg);
size_t SlGetFieldLength();
void SlSetLength(size_t length);
size_t SlCalcObjMemberLength(const void *object, const SaveLoad *sld);
size_t SlCalcObjLength(const void *object, const SaveLoad *sld);

byte SlReadByte();
void SlWriteByte(byte b);

void SlGlobList(const SaveLoadGlobVarList *sldg);
void SlArray(void *array, size_t length, VarType conv);
void SlObject(void *object, const SaveLoad *sld);
bool SlObjectMember(void *object, const SaveLoad *sld);

extern char _savegame_format[8];

<<<<<<< HEAD
#define CAPACITIES_SV 130
#define LINKGRAPH_SV 140
#define DEMANDS_SV 150
#define MCF_SV 160
=======
#define CAPACITIES_SV 150
#define LINKGRAPH_SV 155
#define DEMANDS_SV 160
>>>>>>> 9536a027

#endif /* SAVELOAD_H */<|MERGE_RESOLUTION|>--- conflicted
+++ resolved
@@ -333,15 +333,9 @@
 
 extern char _savegame_format[8];
 
-<<<<<<< HEAD
-#define CAPACITIES_SV 130
-#define LINKGRAPH_SV 140
-#define DEMANDS_SV 150
-#define MCF_SV 160
-=======
 #define CAPACITIES_SV 150
 #define LINKGRAPH_SV 155
 #define DEMANDS_SV 160
->>>>>>> 9536a027
+#define MCF_SV 165
 
 #endif /* SAVELOAD_H */