--- conflicted
+++ resolved
@@ -552,21 +552,14 @@
  * SL_TRUNK is always the current trunk version.
  */
 enum SaveLoadVersions {
-<<<<<<< HEAD
-	SL_TRUNK = 160,
-=======
 	SL_TRUNK = 161,
->>>>>>> 6235f55c
 	SL_RESERVATION = SL_TRUNK + 10,
 	SL_CAPACITIES = SL_TRUNK + 20,
 	SL_COMPONENTS,
 	SL_DEMANDS = SL_COMPONENTS + 20,
 	SL_MCF,
 	SL_FLOWMAP,
-<<<<<<< HEAD
 	SL_CARGOMAP,
-=======
->>>>>>> 6235f55c
 
 	/** Highest possible savegame version. */
 	SL_MAX_VERSION = 255
