--- conflicted
+++ resolved
@@ -341,14 +341,9 @@
  * SL_TRUNK is always the current trunk version.
  */
 enum SaveLoadVersions {
-<<<<<<< HEAD
-	SL_TRUNK = 139,
-	SL_CAPACITIES = SL_TRUNK + 60,
-	SL_COMPONENTS,
-=======
 	SL_TRUNK = 140,
 	SL_CAPACITIES = SL_TRUNK + 20,
->>>>>>> 49f7ad5c
+	SL_COMPONENTS,
 	SL_MAX_VERSION = 255
 };
 
