/* $Id$ */

/*
 * This file is part of OpenTTD.
 * OpenTTD is free software; you can redistribute it and/or modify it under the terms of the GNU General Public License as published by the Free Software Foundation, version 2.
 * OpenTTD is distributed in the hope that it will be useful, but WITHOUT ANY WARRANTY; without even the implied warranty of MERCHANTABILITY or FITNESS FOR A PARTICULAR PURPOSE.
 * See the GNU General Public License for more details. You should have received a copy of the GNU General Public License along with OpenTTD. If not, see <http://www.gnu.org/licenses/>.
 */

/** @file saveload.h Functions/types related to saving and loading games. */

#ifndef SAVELOAD_H
#define SAVELOAD_H

#include "../fileio_type.h"

#ifdef SIZE_MAX
#undef SIZE_MAX
#endif

#define SIZE_MAX ((size_t)-1)

enum SaveOrLoadResult {
	SL_OK     = 0, ///< completed successfully
	SL_ERROR  = 1, ///< error that was caught before internal structures were modified
	SL_REINIT = 2, ///< error that was caught in the middle of updating game state, need to clear it. (can only happen during load)
};

enum SaveOrLoadMode {
	SL_INVALID  = -1,
	SL_LOAD     =  0,
	SL_SAVE     =  1,
	SL_OLD_LOAD =  2,
	SL_PNG      =  3,
	SL_BMP      =  4,
};

enum SavegameType {
	SGT_TTD,    ///< TTD  savegame (can be detected incorrectly)
	SGT_TTDP1,  ///< TTDP savegame ( -//- ) (data at NW border)
	SGT_TTDP2,  ///< TTDP savegame in new format (data at SE border)
	SGT_OTTD,   ///< OTTD savegame
	SGT_TTO,    ///< TTO savegame
	SGT_INVALID = 0xFF ///< broken savegame (used internally)
};

void GenerateDefaultSaveName(char *buf, const char *last);
void SetSaveLoadError(uint16 str);
const char *GetSaveLoadErrorString();
SaveOrLoadResult SaveOrLoad(const char *filename, int mode, Subdirectory sb, bool threaded = true);
void WaitTillSaved();
void DoExitSave();


typedef void ChunkSaveLoadProc();
typedef void AutolengthProc(void *arg);

struct ChunkHandler {
	uint32 id;
	ChunkSaveLoadProc *save_proc;
	ChunkSaveLoadProc *load_proc;
	ChunkSaveLoadProc *ptrs_proc;
	uint32 flags;
};

struct NullStruct {
	byte null;
};

enum SLRefType {
	REF_ORDER          = 0,
	REF_VEHICLE        = 1,
	REF_STATION        = 2,
	REF_TOWN           = 3,
	REF_VEHICLE_OLD    = 4,
	REF_ROADSTOPS      = 5,
	REF_ENGINE_RENEWS  = 6,
	REF_CARGO_PACKET   = 7,
	REF_ORDERLIST      = 8,
	REF_MOVING_AVERAGE = 9,
};

#define SL_MAX_VERSION 255

enum {
	INC_VEHICLE_COMMON = 0,
};

enum {
	CH_RIFF         =  0,
	CH_ARRAY        =  1,
	CH_SPARSE_ARRAY =  2,
	CH_TYPE_MASK    =  3,
	CH_LAST         =  8,
	CH_AUTO_LENGTH  = 16,
};

/** VarTypes is the general bitmasked magic type that tells us
 * certain characteristics about the variable it refers to. For example
 * SLE_FILE_* gives the size(type) as it would be in the savegame and
 * SLE_VAR_* the size(type) as it is in memory during runtime. These are
 * the first 8 bits (0-3 SLE_FILE, 4-7 SLE_VAR).
 * Bits 8-15 are reserved for various flags as explained below */
enum VarTypes {
	/* 4 bits allocated a maximum of 16 types for NumberType */
	SLE_FILE_I8       = 0,
	SLE_FILE_U8       = 1,
	SLE_FILE_I16      = 2,
	SLE_FILE_U16      = 3,
	SLE_FILE_I32      = 4,
	SLE_FILE_U32      = 5,
	SLE_FILE_I64      = 6,
	SLE_FILE_U64      = 7,
	SLE_FILE_STRINGID = 8, ///< StringID offset into strings-array
	SLE_FILE_STRING   = 9,
	/* 6 more possible file-primitives */

	/* 4 bits allocated a maximum of 16 types for NumberType */
	SLE_VAR_BL    =  0 << 4,
	SLE_VAR_I8    =  1 << 4,
	SLE_VAR_U8    =  2 << 4,
	SLE_VAR_I16   =  3 << 4,
	SLE_VAR_U16   =  4 << 4,
	SLE_VAR_I32   =  5 << 4,
	SLE_VAR_U32   =  6 << 4,
	SLE_VAR_I64   =  7 << 4,
	SLE_VAR_U64   =  8 << 4,
	SLE_VAR_NULL  =  9 << 4, ///< useful to write zeros in savegame.
	SLE_VAR_STRB  = 10 << 4, ///< string (with pre-allocated buffer)
	SLE_VAR_STRBQ = 11 << 4, ///< string enclosed in quotes (with pre-allocated buffer)
	SLE_VAR_STR   = 12 << 4, ///< string pointer
	SLE_VAR_STRQ  = 13 << 4, ///< string pointer enclosed in quotes
	SLE_VAR_NAME  = 14 << 4, ///< old custom name to be converted to a char pointer
	/* 1 more possible memory-primitives */

	/* Shortcut values */
	SLE_VAR_CHAR = SLE_VAR_I8,

	/* Default combinations of variables. As savegames change, so can variables
	 * and thus it is possible that the saved value and internal size do not
	 * match and you need to specify custom combo. The defaults are listed here */
	SLE_BOOL         = SLE_FILE_I8  | SLE_VAR_BL,
	SLE_INT8         = SLE_FILE_I8  | SLE_VAR_I8,
	SLE_UINT8        = SLE_FILE_U8  | SLE_VAR_U8,
	SLE_INT16        = SLE_FILE_I16 | SLE_VAR_I16,
	SLE_UINT16       = SLE_FILE_U16 | SLE_VAR_U16,
	SLE_INT32        = SLE_FILE_I32 | SLE_VAR_I32,
	SLE_UINT32       = SLE_FILE_U32 | SLE_VAR_U32,
	SLE_INT64        = SLE_FILE_I64 | SLE_VAR_I64,
	SLE_UINT64       = SLE_FILE_U64 | SLE_VAR_U64,
	SLE_CHAR         = SLE_FILE_I8  | SLE_VAR_CHAR,
	SLE_STRINGID     = SLE_FILE_STRINGID | SLE_VAR_U16,
	SLE_STRINGBUF    = SLE_FILE_STRING   | SLE_VAR_STRB,
	SLE_STRINGBQUOTE = SLE_FILE_STRING   | SLE_VAR_STRBQ,
	SLE_STRING       = SLE_FILE_STRING   | SLE_VAR_STR,
	SLE_STRINGQUOTE  = SLE_FILE_STRING   | SLE_VAR_STRQ,
	SLE_NAME         = SLE_FILE_STRINGID | SLE_VAR_NAME,

	/* Shortcut values */
	SLE_UINT  = SLE_UINT32,
	SLE_INT   = SLE_INT32,
	SLE_STRB  = SLE_STRINGBUF,
	SLE_STRBQ = SLE_STRINGBQUOTE,
	SLE_STR   = SLE_STRING,
	SLE_STRQ  = SLE_STRINGQUOTE,

	/* 8 bits allocated for a maximum of 8 flags
	 * Flags directing saving/loading of a variable */
	SLF_SAVE_NO      = 1 <<  8, ///< do not save with savegame, basically client-based
	SLF_CONFIG_NO    = 1 <<  9, ///< do not save to config file
	SLF_NETWORK_NO   = 1 << 10, ///< do not synchronize over network (but it is saved if SSF_SAVE_NO is not set)
	/* 5 more possible flags */
};

typedef uint32 VarType;

enum SaveLoadTypes {
	SL_VAR         =  0,
	SL_REF         =  1,
	SL_ARR         =  2,
	SL_STR         =  3,
	SL_LST         =  4,
	/* non-normal save-load types */
	SL_WRITEBYTE   =  8,
	SL_VEH_INCLUDE =  9,
	SL_ST_INCLUDE  = 10,
	SL_END         = 15
};

typedef byte SaveLoadType;

/** SaveLoad type struct. Do NOT use this directly but use the SLE_ macros defined just below! */
struct SaveLoad {
	bool global;         ///< should we load a global variable or a non-global one
	SaveLoadType cmd;    ///< the action to take with the saved/loaded type, All types need different action
	VarType conv;        ///< type of the variable to be saved, int
	uint16 length;       ///< (conditional) length of the variable (eg. arrays) (max array size is 65536 elements)
	uint16 version_from; ///< save/load the variable starting from this savegame version
	uint16 version_to;   ///< save/load the variable until this savegame version
	/* NOTE: This element either denotes the address of the variable for a global
	 * variable, or the offset within a struct which is then bound to a variable
	 * during runtime. Decision on which one to use is controlled by the function
	 * that is called to save it. address: global=true, offset: global=false */
	void *address;       ///< address of variable OR offset of variable in the struct (max offset is 65536)
};

/* Same as SaveLoad but global variables are used (for better readability); */
typedef SaveLoad SaveLoadGlobVarList;

/* Simple variables, references (pointers) and arrays */
#define SLE_GENERAL(cmd, base, variable, type, length, from, to) {false, cmd, type, length, from, to, (void*)cpp_offsetof(base, variable)}
#define SLE_CONDVAR(base, variable, type, from, to) SLE_GENERAL(SL_VAR, base, variable, type, 0, from, to)
#define SLE_CONDREF(base, variable, type, from, to) SLE_GENERAL(SL_REF, base, variable, type, 0, from, to)
#define SLE_CONDARR(base, variable, type, length, from, to) SLE_GENERAL(SL_ARR, base, variable, type, length, from, to)
#define SLE_CONDSTR(base, variable, type, length, from, to) SLE_GENERAL(SL_STR, base, variable, type, length, from, to)
#define SLE_CONDLST(base, variable, type, from, to) SLE_GENERAL(SL_LST, base, variable, type, 0, from, to)

#define SLE_VAR(base, variable, type) SLE_CONDVAR(base, variable, type, 0, SL_MAX_VERSION)
#define SLE_REF(base, variable, type) SLE_CONDREF(base, variable, type, 0, SL_MAX_VERSION)
#define SLE_ARR(base, variable, type, length) SLE_CONDARR(base, variable, type, length, 0, SL_MAX_VERSION)
#define SLE_STR(base, variable, type, length) SLE_CONDSTR(base, variable, type, length, 0, SL_MAX_VERSION)
#define SLE_LST(base, variable, type) SLE_CONDLST(base, variable, type, 0, SL_MAX_VERSION)

#define SLE_CONDNULL(length, from, to) SLE_CONDARR(NullStruct, null, SLE_FILE_U8 | SLE_VAR_NULL | SLF_CONFIG_NO, length, from, to)

/* Translate values ingame to different values in the savegame and vv */
#define SLE_WRITEBYTE(base, variable, value) SLE_GENERAL(SL_WRITEBYTE, base, variable, 0, 0, value, value)

#define SLE_VEH_INCLUDE() {false, SL_VEH_INCLUDE, 0, 0, 0, SL_MAX_VERSION, NULL}
#define SLE_ST_INCLUDE() {false, SL_ST_INCLUDE, 0, 0, 0, SL_MAX_VERSION, NULL}

/* End marker */
#define SLE_END() {false, SL_END, 0, 0, 0, 0, NULL}

/* Simple variables, references (pointers) and arrays, but for global variables */
#define SLEG_GENERAL(cmd, variable, type, length, from, to) {true, cmd, type, length, from, to, (void*)&variable}

#define SLEG_CONDVAR(variable, type, from, to) SLEG_GENERAL(SL_VAR, variable, type, 0, from, to)
#define SLEG_CONDREF(variable, type, from, to) SLEG_GENERAL(SL_REF, variable, type, 0, from, to)
#define SLEG_CONDARR(variable, type, length, from, to) SLEG_GENERAL(SL_ARR, variable, type, length, from, to)
#define SLEG_CONDSTR(variable, type, length, from, to) SLEG_GENERAL(SL_STR, variable, type, length, from, to)
#define SLEG_CONDLST(variable, type, from, to) SLEG_GENERAL(SL_LST, variable, type, 0, from, to)

#define SLEG_VAR(variable, type) SLEG_CONDVAR(variable, type, 0, SL_MAX_VERSION)
#define SLEG_REF(variable, type) SLEG_CONDREF(variable, type, 0, SL_MAX_VERSION)
#define SLEG_ARR(variable, type) SLEG_CONDARR(variable, type, lengthof(variable), 0, SL_MAX_VERSION)
#define SLEG_STR(variable, type) SLEG_CONDSTR(variable, type, lengthof(variable), 0, SL_MAX_VERSION)
#define SLEG_LST(variable, type) SLEG_CONDLST(variable, type, 0, SL_MAX_VERSION)

#define SLEG_CONDNULL(length, from, to) {true, SL_ARR, SLE_FILE_U8 | SLE_VAR_NULL | SLF_CONFIG_NO, length, from, to, (void*)NULL}

#define SLEG_END() {true, SL_END, 0, 0, 0, 0, NULL}

/** Checks if the savegame is below major.minor.
 */
static inline bool CheckSavegameVersionOldStyle(uint16 major, byte minor)
{
	extern uint16 _sl_version;
	extern byte   _sl_minor_version;
	return (_sl_version < major) || (_sl_version == major && _sl_minor_version < minor);
}

/** Checks if the savegame is below version.
 */
static inline bool CheckSavegameVersion(uint16 version)
{
	extern uint16 _sl_version;
	return _sl_version < version;
}

/** Checks if some version from/to combination falls within the range of the
 * active savegame version */
static inline bool SlIsObjectCurrentlyValid(uint16 version_from, uint16 version_to)
{
	extern const uint16 SAVEGAME_VERSION;
	if (SAVEGAME_VERSION < version_from || SAVEGAME_VERSION > version_to) return false;

	return true;
}

/* Get the NumberType of a setting. This describes the integer type
 * as it is represented in memory
 * @param type VarType holding information about the variable-type
 * @return return the SLE_VAR_* part of a variable-type description */
static inline VarType GetVarMemType(VarType type)
{
	return type & 0xF0; // GB(type, 4, 4) << 4;
}

/* Get the FileType of a setting. This describes the integer type
 * as it is represented in a savegame/file
 * @param type VarType holding information about the variable-type
 * @param return the SLE_FILE_* part of a variable-type description */
static inline VarType GetVarFileType(VarType type)
{
	return type & 0xF; // GB(type, 0, 4);
}

/** Get the address of the variable. Which one to pick depends on the object
 * pointer. If it is NULL we are dealing with global variables so the address
 * is taken. If non-null only the offset is stored in the union and we need
 * to add this to the address of the object */
static inline void *GetVariableAddress(const void *object, const SaveLoad *sld)
{
	return (byte*)(sld->global ? NULL : object) + (ptrdiff_t)sld->address;
}

int64 ReadValue(const void *ptr, VarType conv);
void WriteValue(void *ptr, VarType conv, int64 val);

void SlSetArrayIndex(uint index);
int SlIterateArray();

void SlAutolength(AutolengthProc *proc, void *arg);
size_t SlGetFieldLength();
void SlSetLength(size_t length);
size_t SlCalcObjMemberLength(const void *object, const SaveLoad *sld);
size_t SlCalcObjLength(const void *object, const SaveLoad *sld);

byte SlReadByte();
void SlWriteByte(byte b);

void SlGlobList(const SaveLoadGlobVarList *sldg);
void SlArray(void *array, size_t length, VarType conv);
void SlObject(void *object, const SaveLoad *sld);
bool SlObjectMember(void *object, const SaveLoad *sld);

extern char _savegame_format[8];

<<<<<<< HEAD
#define CAPACITIES_SV 150
=======
#define MOVING_AVERAGE_SV 149
>>>>>>> cf5cc873

#endif /* SAVELOAD_H */<|MERGE_RESOLUTION|>--- conflicted
+++ resolved
@@ -327,10 +327,7 @@
 
 extern char _savegame_format[8];
 
-<<<<<<< HEAD
+#define MOVING_AVERAGE_SV 149
 #define CAPACITIES_SV 150
-=======
-#define MOVING_AVERAGE_SV 149
->>>>>>> cf5cc873
 
 #endif /* SAVELOAD_H */