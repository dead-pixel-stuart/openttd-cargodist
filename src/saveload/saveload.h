/* $Id$ */

/*
 * This file is part of OpenTTD.
 * OpenTTD is free software; you can redistribute it and/or modify it under the terms of the GNU General Public License as published by the Free Software Foundation, version 2.
 * OpenTTD is distributed in the hope that it will be useful, but WITHOUT ANY WARRANTY; without even the implied warranty of MERCHANTABILITY or FITNESS FOR A PARTICULAR PURPOSE.
 * See the GNU General Public License for more details. You should have received a copy of the GNU General Public License along with OpenTTD. If not, see <http://www.gnu.org/licenses/>.
 */

/** @file saveload.h Functions/types related to saving and loading games. */

#ifndef SAVELOAD_H
#define SAVELOAD_H

#include "../fileio_type.h"

#ifdef SIZE_MAX
#undef SIZE_MAX
#endif

#define SIZE_MAX ((size_t)-1)

enum SaveOrLoadResult {
	SL_OK     = 0, ///< completed successfully
	SL_ERROR  = 1, ///< error that was caught before internal structures were modified
	SL_REINIT = 2, ///< error that was caught in the middle of updating game state, need to clear it. (can only happen during load)
};

enum SaveOrLoadMode {
	SL_INVALID  = -1,
	SL_LOAD     =  0,
	SL_SAVE     =  1,
	SL_OLD_LOAD =  2,
	SL_PNG      =  3,
	SL_BMP      =  4,
};

enum SavegameType {
	SGT_TTD,    ///< TTD  savegame (can be detected incorrectly)
	SGT_TTDP1,  ///< TTDP savegame ( -//- ) (data at NW border)
	SGT_TTDP2,  ///< TTDP savegame in new format (data at SE border)
	SGT_OTTD,   ///< OTTD savegame
	SGT_TTO,    ///< TTO savegame
	SGT_INVALID = 0xFF ///< broken savegame (used internally)
};

void GenerateDefaultSaveName(char *buf, const char *last);
void SetSaveLoadError(uint16 str);
const char *GetSaveLoadErrorString();
SaveOrLoadResult SaveOrLoad(const char *filename, int mode, Subdirectory sb, bool threaded = true);
void WaitTillSaved();
void DoExitSave();


typedef void ChunkSaveLoadProc();
typedef void AutolengthProc(void *arg);

struct ChunkHandler {
	uint32 id;
	ChunkSaveLoadProc *save_proc;
	ChunkSaveLoadProc *load_proc;
	ChunkSaveLoadProc *ptrs_proc;
	uint32 flags;
};

struct NullStruct {
	byte null;
};

enum SLRefType {
	REF_ORDER         = 0,
	REF_VEHICLE       = 1,
	REF_STATION       = 2,
	REF_TOWN          = 3,
	REF_VEHICLE_OLD   = 4,
	REF_ROADSTOPS     = 5,
	REF_ENGINE_RENEWS = 6,
	REF_CARGO_PACKET  = 7,
	REF_ORDERLIST     = 8,
};

enum {
	INC_VEHICLE_COMMON = 0,
};

enum {
	CH_RIFF         =  0,
	CH_ARRAY        =  1,
	CH_SPARSE_ARRAY =  2,
	CH_TYPE_MASK    =  3,
	CH_LAST         =  8,
	CH_AUTO_LENGTH  = 16,
};

/** VarTypes is the general bitmasked magic type that tells us
 * certain characteristics about the variable it refers to. For example
 * SLE_FILE_* gives the size(type) as it would be in the savegame and
 * SLE_VAR_* the size(type) as it is in memory during runtime. These are
 * the first 8 bits (0-3 SLE_FILE, 4-7 SLE_VAR).
 * Bits 8-15 are reserved for various flags as explained below */
enum VarTypes {
	/* 4 bits allocated a maximum of 16 types for NumberType */
	SLE_FILE_I8       = 0,
	SLE_FILE_U8       = 1,
	SLE_FILE_I16      = 2,
	SLE_FILE_U16      = 3,
	SLE_FILE_I32      = 4,
	SLE_FILE_U32      = 5,
	SLE_FILE_I64      = 6,
	SLE_FILE_U64      = 7,
	SLE_FILE_STRINGID = 8, ///< StringID offset into strings-array
	SLE_FILE_STRING   = 9,
	/* 6 more possible file-primitives */

	/* 4 bits allocated a maximum of 16 types for NumberType */
	SLE_VAR_BL    =  0 << 4,
	SLE_VAR_I8    =  1 << 4,
	SLE_VAR_U8    =  2 << 4,
	SLE_VAR_I16   =  3 << 4,
	SLE_VAR_U16   =  4 << 4,
	SLE_VAR_I32   =  5 << 4,
	SLE_VAR_U32   =  6 << 4,
	SLE_VAR_I64   =  7 << 4,
	SLE_VAR_U64   =  8 << 4,
	SLE_VAR_NULL  =  9 << 4, ///< useful to write zeros in savegame.
	SLE_VAR_STRB  = 10 << 4, ///< string (with pre-allocated buffer)
	SLE_VAR_STRBQ = 11 << 4, ///< string enclosed in quotes (with pre-allocated buffer)
	SLE_VAR_STR   = 12 << 4, ///< string pointer
	SLE_VAR_STRQ  = 13 << 4, ///< string pointer enclosed in quotes
	SLE_VAR_NAME  = 14 << 4, ///< old custom name to be converted to a char pointer
	/* 1 more possible memory-primitives */

	/* Shortcut values */
	SLE_VAR_CHAR = SLE_VAR_I8,

	/* Default combinations of variables. As savegames change, so can variables
	 * and thus it is possible that the saved value and internal size do not
	 * match and you need to specify custom combo. The defaults are listed here */
	SLE_BOOL         = SLE_FILE_I8  | SLE_VAR_BL,
	SLE_INT8         = SLE_FILE_I8  | SLE_VAR_I8,
	SLE_UINT8        = SLE_FILE_U8  | SLE_VAR_U8,
	SLE_INT16        = SLE_FILE_I16 | SLE_VAR_I16,
	SLE_UINT16       = SLE_FILE_U16 | SLE_VAR_U16,
	SLE_INT32        = SLE_FILE_I32 | SLE_VAR_I32,
	SLE_UINT32       = SLE_FILE_U32 | SLE_VAR_U32,
	SLE_INT64        = SLE_FILE_I64 | SLE_VAR_I64,
	SLE_UINT64       = SLE_FILE_U64 | SLE_VAR_U64,
	SLE_CHAR         = SLE_FILE_I8  | SLE_VAR_CHAR,
	SLE_STRINGID     = SLE_FILE_STRINGID | SLE_VAR_U16,
	SLE_STRINGBUF    = SLE_FILE_STRING   | SLE_VAR_STRB,
	SLE_STRINGBQUOTE = SLE_FILE_STRING   | SLE_VAR_STRBQ,
	SLE_STRING       = SLE_FILE_STRING   | SLE_VAR_STR,
	SLE_STRINGQUOTE  = SLE_FILE_STRING   | SLE_VAR_STRQ,
	SLE_NAME         = SLE_FILE_STRINGID | SLE_VAR_NAME,

	/* Shortcut values */
	SLE_UINT  = SLE_UINT32,
	SLE_INT   = SLE_INT32,
	SLE_STRB  = SLE_STRINGBUF,
	SLE_STRBQ = SLE_STRINGBQUOTE,
	SLE_STR   = SLE_STRING,
	SLE_STRQ  = SLE_STRINGQUOTE,

	/* 8 bits allocated for a maximum of 8 flags
	 * Flags directing saving/loading of a variable */
	SLF_SAVE_NO      = 1 <<  8, ///< do not save with savegame, basically client-based
	SLF_CONFIG_NO    = 1 <<  9, ///< do not save to config file
	SLF_NETWORK_NO   = 1 << 10, ///< do not synchronize over network (but it is saved if SSF_SAVE_NO is not set)
	/* 5 more possible flags */
};

typedef uint32 VarType;

enum SaveLoadTypes {
	SL_VAR         =  0,
	SL_REF         =  1,
	SL_ARR         =  2,
	SL_STR         =  3,
	SL_LST         =  4,
	/* non-normal save-load types */
	SL_WRITEBYTE   =  8,
	SL_VEH_INCLUDE =  9,
	SL_ST_INCLUDE  = 10,
	SL_END         = 15
};

typedef byte SaveLoadType;

/** SaveLoad type struct. Do NOT use this directly but use the SLE_ macros defined just below! */
struct SaveLoad {
	bool global;         ///< should we load a global variable or a non-global one
	SaveLoadType cmd;    ///< the action to take with the saved/loaded type, All types need different action
	VarType conv;        ///< type of the variable to be saved, int
	uint16 length;       ///< (conditional) length of the variable (eg. arrays) (max array size is 65536 elements)
	uint16 version_from; ///< save/load the variable starting from this savegame version
	uint16 version_to;   ///< save/load the variable until this savegame version
	/* NOTE: This element either denotes the address of the variable for a global
	 * variable, or the offset within a struct which is then bound to a variable
	 * during runtime. Decision on which one to use is controlled by the function
	 * that is called to save it. address: global=true, offset: global=false */
	void *address;       ///< address of variable OR offset of variable in the struct (max offset is 65536)
};

/* Same as SaveLoad but global variables are used (for better readability); */
typedef SaveLoad SaveLoadGlobVarList;

/* Simple variables, references (pointers) and arrays */
#define SLE_GENERAL(cmd, base, variable, type, length, from, to) {false, cmd, type, length, from, to, (void*)cpp_offsetof(base, variable)}
#define SLE_CONDVAR(base, variable, type, from, to) SLE_GENERAL(SL_VAR, base, variable, type, 0, from, to)
#define SLE_CONDREF(base, variable, type, from, to) SLE_GENERAL(SL_REF, base, variable, type, 0, from, to)
#define SLE_CONDARR(base, variable, type, length, from, to) SLE_GENERAL(SL_ARR, base, variable, type, length, from, to)
#define SLE_CONDSTR(base, variable, type, length, from, to) SLE_GENERAL(SL_STR, base, variable, type, length, from, to)
#define SLE_CONDLST(base, variable, type, from, to) SLE_GENERAL(SL_LST, base, variable, type, 0, from, to)

#define SLE_VAR(base, variable, type) SLE_CONDVAR(base, variable, type, 0, SL_MAX_VERSION)
#define SLE_REF(base, variable, type) SLE_CONDREF(base, variable, type, 0, SL_MAX_VERSION)
#define SLE_ARR(base, variable, type, length) SLE_CONDARR(base, variable, type, length, 0, SL_MAX_VERSION)
#define SLE_STR(base, variable, type, length) SLE_CONDSTR(base, variable, type, length, 0, SL_MAX_VERSION)
#define SLE_LST(base, variable, type) SLE_CONDLST(base, variable, type, 0, SL_MAX_VERSION)

#define SLE_CONDNULL(length, from, to) SLE_CONDARR(NullStruct, null, SLE_FILE_U8 | SLE_VAR_NULL | SLF_CONFIG_NO, length, from, to)

/* Translate values ingame to different values in the savegame and vv */
#define SLE_WRITEBYTE(base, variable, value) SLE_GENERAL(SL_WRITEBYTE, base, variable, 0, 0, value, value)

#define SLE_VEH_INCLUDE() {false, SL_VEH_INCLUDE, 0, 0, 0, SL_MAX_VERSION, NULL}
#define SLE_ST_INCLUDE() {false, SL_ST_INCLUDE, 0, 0, 0, SL_MAX_VERSION, NULL}

/* End marker */
#define SLE_END() {false, SL_END, 0, 0, 0, 0, NULL}

/* Simple variables, references (pointers) and arrays, but for global variables */
#define SLEG_GENERAL(cmd, variable, type, length, from, to) {true, cmd, type, length, from, to, (void*)&variable}

#define SLEG_CONDVAR(variable, type, from, to) SLEG_GENERAL(SL_VAR, variable, type, 0, from, to)
#define SLEG_CONDREF(variable, type, from, to) SLEG_GENERAL(SL_REF, variable, type, 0, from, to)
#define SLEG_CONDARR(variable, type, length, from, to) SLEG_GENERAL(SL_ARR, variable, type, length, from, to)
#define SLEG_CONDSTR(variable, type, length, from, to) SLEG_GENERAL(SL_STR, variable, type, length, from, to)
#define SLEG_CONDLST(variable, type, from, to) SLEG_GENERAL(SL_LST, variable, type, 0, from, to)

#define SLEG_VAR(variable, type) SLEG_CONDVAR(variable, type, 0, SL_MAX_VERSION)
#define SLEG_REF(variable, type) SLEG_CONDREF(variable, type, 0, SL_MAX_VERSION)
#define SLEG_ARR(variable, type) SLEG_CONDARR(variable, type, lengthof(variable), 0, SL_MAX_VERSION)
#define SLEG_STR(variable, type) SLEG_CONDSTR(variable, type, lengthof(variable), 0, SL_MAX_VERSION)
#define SLEG_LST(variable, type) SLEG_CONDLST(variable, type, 0, SL_MAX_VERSION)

#define SLEG_CONDNULL(length, from, to) {true, SL_ARR, SLE_FILE_U8 | SLE_VAR_NULL | SLF_CONFIG_NO, length, from, to, (void*)NULL}

#define SLEG_END() {true, SL_END, 0, 0, 0, 0, NULL}

/** Checks if the savegame is below major.minor.
 */
static inline bool CheckSavegameVersionOldStyle(uint16 major, byte minor)
{
	extern uint16 _sl_version;
	extern byte   _sl_minor_version;
	return (_sl_version < major) || (_sl_version == major && _sl_minor_version < minor);
}

/** Checks if the savegame is below version.
 */
static inline bool CheckSavegameVersion(uint16 version)
{
	extern uint16 _sl_version;
	return _sl_version < version;
}

/** Checks if some version from/to combination falls within the range of the
 * active savegame version */
static inline bool SlIsObjectCurrentlyValid(uint16 version_from, uint16 version_to)
{
	extern const uint16 SAVEGAME_VERSION;
	if (SAVEGAME_VERSION < version_from || SAVEGAME_VERSION > version_to) return false;

	return true;
}

/* Get the NumberType of a setting. This describes the integer type
 * as it is represented in memory
 * @param type VarType holding information about the variable-type
 * @return return the SLE_VAR_* part of a variable-type description */
static inline VarType GetVarMemType(VarType type)
{
	return type & 0xF0; // GB(type, 4, 4) << 4;
}

/* Get the FileType of a setting. This describes the integer type
 * as it is represented in a savegame/file
 * @param type VarType holding information about the variable-type
 * @param return the SLE_FILE_* part of a variable-type description */
static inline VarType GetVarFileType(VarType type)
{
	return type & 0xF; // GB(type, 0, 4);
}

/**
 * Check if the given saveload type is a numeric type.
 * @param conv the type to check
 * @return True if it's a numeric type.
 */
static inline bool IsNumericType(VarType conv)
{
	return GetVarMemType(conv) <= SLE_VAR_U64;
}

/** Get the address of the variable. Which one to pick depends on the object
 * pointer. If it is NULL we are dealing with global variables so the address
 * is taken. If non-null only the offset is stored in the union and we need
 * to add this to the address of the object */
static inline void *GetVariableAddress(const void *object, const SaveLoad *sld)
{
	return (byte*)(sld->global ? NULL : object) + (ptrdiff_t)sld->address;
}

int64 ReadValue(const void *ptr, VarType conv);
void WriteValue(void *ptr, VarType conv, int64 val);

void SlSetArrayIndex(uint index);
int SlIterateArray();

void SlAutolength(AutolengthProc *proc, void *arg);
size_t SlGetFieldLength();
void SlSetLength(size_t length);
size_t SlCalcObjMemberLength(const void *object, const SaveLoad *sld);
size_t SlCalcObjLength(const void *object, const SaveLoad *sld);

byte SlReadByte();
void SlWriteByte(byte b);

void SlGlobList(const SaveLoadGlobVarList *sldg);
void SlArray(void *array, size_t length, VarType conv);
void SlObject(void *object, const SaveLoad *sld);
bool SlObjectMember(void *object, const SaveLoad *sld);

bool SaveloadCrashWithMissingNewGRFs();

extern char _savegame_format[8];

/**
 * save/load versions used for the various branches
 * SL_TRUNK is always the current trunk version.
 */
enum SaveLoadVersions {
	SL_TRUNK = 140,
	SL_CAPACITIES = SL_TRUNK + 20,
	SL_COMPONENTS,
<<<<<<< HEAD
	SL_DEMANDS,
	SL_MCF,
=======
	SL_DEMANDS = SL_COMPONENTS + 20,
>>>>>>> 2a1284ad
	SL_MAX_VERSION = 255
};

#endif /* SAVELOAD_H */<|MERGE_RESOLUTION|>--- conflicted
+++ resolved
@@ -344,12 +344,8 @@
 	SL_TRUNK = 140,
 	SL_CAPACITIES = SL_TRUNK + 20,
 	SL_COMPONENTS,
-<<<<<<< HEAD
-	SL_DEMANDS,
+	SL_DEMANDS = SL_COMPONENTS + 20,
 	SL_MCF,
-=======
-	SL_DEMANDS = SL_COMPONENTS + 20,
->>>>>>> 2a1284ad
 	SL_MAX_VERSION = 255
 };
 
