/* $Id$ */

/*
 * This file is part of OpenTTD.
 * OpenTTD is free software; you can redistribute it and/or modify it under the terms of the GNU General Public License as published by the Free Software Foundation, version 2.
 * OpenTTD is distributed in the hope that it will be useful, but WITHOUT ANY WARRANTY; without even the implied warranty of MERCHANTABILITY or FITNESS FOR A PARTICULAR PURPOSE.
 * See the GNU General Public License for more details. You should have received a copy of the GNU General Public License along with OpenTTD. If not, see <http://www.gnu.org/licenses/>.
 */

/** @file saveload.h Functions/types related to saving and loading games. */

#ifndef SAVELOAD_H
#define SAVELOAD_H

#include "../fileio_type.h"

#ifdef SIZE_MAX
#undef SIZE_MAX
#endif

#define SIZE_MAX ((size_t)-1)

/** Save or load result codes. */
enum SaveOrLoadResult {
	SL_OK     = 0, ///< completed successfully
	SL_ERROR  = 1, ///< error that was caught before internal structures were modified
	SL_REINIT = 2, ///< error that was caught in the middle of updating game state, need to clear it. (can only happen during load)
};

enum SaveOrLoadMode {
	SL_INVALID    = -1,
	SL_LOAD       =  0,
	SL_SAVE       =  1,
	SL_OLD_LOAD   =  2,
	SL_PNG        =  3,
	SL_BMP        =  4,
	SL_LOAD_CHECK =  5,
};

/** Types of save games. */
enum SavegameType {
	SGT_TTD,    ///< TTD  savegame (can be detected incorrectly)
	SGT_TTDP1,  ///< TTDP savegame ( -//- ) (data at NW border)
	SGT_TTDP2,  ///< TTDP savegame in new format (data at SE border)
	SGT_OTTD,   ///< OTTD savegame
	SGT_TTO,    ///< TTO savegame
	SGT_INVALID = 0xFF ///< broken savegame (used internally)
};

void GenerateDefaultSaveName(char *buf, const char *last);
void SetSaveLoadError(uint16 str);
const char *GetSaveLoadErrorString();
SaveOrLoadResult SaveOrLoad(const char *filename, int mode, Subdirectory sb, bool threaded = true);
void WaitTillSaved();
void DoExitSave();


typedef void ChunkSaveLoadProc();
typedef void AutolengthProc(void *arg);

struct ChunkHandler {
	uint32 id;
	ChunkSaveLoadProc *save_proc;
	ChunkSaveLoadProc *load_proc;
	ChunkSaveLoadProc *ptrs_proc;
	ChunkSaveLoadProc *load_check_proc;
	uint32 flags;
};

struct NullStruct {
	byte null;
};

enum SLRefType {
	REF_ORDER         = 0,
	REF_VEHICLE       = 1,
	REF_STATION       = 2,
	REF_TOWN          = 3,
	REF_VEHICLE_OLD   = 4,
	REF_ROADSTOPS     = 5,
	REF_ENGINE_RENEWS = 6,
	REF_CARGO_PACKET  = 7,
	REF_ORDERLIST     = 8,
};

enum ChunkType {
	CH_RIFF         =  0,
	CH_ARRAY        =  1,
	CH_SPARSE_ARRAY =  2,
	CH_TYPE_MASK    =  3,
	CH_LAST         =  8,
	CH_AUTO_LENGTH  = 16,
};

/** VarTypes is the general bitmasked magic type that tells us
 * certain characteristics about the variable it refers to. For example
 * SLE_FILE_* gives the size(type) as it would be in the savegame and
 * SLE_VAR_* the size(type) as it is in memory during runtime. These are
 * the first 8 bits (0-3 SLE_FILE, 4-7 SLE_VAR).
 * Bits 8-15 are reserved for various flags as explained below */
enum VarTypes {
	/* 4 bits allocated a maximum of 16 types for NumberType */
	SLE_FILE_I8       = 0,
	SLE_FILE_U8       = 1,
	SLE_FILE_I16      = 2,
	SLE_FILE_U16      = 3,
	SLE_FILE_I32      = 4,
	SLE_FILE_U32      = 5,
	SLE_FILE_I64      = 6,
	SLE_FILE_U64      = 7,
	SLE_FILE_STRINGID = 8, ///< StringID offset into strings-array
	SLE_FILE_STRING   = 9,
	/* 6 more possible file-primitives */

	/* 4 bits allocated a maximum of 16 types for NumberType */
	SLE_VAR_BL    =  0 << 4,
	SLE_VAR_I8    =  1 << 4,
	SLE_VAR_U8    =  2 << 4,
	SLE_VAR_I16   =  3 << 4,
	SLE_VAR_U16   =  4 << 4,
	SLE_VAR_I32   =  5 << 4,
	SLE_VAR_U32   =  6 << 4,
	SLE_VAR_I64   =  7 << 4,
	SLE_VAR_U64   =  8 << 4,
	SLE_VAR_NULL  =  9 << 4, ///< useful to write zeros in savegame.
	SLE_VAR_STRB  = 10 << 4, ///< string (with pre-allocated buffer)
	SLE_VAR_STRBQ = 11 << 4, ///< string enclosed in quotes (with pre-allocated buffer)
	SLE_VAR_STR   = 12 << 4, ///< string pointer
	SLE_VAR_STRQ  = 13 << 4, ///< string pointer enclosed in quotes
	SLE_VAR_NAME  = 14 << 4, ///< old custom name to be converted to a char pointer
	/* 1 more possible memory-primitives */

	/* Shortcut values */
	SLE_VAR_CHAR = SLE_VAR_I8,

	/* Default combinations of variables. As savegames change, so can variables
	 * and thus it is possible that the saved value and internal size do not
	 * match and you need to specify custom combo. The defaults are listed here */
	SLE_BOOL         = SLE_FILE_I8  | SLE_VAR_BL,
	SLE_INT8         = SLE_FILE_I8  | SLE_VAR_I8,
	SLE_UINT8        = SLE_FILE_U8  | SLE_VAR_U8,
	SLE_INT16        = SLE_FILE_I16 | SLE_VAR_I16,
	SLE_UINT16       = SLE_FILE_U16 | SLE_VAR_U16,
	SLE_INT32        = SLE_FILE_I32 | SLE_VAR_I32,
	SLE_UINT32       = SLE_FILE_U32 | SLE_VAR_U32,
	SLE_INT64        = SLE_FILE_I64 | SLE_VAR_I64,
	SLE_UINT64       = SLE_FILE_U64 | SLE_VAR_U64,
	SLE_CHAR         = SLE_FILE_I8  | SLE_VAR_CHAR,
	SLE_STRINGID     = SLE_FILE_STRINGID | SLE_VAR_U16,
	SLE_STRINGBUF    = SLE_FILE_STRING   | SLE_VAR_STRB,
	SLE_STRINGBQUOTE = SLE_FILE_STRING   | SLE_VAR_STRBQ,
	SLE_STRING       = SLE_FILE_STRING   | SLE_VAR_STR,
	SLE_STRINGQUOTE  = SLE_FILE_STRING   | SLE_VAR_STRQ,
	SLE_NAME         = SLE_FILE_STRINGID | SLE_VAR_NAME,

	/* Shortcut values */
	SLE_UINT  = SLE_UINT32,
	SLE_INT   = SLE_INT32,
	SLE_STRB  = SLE_STRINGBUF,
	SLE_STRBQ = SLE_STRINGBQUOTE,
	SLE_STR   = SLE_STRING,
	SLE_STRQ  = SLE_STRINGQUOTE,

	/* 8 bits allocated for a maximum of 8 flags
	 * Flags directing saving/loading of a variable */
	SLF_SAVE_NO      = 1 <<  8, ///< do not save with savegame, basically client-based
	SLF_CONFIG_NO    = 1 <<  9, ///< do not save to config file
	SLF_NETWORK_NO   = 1 << 10, ///< do not synchronize over network (but it is saved if SSF_SAVE_NO is not set)
	/* 5 more possible flags */
};

typedef uint32 VarType;

enum SaveLoadTypes {
	SL_VAR         =  0,
	SL_REF         =  1,
	SL_ARR         =  2,
	SL_STR         =  3,
	SL_LST         =  4,
	/* non-normal save-load types */
	SL_WRITEBYTE   =  8,
	SL_VEH_INCLUDE =  9,
	SL_ST_INCLUDE  = 10,
	SL_END         = 15
};

typedef byte SaveLoadType;

/** SaveLoad type struct. Do NOT use this directly but use the SLE_ macros defined just below! */
struct SaveLoad {
	bool global;         ///< should we load a global variable or a non-global one
	SaveLoadType cmd;    ///< the action to take with the saved/loaded type, All types need different action
	VarType conv;        ///< type of the variable to be saved, int
	uint16 length;       ///< (conditional) length of the variable (eg. arrays) (max array size is 65536 elements)
	uint16 version_from; ///< save/load the variable starting from this savegame version
	uint16 version_to;   ///< save/load the variable until this savegame version
	/* NOTE: This element either denotes the address of the variable for a global
	 * variable, or the offset within a struct which is then bound to a variable
	 * during runtime. Decision on which one to use is controlled by the function
	 * that is called to save it. address: global=true, offset: global=false */
	void *address;       ///< address of variable OR offset of variable in the struct (max offset is 65536)
};

/* Same as SaveLoad but global variables are used (for better readability); */
typedef SaveLoad SaveLoadGlobVarList;

/* Simple variables, references (pointers) and arrays */
#define SLE_GENERAL(cmd, base, variable, type, length, from, to) {false, cmd, type, length, from, to, (void*)cpp_offsetof(base, variable)}
#define SLE_CONDVAR(base, variable, type, from, to) SLE_GENERAL(SL_VAR, base, variable, type, 0, from, to)
#define SLE_CONDREF(base, variable, type, from, to) SLE_GENERAL(SL_REF, base, variable, type, 0, from, to)
#define SLE_CONDARR(base, variable, type, length, from, to) SLE_GENERAL(SL_ARR, base, variable, type, length, from, to)
#define SLE_CONDSTR(base, variable, type, length, from, to) SLE_GENERAL(SL_STR, base, variable, type, length, from, to)
#define SLE_CONDLST(base, variable, type, from, to) SLE_GENERAL(SL_LST, base, variable, type, 0, from, to)

#define SLE_VAR(base, variable, type) SLE_CONDVAR(base, variable, type, 0, SL_MAX_VERSION)
#define SLE_REF(base, variable, type) SLE_CONDREF(base, variable, type, 0, SL_MAX_VERSION)
#define SLE_ARR(base, variable, type, length) SLE_CONDARR(base, variable, type, length, 0, SL_MAX_VERSION)
#define SLE_STR(base, variable, type, length) SLE_CONDSTR(base, variable, type, length, 0, SL_MAX_VERSION)
#define SLE_LST(base, variable, type) SLE_CONDLST(base, variable, type, 0, SL_MAX_VERSION)
#define SLE_NULL(length) SLE_CONDNULL(length, 0, SL_MAX_VERSION)

#define SLE_CONDNULL(length, from, to) SLE_CONDARR(NullStruct, null, SLE_FILE_U8 | SLE_VAR_NULL | SLF_CONFIG_NO, length, from, to)

/* Translate values ingame to different values in the savegame and vv */
#define SLE_WRITEBYTE(base, variable, value) SLE_GENERAL(SL_WRITEBYTE, base, variable, 0, 0, value, value)

#define SLE_VEH_INCLUDE() {false, SL_VEH_INCLUDE, 0, 0, 0, SL_MAX_VERSION, NULL}
#define SLE_ST_INCLUDE() {false, SL_ST_INCLUDE, 0, 0, 0, SL_MAX_VERSION, NULL}

/* End marker */
#define SLE_END() {false, SL_END, 0, 0, 0, 0, NULL}

/* Simple variables, references (pointers) and arrays, but for global variables */
#define SLEG_GENERAL(cmd, variable, type, length, from, to) {true, cmd, type, length, from, to, (void*)&variable}

#define SLEG_CONDVAR(variable, type, from, to) SLEG_GENERAL(SL_VAR, variable, type, 0, from, to)
#define SLEG_CONDREF(variable, type, from, to) SLEG_GENERAL(SL_REF, variable, type, 0, from, to)
#define SLEG_CONDARR(variable, type, length, from, to) SLEG_GENERAL(SL_ARR, variable, type, length, from, to)
#define SLEG_CONDSTR(variable, type, length, from, to) SLEG_GENERAL(SL_STR, variable, type, length, from, to)
#define SLEG_CONDLST(variable, type, from, to) SLEG_GENERAL(SL_LST, variable, type, 0, from, to)

#define SLEG_VAR(variable, type) SLEG_CONDVAR(variable, type, 0, SL_MAX_VERSION)
#define SLEG_REF(variable, type) SLEG_CONDREF(variable, type, 0, SL_MAX_VERSION)
#define SLEG_ARR(variable, type) SLEG_CONDARR(variable, type, lengthof(variable), 0, SL_MAX_VERSION)
#define SLEG_STR(variable, type) SLEG_CONDSTR(variable, type, lengthof(variable), 0, SL_MAX_VERSION)
#define SLEG_LST(variable, type) SLEG_CONDLST(variable, type, 0, SL_MAX_VERSION)

#define SLEG_CONDNULL(length, from, to) {true, SL_ARR, SLE_FILE_U8 | SLE_VAR_NULL | SLF_CONFIG_NO, length, from, to, (void*)NULL}

#define SLEG_END() {true, SL_END, 0, 0, 0, 0, NULL}

/** Checks if the savegame is below major.minor.
 */
static inline bool CheckSavegameVersionOldStyle(uint16 major, byte minor)
{
	extern uint16 _sl_version;
	extern byte   _sl_minor_version;
	return (_sl_version < major) || (_sl_version == major && _sl_minor_version < minor);
}

/** Checks if the savegame is below version.
 */
static inline bool CheckSavegameVersion(uint16 version)
{
	extern uint16 _sl_version;
	return _sl_version < version;
}

/** Checks if some version from/to combination falls within the range of the
 * active savegame version */
static inline bool SlIsObjectCurrentlyValid(uint16 version_from, uint16 version_to)
{
	extern const uint16 SAVEGAME_VERSION;
	if (SAVEGAME_VERSION < version_from || SAVEGAME_VERSION > version_to) return false;

	return true;
}

/**
 * Get the NumberType of a setting. This describes the integer type
 * as it is represented in memory
 * @param type VarType holding information about the variable-type
 * @return return the SLE_VAR_* part of a variable-type description
 */
static inline VarType GetVarMemType(VarType type)
{
	return type & 0xF0; // GB(type, 4, 4) << 4;
}

/**
 * Get the FileType of a setting. This describes the integer type
 * as it is represented in a savegame/file
 * @param type VarType holding information about the variable-type
 * @param return the SLE_FILE_* part of a variable-type description
 */
static inline VarType GetVarFileType(VarType type)
{
	return type & 0xF; // GB(type, 0, 4);
}

/**
 * Check if the given saveload type is a numeric type.
 * @param conv the type to check
 * @return True if it's a numeric type.
 */
static inline bool IsNumericType(VarType conv)
{
	return GetVarMemType(conv) <= SLE_VAR_U64;
}

/** Get the address of the variable. Which one to pick depends on the object
 * pointer. If it is NULL we are dealing with global variables so the address
 * is taken. If non-null only the offset is stored in the union and we need
 * to add this to the address of the object */
static inline void *GetVariableAddress(const void *object, const SaveLoad *sld)
{
	return (byte*)(sld->global ? NULL : object) + (ptrdiff_t)sld->address;
}

int64 ReadValue(const void *ptr, VarType conv);
void WriteValue(void *ptr, VarType conv, int64 val);

void SlSetArrayIndex(uint index);
int SlIterateArray();

void SlAutolength(AutolengthProc *proc, void *arg);
size_t SlGetFieldLength();
void SlSetLength(size_t length);
size_t SlCalcObjMemberLength(const void *object, const SaveLoad *sld);
size_t SlCalcObjLength(const void *object, const SaveLoad *sld);

byte SlReadByte();
void SlWriteByte(byte b);

void SlGlobList(const SaveLoadGlobVarList *sldg);
void SlArray(void *array, size_t length, VarType conv);
void SlObject(void *object, const SaveLoad *sld);
bool SlObjectMember(void *object, const SaveLoad *sld);

bool SaveloadCrashWithMissingNewGRFs();

extern char _savegame_format[8];
<<<<<<< HEAD
=======
extern bool _do_autosave;
>>>>>>> 7db85120

/**
 * save/load versions used for the various branches
 * SL_TRUNK is always the current trunk version.
 */
enum SaveLoadVersions {
	SL_TRUNK = 143,
	SL_RESERVATION = SL_TRUNK + 10,
	SL_CAPACITIES = SL_TRUNK + 20,
	SL_COMPONENTS,
	SL_DEMANDS = SL_COMPONENTS + 20,
	SL_MCF,
	SL_FLOWMAP,
	SL_MAX_VERSION = 255
};

#endif /* SAVELOAD_H */<|MERGE_RESOLUTION|>--- conflicted
+++ resolved
@@ -340,10 +340,7 @@
 bool SaveloadCrashWithMissingNewGRFs();
 
 extern char _savegame_format[8];
-<<<<<<< HEAD
-=======
 extern bool _do_autosave;
->>>>>>> 7db85120
 
 /**
  * save/load versions used for the various branches
