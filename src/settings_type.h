/* $Id$ */

/** @file settings_type.h Types related to global configuration settings. */

#ifndef SETTINGS_TYPE_H
#define SETTINGS_TYPE_H

#include "date_type.h"
#include "town_type.h"
#include "transport_type.h"
#include "network/core/config.h"
#include "company_type.h"
#include "demands.h"

/** Settings related to the difficulty of the game */
struct DifficultySettings {
	byte   max_no_competitors;               ///< the number of competitors (AIs)
	byte   number_towns;                     ///< the amount of towns
	byte   number_industries;                ///< the amount of industries
	uint32 max_loan;                         ///< the maximum initial loan
	byte   initial_interest;                 ///< amount of interest (to pay over the loan)
	byte   vehicle_costs;                    ///< amount of money spent on vehicle running cost
	byte   competitor_speed;                 ///< the speed at which the AI builds
	byte   vehicle_breakdowns;               ///< likelihood of vehicles breaking down
	byte   subsidy_multiplier;               ///< amount of subsidy
	byte   construction_cost;                ///< how expensive is building
	byte   terrain_type;                     ///< the mountainousness of the landscape
	byte   quantity_sea_lakes;               ///< the amount of seas/lakes
	byte   economy;                          ///< how volatile is the economy
	byte   line_reverse_mode;                ///< reversing at stations or not
	byte   disasters;                        ///< are disasters enabled
	byte   town_council_tolerance;           ///< minimum required town ratings to be allowed to demolish stuff
	byte   diff_level;                       ///< the difficulty level
};

/** Settings related to the GUI and other stuff that is not saved in the savegame. */
struct GUISettings {
	bool   vehicle_speed;                    ///< show vehicle speed
	bool   sg_full_load_any;                 ///< new full load calculation, any cargo must be full read from pre v93 savegames
	bool   lost_train_warn;                  ///< if a train can't find its destination, show a warning
	uint8  order_review_system;              ///< perform order reviews on vehicles
	bool   vehicle_income_warn;              ///< if a vehicle isn't generating income, show a warning
	bool   status_long_date;                 ///< always show long date in status bar
	bool   show_finances;                    ///< show finances at end of year
	bool   sg_new_nonstop;                   ///< ttdpatch compatible nonstop handling read from pre v93 savegames
	bool   new_nonstop;                      ///< ttdpatch compatible nonstop handling
	bool   autoscroll;                       ///< scroll when moving mouse to the edge
	byte   errmsg_duration;                  ///< duration of error message
	bool   link_terraform_toolbar;           ///< display terraform toolbar when displaying rail, road, water and airport toolbars
	bool   reverse_scroll;                   ///< right-Click-Scrolling scrolls in the opposite direction
	bool   smooth_scroll;                    ///< smooth scroll viewports
	bool   measure_tooltip;                  ///< show a permanent tooltip when dragging tools
	byte   liveries;                         ///< options for displaying company liveries, 0=none, 1=self, 2=all
	bool   prefer_teamchat;                  ///< choose the chat message target with <ENTER>, true=all clients, false=your team
	uint8  advanced_vehicle_list;            ///< use the "advanced" vehicle list
	uint8  loading_indicators;               ///< show loading indicators
	uint8  default_rail_type;                ///< the default rail type for the rail GUI
	uint8  toolbar_pos;                      ///< position of toolbars, 0=left, 1=center, 2=right
	uint8  window_snap_radius;               ///< windows snap at each other if closer than this
	uint8  window_soft_limit;                ///< soft limit of maximum number of non-stickied non-vital windows (0 = no limit)
	bool   always_build_infrastructure;      ///< always allow building of infrastructure, even when you do not have the vehicles for it
	byte   autosave;                         ///< how often should we do autosaves?
	bool   keep_all_autosave;                ///< name the autosave in a different way
	bool   autosave_on_exit;                 ///< save an autosave when you quit the game, but do not ask "Do you really want to quit?"
	uint8  date_format_in_default_names;     ///< should the default savegame/screenshot name use long dates (31th Dec 2008), short dates (31-12-2008) or ISO dates (2008-12-31)
	byte   max_num_autosaves;                ///< controls how many autosavegames are made before the game starts to overwrite (names them 0 to max_num_autosaves - 1)
	bool   population_in_label;              ///< show the population of a town in his label?
	uint8  right_mouse_btn_emulation;        ///< should we emulate right mouse clicking?
	uint8  scrollwheel_scrolling;            ///< scrolling using the scroll wheel?
	uint8  scrollwheel_multiplier;           ///< how much 'wheel' per incoming event from the OS?
	bool   left_mouse_btn_scrolling;         ///< left mouse button scroll
	bool   pause_on_newgame;                 ///< whether to start new games paused or not
	bool   enable_signal_gui;                ///< show the signal GUI when the signal button is pressed
	Year   coloured_news_year;               ///< when does newspaper become coloured?
	bool   timetable_in_ticks;               ///< whether to show the timetable in ticks rather than days
	bool   quick_goto;                       ///< Allow quick access to 'goto button' in vehicle orders window
	bool   bridge_pillars;                   ///< show bridge pillars for high bridges
	bool   auto_euro;                        ///< automatically switch to euro in 2002
	byte   drag_signals_density;             ///< many signals density
	Year   semaphore_build_before;           ///< build semaphore signals automatically before this year
	bool   autorenew;                        ///< should autorenew be enabled for new companies?
	int16  autorenew_months;                 ///< how many months from EOL of vehicles should autorenew trigger for new companies?
	int32  autorenew_money;                  ///< how much money before autorenewing for new companies?
	byte   news_message_timeout;             ///< how much longer than the news message "age" should we keep the message in the history
	bool   show_track_reservation;           ///< highlight reserved tracks.
	uint8  default_signal_type;              ///< the signal type to build by default.
	uint8  cycle_signal_types;               ///< what signal types to cycle with the build signal tool.
	byte   station_numtracks;                ///< the number of platforms to default on for rail stations
	byte   station_platlength;               ///< the platform length, in tiles, for rail stations
	bool   station_dragdrop;                 ///< whether drag and drop is enabled for stations
	bool   station_show_coverage;            ///< whether to highlight coverage area
	bool   persistent_buildingtools;         ///< keep the building tools active after usage
	uint8  expenses_layout;                  ///< layout of expenses window

	uint16 console_backlog_timeout;          ///< the minimum amount of time items should be in the console backlog before they will be removed in ~3 seconds granularity.
	uint16 console_backlog_length;           ///< the minimum amount of items in the console backlog before items will be removed.
#ifdef ENABLE_NETWORK
	uint16 network_chat_box_width;           ///< width of the chat box in pixels
	uint8  network_chat_box_height;          ///< height of the chat box in lines
#endif
};

/** Settings related to currency/unit systems. */
struct LocaleSettings {
	byte   currency;                         ///< currency we currently use
	byte   units;                            ///< unit system we show everything
};

/** All settings related to the network. */
struct NetworkSettings {
#ifdef ENABLE_NETWORK
	uint16 sync_freq;                                     ///< how often do we check whether we are still in-sync
	uint8  frame_freq;                                    ///< how often do we send commands to the clients
	uint16 max_join_time;                                 ///< maximum amount of time, in game ticks, a client may take to join
	bool   pause_on_join;                                 ///< pause the game when people join
	char   server_bind_ip[NETWORK_HOSTNAME_LENGTH];       ///< IP address the server binds to
	uint16 server_port;                                   ///< port the server listens on
	char   server_name[NETWORK_NAME_LENGTH];              ///< name of the server
	char   server_password[NETWORK_PASSWORD_LENGTH];      ///< passowrd for joining this server
	char   rcon_password[NETWORK_PASSWORD_LENGTH];        ///< passowrd for rconsole (server side)
	bool   server_advertise;                              ///< advertise the server to the masterserver
	uint8  lan_internet;                                  ///< search on the LAN or internet for servers
	char   client_name[NETWORK_NAME_LENGTH];              ///< name of the player (as client)
	char   default_company_pass[NETWORK_PASSWORD_LENGTH]; ///< default password for new companies in encrypted form
	char   connect_to_ip[NETWORK_HOSTNAME_LENGTH];        ///< default for the "Add server" query
	char   network_id[NETWORK_UNIQUE_ID_LENGTH];          ///< semi-unique ID of the client
	bool   autoclean_companies;                           ///< automatically remove companies that are not in use
	uint8  autoclean_unprotected;                         ///< remove passwordless companies after this many months
	uint8  autoclean_protected;                           ///< remove the password from passworded companies after this many months
	uint8  max_companies;                                 ///< maximum amount of companies
	uint8  max_clients;                                   ///< maximum amount of clients
	uint8  max_spectators;                                ///< maximum amount of spectators
	Year   restart_game_year;                             ///< year the server restarts
	uint8  min_active_clients;                            ///< minimum amount of active clients to unpause the game
	uint8  server_lang;                                   ///< language of the server
	bool   reload_cfg;                                    ///< reload the config file before restarting
	char   last_host[NETWORK_HOSTNAME_LENGTH];            ///< IP address of the last joined server
	uint16 last_port;                                     ///< port of the last joined server
#else /* ENABLE_NETWORK */
#endif
};

/** Settings related to the creation of games. */
struct GameCreationSettings {
	uint32 generation_seed;                  ///< noise seed for world generation
	Year   starting_year;                    ///< starting date
	uint8  map_x;                            ///< X size of map
	uint8  map_y;                            ///< Y size of map
	byte   land_generator;                   ///< the landscape generator
	byte   oil_refinery_limit;               ///< distance oil refineries allowed from map edge
	byte   snow_line_height;                 ///< a number 0-15 that configured snow line height
	byte   tgen_smoothness;                  ///< how rough is the terrain from 0-3
	byte   tree_placer;                      ///< the tree placer algorithm
	byte   heightmap_rotation;               ///< rotation director for the heightmap
	byte   se_flat_world_height;             ///< land height a flat world gets in SE
	byte   town_name;                        ///< the town name generator used for town names
	byte   landscape;                        ///< the landscape we're currently in
	byte   snow_line;                        ///< the snowline level in this game
	byte   water_borders;                    ///< bitset of the borders that are water
	uint16 custom_town_number;               ///< manually entered number of towns
};

/** Settings related to construction in-game */
struct ConstructionSettings {
	bool   build_on_slopes;                  ///< allow building on slopes
	bool   autoslope;                        ///< allow terraforming under things
	bool   longbridges;                      ///< allow 100 tile long bridges
	bool   signal_side;                      ///< show signals on right side
	bool   extra_dynamite;                   ///< extra dynamite
	bool   road_stop_on_town_road;           ///< allow building of drive-through road stops on town owned roads
	bool   road_stop_on_competitor_road;     ///< allow building of drive-through road stops on roads owned by competitors
	uint8  raw_industry_construction;        ///< type of (raw) industry construction (none, "normal", prospecting)
	bool   freeform_edges;                   ///< allow terraforming the tiles at the map edges
};

/** Settings related to the AI. */
struct AISettings {
	bool   ai_in_multiplayer;                ///< so we allow AIs in multiplayer
	bool   ai_disable_veh_train;             ///< disable types for AI
	bool   ai_disable_veh_roadveh;           ///< disable types for AI
	bool   ai_disable_veh_aircraft;          ///< disable types for AI
	bool   ai_disable_veh_ship;              ///< disable types for AI
	uint32 ai_max_opcode_till_suspend;       ///< max opcode calls till AI will suspend
};

/** Settings related to the old pathfinder. */
struct OPFSettings {
	uint16 pf_maxlength;                     ///< maximum length when searching for a train route for new pathfinder
	byte   pf_maxdepth;                      ///< maximum recursion depth when searching for a train route for new pathfinder
};

/** Settings related to the new pathfinder. */
struct NPFSettings {
	/**
	 * The maximum amount of search nodes a single NPF run should take. This
	 * limit should make sure performance stays at acceptable levels at the cost
	 * of not being perfect anymore.
	 */
	uint32 npf_max_search_nodes;

	uint32 npf_rail_firstred_penalty;        ///< the penalty for when the first signal is red (and it is not an exit or combo signal)
	uint32 npf_rail_firstred_exit_penalty;   ///< the penalty for when the first signal is red (and it is an exit or combo signal)
	uint32 npf_rail_lastred_penalty;         ///< the penalty for when the last signal is red
	uint32 npf_rail_station_penalty;         ///< the penalty for station tiles
	uint32 npf_rail_slope_penalty;           ///< the penalty for sloping upwards
	uint32 npf_rail_curve_penalty;           ///< the penalty for curves
	uint32 npf_rail_depot_reverse_penalty;   ///< the penalty for reversing in depots
	uint32 npf_rail_pbs_cross_penalty;       ///< the penalty for crossing a reserved rail track
	uint32 npf_rail_pbs_signal_back_penalty; ///< the penalty for passing a pbs signal from the backside
	uint32 npf_buoy_penalty;                 ///< the penalty for going over (through) a buoy
	uint32 npf_water_curve_penalty;          ///< the penalty for curves
	uint32 npf_road_curve_penalty;           ///< the penalty for curves
	uint32 npf_crossing_penalty;             ///< the penalty for level crossings
	uint32 npf_road_drive_through_penalty;   ///< the penalty for going through a drive-through road stop
};

/** Settings related to the yet another pathfinder. */
struct YAPFSettings {
	bool   disable_node_optimization;        ///< whether to use exit-dir instead of trackdir in node key
	uint32 max_search_nodes;                 ///< stop path-finding when this number of nodes visited
	bool   ship_use_yapf;                    ///< use YAPF for ships
	bool   road_use_yapf;                    ///< use YAPF for road
	bool   rail_use_yapf;                    ///< use YAPF for rail
	uint32 road_slope_penalty;               ///< penalty for up-hill slope
	uint32 road_curve_penalty;               ///< penalty for curves
	uint32 road_crossing_penalty;            ///< penalty for level crossing
	uint32 road_stop_penalty;                ///< penalty for going through a drive-through road stop
	bool   rail_firstred_twoway_eol;         ///< treat first red two-way signal as dead end
	uint32 rail_firstred_penalty;            ///< penalty for first red signal
	uint32 rail_firstred_exit_penalty;       ///< penalty for first red exit signal
	uint32 rail_lastred_penalty;             ///< penalty for last red signal
	uint32 rail_lastred_exit_penalty;        ///< penalty for last red exit signal
	uint32 rail_station_penalty;             ///< penalty for non-target station tile
	uint32 rail_slope_penalty;               ///< penalty for up-hill slope
	uint32 rail_curve45_penalty;             ///< penalty for curve
	uint32 rail_curve90_penalty;             ///< penalty for 90-deg curve
	uint32 rail_depot_reverse_penalty;       ///< penalty for reversing in the depot
	uint32 rail_crossing_penalty;            ///< penalty for level crossing
	uint32 rail_look_ahead_max_signals;      ///< max. number of signals taken into consideration in look-ahead load balancer
	int32  rail_look_ahead_signal_p0;        ///< constant in polynomial penalty function
	int32  rail_look_ahead_signal_p1;        ///< constant in polynomial penalty function
	int32  rail_look_ahead_signal_p2;        ///< constant in polynomial penalty function
	uint32 rail_pbs_cross_penalty;           ///< penalty for crossing a reserved tile
	uint32 rail_pbs_station_penalty;         ///< penalty for crossing a reserved station tile
	uint32 rail_pbs_signal_back_penalty;     ///< penalty for passing a pbs signal from the backside
	uint32 rail_doubleslip_penalty;          ///< penalty for passing a double slip switch

	uint32 rail_longer_platform_penalty;           ///< penalty for longer  station platform than train
	uint32 rail_longer_platform_per_tile_penalty;  ///< penalty for longer  station platform than train (per tile)
	uint32 rail_shorter_platform_penalty;          ///< penalty for shorter station platform than train
	uint32 rail_shorter_platform_per_tile_penalty; ///< penalty for shorter station platform than train (per tile)
};

/** Settings related to all pathfinders. */
struct PathfinderSettings {
	uint8  pathfinder_for_trains;            ///< the pathfinder to use for trains
	uint8  pathfinder_for_roadvehs;          ///< the pathfinder to use for roadvehicles
	uint8  pathfinder_for_ships;             ///< the pathfinder to use for ships
	bool   new_pathfinding_all;              ///< use the newest pathfinding algorithm for all

	bool   roadveh_queue;                    ///< buggy road vehicle queueing
	bool   forbid_90_deg;                    ///< forbid trains to make 90 deg turns

	byte   wait_oneway_signal;               ///< waitingtime in days before a oneway signal
	byte   wait_twoway_signal;               ///< waitingtime in days before a twoway signal

	bool   reserve_paths;                    ///< always reserve paths regardless of signal type.
	byte   wait_for_pbs_path;                ///< how long to wait for a path reservation.
	byte   path_backoff_interval;            ///< ticks between checks for a free path.

	OPFSettings  opf;                        ///< pathfinder settings for the old pathfinder
	NPFSettings  npf;                        ///< pathfinder settings for the new pathfinder
	YAPFSettings yapf;                       ///< pathfinder settings for the yet another pathfinder
};

/** Settings related to orders. */
struct OrderSettings {
	bool   improved_load;                    ///< improved loading algorithm
	bool   gradual_loading;                  ///< load vehicles gradually
	bool   selectgoods;                      ///< only send the goods to station if a train has been there
	bool   gotodepot;                        ///< allow goto depot in orders
	bool   no_servicing_if_no_breakdowns;    ///< dont send vehicles to depot when breakdowns are disabled
	bool   timetabling;                      ///< whether to allow timetabling
	bool   serviceathelipad;                 ///< service helicopters at helipads automatically (no need to send to depot)
};

/** Settings related to vehicles. */
struct VehicleSettings {
	bool   mammoth_trains;                   ///< allow very long trains
	uint8  train_acceleration_model;         ///< realistic acceleration for trains
	bool   wagon_speed_limits;               ///< enable wagon speed limits
	bool   disable_elrails;                  ///< when true, the elrails are disabled
	UnitID max_trains;                       ///< max trains in game per company
	UnitID max_roadveh;                      ///< max trucks in game per company
	UnitID max_aircraft;                     ///< max planes in game per company
	UnitID max_ships;                        ///< max ships in game per company
	bool   servint_ispercent;                ///< service intervals are in percents
	uint16 servint_trains;                   ///< service interval for trains
	uint16 servint_roadveh;                  ///< service interval for road vehicles
	uint16 servint_aircraft;                 ///< service interval for aircraft
	uint16 servint_ships;                    ///< service interval for ships
	uint8  plane_speed;                      ///< divisor for speed of aircraft
	uint8  freight_trains;                   ///< value to multiply the weight of cargo by
	bool   dynamic_engines;                  ///< enable dynamic allocation of engine data
	bool   never_expire_vehicles;            ///< never expire vehicles
	byte   extend_vehicle_life;              ///< extend vehicle life by this many years
	byte   road_side;                        ///< the side of the road vehicles drive on
};

/** Settings related to the economy. */
struct EconomySettings {
	bool   inflation;                        ///< disable inflation
	bool   bribe;                            ///< enable bribing the local authority
	bool   smooth_economy;                   ///< smooth economy
	bool   allow_shares;                     ///< allow the buying/selling of shares
	byte   dist_local_authority;             ///< distance for town local authority, default 20
	bool   exclusive_rights;                 ///< allow buying exclusive rights
	bool   give_money;                       ///< allow giving other companies money
	bool   mod_road_rebuild;                 ///< roadworks remove unneccesary RoadBits
	bool   multiple_industry_per_town;       ///< allow many industries of the same type per town
	bool   same_industry_close;              ///< allow same type industries to be built close to each other
	uint8  town_growth_rate;                 ///< town growth rate
	uint8  larger_towns;                     ///< the number of cities to build. These start off larger and grow twice as fast
	uint8  initial_city_size;                ///< multiplier for the initial size of the cities compared to towns
	TownLayoutByte town_layout;              ///< select town layout
	bool   allow_town_roads;                 ///< towns are allowed to build roads (always allowed when generating world / in SE)
	bool   station_noise_level;              ///< build new airports when the town noise level is still within accepted limits
	uint16 town_noise_population[3];         ///< population to base decision on noise evaluation (@see town_council_tolerance)
<<<<<<< HEAD
	uint16 moving_average_unit;	 	 ///< unit of time to use for calculating the moving average of capacities and usage of links
	uint16 moving_average_length;		 ///< length of the moving average for capacities and usage of links
	uint16 linkgraph_recalc_interval;	 ///< minimum interval (in days) between subsequent recalculations of the same component of the link graph
	DistributionTypeByte  demand_pax;        ///< demand calculation for passengers
	DistributionTypeByte  demand_mail;       ///< demand calculation for mail
	DistributionTypeByte  demand_express;    ///< demand calculation for express cargo class
	DistributionTypeByte  demand_armoured;   ///< demand calculation for armoured cargo class
	DistributionTypeByte  demand_default;    ///< demand calculation for all other goods
=======
	uint16 moving_average_unit;              ///< unit of time to use for calculating the moving average of capacities and usage of links
	uint16 moving_average_length;            ///< length of the moving average for capacities and usage of links
	uint16 linkgraph_recalc_interval;	     ///< minimum interval (in days) between subsequent recalculations of the same component of the link graph
>>>>>>> 974033e7
};

/** Settings related to stations. */
struct StationSettings {
	bool   modified_catchment;               ///< different-size catchment areas
	bool   join_stations;                    ///< allow joining of train stations
	bool   nonuniform_stations;              ///< allow nonuniform train stations
	bool   adjacent_stations;                ///< allow stations to be built directly adjacent to other stations
	bool   distant_join_stations;            ///< allow to join non-adjacent stations
	bool   always_small_airport;             ///< always allow small airports
	byte   station_spread;                   ///< amount a station may spread
};

/** All settings together for the game. */
struct GameSettings {
	DifficultySettings   difficulty;         ///< settings related to the difficulty
	GameCreationSettings game_creation;      ///< settings used during the creation of a game (map)
	ConstructionSettings construction;       ///< construction of things in-game
	AISettings           ai;                 ///< what may the AI do?
	class AIConfig      *ai_config[MAX_COMPANIES]; ///< settings per company
	PathfinderSettings   pf;                 ///< settings for all pathfinders
	OrderSettings        order;              ///< settings related to orders
	VehicleSettings      vehicle;            ///< options for vehicles
	EconomySettings      economy;            ///< settings to change the economy
	StationSettings      station;            ///< settings related to station management
	LocaleSettings       locale;             ///< settings related to used currency/unit system in the current game
};

/** All settings that are only important for the local client. */
struct ClientSettings {
	GUISettings          gui;                ///< settings related to the GUI
	NetworkSettings      network;            ///< settings related to the network
};

/** The current settings for this game. */
extern ClientSettings _settings_client;

/** The current settings for this game. */
extern GameSettings _settings_game;

/** The settings values that are used for new games and/or modified in config file. */
extern GameSettings _settings_newgame;

#endif /* SETTINGS_TYPE_H */<|MERGE_RESOLUTION|>--- conflicted
+++ resolved
@@ -326,20 +326,14 @@
 	bool   allow_town_roads;                 ///< towns are allowed to build roads (always allowed when generating world / in SE)
 	bool   station_noise_level;              ///< build new airports when the town noise level is still within accepted limits
 	uint16 town_noise_population[3];         ///< population to base decision on noise evaluation (@see town_council_tolerance)
-<<<<<<< HEAD
-	uint16 moving_average_unit;	 	 ///< unit of time to use for calculating the moving average of capacities and usage of links
-	uint16 moving_average_length;		 ///< length of the moving average for capacities and usage of links
-	uint16 linkgraph_recalc_interval;	 ///< minimum interval (in days) between subsequent recalculations of the same component of the link graph
+	uint16 moving_average_unit;              ///< unit of time to use for calculating the moving average of capacities and usage of links
+	uint16 moving_average_length;            ///< length of the moving average for capacities and usage of links
+	uint16 linkgraph_recalc_interval;	     ///< minimum interval (in days) between subsequent recalculations of the same component of the link graph
 	DistributionTypeByte  demand_pax;        ///< demand calculation for passengers
 	DistributionTypeByte  demand_mail;       ///< demand calculation for mail
 	DistributionTypeByte  demand_express;    ///< demand calculation for express cargo class
 	DistributionTypeByte  demand_armoured;   ///< demand calculation for armoured cargo class
 	DistributionTypeByte  demand_default;    ///< demand calculation for all other goods
-=======
-	uint16 moving_average_unit;              ///< unit of time to use for calculating the moving average of capacities and usage of links
-	uint16 moving_average_length;            ///< length of the moving average for capacities and usage of links
-	uint16 linkgraph_recalc_interval;	     ///< minimum interval (in days) between subsequent recalculations of the same component of the link graph
->>>>>>> 974033e7
 };
 
 /** Settings related to stations. */
