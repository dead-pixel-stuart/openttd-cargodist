/* $Id$ */

/** @file settings_type.h Types related to global configuration settings. */

#ifndef SETTINGS_TYPE_H
#define SETTINGS_TYPE_H

#include "date_type.h"
#include "town_type.h"
#include "transport_type.h"
#include "network/core/config.h"
#include "company_type.h"
#include "demands.h"

/** Settings related to the difficulty of the game */
struct DifficultySettings {
	byte   max_no_competitors;               ///< the number of competitors (AIs)
	byte   number_towns;                     ///< the amount of towns
	byte   number_industries;                ///< the amount of industries
	uint32 max_loan;                         ///< the maximum initial loan
	byte   initial_interest;                 ///< amount of interest (to pay over the loan)
	byte   vehicle_costs;                    ///< amount of money spent on vehicle running cost
	byte   competitor_speed;                 ///< the speed at which the AI builds
	byte   vehicle_breakdowns;               ///< likelihood of vehicles breaking down
	byte   subsidy_multiplier;               ///< amount of subsidy
	byte   construction_cost;                ///< how expensive is building
	byte   terrain_type;                     ///< the mountainousness of the landscape
	byte   quantity_sea_lakes;               ///< the amount of seas/lakes
	byte   economy;                          ///< how volatile is the economy
	byte   line_reverse_mode;                ///< reversing at stations or not
	byte   disasters;                        ///< are disasters enabled
	byte   town_council_tolerance;           ///< minimum required town ratings to be allowed to demolish stuff
	byte   diff_level;                       ///< the difficulty level
};

/** Settings related to the GUI and other stuff that is not saved in the savegame. */
struct GUISettings {
	bool   vehicle_speed;                    ///< show vehicle speed
	bool   sg_full_load_any;                 ///< new full load calculation, any cargo must be full read from pre v93 savegames
	bool   lost_train_warn;                  ///< if a train can't find its destination, show a warning
	uint8  order_review_system;              ///< perform order reviews on vehicles
	bool   vehicle_income_warn;              ///< if a vehicle isn't generating income, show a warning
	bool   status_long_date;                 ///< always show long date in status bar
	bool   show_finances;                    ///< show finances at end of year
	bool   sg_new_nonstop;                   ///< ttdpatch compatible nonstop handling read from pre v93 savegames
	bool   new_nonstop;                      ///< ttdpatch compatible nonstop handling
	bool   autoscroll;                       ///< scroll when moving mouse to the edge
	byte   errmsg_duration;                  ///< duration of error message
	bool   link_terraform_toolbar;           ///< display terraform toolbar when displaying rail, road, water and airport toolbars
	bool   reverse_scroll;                   ///< right-Click-Scrolling scrolls in the opposite direction
	bool   smooth_scroll;                    ///< smooth scroll viewports
	bool   measure_tooltip;                  ///< show a permanent tooltip when dragging tools
	byte   liveries;                         ///< options for displaying company liveries, 0=none, 1=self, 2=all
	bool   prefer_teamchat;                  ///< choose the chat message target with <ENTER>, true=all clients, false=your team
	uint8  advanced_vehicle_list;            ///< use the "advanced" vehicle list
	uint8  loading_indicators;               ///< show loading indicators
	uint8  default_rail_type;                ///< the default rail type for the rail GUI
	uint8  toolbar_pos;                      ///< position of toolbars, 0=left, 1=center, 2=right
	uint8  window_snap_radius;               ///< windows snap at each other if closer than this
	uint8  window_soft_limit;                ///< soft limit of maximum number of non-stickied non-vital windows (0 = no limit)
	bool   always_build_infrastructure;      ///< always allow building of infrastructure, even when you do not have the vehicles for it
	byte   autosave;                         ///< how often should we do autosaves?
	bool   keep_all_autosave;                ///< name the autosave in a different way
	bool   autosave_on_exit;                 ///< save an autosave when you quit the game, but do not ask "Do you really want to quit?"
	uint8  date_format_in_default_names;     ///< should the default savegame/screenshot name use long dates (31th Dec 2008), short dates (31-12-2008) or ISO dates (2008-12-31)
	byte   max_num_autosaves;                ///< controls how many autosavegames are made before the game starts to overwrite (names them 0 to max_num_autosaves - 1)
	bool   population_in_label;              ///< show the population of a town in his label?
	uint8  right_mouse_btn_emulation;        ///< should we emulate right mouse clicking?
	uint8  scrollwheel_scrolling;            ///< scrolling using the scroll wheel?
	uint8  scrollwheel_multiplier;           ///< how much 'wheel' per incoming event from the OS?
	bool   left_mouse_btn_scrolling;         ///< left mouse button scroll
	bool   pause_on_newgame;                 ///< whether to start new games paused or not
	bool   enable_signal_gui;                ///< show the signal GUI when the signal button is pressed
	Year   coloured_news_year;               ///< when does newspaper become coloured?
	bool   timetable_in_ticks;               ///< whether to show the timetable in ticks rather than days
	bool   quick_goto;                       ///< Allow quick access to 'goto button' in vehicle orders window
	bool   bridge_pillars;                   ///< show bridge pillars for high bridges
	bool   auto_euro;                        ///< automatically switch to euro in 2002
	byte   drag_signals_density;             ///< many signals density
	Year   semaphore_build_before;           ///< build semaphore signals automatically before this year
	bool   autorenew;                        ///< should autorenew be enabled for new companies?
	int16  autorenew_months;                 ///< how many months from EOL of vehicles should autorenew trigger for new companies?
	int32  autorenew_money;                  ///< how much money before autorenewing for new companies?
	byte   news_message_timeout;             ///< how much longer than the news message "age" should we keep the message in the history
	bool   show_track_reservation;           ///< highlight reserved tracks.
	uint8  default_signal_type;              ///< the signal type to build by default.
	uint8  cycle_signal_types;               ///< what signal types to cycle with the build signal tool.
	byte   station_numtracks;                ///< the number of platforms to default on for rail stations
	byte   station_platlength;               ///< the platform length, in tiles, for rail stations
	bool   station_dragdrop;                 ///< whether drag and drop is enabled for stations
	bool   station_show_coverage;            ///< whether to highlight coverage area
	bool   persistent_buildingtools;         ///< keep the building tools active after usage
	uint8  expenses_layout;                  ///< layout of expenses window

	uint16 console_backlog_timeout;          ///< the minimum amount of time items should be in the console backlog before they will be removed in ~3 seconds granularity.
	uint16 console_backlog_length;           ///< the minimum amount of items in the console backlog before items will be removed.
#ifdef ENABLE_NETWORK
	uint16 network_chat_box_width;           ///< width of the chat box in pixels
	uint8  network_chat_box_height;          ///< height of the chat box in lines
#endif
};

/** Settings related to currency/unit systems. */
struct LocaleSettings {
	byte   currency;                         ///< currency we currently use
	byte   units;                            ///< unit system we show everything
};

/** All settings related to the network. */
struct NetworkSettings {
#ifdef ENABLE_NETWORK
	uint16 sync_freq;                                     ///< how often do we check whether we are still in-sync
	uint8  frame_freq;                                    ///< how often do we send commands to the clients
	uint16 max_join_time;                                 ///< maximum amount of time, in game ticks, a client may take to join
	bool   pause_on_join;                                 ///< pause the game when people join
	char   server_bind_ip[NETWORK_HOSTNAME_LENGTH];       ///< IP address the server binds to
	uint16 server_port;                                   ///< port the server listens on
	char   server_name[NETWORK_NAME_LENGTH];              ///< name of the server
	char   server_password[NETWORK_PASSWORD_LENGTH];      ///< passowrd for joining this server
	char   rcon_password[NETWORK_PASSWORD_LENGTH];        ///< passowrd for rconsole (server side)
	bool   server_advertise;                              ///< advertise the server to the masterserver
	uint8  lan_internet;                                  ///< search on the LAN or internet for servers
	char   client_name[NETWORK_NAME_LENGTH];              ///< name of the player (as client)
	char   default_company_pass[NETWORK_PASSWORD_LENGTH]; ///< default password for new companies in encrypted form
	char   connect_to_ip[NETWORK_HOSTNAME_LENGTH];        ///< default for the "Add server" query
	char   network_id[NETWORK_UNIQUE_ID_LENGTH];          ///< semi-unique ID of the client
	bool   autoclean_companies;                           ///< automatically remove companies that are not in use
	uint8  autoclean_unprotected;                         ///< remove passwordless companies after this many months
	uint8  autoclean_protected;                           ///< remove the password from passworded companies after this many months
	uint8  autoclean_novehicles;                          ///< remove companies with no vehicles after this many months
	uint8  max_companies;                                 ///< maximum amount of companies
	uint8  max_clients;                                   ///< maximum amount of clients
	uint8  max_spectators;                                ///< maximum amount of spectators
	Year   restart_game_year;                             ///< year the server restarts
	uint8  min_active_clients;                            ///< minimum amount of active clients to unpause the game
	uint8  server_lang;                                   ///< language of the server
	bool   reload_cfg;                                    ///< reload the config file before restarting
	char   last_host[NETWORK_HOSTNAME_LENGTH];            ///< IP address of the last joined server
	uint16 last_port;                                     ///< port of the last joined server
#else /* ENABLE_NETWORK */
#endif
};

/** Settings related to the creation of games. */
struct GameCreationSettings {
	uint32 generation_seed;                  ///< noise seed for world generation
	Year   starting_year;                    ///< starting date
	uint8  map_x;                            ///< X size of map
	uint8  map_y;                            ///< Y size of map
	byte   land_generator;                   ///< the landscape generator
	byte   oil_refinery_limit;               ///< distance oil refineries allowed from map edge
	byte   snow_line_height;                 ///< a number 0-15 that configured snow line height
	byte   tgen_smoothness;                  ///< how rough is the terrain from 0-3
	byte   tree_placer;                      ///< the tree placer algorithm
	byte   heightmap_rotation;               ///< rotation director for the heightmap
	byte   se_flat_world_height;             ///< land height a flat world gets in SE
	byte   town_name;                        ///< the town name generator used for town names
	byte   landscape;                        ///< the landscape we're currently in
	byte   snow_line;                        ///< the snowline level in this game
	byte   water_borders;                    ///< bitset of the borders that are water
	uint16 custom_town_number;               ///< manually entered number of towns
};

/** Settings related to construction in-game */
struct ConstructionSettings {
	bool   build_on_slopes;                  ///< allow building on slopes
	bool   autoslope;                        ///< allow terraforming under things
	bool   longbridges;                      ///< allow 100 tile long bridges
	bool   signal_side;                      ///< show signals on right side
	bool   extra_dynamite;                   ///< extra dynamite
	bool   road_stop_on_town_road;           ///< allow building of drive-through road stops on town owned roads
	bool   road_stop_on_competitor_road;     ///< allow building of drive-through road stops on roads owned by competitors
	uint8  raw_industry_construction;        ///< type of (raw) industry construction (none, "normal", prospecting)
	bool   freeform_edges;                   ///< allow terraforming the tiles at the map edges
};

/** Settings related to the AI. */
struct AISettings {
	bool   ai_in_multiplayer;                ///< so we allow AIs in multiplayer
	bool   ai_disable_veh_train;             ///< disable types for AI
	bool   ai_disable_veh_roadveh;           ///< disable types for AI
	bool   ai_disable_veh_aircraft;          ///< disable types for AI
	bool   ai_disable_veh_ship;              ///< disable types for AI
	uint32 ai_max_opcode_till_suspend;       ///< max opcode calls till AI will suspend
};

/** Settings related to the old pathfinder. */
struct OPFSettings {
	uint16 pf_maxlength;                     ///< maximum length when searching for a train route for new pathfinder
	byte   pf_maxdepth;                      ///< maximum recursion depth when searching for a train route for new pathfinder
};

/** Settings related to the new pathfinder. */
struct NPFSettings {
	/**
	 * The maximum amount of search nodes a single NPF run should take. This
	 * limit should make sure performance stays at acceptable levels at the cost
	 * of not being perfect anymore.
	 */
	uint32 npf_max_search_nodes;

	uint32 npf_rail_firstred_penalty;        ///< the penalty for when the first signal is red (and it is not an exit or combo signal)
	uint32 npf_rail_firstred_exit_penalty;   ///< the penalty for when the first signal is red (and it is an exit or combo signal)
	uint32 npf_rail_lastred_penalty;         ///< the penalty for when the last signal is red
	uint32 npf_rail_station_penalty;         ///< the penalty for station tiles
	uint32 npf_rail_slope_penalty;           ///< the penalty for sloping upwards
	uint32 npf_rail_curve_penalty;           ///< the penalty for curves
	uint32 npf_rail_depot_reverse_penalty;   ///< the penalty for reversing in depots
	uint32 npf_rail_pbs_cross_penalty;       ///< the penalty for crossing a reserved rail track
	uint32 npf_rail_pbs_signal_back_penalty; ///< the penalty for passing a pbs signal from the backside
	uint32 npf_buoy_penalty;                 ///< the penalty for going over (through) a buoy
	uint32 npf_water_curve_penalty;          ///< the penalty for curves
	uint32 npf_road_curve_penalty;           ///< the penalty for curves
	uint32 npf_crossing_penalty;             ///< the penalty for level crossings
	uint32 npf_road_drive_through_penalty;   ///< the penalty for going through a drive-through road stop
};

/** Settings related to the yet another pathfinder. */
struct YAPFSettings {
	bool   disable_node_optimization;        ///< whether to use exit-dir instead of trackdir in node key
	uint32 max_search_nodes;                 ///< stop path-finding when this number of nodes visited
	bool   ship_use_yapf;                    ///< use YAPF for ships
	bool   road_use_yapf;                    ///< use YAPF for road
	bool   rail_use_yapf;                    ///< use YAPF for rail
	uint32 road_slope_penalty;               ///< penalty for up-hill slope
	uint32 road_curve_penalty;               ///< penalty for curves
	uint32 road_crossing_penalty;            ///< penalty for level crossing
	uint32 road_stop_penalty;                ///< penalty for going through a drive-through road stop
	bool   rail_firstred_twoway_eol;         ///< treat first red two-way signal as dead end
	uint32 rail_firstred_penalty;            ///< penalty for first red signal
	uint32 rail_firstred_exit_penalty;       ///< penalty for first red exit signal
	uint32 rail_lastred_penalty;             ///< penalty for last red signal
	uint32 rail_lastred_exit_penalty;        ///< penalty for last red exit signal
	uint32 rail_station_penalty;             ///< penalty for non-target station tile
	uint32 rail_slope_penalty;               ///< penalty for up-hill slope
	uint32 rail_curve45_penalty;             ///< penalty for curve
	uint32 rail_curve90_penalty;             ///< penalty for 90-deg curve
	uint32 rail_depot_reverse_penalty;       ///< penalty for reversing in the depot
	uint32 rail_crossing_penalty;            ///< penalty for level crossing
	uint32 rail_look_ahead_max_signals;      ///< max. number of signals taken into consideration in look-ahead load balancer
	int32  rail_look_ahead_signal_p0;        ///< constant in polynomial penalty function
	int32  rail_look_ahead_signal_p1;        ///< constant in polynomial penalty function
	int32  rail_look_ahead_signal_p2;        ///< constant in polynomial penalty function
	uint32 rail_pbs_cross_penalty;           ///< penalty for crossing a reserved tile
	uint32 rail_pbs_station_penalty;         ///< penalty for crossing a reserved station tile
	uint32 rail_pbs_signal_back_penalty;     ///< penalty for passing a pbs signal from the backside
	uint32 rail_doubleslip_penalty;          ///< penalty for passing a double slip switch

	uint32 rail_longer_platform_penalty;           ///< penalty for longer  station platform than train
	uint32 rail_longer_platform_per_tile_penalty;  ///< penalty for longer  station platform than train (per tile)
	uint32 rail_shorter_platform_penalty;          ///< penalty for shorter station platform than train
	uint32 rail_shorter_platform_per_tile_penalty; ///< penalty for shorter station platform than train (per tile)
};

/** Settings related to all pathfinders. */
struct PathfinderSettings {
	uint8  pathfinder_for_trains;            ///< the pathfinder to use for trains
	uint8  pathfinder_for_roadvehs;          ///< the pathfinder to use for roadvehicles
	uint8  pathfinder_for_ships;             ///< the pathfinder to use for ships
	bool   new_pathfinding_all;              ///< use the newest pathfinding algorithm for all

	bool   roadveh_queue;                    ///< buggy road vehicle queueing
	bool   forbid_90_deg;                    ///< forbid trains to make 90 deg turns

	byte   wait_oneway_signal;               ///< waitingtime in days before a oneway signal
	byte   wait_twoway_signal;               ///< waitingtime in days before a twoway signal

	bool   reserve_paths;                    ///< always reserve paths regardless of signal type.
	byte   wait_for_pbs_path;                ///< how long to wait for a path reservation.
	byte   path_backoff_interval;            ///< ticks between checks for a free path.

	OPFSettings  opf;                        ///< pathfinder settings for the old pathfinder
	NPFSettings  npf;                        ///< pathfinder settings for the new pathfinder
	YAPFSettings yapf;                       ///< pathfinder settings for the yet another pathfinder
};

/** Settings related to orders. */
struct OrderSettings {
	bool   improved_load;                    ///< improved loading algorithm
	bool   gradual_loading;                  ///< load vehicles gradually
	bool   selectgoods;                      ///< only send the goods to station if a train has been there
	bool   gotodepot;                        ///< allow goto depot in orders
	bool   no_servicing_if_no_breakdowns;    ///< dont send vehicles to depot when breakdowns are disabled
	bool   timetabling;                      ///< whether to allow timetabling
	bool   serviceathelipad;                 ///< service helicopters at helipads automatically (no need to send to depot)
};

/** Settings related to vehicles. */
struct VehicleSettings {
	bool   mammoth_trains;                   ///< allow very long trains
	uint8  train_acceleration_model;         ///< realistic acceleration for trains
	bool   wagon_speed_limits;               ///< enable wagon speed limits
	bool   disable_elrails;                  ///< when true, the elrails are disabled
	UnitID max_trains;                       ///< max trains in game per company
	UnitID max_roadveh;                      ///< max trucks in game per company
	UnitID max_aircraft;                     ///< max planes in game per company
	UnitID max_ships;                        ///< max ships in game per company
	bool   servint_ispercent;                ///< service intervals are in percents
	uint16 servint_trains;                   ///< service interval for trains
	uint16 servint_roadveh;                  ///< service interval for road vehicles
	uint16 servint_aircraft;                 ///< service interval for aircraft
	uint16 servint_ships;                    ///< service interval for ships
	uint8  plane_speed;                      ///< divisor for speed of aircraft
	uint8  freight_trains;                   ///< value to multiply the weight of cargo by
	bool   dynamic_engines;                  ///< enable dynamic allocation of engine data
	bool   never_expire_vehicles;            ///< never expire vehicles
	byte   extend_vehicle_life;              ///< extend vehicle life by this many years
	byte   road_side;                        ///< the side of the road vehicles drive on
};

/** Settings related to the economy. */
struct EconomySettings {
	bool   inflation;                        ///< disable inflation
	bool   bribe;                            ///< enable bribing the local authority
	bool   smooth_economy;                   ///< smooth economy
	bool   allow_shares;                     ///< allow the buying/selling of shares
	byte   dist_local_authority;             ///< distance for town local authority, default 20
	bool   exclusive_rights;                 ///< allow buying exclusive rights
	bool   give_money;                       ///< allow giving other companies money
	bool   mod_road_rebuild;                 ///< roadworks remove unneccesary RoadBits
	bool   multiple_industry_per_town;       ///< allow many industries of the same type per town
	bool   same_industry_close;              ///< allow same type industries to be built close to each other
	uint8  town_growth_rate;                 ///< town growth rate
	uint8  larger_towns;                     ///< the number of cities to build. These start off larger and grow twice as fast
	uint8  initial_city_size;                ///< multiplier for the initial size of the cities compared to towns
	TownLayoutByte town_layout;              ///< select town layout
	bool   allow_town_roads;                 ///< towns are allowed to build roads (always allowed when generating world / in SE)
	bool   station_noise_level;              ///< build new airports when the town noise level is still within accepted limits
	uint16 town_noise_population[3];         ///< population to base decision on noise evaluation (@see town_council_tolerance)
	uint16 moving_average_unit;              ///< unit of time to use for calculating the moving average of capacities and usage of links
	uint16 moving_average_length;            ///< length of the moving average for capacities and usage of links
<<<<<<< HEAD
	uint16 linkgraph_recalc_interval;        ///< minimum interval (in days) between subsequent recalculations of the same component of the link graph
	DistributionTypeByte  demand_pax;        ///< demand calculation for passengers
	DistributionTypeByte  demand_mail;       ///< demand calculation for mail
	DistributionTypeByte  demand_express;    ///< demand calculation for express cargo class
	DistributionTypeByte  demand_armoured;   ///< demand calculation for armoured cargo class
	DistributionTypeByte  demand_default;    ///< demand calculation for all other goods
=======
};

struct LinkGraphSettings {
	uint16 recalc_interval;                  ///< minimum interval (in days) between subsequent recalculations of the same component of the link graph
>>>>>>> f79e41ea
};

/** Settings related to stations. */
struct StationSettings {
	bool   modified_catchment;               ///< different-size catchment areas
	bool   join_stations;                    ///< allow joining of train stations
	bool   nonuniform_stations;              ///< allow nonuniform train stations
	bool   adjacent_stations;                ///< allow stations to be built directly adjacent to other stations
	bool   distant_join_stations;            ///< allow to join non-adjacent stations
	bool   always_small_airport;             ///< always allow small airports
	byte   station_spread;                   ///< amount a station may spread
};

/** All settings together for the game. */
struct GameSettings {
	DifficultySettings   difficulty;         ///< settings related to the difficulty
	GameCreationSettings game_creation;      ///< settings used during the creation of a game (map)
	ConstructionSettings construction;       ///< construction of things in-game
	AISettings           ai;                 ///< what may the AI do?
	class AIConfig      *ai_config[MAX_COMPANIES]; ///< settings per company
	PathfinderSettings   pf;                 ///< settings for all pathfinders
	OrderSettings        order;              ///< settings related to orders
	VehicleSettings      vehicle;            ///< options for vehicles
	EconomySettings      economy;            ///< settings to change the economy
	LinkGraphSettings    linkgraph;          ///< settings for link graph calculations
	StationSettings      station;            ///< settings related to station management
	LocaleSettings       locale;             ///< settings related to used currency/unit system in the current game
};

/** All settings that are only important for the local client. */
struct ClientSettings {
	GUISettings          gui;                ///< settings related to the GUI
	NetworkSettings      network;            ///< settings related to the network
};

/** The current settings for this game. */
extern ClientSettings _settings_client;

/** The current settings for this game. */
extern GameSettings _settings_game;

/** The settings values that are used for new games and/or modified in config file. */
extern GameSettings _settings_newgame;

#endif /* SETTINGS_TYPE_H */<|MERGE_RESOLUTION|>--- conflicted
+++ resolved
@@ -10,7 +10,7 @@
 #include "transport_type.h"
 #include "network/core/config.h"
 #include "company_type.h"
-#include "demands.h"
+#include "demand_settings.h"
 
 /** Settings related to the difficulty of the game */
 struct DifficultySettings {
@@ -329,19 +329,16 @@
 	uint16 town_noise_population[3];         ///< population to base decision on noise evaluation (@see town_council_tolerance)
 	uint16 moving_average_unit;              ///< unit of time to use for calculating the moving average of capacities and usage of links
 	uint16 moving_average_length;            ///< length of the moving average for capacities and usage of links
-<<<<<<< HEAD
 	uint16 linkgraph_recalc_interval;        ///< minimum interval (in days) between subsequent recalculations of the same component of the link graph
-	DistributionTypeByte  demand_pax;        ///< demand calculation for passengers
-	DistributionTypeByte  demand_mail;       ///< demand calculation for mail
-	DistributionTypeByte  demand_express;    ///< demand calculation for express cargo class
-	DistributionTypeByte  demand_armoured;   ///< demand calculation for armoured cargo class
-	DistributionTypeByte  demand_default;    ///< demand calculation for all other goods
-=======
 };
 
 struct LinkGraphSettings {
 	uint16 recalc_interval;                  ///< minimum interval (in days) between subsequent recalculations of the same component of the link graph
->>>>>>> f79e41ea
+	DistributionTypeByte demand_pax;         ///< demand calculation for passengers
+	DistributionTypeByte demand_mail;        ///< demand calculation for mail
+	DistributionTypeByte demand_express;     ///< demand calculation for express cargo class
+	DistributionTypeByte demand_armoured;    ///< demand calculation for armoured cargo class
+	DistributionTypeByte demand_default;     ///< demand calculation for all other goods
 };
 
 /** Settings related to stations. */
