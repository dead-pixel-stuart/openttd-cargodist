--- conflicted
+++ resolved
@@ -38,27 +38,21 @@
  */
 class Node {
 public:
-<<<<<<< HEAD
-	void Init(StationID st = INVALID_STATION, uint sup = 0, uint dem = 0);
-
-	/**
-	 * Clear a node on destruction to delete paths that might remain.
-	 */
-	~Node() {this->Init();}
-
-=======
->>>>>>> 5414214e
+
 	uint supply;             ///< supply at the station
 	uint undelivered_supply; ///< amount of supply that hasn't been distributed yet
 	uint demand;             ///< acceptance at the station
 	StationID station;       ///< the station's ID
-<<<<<<< HEAD
 	PathSet paths;           ///< paths through this node
 	FlowMap flows;           ///< planned flows to other nodes
-=======
+
+	/**
+	 * Clear a node on destruction to delete paths that might remain.
+	 */
+	~Node() {this->Init();}
+
 
 	void Init(StationID st = INVALID_STATION, uint sup = 0, uint dem = 0);
->>>>>>> 5414214e
 };
 
 /**
@@ -69,21 +63,6 @@
  */
 class Edge {
 public:
-<<<<<<< HEAD
-	/**
-	 * Create an edge.
-	 * @param distance length of the link as manhattan distance
-	 * @param capacity capacity of the link
-	 */
-	FORCEINLINE void Init(uint distance = 0, uint capacity = 0)
-	{
-		this->distance = distance;
-		this->capacity = capacity;
-		this->demand = 0;
-		this->unsatisfied_demand = 0;
-		this->flow = 0;
-		this->next_edge = INVALID_NODE;
-	}
 
 	uint distance;           ///< length of the link
 	uint capacity;           ///< capacity of the link
@@ -91,13 +70,8 @@
 	uint unsatisfied_demand; ///< demand over this edge that hasn't been satisfied yet
 	uint flow;               ///< planned flow over this edge
 	NodeID next_edge;        ///< destination of next valid edge starting at the same source node
-=======
-	uint distance; ///< length of the link
-	uint capacity; ///< capacity of the link
-	uint demand;   ///< transport demand between the nodes
 
 	void Init(uint distance = 0, uint capacity = 0);
->>>>>>> 5414214e
 };
 
 /**
