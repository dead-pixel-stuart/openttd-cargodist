/** @file linkgraph.h Declaration of link graph classes used for cargo distribution. */

#ifndef LINKGRAPH_H_
#define LINKGRAPH_H_

#include "../stdafx.h"
#include "../station_base.h"
#include "../cargo_type.h"
#include "../thread/thread.h"
#include "../settings_type.h"
#include "../date_func.h"
#include "linkgraph_type.h"
#include <list>
#include <vector>

struct SaveLoad;

/**
 * Node of the link graph. contains all relevant information from the associated
 * station. It's copied so that the link graph job can work on its own data set
 * in a separate thread.
 */
class Node {
public:
	/**
	 * Create a node.
	 * @param st ID of the associated station
	 * @param sup supply of cargo at the station last month
	 * @param dem acceptance for cargo at the station
	 */
<<<<<<< HEAD
	Node(StationID st = INVALID_STATION, uint sup = 0, uint dem = 0) :
		supply(sup), undelivered_supply(sup), demand(dem), station(st) {}
=======
	FORCEINLINE Node(StationID st = INVALID_STATION, uint sup = 0, uint dem = 0) :
		supply(sup), demand(dem), station(st) {}
>>>>>>> 105a4c3d

	uint supply;             ///< supply at the station
	uint undelivered_supply; ///< amount of supply that hasn't been distributed yet
	uint demand;             ///< acceptance at the station
	StationID station;       ///< the station's ID
};

/**
 * An edge in the link graph. Corresponds to a link between two stations.
 */
class Edge {
public:
	/**
	 * Create an edge.
	 * @param distance length of the link as manhattan distance
	 * @param capacity capacity of the link
	 */
<<<<<<< HEAD
	Edge(uint distance = 0, uint capacity = 0) :
		distance(distance), capacity(capacity), demand(0) {}
=======
	FORCEINLINE Edge(uint distance = 0, uint capacity = 0) :
		distance(distance), capacity(capacity) {}
>>>>>>> 105a4c3d

	uint distance; ///< length of the link
	uint capacity; ///< capacity of the link
	uint demand;   ///< transport demand between the nodes
};

/**
 * A connected component of a link graph. Contains a complete set of stations
 * connected by links as nodes and edges. Each component also holds a copy of
 * the link graph settings at the time of its creation. The global settings
 * might change between the creation and join time so we can't rely on them.
 */
class LinkGraphComponent {
	typedef std::vector<Node> NodeVector;
	typedef std::vector<std::vector<Edge> > EdgeMatrix;

public:
	LinkGraphComponent(CargoID cargo, LinkGraphComponentID c = 0);

	/**
	 * Get a reference to an edge.
	 * @param from the origin node
	 * @param the destination node
	 * @return the edge between from and to
	 */
	FORCEINLINE Edge &GetEdge(NodeID from, NodeID to) {return this->edges[from][to];}

	/**
	 * Get a reference to a node with the specified id.
	 * @param num ID of the node
	 * @return the requested node
	 */
	FORCEINLINE Node &GetNode(NodeID num) {return this->nodes[num];}

	/**
	 * Get the current size of the component.
	 * @return the size
	 */
	FORCEINLINE uint GetSize() const {return this->num_nodes;}

	void SetSize(uint size);

	NodeID AddNode(Station *st);

	FORCEINLINE void AddEdge(NodeID from, NodeID to, uint capacity);

	/**
	 * Get the ID of this component.
	 * @return the ID
	 */
	FORCEINLINE LinkGraphComponentID GetIndex() const {return this->index;}

	/**
	 * Get the cargo ID this component's link graph refers to.
	 * @return the cargo ID
	 */
	FORCEINLINE CargoID GetCargo() const {return this->cargo;}

	/**
	 * Get the link graph settings for this component.
	 * @return the settings
	 */
	FORCEINLINE const LinkGraphSettings &GetSettings() const {return this->settings;}

private:
	friend const SaveLoad *GetLinkGraphComponentDesc();

	LinkGraphSettings settings; ///< Copy of _settings_game.linkgraph at creation time
	CargoID cargo;              ///< Cargo of this component's link graph
	uint num_nodes;             ///< Number of nodes in the component
	LinkGraphComponentID index; ///< ID of the component
	NodeVector nodes;           ///< Nodes in the component
	EdgeMatrix edges;           ///< Edges in the component
};

/**
 * A handler doing "something" on a link graph.
 */
class ComponentHandler {
public:
	/**
	 * Run the handler. A link graph handler must not read or write any data
	 * outside the given component as that would create a potential desync.
	 */
	virtual void Run(LinkGraphComponent *component) = 0;

	/**
	 * Destroy the handler. Must be given due to virtual Run.
	 */
	virtual ~ComponentHandler() {}
};

/**
 * A job to be executed on a link graph component. It contains a component and
 * a list of handlers to be run on it. It may or may not run in a thread and
 * contains a thread object for this option.
 */
class LinkGraphJob {
	typedef std::list<ComponentHandler *> HandlerList;
public:
	LinkGraphJob(LinkGraphComponent *c, Date join = _date + _settings_game.linkgraph.recalc_interval);

	/**
	 * Add a handler to the end of the list.
	 * @param handler the handler to be added
	 */
	FORCEINLINE void AddHandler(ComponentHandler *handler)
		{this->handlers.push_back(handler);}

	void SpawnThread();

	/**
	 * Join the calling thread with this job's thread if threading is enabled.
	 */
	FORCEINLINE void Join() {if (this->thread != NULL) this->thread->Join();}

	/**
	 * Get the date when the job should be finished and joined.
	 * @return the join date
	 */
	FORCEINLINE Date GetJoinDate() {return this->join_date;}

	/**
	 * Get the component associated with this job.
	 */
	FORCEINLINE LinkGraphComponent *GetComponent() {return this->component;}

	~LinkGraphJob();

	static void RunLinkGraphJob(void *j);
private:

	/**
	 * Private Copy-Constructor: there cannot be two identical LinkGraphJobs.
	 * @param other hypothetical other job to be copied.
	 */
	LinkGraphJob(const LinkGraphJob &other) {NOT_REACHED();}

	ThreadObject * thread;          ///< Thread the job is running in or NULL if it's running in the main thread
	Date join_date;                 ///< Date when the job is to be finished and merged with the main game
	LinkGraphComponent * component; ///< Component the job is working on
	HandlerList handlers;           ///< Handlers the job is executing
};

/**
 * A link graph consisting of several jobs and their associated components.
 *
 */
class LinkGraph {
public:
	LinkGraph();
	void Clear();

	/**
	 * Get the cargo type this link graph works on.
	 * @return the cargo type
	 */
	FORCEINLINE CargoID GetCargo() const {return this->cargo;}

	void NextComponent();

	void Join();

	/**
	 * Get the current link graph job.
	 * @return the job
	 */
	FORCEINLINE LinkGraphJob *GetCurrentJob() {return this->current_job;}

	void AddComponent(LinkGraphComponent *component, uint join);

	const static uint COMPONENTS_JOIN_TICK  = 21; ///< tick when jobs are joined every day
	const static uint COMPONENTS_SPAWN_TICK = 58; ///< tick when jobs are spawned every day

private:
	friend const SaveLoad *GetLinkGraphDesc();

	void CreateComponent(Station *first);

	LinkGraphComponentID current_component_id; ///< ID of the last component created in this graph
	StationID current_station_id;              ///< ID of the last station examined while creating components
	CargoID cargo;                             ///< Cargo type this graph works on
	LinkGraphJob *current_job;                 ///< The currently running job or NULL if there is none
};

extern LinkGraph _link_graphs[NUM_CARGO];

#endif /* LINKGRAPH_H_ */<|MERGE_RESOLUTION|>--- conflicted
+++ resolved
@@ -28,13 +28,8 @@
 	 * @param sup supply of cargo at the station last month
 	 * @param dem acceptance for cargo at the station
 	 */
-<<<<<<< HEAD
-	Node(StationID st = INVALID_STATION, uint sup = 0, uint dem = 0) :
+	FORCEINLINE Node(StationID st = INVALID_STATION, uint sup = 0, uint dem = 0) :
 		supply(sup), undelivered_supply(sup), demand(dem), station(st) {}
-=======
-	FORCEINLINE Node(StationID st = INVALID_STATION, uint sup = 0, uint dem = 0) :
-		supply(sup), demand(dem), station(st) {}
->>>>>>> 105a4c3d
 
 	uint supply;             ///< supply at the station
 	uint undelivered_supply; ///< amount of supply that hasn't been distributed yet
@@ -52,13 +47,8 @@
 	 * @param distance length of the link as manhattan distance
 	 * @param capacity capacity of the link
 	 */
-<<<<<<< HEAD
-	Edge(uint distance = 0, uint capacity = 0) :
+	FORCEINLINE Edge(uint distance = 0, uint capacity = 0) :
 		distance(distance), capacity(capacity), demand(0) {}
-=======
-	FORCEINLINE Edge(uint distance = 0, uint capacity = 0) :
-		distance(distance), capacity(capacity) {}
->>>>>>> 105a4c3d
 
 	uint distance; ///< length of the link
 	uint capacity; ///< capacity of the link
