/** @file linkgraph.h Declaration of link graph classes used for cargo distribution. */

#ifndef LINKGRAPH_H_
#define LINKGRAPH_H_

#include "../stdafx.h"
#include "../station_base.h"
#include "../cargo_type.h"
#include "../thread.h"
#include "../settings_type.h"
#include "linkgraph_types.h"
#include <list>
#include <vector>
#include <set>

struct SaveLoad;
class Path;

typedef std::set<Path *> PathSet;
typedef std::map<NodeID, Path *> PathViaMap;
typedef std::map<StationID, int> FlowViaMap;
typedef std::map<StationID, FlowViaMap> FlowMap;

class Node {
public:
	static const NodeID INVALID = UINT_MAX;
	Node() : supply(0), demand(0), station(INVALID_STATION) {}
	Node(StationID st, uint sup, uint dem) : supply(sup), undelivered_supply(sup), demand(dem), station(st) {}
	~Node();
	void ExportFlows(FlowStatMap & station_flows, CargoID cargo);
	uint supply;
	uint undelivered_supply;
	uint demand;
	StationID station;
	PathSet paths;
	FlowMap flows;
private:
	void ExportNewFlows(FlowMap::iterator & source_flows_it, FlowStatSet & via_set, CargoID cargo);
};

typedef std::set<NodeID> ViaSet;

class Edge {
public:
	Edge() : distance(0), capacity(0), demand(0), unsatisfied_demand(0), flow(0), next_edge(Node::INVALID) {}
	uint distance;
	uint capacity;
	uint demand;
	uint unsatisfied_demand;
	uint flow;
	NodeID next_edge;
};

class LinkGraphComponent {
	typedef std::vector<Node> NodeVector;
	typedef std::vector<std::vector<Edge> > EdgeMatrix;

public:
	LinkGraphComponent(CargoID cargo, LinkGraphComponentID c = 0);
	Edge & GetEdge(NodeID from, NodeID to) {return edges[from][to];}
	Node & GetNode(NodeID num) {return nodes[num];}
	uint GetSize() const {return num_nodes;}
	void SetSize(uint size);
	NodeID AddNode(StationID st, uint supply, uint demand);
	void AddEdge(NodeID from, NodeID to, uint capacity);
	void CalculateDistances();
	LinkGraphComponentID GetIndex() const {return index;}
	CargoID GetCargo() const {return cargo;}
	const LinkGraphSettings & GetSettings() const {return settings;}
	NodeID GetFirstEdge(NodeID from) {return edges[from][from].next_edge;}
private:
	friend const SaveLoad * GetLinkGraphComponentDesc();
	LinkGraphSettings settings;
	CargoID cargo;
	uint num_nodes;
	LinkGraphComponentID index;
	NodeVector nodes;
	EdgeMatrix edges;
};

class ComponentHandler {
public:
	virtual void Run(LinkGraphComponent * component) = 0;
	virtual ~ComponentHandler() {}
};

class LinkGraphJob {
	typedef std::list<ComponentHandler *> HandlerList;
public:
	LinkGraphJob(LinkGraphComponent * c);
	LinkGraphJob(LinkGraphComponent * c, Date join);

	void AddHandler(ComponentHandler * handler) {handlers.push_back(handler);}
	void Run();
	void SpawnThread(CargoID cargo);
	void Join() {if (thread != NULL) thread->Join();}
	Date GetJoinDate() {return join_date;}
	LinkGraphComponent * GetComponent() {return component;}
	~LinkGraphJob();
private:
	/**
	 * there cannot be two identical LinkGraphJobs,
	 */
	LinkGraphJob(const LinkGraphJob & other) {NOT_REACHED();}
	ThreadObject * thread;
	Date join_date;
	LinkGraphComponent * component;
	HandlerList handlers;
};

typedef std::list<LinkGraphJob *> JobList;

class LinkGraph {
public:
	LinkGraph();
	void Clear();
	CargoID GetCargo() const {return cargo;}
	/**
	 * Starts calcluation of the next component of the link graph.
	 * Uses a breadth first search on the graph spanned by the
	 * stations' link stats.
	 *
	 * TODO: This method could be changed to only search a defined number
	 * of stations in each run, thus decreasing the delay. The state of
	 * the search queue would have to be saved and loaded then.
	 */
	void NextComponent();

	/**
	 * Merges the results of the link graph calculation into the main
	 * game state.
	 *
	 * TODO: This method could be changed to only merge a fixed number of
	 * nodes in each run. In order to do so, the ID of last node merged
	 * would have to be saved and loaded. Merging only a fixed  number
	 * of nodes is faster than merging all nodes of the component.
	 */
	void Join();
	uint GetNumJobs() const {return jobs.size();}
	JobList & GetJobs() {return jobs;}
	void AddComponent(LinkGraphComponent * component, uint join);

	const static uint COMPONENTS_JOIN_TICK  = 21;
	const static uint COMPONENTS_SPAWN_TICK = 58;

private:
	friend const SaveLoad * GetLinkGraphDesc(uint);
	void CreateComponent(Station * first);
	LinkGraphComponentID current_component_id;
	StationID current_station_id;
	CargoID cargo;
	JobList jobs;
};

class Path {
public:
	Path(NodeID n, bool source = false);
	NodeID GetNode() const {return node;}
<<<<<<< HEAD
	NodeID GetOrigin() const {return parent == NULL ? node : parent->GetOrigin();}
=======
	NodeID GetOrigin() const {return origin;}
>>>>>>> 7a1add8f
	Path * GetParent() {return parent;}
	int GetCapacity() const {return capacity;}
	uint GetDistance() const {return distance;}
	void Fork(Path * base, int cap, uint dist);
	void ReduceFlow(uint f) {flow -= f;}
	void AddFlow(uint f) {flow += f;}
	uint AddFlow(uint f, LinkGraphComponent * graph, bool only_positive);
	uint GetFlow() const {return flow;}
	uint GetNumChildren() const {return num_children;}
	void UnFork();
protected:
	uint distance;
	int capacity;      ///< this capacity is edge.capacity - edge.flow for the current run of dijkstra
	uint flow;         ///< this is the flow the current run of the mcf solver assigns
	NodeID node;
	NodeID origin;
	uint num_children;
	Path * parent;
};

extern LinkGraph _link_graphs[NUM_CARGO];

#endif /* LINKGRAPH_H_ */<|MERGE_RESOLUTION|>--- conflicted
+++ resolved
@@ -156,11 +156,7 @@
 public:
 	Path(NodeID n, bool source = false);
 	NodeID GetNode() const {return node;}
-<<<<<<< HEAD
-	NodeID GetOrigin() const {return parent == NULL ? node : parent->GetOrigin();}
-=======
 	NodeID GetOrigin() const {return origin;}
->>>>>>> 7a1add8f
 	Path * GetParent() {return parent;}
 	int GetCapacity() const {return capacity;}
 	uint GetDistance() const {return distance;}
