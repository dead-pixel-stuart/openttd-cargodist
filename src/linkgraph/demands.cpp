/** @file demands.h Definition of demand calculating link graph handler. */

#include "demands.h"
#include "../station_base.h"
#include "../settings_type.h"
#include "../newgrf_cargo.h"
#include "../cargotype.h"
#include "../core/math_func.hpp"
#include <list>
#include <iostream>

typedef std::list<NodeID> NodeList;

void DemandCalculator::PrintDemandMatrix(LinkGraphComponent * graph) {
	for (NodeID from = 0; from < graph->GetSize(); ++from) {
		std::cout << graph->GetNode(from).station << "\t";
		for(NodeID to = 0; to < graph->GetSize(); ++to) {
			if (from == to) {
				std::cout << graph->GetNode(from).supply << "\t";
			} else {
				std::cout << graph->GetEdge(from, to).demand << "\t";
			}
		}
		std::cout << "\n";
	}
}

void DemandCalculator::CalcDemand(LinkGraphComponent * graph) {
	NodeList supplies;
	NodeList demands;
	uint supply_sum = 0;
	uint num_demands = 0;
	for(NodeID node = 0; node < graph->GetSize(); node++) {
		Node & n = graph->GetNode(node);
		if (n.supply > 0) {
			supplies.push_back(node);
			supply_sum += n.supply;
		}
		if (n.demand > 0) {
			demands.push_back(node);
			num_demands++;
		}
	}

	if (supply_sum == 0 || num_demands == 0) {
		return;
	}

	uint demand_per_node = max(supply_sum / num_demands, (uint)1);

	while(!supplies.empty()) {
		NodeID node1 = supplies.front();
		supplies.pop_front();

		Node & from = graph->GetNode(node1);

		for(uint i = 0; i < num_demands; ++i) {
			assert(!demands.empty());
			NodeID node2 = demands.front();
			demands.pop_front();
			if (node1 == node2) {
				if (demands.empty() && supplies.empty()) {
					/* only one node with supply and demand left */
					return;
				} else {
					demands.push_back(node2);
					continue;
				}
			}
			Node & to = graph->GetNode(node2);
			Edge & forward = graph->GetEdge(node1, node2);
			Edge & backward = graph->GetEdge(node2, node1);

			uint supply = from.supply;
			assert(supply > 0);
			if (this->mod_size > 0) {
				supply = supply * to.supply * this->mod_size / 100 / demand_per_node;
			}

			uint distance = 1;
			if (this->mod_dist > 0) {
				distance = this->max_distance * 100 / (this->max_distance - forward.distance) / this->mod_dist;
			}
			assert(distance > 0);

			uint demand_forw = supply / distance / this->accuracy;

			demand_forw = max(demand_forw, (uint)1);
			demand_forw = min(demand_forw, from.undelivered_supply);

<<<<<<< HEAD
			forward.demand += demand_forw;
			forward.unsatisfied_demand += demand_forw;
			from.undelivered_supply -= demand_forw;

			if (from.demand > 0) {
=======
			if (this->mod_size > 0 && from.demand > 0) {
>>>>>>> ec4d6115
				uint demand_back = demand_forw * this->mod_size / 100;
				if (demand_back > to.undelivered_supply) {
					demand_back = to.undelivered_supply;
					demand_forw = demand_back * 100 / this->mod_size;
				}
				backward.demand += demand_back;
				backward.unsatisfied_demand += demand_back;
				to.undelivered_supply -= demand_back;
			}

			forward.demand += demand_forw;
			from.undelivered_supply -= demand_forw;

			if (this->mod_size == 0 || to.undelivered_supply > 0) {
				demands.push_back(node2);
			} else {
				num_demands--;
			}

			if (from.undelivered_supply == 0) {
				break;
			}
		}
		if (from.undelivered_supply != 0) {
			supplies.push_back(node1);
		}
	}
}

void DemandCalculator::Run(LinkGraphComponent * graph) {
	CargoID cargo = graph->GetCargo();
	const LinkGraphSettings & settings = graph->GetSettings();
	DistributionType type = settings.demand_default;
	if (IsCargoInClass(cargo, CC_PASSENGERS)) {
		type = settings.demand_pax;
	} else if (IsCargoInClass(cargo, CC_MAIL)) {
		type = settings.demand_mail;
	} else if (IsCargoInClass(cargo, CC_EXPRESS)) {
		type = settings.demand_express;
	} else if (IsCargoInClass(cargo, CC_ARMOURED)) {
		type = settings.demand_armoured;
	}

	this->accuracy = settings.accuracy;
	this->mod_size = settings.demand_size;
	this->mod_dist = settings.demand_distance;

	switch (type) {
	case DT_SYMMETRIC:
		CalcDemand(graph);
		break;
	case DT_ANTISYMMETRIC:
		this->mod_size = 0;
		CalcDemand(graph);
		break;
	default:
		/* ignore */
		break;
	}
}<|MERGE_RESOLUTION|>--- conflicted
+++ resolved
@@ -88,15 +88,7 @@
 			demand_forw = max(demand_forw, (uint)1);
 			demand_forw = min(demand_forw, from.undelivered_supply);
 
-<<<<<<< HEAD
-			forward.demand += demand_forw;
-			forward.unsatisfied_demand += demand_forw;
-			from.undelivered_supply -= demand_forw;
-
-			if (from.demand > 0) {
-=======
 			if (this->mod_size > 0 && from.demand > 0) {
->>>>>>> ec4d6115
 				uint demand_back = demand_forw * this->mod_size / 100;
 				if (demand_back > to.undelivered_supply) {
 					demand_back = to.undelivered_supply;
@@ -108,6 +100,7 @@
 			}
 
 			forward.demand += demand_forw;
+			forward.unsatisfied_demand += demand_forw;
 			from.undelivered_supply -= demand_forw;
 
 			if (this->mod_size == 0 || to.undelivered_supply > 0) {
