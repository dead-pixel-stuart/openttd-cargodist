--- conflicted
+++ resolved
@@ -183,23 +183,18 @@
 		}
 		job->Join();
 
-<<<<<<< HEAD
-	LinkGraphComponent * comp = job->GetComponent();
-
-	for(NodeID node_id = 0; node_id < comp->GetSize(); ++node_id) {
-		Node & node = comp->GetNode(node_id);
-		if (Station::IsValidID(node.station)) {
-			FlowStatMap & station_flows = Station::Get(node.station)->goods[cargo].flows;
-			node.ExportFlows(station_flows, cargo);
-		}
-	}
-	delete job;
-	jobs.pop_front();
-=======
+		LinkGraphComponent * comp = job->GetComponent();
+
+		for(NodeID node_id = 0; node_id < comp->GetSize(); ++node_id) {
+			Node & node = comp->GetNode(node_id);
+			if (Station::IsValidID(node.station)) {
+				FlowStatMap & station_flows = Station::Get(node.station)->goods[cargo].flows;
+				node.ExportFlows(station_flows, cargo);
+			}
+		}
 		delete job;
 		jobs.pop_front();
 	}
->>>>>>> 8518abf5
 }
 
 /**
