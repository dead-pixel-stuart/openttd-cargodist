--- conflicted
+++ resolved
@@ -205,7 +205,6 @@
 }
 
 /**
-<<<<<<< HEAD
  * exports all entries in the FlowViaMap pointed to by source_flows it and erases it afterwards
  */
 void Node::ExportNewFlows(FlowMap::iterator & source_flows_it, FlowStatSet & via_set, CargoID cargo) {
@@ -280,13 +279,12 @@
 	assert(flows.empty());
 }
 
-=======
+/**
  * add a preconstructed link graph component and build a LinkGraphJob around it.
  * This is intended for loading a savegame.
  * @param component the component to be added
  * @param join the join time for the job
  */
->>>>>>> 89f2f9ce
 void LinkGraph::AddComponent(LinkGraphComponent *component, uint join) {
 	LinkGraphJob *job = new LinkGraphJob(component, join);
 	assert(job != NULL);
