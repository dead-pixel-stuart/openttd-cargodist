--- conflicted
+++ resolved
@@ -211,15 +211,11 @@
 			HasBit(good.acceptance_pickup, GoodsEntry::ACCEPTANCE));
 
 	std::vector<Edge> &new_edges = this->edges[this->num_nodes];
-<<<<<<< HEAD
 
 	/* reset the first edge starting at the new node */
 	new_edges[this->num_nodes].next_edge = INVALID_NODE;
 
-	for(NodeID i = 0; i < this->num_nodes; ++i) {
-=======
 	for (NodeID i = 0; i < this->num_nodes; ++i) {
->>>>>>> 246ca01f
 		uint distance = DistanceManhattan(st->xy, Station::Get(this->nodes[i].station)->xy);
 		if (do_resize) this->edges[i].push_back(Edge());
 		new_edges[i].Init(distance);
@@ -338,7 +334,7 @@
 	this->distance = base->distance + dist;
 	assert(this->distance > 0);
 	if (this->parent != base) {
-		this->UnFork();
+		this->Detach();
 		this->parent = base;
 		this->parent->num_children++;
 	}
