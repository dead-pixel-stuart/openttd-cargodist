/** @file linkgraph.cpp Definition of link graph classes used for cargo distribution. */

#include "linkgraph.h"
#include "demands.h"
#include "mcf.h"
#include "flowmapper.h"
#include "../date_func.h"
#include "../variables.h"
#include "../map_func.h"
#include "../core/bitmath_func.hpp"
#include <queue>

LinkGraph _link_graphs[NUM_CARGO];

typedef std::map<StationID, NodeID> ReverseNodeIndex;

void LinkGraph::NextComponent()
{
	StationID last_station = current_station;
	ReverseNodeIndex index;
	NodeID node = 0;
	std::queue<Station *> search_queue;
	LinkGraphComponent * component = NULL;
	while (true) {
		// find first station of next component
		if (station_colours[current_station] == 0 && IsValidStationID(current_station)) {
			Station * station = GetStation(current_station);
			LinkStatMap & links = station->goods[cargo].link_stats;
			if (!links.empty()) {
				if (++current_colour == UINT16_MAX) {
					current_colour = 1;
				}
				search_queue.push(station);
				station_colours[current_station] = current_colour;
				component = new LinkGraphComponent(cargo, current_colour);
				GoodsEntry & good = station->goods[cargo];
				node = component->AddNode(current_station, good.supply, HasBit(good.acceptance_pickup, GoodsEntry::ACCEPTANCE));
				index[current_station++] = node;
				break; // found a station
			}
		}
		if (++current_station == GetMaxStationIndex()) {
			current_station = 0;
			InitColours();
		}
		if (current_station == last_station) {
			return;
		}
	}
	// find all stations belonging to the current component
	while(!search_queue.empty()) {
		Station * target = search_queue.front();
		StationID target_id = target->index;
		search_queue.pop();
		GoodsEntry & good = target->goods[cargo];
		LinkStatMap & links = good.link_stats;
		for(LinkStatMap::iterator i = links.begin(); i != links.end(); ++i) {
			StationID source_id = i->first;
			Station * source = GetStation(i->first);
			LinkStat & link_stat = i->second;
			if (station_colours[source_id] != current_colour) {
				station_colours[source_id] = current_colour;
				search_queue.push(source);
				GoodsEntry & good = source->goods[cargo];
				node = component->AddNode(source_id, good.supply, HasBit(good.acceptance_pickup, GoodsEntry::ACCEPTANCE));
				index[source_id] = node;
			} else {
				node = index[source_id];
			}
			component->AddEdge(node, index[target_id], link_stat.capacity);
		}
	}
	// here the list of nodes and edges for this component is complete.
	component->CalculateDistances();
	LinkGraphJob * job = new LinkGraphJob(component);
	job->SpawnThread(cargo);
	jobs.push_back(job);
}

void LinkGraph::InitColours()
{
	memset(station_colours, 0, Station_POOL_MAX_BLOCKS * sizeof(uint16));
}


void OnTick_LinkGraph()
{
	bool spawn = (_tick_counter + LinkGraph::COMPONENTS_SPAWN_TICK) % DAY_TICKS == 0;
	bool join =  (_tick_counter + LinkGraph::COMPONENTS_JOIN_TICK)  % DAY_TICKS == 0;
	if (spawn || join) {
		for(CargoID cargo = CT_BEGIN; cargo != CT_END; ++cargo) {
			if ((_date + cargo) % _settings_game.linkgraph.recalc_interval == 0) {
				LinkGraph & graph = _link_graphs[cargo];
				if (spawn) {
					graph.NextComponent();
				} else {
					graph.Join();
				}
			}
		}
	}
}

LinkGraph::LinkGraph()  : current_colour(1), current_station(0), cargo(CT_INVALID)
{
	for (CargoID i = CT_BEGIN; i != CT_END; ++i) {
		if (this == &(_link_graphs[i])) {
			cargo = i;
		}
	}
	InitColours();
}

NodeID LinkGraphComponent::AddNode(StationID st, uint supply, uint demand) {
	nodes.push_back(Node(st, supply, demand));
	for(NodeID i = 0; i < num_nodes; ++i) {
		edges[i].push_back(Edge());
	}
	edges.push_back(std::vector<Edge>(++num_nodes));
	return num_nodes - 1;
}

void LinkGraphComponent::AddEdge(NodeID from, NodeID to, uint capacity) {
	Edge & edge = edges[from][to];
	Edge & first = edges[from][from];
	edge.capacity = capacity;
	edge.next_edge = first.next_edge;
	first.next_edge = to;
}

void LinkGraphComponent::CalculateDistances() {
	for(NodeID i = 0; i < num_nodes; ++i) {
		for(NodeID j = 0; j < i; ++j) {
			Station * st1 = GetStation(nodes[i].station);
			Station * st2 = GetStation(nodes[j].station);
			uint distance = DistanceManhattan(st1->xy, st2->xy);
			edges[i][j].distance = distance;
			edges[j][i].distance = distance;
		}
	}
}

void LinkGraphComponent::SetSize(uint size) {
	num_nodes = size;
	nodes.resize(num_nodes);
	edges.resize(num_nodes, std::vector<Edge>(num_nodes));
}

LinkGraphComponent::LinkGraphComponent(CargoID car, colour col) :
	settings(_settings_game.linkgraph),
	cargo(car),
	num_nodes(0),
	component_colour(col)
{
}

void LinkGraph::Join() {
	if (jobs.empty()) {
		return;
	}
	LinkGraphJob * job = jobs.front();

	if (job->GetJoinDate() > _date) {
		return;
	}
	job->Join();

	LinkGraphComponent * comp = job->GetComponent();

	for(NodeID node_id = 0; node_id < comp->GetSize(); ++node_id) {
		Node & node = comp->GetNode(node_id);
		if (IsValidStationID(node.station)) {
			FlowStatMap & station_flows = GetStation(node.station)->goods[cargo].flows;
			node.ExportFlows(station_flows, cargo);
		}
	}
	delete job;
	jobs.pop_front();
}

/**
 * exports all entries in the FlowViaMap pointed to by source_flows it and erases it afterwards
 */
void Node::ExportNewFlows(FlowMap::iterator & source_flows_it, FlowStatSet & via_set, CargoID cargo) {
	StationID source = source_flows_it->first;
	FlowViaMap & source_flows = source_flows_it->second;
	if (!IsValidStationID(source)) {
		source_flows.clear();
		return;
	}

	for (FlowViaMap::iterator update = source_flows.begin(); update != source_flows.end();) {
		assert(update->second >= 0);
		StationID next = update->first;
		if (update->second > 0 && IsValidStationID(next)) {
			LinkStatMap & next_ls = GetStation(next)->goods[cargo].link_stats;
			if (next_ls.find(station) != next_ls.end()) {
				via_set.insert(FlowStat(update->first, update->second, 0));
			}
		}
		source_flows.erase(update++);
	}
	flows.erase(source_flows_it++);
}

void Node::ExportFlows(FlowStatMap & station_flows, CargoID cargo) {
	FlowStatSet new_flows;
	/* loop over all existing flows in the station and update them */
	for(FlowStatMap::iterator flowmap_it = station_flows.begin(); flowmap_it != station_flows.end();) {
		FlowMap::iterator source_flows_it = flows.find(flowmap_it->first);
		if (source_flows_it == flows.end()) {
			/* there are no flows for this source node anymore */
			station_flows.erase(flowmap_it++);
		} else {
			FlowViaMap & source_flows = source_flows_it->second;
			FlowStatSet & via_set = flowmap_it->second;
			/* loop over the station's flow stats for this source node and update them */
			for (FlowStatSet::iterator flowset_it = via_set.begin(); flowset_it != via_set.end();) {
				FlowViaMap::iterator update = source_flows.find(flowset_it->via);
				if (update != source_flows.end()) {
					assert(update->second >= 0);
					if (update->second > 0) {
						new_flows.insert(FlowStat(flowset_it->via, update->second, flowset_it->sent));
					}
					source_flows.erase(update);
				}
				via_set.erase(flowset_it++);
			}
			/* swap takes constant time, so we swap instead of adding all entries */
			via_set.swap(new_flows);
			assert(new_flows.empty());
			/* insert remaining flows for this source node */
			ExportNewFlows(source_flows_it, via_set, cargo);
			/* source_flows is dangling here */
			++flowmap_it;
		}
	}
	/* loop over remaining flows (for other sources) in the node's map and insert them into the station */
	for (FlowMap::iterator source_flows_it = flows.begin(); source_flows_it != flows.end();) {
		FlowStatSet & via_set = station_flows[source_flows_it->first];
		ExportNewFlows(source_flows_it, via_set, cargo);
	}
}

void LinkGraph::AddComponent(LinkGraphComponent * component, uint join) {
	 colour component_colour = component->GetColour();
	 for(NodeID i = 0; i < component->GetSize(); ++i) {
		 station_colours[component->GetNode(i).station] = component_colour;
	 }
	 LinkGraphJob * job = new LinkGraphJob(component, join);
	 job->SpawnThread(cargo);
	 jobs.push_back(job);
}

void LinkGraphJob::Run() {
	for (HandlerList::iterator i = handlers.begin(); i != handlers.end(); ++i) {
		ComponentHandler * handler = *i;
		handler->Run(component);
	}
}

LinkGraphJob::~LinkGraphJob() {
	for (HandlerList::iterator i = handlers.begin(); i != handlers.end(); ++i) {
		ComponentHandler * handler = *i;
		delete handler;
	}
	handlers.clear();
	delete component;
	delete thread;
}

void RunLinkGraphJob(void * j) {
	LinkGraphJob * job = (LinkGraphJob *)j;
	job->Run();
}

void Path::Fork(Path * base, int cap, uint dist) {
	capacity = min(base->capacity, cap);
	distance = base->distance + dist;
	assert(distance > 0);
	if (parent != base) {
		if (parent != NULL) {
			parent->num_children--;
		}
		parent = base;
		parent->num_children++;
	}
	hops = parent->hops + 1;
}

uint Path::AddFlow(uint f, LinkGraphComponent * graph, bool only_positive) {
	if (parent != NULL) {
		Edge & edge = graph->GetEdge(parent->node, node);
		if (only_positive) {
			assert(edge.capacity >= edge.flow);
			f = min(f, edge.capacity - edge.flow);
		}
		f = parent->AddFlow(f, graph, only_positive);
		edge.flow += f;
	}
	flow += f;
	if (f > 0) {
		graph->GetNode(node).paths.insert(this);
	}
	return f;
}

void Path::UnFork() {
	if (parent != NULL) {
		parent->num_children--;
		parent = NULL;
	}
	hops = 0;
}

Path::Path(NodeID n, bool source)  :
	distance(source ? 0 : UINT_MAX),
	capacity(source ? INT_MAX : 0),
	flow(0), node(n), num_children(0), parent(NULL),
	hops(source ? 0 : 1)
{}

void LinkGraphJob::SpawnThread(CargoID cargo) {
	join_date = _date + component->GetSettings().recalc_interval;
	AddHandler(new DemandCalculator);
<<<<<<< HEAD
	AddHandler(new MultiCommodityFlow);
	AddHandler(new FlowMapper);
=======
	AddHandler(new MCF1stPass);
	AddHandler(new MCF2ndPass);
>>>>>>> 6df2cf8c
	if (!ThreadObject::New(&(RunLinkGraphJob), this, &thread)) {
		thread = NULL;
		// Of course this will hang a bit.
		// On the other hand, if you want to play games which make this hang noticably
		// on a platform without threads then you'll probably get other problems first.
		// OK:
		// If someone comes and tells me that this hangs for him/her, I'll implement a
		// smaller grained "Step" method for all handlers and add some more ticks where
		// "Step" is called. No problem in principle.
		RunLinkGraphJob(this);
	}
}

LinkGraphJob::LinkGraphJob(LinkGraphComponent * c) :
	thread(NULL),
	join_date(0),
	component(c)
{}

LinkGraphJob::LinkGraphJob(LinkGraphComponent * c, Date join) :
	thread(NULL),
	join_date(join),
	component(c)
{}

Node::~Node() {
	for (PathSet::iterator i = paths.begin(); i != paths.end(); ++i) {
		delete (*i);
	}
}

void LinkGraph::Clear() {
	for (JobList::iterator i = jobs.begin(); i != jobs.end(); ++i) {
		LinkGraphJob * job = *i;
		job->Join();
		delete job;
	}
	jobs.clear();
	InitColours();
	current_colour = 1;
	current_station = 0;
}

void InitializeLinkGraphs() {
	for (CargoID c = CT_BEGIN; c != CT_END; ++c) _link_graphs[c].Clear();
}<|MERGE_RESOLUTION|>--- conflicted
+++ resolved
@@ -323,13 +323,10 @@
 void LinkGraphJob::SpawnThread(CargoID cargo) {
 	join_date = _date + component->GetSettings().recalc_interval;
 	AddHandler(new DemandCalculator);
-<<<<<<< HEAD
-	AddHandler(new MultiCommodityFlow);
+	AddHandler(new MCF1stPass);
 	AddHandler(new FlowMapper);
-=======
-	AddHandler(new MCF1stPass);
 	AddHandler(new MCF2ndPass);
->>>>>>> 6df2cf8c
+	AddHandler(new FlowMapper);
 	if (!ThreadObject::New(&(RunLinkGraphJob), this, &thread)) {
 		thread = NULL;
 		// Of course this will hang a bit.
