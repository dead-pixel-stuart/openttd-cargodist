--- conflicted
+++ resolved
@@ -380,18 +380,14 @@
 }
 
 /**
- * Inititialize all link graphs. Used when loading a game.
+ * Initialize all link graphs. Used when loading a game.
  */
 void InitializeLinkGraphs()
 {
 	for (CargoID c = CT_BEGIN; c != CT_END; ++c) _link_graphs[c].Init(c);
 
 	LinkGraphJob::ClearHandlers();
-<<<<<<< HEAD
-	LinkGraphJob::AddHandler(new DemandCalculator);
-	LinkGraphJob::AddHandler(new MCF1stPass);
-	LinkGraphJob::AddHandler(new MCF2ndPass);
-=======
 	LinkGraphJob::AddHandler(new DemandHandler);
->>>>>>> b64b2248
+	LinkGraphJob::AddHandler(new MCFHandler<MCF1stPass>);
+	LinkGraphJob::AddHandler(new MCFHandler<MCF2ndPass>);
 }