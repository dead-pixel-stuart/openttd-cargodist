/** @file linkgraph.cpp Definition of link graph classes used for cargo distribution. */

#include "linkgraph.h"
#include "demands.h"
#include "../variables.h"
#include "../map_func.h"
#include "../core/bitmath_func.hpp"
#include "../debug.h"
#include "../moving_average.h"
#include <queue>

/**
 * Global array of link graphs, one for each cargo.
 */
LinkGraph _link_graphs[NUM_CARGO];

/**
 * Handlers to be run for each job.
 */
LinkGraphJob::HandlerList LinkGraphJob::_handlers;

/**
 * 1. Build the link graph component containing the given station by using BFS on the link stats.
 * 2. Set every included station's last_component to the new component's ID (this->current_component_id).
 * 3. Start a link graph job with the new component.
 * @param first Station to start the search at
 */
void LinkGraph::CreateComponent(Station *first)
{
	std::map<Station *, NodeID> index;
	index[first] = this->AddNode(first);

	std::queue<Station *> search_queue;
	search_queue.push(first);

	/* find all stations belonging to the current component */
	while(!search_queue.empty()) {
		Station *source = search_queue.front();
		search_queue.pop();

		LinkStatMap &links = source->goods[this->cargo].link_stats;
		for(LinkStatMap::iterator i = links.begin(); i != links.end(); ++i) {
			Station *target = Station::GetIfValid(i->first);
			if (target == NULL) continue;

			std::map<Station *, NodeID>::iterator index_it = index.find(target);
			if (index_it == index.end()) {
				search_queue.push(target);
				NodeID node = this->AddNode(target);
				index[target] = node;

				this->AddEdge(index[source], node,	i->second.Capacity());
			} else {
				this->AddEdge(index[source], index_it->second,	i->second.Capacity());
			}
		}
	}

	/* here the list of nodes and edges for this component is complete. */
	this->SpawnThread();
}

/**
 * Looks for a suitable station to create the next link graph component from.
 * Linearly searches all stations starting from current_station_id for one that
 * hasn't been visited in this run over the link graph. The current run and the
 * last run are differentiated by giving the components IDs divisible by 2
 * every second run and ones not divisible by 2 on the other runs.
 *
 * If such a station is found current_station_id is set to that station's ID
 * and CreateComponent is called with it.
 *
 * The search wraps around and changes current_component_id to 0 or 1
 * accordingly. If the starting point is reached again it stops.
 */
void LinkGraph::NextComponent()
{
	if (this->GetSize() > 0) return; // don't mess with running jobs (might happen when changing interval)
	StationID last_station_id = this->current_station_id;
	LinkGraphComponentID current_component_id = this->LinkGraphComponent::index;

	do {
		if (++this->current_station_id >= Station::GetPoolSize()) {
			/* Wrap around and recycle the component IDs. Use different
			 * divisibility by 2 than in the last run so that we can find out
			 * which stations haven't been seen in this run.
			 */
			this->current_station_id = 0;
			if (current_component_id % 2 == 0) {
				current_component_id = 1;
			} else {
				current_component_id = 0;
			}
		}

		/* find first station of next component */
		Station *station = Station::GetIfValid(this->current_station_id);
		if (station != NULL) {
			GoodsEntry &ge = station->goods[this->cargo];
			if (ge.last_component == INVALID_LINKGRAPH_COMPONENT ||
					(ge.last_component + current_component_id) % 2 != 0) {
				/* Different divisibility by 2: This station has not been seen
				 * in the current run over the link graph.
				 */

				if (!ge.link_stats.empty()) {
					this->LinkGraphComponent::Init(current_component_id + 2);
					CreateComponent(station);
					return;
				}
			}
		}

	} while (this->current_station_id != last_station_id);
}

/**
 * Spawn or join a link graph component if any link graph is due to do so.
 * Spawning is done on COMPONENTS_SPAWN_TICK every day, joining on
 * COMPONENT_JOIN_TICK. Each link graph is due every recalc_interval days.
 */
void OnTick_LinkGraph()
{
	if (_date_fract == LinkGraph::COMPONENTS_SPAWN_TICK ||
			_date_fract == LinkGraph::COMPONENTS_JOIN_TICK) {

		LinkGraphSettings &settings = _settings_game.linkgraph;

		/* This creates a fair distribution of all link graphs' turns over
		 * the available dates.
		 */
		uint interval = settings.recalc_interval;
		for (uint cargo = _date % interval; cargo < CT_END; cargo += interval) {

			/* don't calculate a link graph if the distribution is manual */
			if (settings.GetDistributionType(cargo) == DT_MANUAL) continue;

			if (_date_fract == LinkGraph::COMPONENTS_SPAWN_TICK) {
				_link_graphs[cargo].NextComponent();
			} else /* LinkGraph::COMPONENTS_JOIN_TICK */ {
				_link_graphs[cargo].Join();
			}
		}
	}
}

/**
 * Add a node to the component and create empty edges associated with it. Set
 * the station's last_component to this component. Calculate the distances to all
 * other nodes. The distances to _all_ nodes are important as the demand
 * calculator relies on their availability.
 * @param st the new node's station
 * @return the new node's ID
 */
NodeID LinkGraphComponent::AddNode(Station *st)
{
	GoodsEntry &good = st->goods[this->cargo];
	good.last_component = this->index;

	bool do_resize = (this->nodes.size() == this->num_nodes);

	if (do_resize) {
		this->nodes.push_back(Node());
		this->edges.push_back(std::vector<Edge>(this->num_nodes + 1));
	}

	this->nodes[this->num_nodes].Init(st->index, good.supply,
			HasBit(good.acceptance_pickup, GoodsEntry::ACCEPTANCE));

	std::vector<Edge> &new_edges = this->edges[this->num_nodes];
	for(NodeID i = 0; i < this->num_nodes; ++i) {
		uint distance = DistanceManhattan(st->xy, Station::Get(this->nodes[i].station)->xy);
		if (do_resize) this->edges[i].push_back(Edge());
		new_edges[i].Init(distance);
		this->edges[i][this->num_nodes].Init(distance);
	}

	return this->num_nodes++;
}

/**
 * Fill an edge with values from a link.
 * @param from source node of the link
 * @param to destination node of the link
 * @param capacity capacity of the link
 */
FORCEINLINE void LinkGraphComponent::AddEdge(NodeID from, NodeID to, uint capacity)
{
	assert(from != to);
	this->edges[from][to].capacity = capacity;
}

/**
 * Resize the component and fill it with empty nodes and edges. Used when
 * loading from save games.
 *
 * WARNING: The nodes and edges are expected to be empty while num_nodes is
 * expected to contain the desired size. Normally this is an invalid state,
 * but just after loading the component's structure it is valid. This method
 * should only be called from Load_LGRP; otherwise it is a NOP.
 */
void LinkGraphComponent::SetSize()
{
	if (this->nodes.size() < this->num_nodes) {
		this->nodes.resize(this->num_nodes);
		this->edges.resize(this->num_nodes, std::vector<Edge>(this->num_nodes));
	}
}

/**
 * Create an empty component.
 */
LinkGraphComponent::LinkGraphComponent() :
	settings(_settings_game.linkgraph),
	cargo(INVALID_CARGO),
	num_nodes(0),
	index(INVALID_LINKGRAPH_COMPONENT)
{}

/**
 * (re-)initialize this component with a new ID and a new copy of the settings.
 */
void LinkGraphComponent::Init(LinkGraphComponentID id)
{
	assert(this->num_nodes == 0);
	this->index = id;
	this->settings = _settings_game.linkgraph;
}

/**
 * Merge the current job's results into the main game state.
 */
void LinkGraph::Join()
{
	this->LinkGraphJob::Join();

	this->LinkGraphComponent::Clear();
}

/**
 * Run all handlers for the given Job.
 * @param j a pointer to a link graph job
 */
/* static */ void LinkGraphJob::RunLinkGraphJob(void *j)
{
	LinkGraphJob *job = (LinkGraphJob *)j;
	for (HandlerList::iterator i = _handlers.begin(); i != _handlers.end(); ++i) {
		(*i)->Run(job);
	}
}

/**
 * Clear the handlers.
 */
/* static */ void LinkGraphJob::ClearHandlers()
{
	for(HandlerList::iterator i = _handlers.begin(); i != _handlers.end(); ++i) {
		delete (*i);
	}
	_handlers.clear();
}

/**
 * Spawn a thread if possible and run the link graph job in the thread. If
 * that's not possible run the job right now in the current thread.
 */
void LinkGraphJob::SpawnThread()
{
	assert(this->thread == NULL);
	if (!ThreadObject::New(&(LinkGraphJob::RunLinkGraphJob), this, &(this->thread))) {
		this->thread = NULL;
		/* Of course this will hang a bit.
		 * On the other hand, if you want to play games which make this hang noticably
		 * on a platform without threads then you'll probably get other problems first.
		 * OK:
		 * If someone comes and tells me that this hangs for him/her, I'll implement a
		 * smaller grained "Step" method for all handlers and add some more ticks where
		 * "Step" is called. No problem in principle.
		 */
		LinkGraphJob::RunLinkGraphJob(this);
	}
}

/**
 * (Re-)Initialize the link graph: join all jobs and set current_station_id and
 * cargo to their start values.
 * @param cargo the new cargo ID for the link graph
 */
void LinkGraph::Init(CargoID cargo)
{
	this->LinkGraphJob::Join();
	this->LinkGraphComponent::Clear();

	this->current_station_id = 0;
	this->LinkGraphComponent::cargo = cargo;
}

/**
 * Inititialize all link graphs. Used when loading a game.
 */
void InitializeLinkGraphs()
{
<<<<<<< HEAD
	LinkGraphJob::ClearHandlers();
	LinkGraphJob::AddHandler(new DemandCalculator);
=======
>>>>>>> e22a6c3e
	for (CargoID c = CT_BEGIN; c != CT_END; ++c) _link_graphs[c].Init(c);

	LinkGraphJob::ClearHandlers();
}<|MERGE_RESOLUTION|>--- conflicted
+++ resolved
@@ -300,12 +300,8 @@
  */
 void InitializeLinkGraphs()
 {
-<<<<<<< HEAD
+	for (CargoID c = CT_BEGIN; c != CT_END; ++c) _link_graphs[c].Init(c);
+
 	LinkGraphJob::ClearHandlers();
 	LinkGraphJob::AddHandler(new DemandCalculator);
-=======
->>>>>>> e22a6c3e
-	for (CargoID c = CT_BEGIN; c != CT_END; ++c) _link_graphs[c].Init(c);
-
-	LinkGraphJob::ClearHandlers();
 }