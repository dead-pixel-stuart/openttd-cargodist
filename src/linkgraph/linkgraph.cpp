/** @file linkgraph.cpp Definition of link graph classes used for cargo distribution. */

#include "linkgraph.h"
#include "demands.h"
#include "mcf.h"
#include "flowmapper.h"
#include "../date_func.h"
#include "../variables.h"
#include "../map_func.h"
#include "../core/bitmath_func.hpp"
#include "../debug.h"
#include "../moving_average.h"
#include <queue>

LinkGraph _link_graphs[NUM_CARGO];

typedef std::map<StationID, NodeID> ReverseNodeIndex;

void LinkGraph::CreateComponent(Station * first) {
	ReverseNodeIndex index;
	NodeID node = 0;
	std::queue<Station *> search_queue;
	LinkGraphComponent * component = NULL;

	search_queue.push(first);

	first->goods[this->cargo].last_component = this->current_component_id;
	component = new LinkGraphComponent(this->cargo, this->current_component_id);
	GoodsEntry &good = first->goods[this->cargo];
	node = component->AddNode(this->current_station_id, good.supply, HasBit(good.acceptance_pickup, GoodsEntry::ACCEPTANCE));
	index[this->current_station_id++] = node;
	/* find all stations belonging to the current component */
	while(!search_queue.empty()) {
		Station *source = search_queue.front();
		StationID source_id = source->index;
		search_queue.pop();
		GoodsEntry &good = source->goods[cargo];
		LinkStatMap &links = good.link_stats;
		for(LinkStatMap::iterator i = links.begin(); i != links.end(); ++i) {
			StationID target_id = i->first;
			Station *target = Station::GetIfValid(target_id);
			if (target == NULL) {
				continue;
			}
			assert(target_id != source_id);
			LinkStat &link_stat = i->second;
			ReverseNodeIndex::iterator index_it = index.find(target_id);
			if (index_it == index.end()) {
				GoodsEntry &good = target->goods[cargo];
				good.last_component = this->current_component_id;
				search_queue.push(target);
				node = component->AddNode(
					target_id, good.supply,
					HasBit(good.acceptance_pickup, GoodsEntry::ACCEPTANCE)
				);
				index[target_id] = node;
			} else {
				node = index_it->second;
			}
			
			assert(!link_stat.IsNull());
			component->AddEdge(index[source_id], node, link_stat.Capacity());
		}
	}
	/* here the list of nodes and edges for this component is complete. */
	component->CalculateDistances();
	LinkGraphJob *job = new LinkGraphJob(component);
	assert(job != NULL);
	job->SpawnThread(this->cargo);
	this->jobs.push_back(job);
}

void LinkGraph::NextComponent()
{
	while (!Station::IsValidID(this->current_station_id) && this->current_station_id > 0) {
		--this->current_station_id;
	}
	StationID last_station_id = this->current_station_id;

	do {
		/* find first station of next component */
		if (Station::IsValidID(this->current_station_id)) {
			Station *station = Station::Get(this->current_station_id);
			GoodsEntry &ge = station->goods[this->cargo];
			if (ge.last_component == INVALID_LINKGRAPH_COMPONENT ||
					(ge.last_component + this->current_component_id) % 2 != 0) {
				/* has not been seen in this run through the graph */

				LinkStatMap &links = station->goods[cargo].link_stats;
				if (!links.empty()) {
					this->current_component_id += 2;
					CreateComponent(station);
					return;
				}
			}
		}

		if (++this->current_station_id == Station::GetPoolSize()) {
			this->current_station_id = 0;
			if (this->current_component_id % 2 == 0) {
				this->current_component_id = 1;
			} else {
				this->current_component_id = 0;
			}
		}
	} while (this->current_station_id != last_station_id);
}

void OnTick_LinkGraph()
{
	bool spawn = (_tick_counter + LinkGraph::COMPONENTS_SPAWN_TICK) % DAY_TICKS == 0;
	bool join =  (_tick_counter + LinkGraph::COMPONENTS_JOIN_TICK)  % DAY_TICKS == 0;
	if (spawn || join) {
		for(CargoID cargo = CT_BEGIN; cargo != CT_END; ++cargo) {
			if (_settings_game.linkgraph.GetDistributionType(cargo) == DT_MANUAL) continue;
			if ((_date + cargo) % _settings_game.linkgraph.recalc_interval == 0) {
				LinkGraph &graph = _link_graphs[cargo];
				if (spawn) {
					graph.NextComponent();
				} else {
					graph.Join();
				}
			}
		}
	}
}

LinkGraph::LinkGraph() : current_component_id(1), current_station_id(0), cargo(CT_INVALID)
{
	for (CargoID i = CT_BEGIN; i != CT_END; ++i) {
		if (this == &(_link_graphs[i])) {
			cargo = i;
		}
	}
}

NodeID LinkGraphComponent::AddNode(StationID st, uint supply, uint demand) {
	nodes.push_back(Node(st, supply, demand));
	for(NodeID i = 0; i < num_nodes; ++i) {
		edges[i].push_back(Edge());
	}
	edges.push_back(std::vector<Edge>(++num_nodes));
	return num_nodes - 1;
}

void LinkGraphComponent::AddEdge(NodeID from, NodeID to, uint capacity) {
	assert(from != to);
	Edge & edge = edges[from][to];
	Edge & first = edges[from][from];
	edge.capacity = capacity;
	edge.next_edge = first.next_edge;
	first.next_edge = to;
	edges[from][to].capacity = capacity;
}

void LinkGraphComponent::CalculateDistances() {
	for(NodeID i = 0; i < num_nodes; ++i) {
		for(NodeID j = 0; j < i; ++j) {
			Station *st1 = Station::Get(nodes[i].station);
			Station *st2 = Station::Get(nodes[j].station);
			uint distance = DistanceManhattan(st1->xy, st2->xy);
			edges[i][j].distance = distance;
			edges[j][i].distance = distance;
		}
	}
}

void LinkGraphComponent::SetSize(uint size) {
	num_nodes = size;
	nodes.resize(num_nodes);
	edges.resize(num_nodes, std::vector<Edge>(num_nodes));
}

LinkGraphComponent::LinkGraphComponent(CargoID car, LinkGraphComponentID col) :
	settings(_settings_game.linkgraph),
	cargo(car),
	num_nodes(0),
	index(col)
{
}

void LinkGraph::Join() {
	while (!this->jobs.empty()) {
		LinkGraphJob *job = this->jobs.front();
		assert(job != NULL);

		/* also join if join date is far in the future. This prevents excessive memory use when resetting time */
		if (job->GetJoinDate() > _date && job->GetJoinDate() <= _date + _settings_game.linkgraph.recalc_interval) {
			return;
		}
		job->Join();

		LinkGraphComponent * comp = job->GetComponent();

		for(NodeID node_id = 0; node_id < comp->GetSize(); ++node_id) {
			Node & node = comp->GetNode(node_id);
			if (Station::IsValidID(node.station)) {
				FlowStatMap & station_flows = Station::Get(node.station)->goods[cargo].flows;
				node.ExportFlows(station_flows, cargo);
			}
		}
		delete job;
		this->jobs.pop_front();
	}
}

<<<<<<< HEAD
/**
 * exports all entries in the FlowViaMap pointed to by source_flows it and erases it afterwards
 */
void Node::ExportNewFlows(FlowMap::iterator & source_flows_it, FlowStatSet & via_set, CargoID cargo) {
	StationID source = source_flows_it->first;
	FlowViaMap & source_flows = source_flows_it->second;
	if (!Station::IsValidID(source)) {
		source_flows.clear();
	} else {
		Station *curr_station = Station::Get(this->station);
		for (FlowViaMap::iterator update = source_flows.begin(); update != source_flows.end();) {
			StationID next = update->first;
			int planned = update->second;
			assert(planned >= 0);

			Station *via = Station::GetIfValid(next);
			if (planned > 0 && via != NULL) {
				uint distance = GetMovingAverageLength(curr_station, via);
				if (next != this->station) {
					LinkStatMap & ls = curr_station->goods[cargo].link_stats;
					if (ls.find(next) != ls.end()) {
						via_set.insert(FlowStat(distance, next, planned, 0));
					}
				} else {
					via_set.insert(FlowStat(distance, next, planned, 0));
				}
			}
			source_flows.erase(update++);
		}
	}
	assert(source_flows.empty());

	flows.erase(source_flows_it++);
}

void Node::ExportFlows(FlowStatMap & station_flows, CargoID cargo) {
	FlowStatSet new_flows;
	/* loop over all existing flows in the station and update them */
	for(FlowStatMap::iterator flowmap_it = station_flows.begin(); flowmap_it != station_flows.end();) {
		FlowMap::iterator source_flows_it = flows.find(flowmap_it->first);
		if (source_flows_it == flows.end()) {
			/* there are no flows for this source node anymore */
			station_flows.erase(flowmap_it++);
		} else {
			FlowViaMap & source_flows = source_flows_it->second;
			FlowStatSet & via_set = flowmap_it->second;
			/* loop over the station's flow stats for this source node and update them */
			for (FlowStatSet::iterator flowset_it = via_set.begin(); flowset_it != via_set.end();) {
				FlowViaMap::iterator update = source_flows.find(flowset_it->Via());
				if (update != source_flows.end()) {
					assert(update->second >= 0);
					if (update->second > 0) {
						new_flows.insert(FlowStat(*flowset_it, update->second));
					}
					source_flows.erase(update);
				}
				via_set.erase(flowset_it++);
			}
			/* swap takes constant time, so we swap instead of adding all entries */
			via_set.swap(new_flows);
			assert(new_flows.empty());
			/* insert remaining flows for this source node */
			ExportNewFlows(source_flows_it, via_set, cargo);
			/* source_flows is dangling here */
			++flowmap_it;
		}
	}
	/* loop over remaining flows (for other sources) in the node's map and insert them into the station */
	for (FlowMap::iterator source_flows_it = flows.begin(); source_flows_it != flows.end();) {
		FlowStatSet & via_set = station_flows[source_flows_it->first];
		ExportNewFlows(source_flows_it, via_set, cargo);
	}
	assert(flows.empty());
}

void LinkGraph::AddComponent(LinkGraphComponent * component, uint join) {
=======
void LinkGraph::AddComponent(LinkGraphComponent *component, uint join) {
>>>>>>> 568077fa
	LinkGraphComponentID index = component->GetIndex();
	for(NodeID i = 0; i < component->GetSize(); ++i) {
		Station *station = Station::GetIfValid(component->GetNode(i).station);
		if (station != NULL) {
			station->goods[cargo].last_component = index;
		}
	}
	LinkGraphJob *job = new LinkGraphJob(component, join);
	assert(job != NULL);
	job->SpawnThread(this->cargo);
	this->jobs.push_back(job);
}

void LinkGraphJob::Run() {
	for (HandlerList::iterator i = this->handlers.begin(); i != this->handlers.end(); ++i) {
		ComponentHandler *handler = *i;
		handler->Run(this->component);
	}
}

LinkGraphJob::~LinkGraphJob() {
	for (HandlerList::iterator i = this->handlers.begin(); i != this->handlers.end(); ++i) {
		ComponentHandler *handler = *i;
		delete handler;
	}
	this->handlers.clear();
	DEBUG(misc, 2, "removing job for cargo %d with index %d and join date %d at %d", this->component->GetCargo(),
			this->component->GetIndex(), this->join_date, _date);
	delete this->component;
	delete this->thread;
}

void RunLinkGraphJob(void *j) {
	LinkGraphJob *job = (LinkGraphJob *)j;
	job->Run();
}

void Path::Fork(Path * base, int cap, uint dist) {
	capacity = min(base->capacity, cap);
	distance = base->distance + dist;
	assert(distance > 0);
	if (parent != base) {
		if (parent != NULL) {
			parent->num_children--;
		}
		parent = base;
		parent->num_children++;
	}
	origin = base->origin;
}

uint Path::AddFlow(uint f, LinkGraphComponent * graph, bool only_positive) {
	if (parent != NULL) {
		Edge & edge = graph->GetEdge(parent->node, node);
		if (only_positive) {
			uint usable_cap = edge.capacity * graph->GetSettings().short_path_saturation / 100;
			if(usable_cap > edge.flow) {
				f = min(f, usable_cap - edge.flow);
			} else {
				return 0;
			}
		}
		f = parent->AddFlow(f, graph, only_positive);
		if (f > 0) {
			graph->GetNode(parent->node).paths.insert(this);
		}
		edge.flow += f;
	}
	flow += f;
	return f;
}

void Path::UnFork() {
	if (parent != NULL) {
		parent->num_children--;
		parent = NULL;
	}
}

Path::Path(NodeID n, bool source)  :
	distance(source ? 0 : UINT_MAX),
	capacity(source ? INT_MAX : INT_MIN),
	flow(0), node(n), origin(source ? n : INVALID_NODE),
	num_children(0), parent(NULL)
{}

void LinkGraphJob::SpawnThread(CargoID cargo) {
	AddHandler(new DemandCalculator);
	AddHandler(new MCF1stPass);
	AddHandler(new FlowMapper);
	AddHandler(new MCF2ndPass);
	AddHandler(new FlowMapper);
	if (!ThreadObject::New(&(RunLinkGraphJob), this, &thread)) {
		thread = NULL;
		/* Of course this will hang a bit.
		 * On the other hand, if you want to play games which make this hang noticably
		 * on a platform without threads then you'll probably get other problems first.
		 * OK:
		 * If someone comes and tells me that this hangs for him/her, I'll implement a
		 * smaller grained "Step" method for all handlers and add some more ticks where
		 * "Step" is called. No problem in principle.
		 */
		RunLinkGraphJob(this);
	}
}

LinkGraphJob::LinkGraphJob(LinkGraphComponent *c) :
	thread(NULL),
	join_date(_date + c->GetSettings().recalc_interval),
	component(c)
{
	DEBUG(misc, 2, "new job for cargo %d with index %d and join date %d at %d", c->GetCargo(), c->GetIndex(), join_date, _date);
}

LinkGraphJob::LinkGraphJob(LinkGraphComponent *c, Date join) :
	thread(NULL),
	join_date(join),
	component(c)
{
	DEBUG(misc, 2, "new job for cargo %d with index %d and join date %d at %d", c->GetCargo(), c->GetIndex(), join_date, _date);
}

Node::~Node() {
	for (PathSet::iterator i = paths.begin(); i != paths.end(); ++i) {
		delete (*i);
	}
}

void LinkGraph::Clear() {
	for (JobList::iterator i = jobs.begin(); i != jobs.end(); ++i) {
		LinkGraphJob * job = *i;
		assert(job != NULL);
		job->Join();
		delete job;
	}
	jobs.clear();
	current_component_id = 1;
	current_station_id = 0;
}

void InitializeLinkGraphs() {
	for (CargoID c = CT_BEGIN; c != CT_END; ++c) _link_graphs[c].Clear();
}<|MERGE_RESOLUTION|>--- conflicted
+++ resolved
@@ -204,7 +204,6 @@
 	}
 }
 
-<<<<<<< HEAD
 /**
  * exports all entries in the FlowViaMap pointed to by source_flows it and erases it afterwards
  */
@@ -280,10 +279,7 @@
 	assert(flows.empty());
 }
 
-void LinkGraph::AddComponent(LinkGraphComponent * component, uint join) {
-=======
 void LinkGraph::AddComponent(LinkGraphComponent *component, uint join) {
->>>>>>> 568077fa
 	LinkGraphComponentID index = component->GetIndex();
 	for(NodeID i = 0; i < component->GetSize(); ++i) {
 		Station *station = Station::GetIfValid(component->GetNode(i).station);
