/* $Id$ */

/*
 * This file is part of OpenTTD.
 * OpenTTD is free software; you can redistribute it and/or modify it under the terms of the GNU General Public License as published by the Free Software Foundation, version 2.
 * OpenTTD is distributed in the hope that it will be useful, but WITHOUT ANY WARRANTY; without even the implied warranty of MERCHANTABILITY or FITNESS FOR A PARTICULAR PURPOSE.
 * See the GNU General Public License for more details. You should have received a copy of the GNU General Public License along with OpenTTD. If not, see <http://www.gnu.org/licenses/>.
 */

/** @file linkgraph.cpp Definition of link graph classes used for cargo distribution. */

#include "linkgraph.h"
<<<<<<< HEAD
#include "demands.h"
#include "../variables.h"
=======
>>>>>>> 97a53485
#include "../map_func.h"
#include "../core/bitmath_func.hpp"
#include "../debug.h"
#include "../moving_average.h"
#include <queue>

/**
 * Global array of link graphs, one for each cargo.
 */
LinkGraph _link_graphs[NUM_CARGO];

/**
 * Handlers to be run for each job.
 */
LinkGraphJob::HandlerList LinkGraphJob::_handlers;

/**
 * Create a node.
 * @param st ID of the associated station
 * @param sup supply of cargo at the station last month
 * @param dem acceptance for cargo at the station
 */
FORCEINLINE void Node::Init(StationID st, uint sup, uint dem)
{
	this->supply = sup;
	this->undelivered_supply = sup;
	this->demand = dem;
	this->station = st;
}

/**
 * Create an edge.
 * @param distance length of the link as manhattan distance
 * @param capacity capacity of the link
 */
FORCEINLINE void Edge::Init(uint distance, uint capacity)
{
	this->distance = distance;
	this->capacity = capacity;
	this->demand = 0;
}


/**
 * 1. Build the link graph component containing the given station by using BFS on the link stats.
 * 2. Set every included station's last_component to the new component's ID (this->current_component_id).
 * 3. Start a link graph job with the new component.
 * @param first Station to start the search at
 */
void LinkGraph::CreateComponent(Station *first)
{
	std::map<Station *, NodeID> index;
	index[first] = this->AddNode(first);

	std::queue<Station *> search_queue;
	search_queue.push(first);

	/* find all stations belonging to the current component */
	while(!search_queue.empty()) {
		Station *source = search_queue.front();
		search_queue.pop();

		const LinkStatMap &links = source->goods[this->cargo].link_stats;
		for(LinkStatMap::const_iterator i = links.begin(); i != links.end(); ++i) {
			Station *target = Station::GetIfValid(i->first);
			if (target == NULL) continue;

			std::map<Station *, NodeID>::iterator index_it = index.find(target);
			if (index_it == index.end()) {
				search_queue.push(target);
				NodeID node = this->AddNode(target);
				index[target] = node;

				this->AddEdge(index[source], node,	i->second.Capacity());
			} else {
				this->AddEdge(index[source], index_it->second,	i->second.Capacity());
			}
		}
	}

	/* here the list of nodes and edges for this component is complete. */
	this->SpawnThread();
}

/**
 * Looks for a suitable station to create the next link graph component from.
 * Linearly searches all stations starting from current_station_id for one that
 * hasn't been visited in this run over the link graph. The current run and the
 * last run are differentiated by giving the components IDs divisible by 2
 * every second run and ones not divisible by 2 on the other runs.
 *
 * If such a station is found current_station_id is set to that station's ID
 * and CreateComponent is called with it.
 *
 * The search wraps around and changes current_component_id to 0 or 1
 * accordingly. If the starting point is reached again it stops.
 */
void LinkGraph::NextComponent()
{
	if (this->GetSize() > 0) return; // don't mess with running jobs (might happen when changing interval)
	StationID last_station_id = this->current_station_id;
	LinkGraphComponentID current_component_id = this->LinkGraphComponent::index;

	do {
		if (++this->current_station_id >= Station::GetPoolSize()) {
			/* Wrap around and recycle the component IDs. Use different
			 * divisibility by 2 than in the last run so that we can find out
			 * which stations haven't been seen in this run.
			 */
			this->current_station_id = 0;
			if (current_component_id % 2 == 0) {
				current_component_id = 1;
			} else {
				current_component_id = 0;
			}
		}

		/* find first station of next component */
		Station *station = Station::GetIfValid(this->current_station_id);
		if (station != NULL) {
			GoodsEntry &ge = station->goods[this->cargo];
			if (ge.last_component == INVALID_LINKGRAPH_COMPONENT ||
					(ge.last_component + current_component_id) % 2 != 0) {
				/* Different divisibility by 2: This station has not been seen
				 * in the current run over the link graph.
				 */

				if (!ge.link_stats.empty()) {
					this->LinkGraphComponent::Init(current_component_id + 2);
					CreateComponent(station);
					return;
				}
			}
		}

	} while (this->current_station_id != last_station_id);
}

/**
 * Spawn or join a link graph component if any link graph is due to do so.
 * Spawning is done on COMPONENTS_SPAWN_TICK every day, joining on
 * COMPONENT_JOIN_TICK. Each link graph is due every recalc_interval days.
 */
void OnTick_LinkGraph()
{
	if (_date_fract == LinkGraph::COMPONENTS_SPAWN_TICK ||
			_date_fract == LinkGraph::COMPONENTS_JOIN_TICK) {

		LinkGraphSettings &settings = _settings_game.linkgraph;

		/* This creates a fair distribution of all link graphs' turns over
		 * the available dates.
		 */
		uint interval = settings.recalc_interval;
		for (uint cargo = _date % interval; cargo < NUM_CARGO; cargo += interval) {

			/* don't calculate a link graph if the distribution is manual */
			if (settings.GetDistributionType(cargo) == DT_MANUAL) continue;

			if (_date_fract == LinkGraph::COMPONENTS_SPAWN_TICK) {
				_link_graphs[cargo].NextComponent();
			} else /* LinkGraph::COMPONENTS_JOIN_TICK */ {
				_link_graphs[cargo].Join();
			}
		}
	}
}

/**
 * Add a node to the component and create empty edges associated with it. Set
 * the station's last_component to this component. Calculate the distances to all
 * other nodes. The distances to _all_ nodes are important as the demand
 * calculator relies on their availability.
 * @param st the new node's station
 * @return the new node's ID
 */
NodeID LinkGraphComponent::AddNode(Station *st)
{
	GoodsEntry &good = st->goods[this->cargo];
	good.last_component = this->index;

	bool do_resize = (this->nodes.size() == this->num_nodes);

	if (do_resize) {
		this->nodes.push_back(Node());
		this->edges.push_back(std::vector<Edge>(this->num_nodes + 1));
	}

	this->nodes[this->num_nodes].Init(st->index, good.supply,
			HasBit(good.acceptance_pickup, GoodsEntry::ACCEPTANCE));

	std::vector<Edge> &new_edges = this->edges[this->num_nodes];
	for(NodeID i = 0; i < this->num_nodes; ++i) {
		uint distance = DistanceManhattan(st->xy, Station::Get(this->nodes[i].station)->xy);
		if (do_resize) this->edges[i].push_back(Edge());
		new_edges[i].Init(distance);
		this->edges[i][this->num_nodes].Init(distance);
	}

	return this->num_nodes++;
}

/**
 * Fill an edge with values from a link.
 * @param from source node of the link
 * @param to destination node of the link
 * @param capacity capacity of the link
 */
FORCEINLINE void LinkGraphComponent::AddEdge(NodeID from, NodeID to, uint capacity)
{
	assert(from != to);
	this->edges[from][to].capacity = capacity;
}

/**
 * Resize the component and fill it with empty nodes and edges. Used when
 * loading from save games.
 *
 * WARNING: The nodes and edges are expected to contain anything while
 * num_nodes is expected to contain the desired size. Normally this is an
 * invalid state, but just after loading the component's structure it is valid.
 * This method should only be called from Load_LGRP.
 */
void LinkGraphComponent::SetSize()
{
	if (this->nodes.size() < this->num_nodes) {
		for (EdgeMatrix::iterator i = this->edges.begin(); i != this->edges.end(); ++i) {
			i->resize(this->num_nodes);
		}
		this->nodes.resize(this->num_nodes);
		this->edges.resize(this->num_nodes, std::vector<Edge>(this->num_nodes));
	}

	for(uint i = 0; i < this->num_nodes; ++i) {
		this->nodes[i].Init();
		for (uint j = 0; j < this->num_nodes; ++j) {
			this->edges[i][j].Init();
		}
	}
}

/**
 * Create an empty component.
 */
LinkGraphComponent::LinkGraphComponent() :
		settings(_settings_game.linkgraph),
		cargo(INVALID_CARGO),
		num_nodes(0),
		index(INVALID_LINKGRAPH_COMPONENT)
{}

/**
 * (re-)initialize this component with a new ID and a new copy of the settings.
 */
void LinkGraphComponent::Init(LinkGraphComponentID id)
{
	assert(this->num_nodes == 0);
	this->index = id;
	this->settings = _settings_game.linkgraph;
}

/**
 * Merge the current job's results into the main game state.
 */
void LinkGraph::Join()
{
	this->LinkGraphJob::Join();

	this->LinkGraphComponent::Clear();
}

/**
 * Run all handlers for the given Job.
 * @param j a pointer to a link graph job
 */
/* static */ void LinkGraphJob::RunLinkGraphJob(void *j)
{
	LinkGraphJob *job = (LinkGraphJob *)j;
	for (HandlerList::iterator i = _handlers.begin(); i != _handlers.end(); ++i) {
		(*i)->Run(job);
	}
}

/**
 * Clear the handlers.
 */
/* static */ void LinkGraphJob::ClearHandlers()
{
	for(HandlerList::iterator i = _handlers.begin(); i != _handlers.end(); ++i) {
		delete (*i);
	}
	_handlers.clear();
}

/**
 * Join the calling thread with this job's thread if threading is enabled.
 */
FORCEINLINE void LinkGraphJob::Join() {
	if (this->thread != NULL) {
		this->thread->Join();
		delete this->thread;
		this->thread = NULL;
	}
}

/**
 * Spawn a thread if possible and run the link graph job in the thread. If
 * that's not possible run the job right now in the current thread.
 */
void LinkGraphJob::SpawnThread()
{
	assert(this->thread == NULL);
	if (!ThreadObject::New(&(LinkGraphJob::RunLinkGraphJob), this, &(this->thread))) {
		this->thread = NULL;
		/* Of course this will hang a bit.
		 * On the other hand, if you want to play games which make this hang noticably
		 * on a platform without threads then you'll probably get other problems first.
		 * OK:
		 * If someone comes and tells me that this hangs for him/her, I'll implement a
		 * smaller grained "Step" method for all handlers and add some more ticks where
		 * "Step" is called. No problem in principle.
		 */
		LinkGraphJob::RunLinkGraphJob(this);
	}
}

/**
 * (Re-)Initialize the link graph: join all jobs and set current_station_id and
 * cargo to their start values.
 * @param cargo the new cargo ID for the link graph
 */
void LinkGraph::Init(CargoID cargo)
{
	this->LinkGraphJob::Join();
	this->LinkGraphComponent::Clear();

	this->current_station_id = 0;
	this->LinkGraphComponent::cargo = cargo;
}

/**
 * Inititialize all link graphs. Used when loading a game.
 */
void InitializeLinkGraphs()
{
	for (CargoID c = 0; c < NUM_CARGO; ++c) _link_graphs[c].Init(c);

	LinkGraphJob::ClearHandlers();
	LinkGraphJob::AddHandler(new DemandHandler);
}<|MERGE_RESOLUTION|>--- conflicted
+++ resolved
@@ -10,11 +10,7 @@
 /** @file linkgraph.cpp Definition of link graph classes used for cargo distribution. */
 
 #include "linkgraph.h"
-<<<<<<< HEAD
 #include "demands.h"
-#include "../variables.h"
-=======
->>>>>>> 97a53485
 #include "../map_func.h"
 #include "../core/bitmath_func.hpp"
 #include "../debug.h"
